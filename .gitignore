# |||| INTELLIJ ||||

.idea/
.fleet/

# |||| DARWIN ||||

.DS_Store

# |||| JS ||||

node_modules
dist
coverage
yarn-error.log
*.log
npm-debug.log*
yarn-debug.log*
yarn-error.log*
pnpm-debug.log*
lerna-debug.log*
dist-ssr
*.local
nyc_output
*.tsbuildinfo
*.ts.timestamp-*

# |||| RUST ||||

/target/†

# |||| TURBO REPO ||||

.turbo/
.turbo-cache/

# |||| LOGS ||||

logs

# |||| WORK ||||

work

# |||| VERCEL ||||

.vercel

# |||| DATA ||||

**/data

# |||| PYTHON ||||

__pycache__
*_cache/

# |||| LANDING SITE ||||

landing/

synnax-data/**

<<<<<<< HEAD
# |||| BAZEL ||||

# Bazel generated symlinsk
bazel-*
=======
# |||||| BAZEL ||||||
# Ignore all bazel-* symlinks. There is no full list since this can change
# based on the name of the directory bazel is cloned into.
/bazel-*

# Directories for the Bazel IntelliJ plugin containing the generated
# IntelliJ project files and plugin configuration. Seperate directories are
# for the IntelliJ, Android Studio and CLion versions of the plugin.
/.ijwb/
/.aswb/
/.clwb/
>>>>>>> 223e2ffe
<|MERGE_RESOLUTION|>--- conflicted
+++ resolved
@@ -61,12 +61,6 @@
 
 synnax-data/**
 
-<<<<<<< HEAD
-# |||| BAZEL ||||
-
-# Bazel generated symlinsk
-bazel-*
-=======
 # |||||| BAZEL ||||||
 # Ignore all bazel-* symlinks. There is no full list since this can change
 # based on the name of the directory bazel is cloned into.
@@ -77,5 +71,4 @@
 # for the IntelliJ, Android Studio and CLion versions of the plugin.
 /.ijwb/
 /.aswb/
-/.clwb/
->>>>>>> 223e2ffe
+/.clwb/