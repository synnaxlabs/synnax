--- conflicted
+++ resolved
@@ -64,21 +64,11 @@
 # |||||| BAZEL ||||||
 # Ignore all bazel-* symlinks. There is no full list since this can change
 # based on the name of the directory bazel is cloned into.
-<<<<<<< HEAD
-bazel-*
-=======
 **/bazel-*
->>>>>>> e477cad6
 
 # Directories for the Bazel IntelliJ plugin containing the generated
 # IntelliJ project files and plugin configuration. Seperate directories are
 # for the IntelliJ, Android Studio and CLion versions of the plugin.
-<<<<<<< HEAD
-/.ijwb/
-/.aswb/
-**/.clwb/.blaze/
-=======
 **/.ijwb/
 **/.aswb/
-**/.clwb/
->>>>>>> e477cad6
+**/.clwb/