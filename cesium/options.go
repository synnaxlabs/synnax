--- conflicted
+++ resolved
@@ -70,17 +70,5 @@
 // WithFileSizeCap sets the FileSize parameter of the database. FileSize is the maximum
 // size, in bytes, for a writer to be created on a file. Note while that a file's size
 // may still exceed this value, it is not likely to exceed by much with frequent
-<<<<<<< HEAD
 // commits. Defaults to 1GB.
-func WithFileSizeCap(cap telem.Size) Option { return func(o *options) { o.fileSize = cap } }
-
-// WithStreamingConfig sets the size of the channel buffer used inside the cesium
-// streaming relay mechanism. A larger buffer size will reduce the change of the relay
-// deadlocking, but will consume more memory. Defaults to 100.
-func WithStreamingConfig(cfg DBStreamingConfig) Option {
-	return func(o *options) { o.streamingConfig = cfg }
-}
-=======
-// commits. Defaults to 1GB
-func WithFileSizeCap(cap telem.Size) Option { return func(o *options) { o.fileSize = cap } }
->>>>>>> a19d2bdd
+func WithFileSizeCap(cap telem.Size) Option { return func(o *options) { o.fileSize = cap } }