// Copyright 2025 Synnax Labs, Inc.
//
// Use of this software is governed by the Business Source License included in the file
// licenses/BSL.txt.
//
// As of the Change Date specified in that file, in accordance with the Business Source
// License, use of this software will be governed by the Apache License, Version 2.0,
// included in the file licenses/APL.txt.

package cesium

import (
	"github.com/synnaxlabs/alamos"
	"github.com/synnaxlabs/x/binary"
	xfs "github.com/synnaxlabs/x/io/fs"
	"github.com/synnaxlabs/x/override"
	"github.com/synnaxlabs/x/telem"
)

type Option func(*options)

type options struct {
	alamos.Instrumentation
	dirname         string
	fs              xfs.FS
	metaCodec       binary.Codec
	streamingConfig DBStreamingConfig
	gcCfg           GCConfig
	fileSize        telem.Size
}

func (o *options) Report() alamos.Report {
	return alamos.Report{"dirname": o.dirname}
}

func newOptions(dirname string, opts ...Option) (*options, error) {
	o := &options{dirname: dirname}
	for _, opt := range opts {
		opt(o)
	}
	return o, mergeAndValidateOptions(o)
}

func mergeAndValidateOptions(o *options) error {
	o.metaCodec = override.Nil[binary.Codec](&binary.JSONCodec{}, o.metaCodec)
<<<<<<< HEAD
	o.fs = override.Nil[xfs.FS](xfs.Default, o.fs)
=======
	o.fs = override.Nil(xfs.Default, o.fs)
>>>>>>> 831c09e9
	o.gcCfg = DefaultGCConfig.Override(o.gcCfg)
	o.fileSize = override.Numeric(1*telem.Gigabyte, o.fileSize)
	o.streamingConfig = DefaultDBStreamingConfig.Override(o.streamingConfig)
	if err := o.gcCfg.Validate(); err != nil {
		return err
	}
	return o.streamingConfig.Validate()
}

<<<<<<< HEAD
// WithFS sets the file system that cesium will use to store data. This defaults to
// the OS file system.
=======
// WithFS sets the file system that cesium will use to store data. This defaults to the
// OS file system.
>>>>>>> 831c09e9
func WithFS(fs xfs.FS) Option { return func(o *options) { o.fs = fs } }

// WithGCConfig sets the garbage collection configuration for the DB. See the GCConfig
// struct for more details.
func WithGCConfig(config GCConfig) Option { return func(o *options) { o.gcCfg = config } }

// WithInstrumentation sets the instrumentation the DB will use for logging, tracing,
// etc. Defaults to noop instrumentation.
func WithInstrumentation(i alamos.Instrumentation) Option {
	return func(o *options) { o.Instrumentation = i }
}

<<<<<<< HEAD
// WithFileSizeCap sets the FileSize parameter of the database.
// FileSize is the maximum size, in bytes, for a writer to be created on a file.
// Note while that a file's size may still exceed this value, it is not likely
// to exceed by much with frequent commits.
// Defaults to 1GB
=======
// WithFileSizeCap sets the FileSize parameter of the database. FileSize is the maximum
// size, in bytes, for a writer to be created on a file. Note while that a file's size
// may still exceed this value, it is not likely to exceed by much with frequent
// commits. Defaults to 1GB
>>>>>>> 831c09e9
func WithFileSizeCap(cap telem.Size) Option { return func(o *options) { o.fileSize = cap } }

// WithStreamingConfig sets the size of the channel buffer used inside the cesium
// streaming relay mechanism. A larger buffer size will reduce the change of the relay
<<<<<<< HEAD
// deadlocking, but will consume more memory.
// Defaults to 100.
=======
// deadlocking, but will consume more memory. Defaults to 100.
>>>>>>> 831c09e9
func WithStreamingConfig(cfg DBStreamingConfig) Option {
	return func(o *options) { o.streamingConfig = cfg }
}<|MERGE_RESOLUTION|>--- conflicted
+++ resolved
@@ -43,11 +43,7 @@
 
 func mergeAndValidateOptions(o *options) error {
 	o.metaCodec = override.Nil[binary.Codec](&binary.JSONCodec{}, o.metaCodec)
-<<<<<<< HEAD
-	o.fs = override.Nil[xfs.FS](xfs.Default, o.fs)
-=======
 	o.fs = override.Nil(xfs.Default, o.fs)
->>>>>>> 831c09e9
 	o.gcCfg = DefaultGCConfig.Override(o.gcCfg)
 	o.fileSize = override.Numeric(1*telem.Gigabyte, o.fileSize)
 	o.streamingConfig = DefaultDBStreamingConfig.Override(o.streamingConfig)
@@ -57,13 +53,8 @@
 	return o.streamingConfig.Validate()
 }
 
-<<<<<<< HEAD
-// WithFS sets the file system that cesium will use to store data. This defaults to
-// the OS file system.
-=======
 // WithFS sets the file system that cesium will use to store data. This defaults to the
 // OS file system.
->>>>>>> 831c09e9
 func WithFS(fs xfs.FS) Option { return func(o *options) { o.fs = fs } }
 
 // WithGCConfig sets the garbage collection configuration for the DB. See the GCConfig
@@ -76,28 +67,15 @@
 	return func(o *options) { o.Instrumentation = i }
 }
 
-<<<<<<< HEAD
-// WithFileSizeCap sets the FileSize parameter of the database.
-// FileSize is the maximum size, in bytes, for a writer to be created on a file.
-// Note while that a file's size may still exceed this value, it is not likely
-// to exceed by much with frequent commits.
-// Defaults to 1GB
-=======
 // WithFileSizeCap sets the FileSize parameter of the database. FileSize is the maximum
 // size, in bytes, for a writer to be created on a file. Note while that a file's size
 // may still exceed this value, it is not likely to exceed by much with frequent
 // commits. Defaults to 1GB
->>>>>>> 831c09e9
 func WithFileSizeCap(cap telem.Size) Option { return func(o *options) { o.fileSize = cap } }
 
 // WithStreamingConfig sets the size of the channel buffer used inside the cesium
 // streaming relay mechanism. A larger buffer size will reduce the change of the relay
-<<<<<<< HEAD
-// deadlocking, but will consume more memory.
-// Defaults to 100.
-=======
 // deadlocking, but will consume more memory. Defaults to 100.
->>>>>>> 831c09e9
 func WithStreamingConfig(cfg DBStreamingConfig) Option {
 	return func(o *options) { o.streamingConfig = cfg }
 }