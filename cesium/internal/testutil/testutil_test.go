<<<<<<< HEAD
package testutil_test
=======
// Copyright 2023 Synnax Labs, Inc.
//
// Use of this software is governed by the Business Source License included in the file
// licenses/BSL.txt.
//
// As of the Change Date specified in that file, in accordance with the Business Source
// License, use of this software will be governed by the Apache License, Version 2.0,
// included in the file licenses/APL.txt.

package testutil
>>>>>>> 5a69c5dc

import (
	. "github.com/onsi/ginkgo/v2"
	. "github.com/onsi/gomega"
	"github.com/samber/lo"
	"github.com/synnaxlabs/cesium"
	"github.com/synnaxlabs/cesium/internal/testutil"
	"sync"
)

var _ = Describe("Test Util Test", func() {
	Describe("Cesium GenerateChannelKey", func() {
		It("Should generate a unique channel key every time it is called", func() {
			var (
				keys = make([]cesium.ChannelKey, 1000)
				wg   = sync.WaitGroup{}
			)
			wg.Add(1000)
			for i := 0; i < 1000; i++ {
				i := i
				go func() {
					defer wg.Done()
					keys[i] = testutil.GenerateChannelKey()
				}()
			}

			wg.Wait()

			Expect(keys).To(HaveLen(1000))
			Expect(lo.Uniq(keys)).To(HaveLen(1000))
		})
	})

	Describe("File Systems", func() {
		It("Should generate factories for os-based FS and memory-based FS", func() {
			fs := testutil.FileSystems
			_, ok := fs["memFS"]
			Expect(ok).To(BeTrue())
			_, ok = fs["osFS"]
			Expect(ok).To(BeTrue())
		})
	})
})<|MERGE_RESOLUTION|>--- conflicted
+++ resolved
@@ -1,6 +1,3 @@
-<<<<<<< HEAD
-package testutil_test
-=======
 // Copyright 2023 Synnax Labs, Inc.
 //
 // Use of this software is governed by the Business Source License included in the file
@@ -11,14 +8,12 @@
 // included in the file licenses/APL.txt.
 
 package testutil
->>>>>>> 5a69c5dc
 
 import (
 	. "github.com/onsi/ginkgo/v2"
 	. "github.com/onsi/gomega"
 	"github.com/samber/lo"
 	"github.com/synnaxlabs/cesium"
-	"github.com/synnaxlabs/cesium/internal/testutil"
 	"sync"
 )
 
@@ -34,7 +29,7 @@
 				i := i
 				go func() {
 					defer wg.Done()
-					keys[i] = testutil.GenerateChannelKey()
+					keys[i] = GenerateChannelKey()
 				}()
 			}
 
@@ -47,7 +42,7 @@
 
 	Describe("File Systems", func() {
 		It("Should generate factories for os-based FS and memory-based FS", func() {
-			fs := testutil.FileSystems
+			fs := FileSystems
 			_, ok := fs["memFS"]
 			Expect(ok).To(BeTrue())
 			_, ok = fs["osFS"]
