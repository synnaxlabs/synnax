--- conflicted
+++ resolved
@@ -109,16 +109,13 @@
 	// hwm is a hot-path optimization when writing to an index channel. We can avoid
 	// unnecessary index lookups by keeping track of the highest timestamp written.
 	// Only valid when Channel.IsIndex is true.
-<<<<<<< HEAD
-	hwm                  telem.TimeStamp
+	hwm telem.TimeStamp
+	// lastCommitFileSwitch describes whether the last commit involved a file switch.
+	// If it did, then it is necessary to resolve the timestamp for that commit this time.
 	lastCommitFileSwitch bool
-	closed               bool
-=======
-	hwm telem.TimeStamp
 	// closed stores whether the writer is closed. Operations like Write and Commit do not
 	// succeed on closed writers.
 	closed bool
->>>>>>> 37bdc8cc
 }
 
 func (db *DB) OpenWriter(ctx context.Context, cfgs ...WriterConfig) (w *Writer, transfer controller.Transfer, err error) {
@@ -187,6 +184,7 @@
 	if err := w.Channel.ValidateSeries(series); err != nil {
 		return 0, err
 	}
+	// ok signifies whether w is allowed to write.
 	dw, ok := w.control.Authorize()
 	if !ok {
 		return 0, controller.Unauthorized(w.control.Subject.Name, w.Channel.Key)
@@ -241,7 +239,6 @@
 	}
 
 	if end.IsZero() {
-<<<<<<< HEAD
 		if w.lastCommitFileSwitch {
 			// Correct the start position.
 			approx, err := w.idx.Stamp(ctx, dw.Start, 1, true)
@@ -252,8 +249,6 @@
 			dw.Start = approx.Lower
 			w.lastCommitFileSwitch = false
 		}
-=======
->>>>>>> 37bdc8cc
 		// We're using w.len - 1 here because we want the timestamp of the last
 		// written frame.
 		approx, err := w.idx.Stamp(ctx, w.Start, w.len(dw.Writer)-1, true)
@@ -266,15 +261,10 @@
 		// Add 1 to the end timestamp because the end timestamp is exclusive.
 		end = approx.Lower + 1
 	}
-<<<<<<< HEAD
 	err := dw.Commit(ctx, end)
 	w.lastCommitFileSwitch = w.Start != dw.Start
 
 	return end, err
-=======
-
-	return end, dw.Commit(ctx, end)
->>>>>>> 37bdc8cc
 }
 
 func (w *Writer) Close(ctx context.Context) (controller.Transfer, error) {
