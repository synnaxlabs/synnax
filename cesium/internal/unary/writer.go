--- conflicted
+++ resolved
@@ -73,17 +73,12 @@
 	pos int
 }
 
-<<<<<<< HEAD
-func (db *DB) OpenWriter(ctx context.Context, cfg WriterConfig) (w *Writer, transfer controller.Transfer, err error) {
-	w = &Writer{WriterConfig: cfg, Channel: db.Channel, idx: db.index(), decrementCounter: func() { db.openIteratorWriters.Add(-1) }}
-=======
 func (db *DB) OpenWriter(ctx context.Context, cfgs ...WriterConfig) (w *Writer, transfer controller.Transfer, err error) {
 	cfg, err := config.New(DefaultWriterConfig, cfgs...)
 	if err != nil {
 		return nil, transfer, err
 	}
-	w = &Writer{WriterConfig: cfg, Channel: db.Channel, idx: db.index()}
->>>>>>> f7aa203a
+	w = &Writer{WriterConfig: cfg, Channel: db.Channel, idx: db.index(), decrementCounter: func() { db.openIteratorWriters.Add(-1) }}
 	gateCfg := controller.GateConfig{
 		TimeRange: cfg.controlTimeRange(),
 		Authority: cfg.Authority,
