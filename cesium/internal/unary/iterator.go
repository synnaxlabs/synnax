--- conflicted
+++ resolved
@@ -23,17 +23,6 @@
 type Iterator struct {
 	alamos.Instrumentation
 	IteratorConfig
-<<<<<<< HEAD
-	Channel          core.Channel
-	decrementCounter func()
-	internal         *domain.Iterator
-	view             telem.TimeRange
-	frame            core.Frame
-	idx              index.Index
-	bounds           telem.TimeRange
-	err              error
-	closed           bool
-=======
 	Channel  core.Channel
 	onClose  func()
 	internal *domain.Iterator
@@ -43,16 +32,11 @@
 	bounds   telem.TimeRange
 	err      error
 	closed   bool
->>>>>>> 1df74afb
 }
 
 const AutoSpan telem.TimeSpan = -1
 
-<<<<<<< HEAD
-var iteratorClosedError = core.EntityClosed("unary.iterator")
-=======
 var IteratorClosedError = core.EntityClosed("unary.iterator")
->>>>>>> 1df74afb
 
 func (i *Iterator) SetBounds(tr telem.TimeRange) {
 	i.bounds = tr
@@ -67,11 +51,7 @@
 
 func (i *Iterator) SeekFirst(ctx context.Context) bool {
 	if i.closed {
-<<<<<<< HEAD
-		i.err = iteratorClosedError
-=======
-		i.err = IteratorClosedError
->>>>>>> 1df74afb
+		i.err = IteratorClosedError
 		return false
 	}
 	ok := i.internal.SeekFirst(ctx)
@@ -81,11 +61,7 @@
 
 func (i *Iterator) SeekLast(ctx context.Context) bool {
 	if i.closed {
-<<<<<<< HEAD
-		i.err = iteratorClosedError
-=======
-		i.err = IteratorClosedError
->>>>>>> 1df74afb
+		i.err = IteratorClosedError
 		return false
 	}
 	ok := i.internal.SeekLast(ctx)
@@ -95,11 +71,7 @@
 
 func (i *Iterator) SeekLE(ctx context.Context, ts telem.TimeStamp) bool {
 	if i.closed {
-<<<<<<< HEAD
-		i.err = iteratorClosedError
-=======
-		i.err = IteratorClosedError
->>>>>>> 1df74afb
+		i.err = IteratorClosedError
 		return false
 	}
 	i.seekReset(ts)
@@ -108,11 +80,7 @@
 
 func (i *Iterator) SeekGE(ctx context.Context, ts telem.TimeStamp) bool {
 	if i.closed {
-<<<<<<< HEAD
-		i.err = iteratorClosedError
-=======
-		i.err = IteratorClosedError
->>>>>>> 1df74afb
+		i.err = IteratorClosedError
 		return false
 	}
 	i.seekReset(ts)
@@ -121,11 +89,7 @@
 
 func (i *Iterator) Next(ctx context.Context, span telem.TimeSpan) (ok bool) {
 	if i.closed {
-<<<<<<< HEAD
-		i.err = iteratorClosedError
-=======
-		i.err = IteratorClosedError
->>>>>>> 1df74afb
+		i.err = IteratorClosedError
 		return false
 	}
 	ctx, span_ := i.T.Bench(ctx, "Next")
@@ -209,11 +173,7 @@
 
 func (i *Iterator) Prev(ctx context.Context, span telem.TimeSpan) (ok bool) {
 	if i.closed {
-<<<<<<< HEAD
-		i.err = iteratorClosedError
-=======
-		i.err = IteratorClosedError
->>>>>>> 1df74afb
+		i.err = IteratorClosedError
 		return false
 	}
 	ctx, span_ := i.T.Bench(ctx, "Prev")
@@ -256,15 +216,9 @@
 
 func (i *Iterator) Close() (err error) {
 	if i.closed {
-<<<<<<< HEAD
-		return iteratorClosedError
-	}
-	i.decrementCounter()
-=======
 		return nil
 	}
 	i.onClose()
->>>>>>> 1df74afb
 	i.closed = true
 	return i.internal.Close()
 }
