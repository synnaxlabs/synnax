--- conflicted
+++ resolved
@@ -361,10 +361,6 @@
 	series.DataType = i.Channel.DataType
 	series.TimeRange = i.internal.TimeRange().BoundBy(i.view)
 	series.Data = make([]byte, size)
-<<<<<<< HEAD
-	//inDomainAlignment := uint32(i.Channel.DataType.Density().SampleCount(offset))
-=======
->>>>>>> b1c60ead
 	// set the first 32 bits to the domain index, and the last 32 bits to the alignment
 	series.Alignment = alignment
 	r, err := i.internal.OpenReader(ctx)
