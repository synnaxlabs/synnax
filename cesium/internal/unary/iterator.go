--- conflicted
+++ resolved
@@ -31,10 +31,7 @@
 	idx              index.Index
 	bounds           telem.TimeRange
 	err              error
-<<<<<<< HEAD
-=======
 	closed           bool
->>>>>>> d66f4102
 }
 
 const AutoSpan telem.TimeSpan = -1
@@ -217,17 +214,12 @@
 
 func (i *Iterator) Valid() bool { return i.partiallySatisfied() && i.err == nil }
 
-<<<<<<< HEAD
-func (i *Iterator) Close() error {
-	i.decrementCounter()
-=======
 func (i *Iterator) Close() (err error) {
 	if i.closed {
 		return iteratorClosedError
 	}
 	i.decrementCounter()
 	i.closed = true
->>>>>>> d66f4102
 	return i.internal.Close()
 }
 
@@ -299,7 +291,7 @@
 func (i *Iterator) approximateStart(ctx context.Context) (startApprox index.DistanceApproximation, err error) {
 	if i.internal.TimeRange().Start.Before(i.view.Start) {
 		target := i.internal.TimeRange().Start.Range(i.view.Start)
-		startApprox, err = i.idx.Distance(ctx, target, true, true)
+		startApprox, err = i.idx.Distance(ctx, target, true)
 	}
 	return
 }
@@ -312,7 +304,7 @@
 	endApprox = index.Exactly(i.Channel.DataType.Density().SampleCount(telem.Size(i.internal.Len())))
 	if i.internal.TimeRange().End.After(i.view.End) {
 		target := i.internal.TimeRange().Start.Range(i.view.End)
-		endApprox, err = i.idx.Distance(ctx, target, true, true)
+		endApprox, err = i.idx.Distance(ctx, target, true)
 	}
 	return
 }
