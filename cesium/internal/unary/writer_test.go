--- conflicted
+++ resolved
@@ -450,13 +450,8 @@
 							Subject:   control.Subject{Key: "bar"},
 						}))
 						Expect(t.Occurred()).To(BeTrue())
-<<<<<<< HEAD
-						Expect(MustSucceed(w2.Write(telem.NewSecondsTSV(6, 7, 8, 9, 10, 11)))).To(Equal(telem.LeadingAlignment(1, 6)))
-						a, err := w1.Write(telem.NewSecondsTSV(12, 13, 14, 15, 16, 17))
-=======
 						Expect(MustSucceed(w2.Write(telem.NewSeriesSecondsTSV(6, 7, 8, 9, 10, 11)))).To(Equal(core.LeadingAlignment(1, 6)))
 						a, err := w1.Write(telem.NewSeriesSecondsTSV(12, 13, 14, 15, 16, 17))
->>>>>>> 831c09e9
 						Expect(err).To(MatchError(control.ErrUnauthorized))
 						Expect(a).To(Equal(telem.Alignment(0)))
 						_, err = w1.Commit(ctx)
@@ -473,22 +468,14 @@
 					It("Should return an error if the write does not acquire control", func() {
 						w1, t := MustSucceed2(db.OpenWriter(ctx, unary.WriterConfig{
 							Start:                 10 * telem.SecondTS,
-<<<<<<< HEAD
-							Authority:             control.Absolute,
-=======
 							Authority:             control.AuthorityAbsolute,
->>>>>>> 831c09e9
 							Subject:               control.Subject{Key: "foo"},
 							ErrOnUnauthorizedOpen: config.True(),
 						}))
 						Expect(t.Occurred()).To(BeTrue())
 						w2, t, err := db.OpenWriter(ctx, unary.WriterConfig{
 							Start:                 10 * telem.SecondTS,
-<<<<<<< HEAD
-							Authority:             control.Absolute - 1,
-=======
 							Authority:             control.AuthorityAbsolute - 1,
->>>>>>> 831c09e9
 							Subject:               control.Subject{Key: "bar"},
 							ErrOnUnauthorizedOpen: config.True(),
 						})
