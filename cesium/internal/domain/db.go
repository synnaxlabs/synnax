--- conflicted
+++ resolved
@@ -14,7 +14,6 @@
 	"github.com/synnaxlabs/alamos"
 	"github.com/synnaxlabs/x/config"
 	"github.com/synnaxlabs/x/errors"
-	errors2 "github.com/synnaxlabs/x/errors"
 	xfs "github.com/synnaxlabs/x/io/fs"
 	"github.com/synnaxlabs/x/observe"
 	"github.com/synnaxlabs/x/override"
@@ -154,13 +153,8 @@
 
 // Close closes the DB. Close should not be called concurrently with any other DB methods.
 func (db *DB) Close() error {
-<<<<<<< HEAD
-	w := errors2.NewCatcher(errors2.WithAggregation())
+	w := errors.NewCatcher(errors.WithAggregation())
 	w.Exec(db.idx.close)
-=======
-	w := errutil.NewCatch(errutil.WithAggregation())
-	w.Exec(func() error { return db.idx.close() })
->>>>>>> 47751afa
 	w.Exec(db.files.close)
 	return w.Error()
 }
