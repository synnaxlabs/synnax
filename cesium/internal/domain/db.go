--- conflicted
+++ resolved
@@ -26,14 +26,9 @@
 var (
 	// ErrDomainOverlap is returned when a domain overlaps with an existing domain in the DB.
 	ErrDomainOverlap = errors.Wrap(validate.Error, "domain overlaps with an existing domain")
-<<<<<<< HEAD
 	// ErrRangeNotFound is returned when a requested domain is not found in the DB.
 	ErrRangeNotFound = errors.Wrap(query.NotFound, "domain not found")
-=======
-	// RangeNotFound is returned when a requested domain is not found in the DB.
-	RangeNotFound = errors.Wrap(query.NotFound, "domain not found")
 	dbClosed      = core.EntityClosed("domain.db")
->>>>>>> 910ff3ab
 )
 
 func NewErrDomainOverlap(tr1, tr2 telem.TimeRange) error {
