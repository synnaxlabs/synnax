// Copyright 2023 Synnax Labs, Inc.
//
// Use of this software is governed by the Business Source License included in the file
// licenses/BSL.txt.
//
// As of the Change Date specified in that file, in accordance with the Business Source
// License, use of this software will be governed by the Apache License, Version 2.0,
// included in the file licenses/APL.txt.

package domain

import (
	"context"
	"github.com/cockroachdb/errors"
	"github.com/synnaxlabs/alamos"
	"github.com/synnaxlabs/x/config"
	"github.com/synnaxlabs/x/errutil"
	xfs "github.com/synnaxlabs/x/io/fs"
	"github.com/synnaxlabs/x/observe"
	"github.com/synnaxlabs/x/override"
	"github.com/synnaxlabs/x/query"
	"github.com/synnaxlabs/x/telem"
	"github.com/synnaxlabs/x/validate"
	"io"
)

var (
	// ErrDomainOverlap is returned when a domain overlaps with an existing domain in the DB.
	ErrDomainOverlap = errors.Wrap(validate.Error, "domain overlaps with an existing domain")
	// RangeNotFound is returned when a requested domain is not found in the DB.
	RangeNotFound = errors.Wrap(query.NotFound, "domain not found")
)

// DB provides a persistent, concurrent store for reading and writing domains of telemetry
// to and from an underlying file system.
//
// A DB provides two types for accessing data:
//
//   - Writer allows the caller to write a blob of telemetry occupying a particular time
//     domain.
//
//   - Iterator allows the caller ot iterate over the telemetry domains in a DB in time order,
//     and provides an io.Reader like interface for accessing the data.
//
// A DB is safe for concurrent use, and multiple writers and iterators can access the DB
// at once.
//
// It's important to note that a DB is heavily optimized for large (several megabytes
// to gigabytes), append only writes. While small, out of order writes are valid, the
// user will see a heavy performance hit.
//
// A DB must be closed after use to avoid leaking any underlying resources/locks.
type DB struct {
	Config
	idx   *index
	files *fileController
}

// Config is the configuration for opening a DB.
type Config struct {
	alamos.Instrumentation
	// FS is the filesystem that the DB will use to store its data. DB will write to the
	// root of the filesystem, so this should probably be a subdirectory. DB should have
	// exclusive access, and it should be empty when the DB is first opened.
	// [REQUIRED]
	FS xfs.FS
	// FileSize is the maximum size of a data file in bytes. When a data file reaches this
	// size, a new file will be created.
	// [OPTIONAL] Default: 1GB
	FileSize telem.Size
	// MaxDescriptors is the maximum number of file descriptors that the DB will use. A
	// higher value will allow more concurrent reads and writes. It's important to note
	// that the exact performance impact of changing this value is still relatively unknown.
	// [OPTIONAL] Default: 100
	MaxDescriptors int
}

var (
	_ config.Config[Config] = Config{}
	// DefaultConfig is the default configuration for a DB.
	DefaultConfig = Config{
		FileSize:       1 * telem.Gigabyte,
		MaxDescriptors: 100,
	}
)

// Validate implements config.GateConfig.
func (c Config) Validate() error {
	v := validate.New("domain")
	validate.Positive(v, "fileSize", c.FileSize)
	validate.Positive(v, "maxDescriptors", c.MaxDescriptors)
	validate.NotNil(v, "fs", c.FS)
	return v.Error()
}

// Override implements config.GateConfig.
func (c Config) Override(other Config) Config {
	c.MaxDescriptors = override.Numeric(c.MaxDescriptors, other.MaxDescriptors)
	c.FileSize = override.Numeric(c.FileSize, other.FileSize)
	c.FS = override.Nil(c.FS, other.FS)
	c.Instrumentation = override.Zero(c.Instrumentation, other.Instrumentation)
	return c
}

// Open opens a DB using a merged view of the provided configurations (where the next
// configuration overrides the previous).
func Open(configs ...Config) (*DB, error) {
	cfg, err := config.New(DefaultConfig, configs...)
	if err != nil {
		return nil, err
	}
	idx := &index{Observer: observe.New[indexUpdate]()}
	idxPst, err := openIndexPersist(idx, cfg)
	if err != nil {
		return nil, err
	}
	idx.mu.pointers, err = idxPst.load()
	if err != nil {
		return nil, err
	}
	idx.mu.tombstones = make(map[uint16][]pointer)
	controller, err := openFileController(cfg)
	if err != nil {
		return nil, err
	}

	return &DB{Config: cfg, idx: idx, files: controller}, nil
}

// NewIterator opens a new invalidated Iterator using the given configuration.
// A seeking call is required before it can be used.
func (db *DB) NewIterator(cfg IteratorConfig) *Iterator {
	i := &Iterator{
		Instrumentation: db.Instrumentation.Child("iterator"),
		idx:             db.idx,
		readerFactory:   db.newReader,
	}
	i.SetBounds(cfg.Bounds)
	return i
}

<<<<<<< HEAD
// NewLockedIterator calls NewIterator, then makes it acquire a mutex lock
func (db *DB) NewLockedIterator(cfg IteratorConfig) *Iterator {
	i := db.NewIterator(cfg)
	i.Lock(func() { db.idx.mu.Lock() }, func() { db.idx.mu.Unlock() })
	return i
}

func (db *DB) GetBounds() (tr telem.TimeRange) {
	db.idx.mu.RLock()
	defer db.idx.mu.RUnlock()
	p := db.idx.mu.pointers[0]
	tr.Start = p.Start
	p = db.idx.mu.pointers[len(db.idx.mu.pointers)-1]
	tr.End = p.End

	return tr
}

func (db *DB) Overlaps(ctx context.Context, tr telem.TimeRange) (bool, error) {
	i := db.NewLockedIterator(IterRange(db.GetBounds()))

	if i.SeekGE(ctx, tr.Start) && i.TimeRange().OverlapsWith(tr) {
		return true, nil
	}
	if i.SeekLE(ctx, tr.End) && i.TimeRange().OverlapsWith(tr) {
		return true, nil
=======
func (db *DB) HasDataFor(ctx context.Context, tr telem.TimeRange) (bool, error) {
	i := db.NewIterator(IteratorConfig{Bounds: telem.TimeRangeMax})

	if i.SeekGE(ctx, tr.Start) && i.TimeRange().OverlapsWith(tr) {
		return true, i.Close()
	}
	if i.SeekLE(ctx, tr.End) && i.TimeRange().OverlapsWith(tr) {
		return true, i.Close()
>>>>>>> d66f4102
	}

	return false, i.Close()
}

// Close closes the DB. Close should not be called concurrently with any other DB methods.
func (db *DB) Close() error {
	w := errutil.NewCatch(errutil.WithAggregation())
<<<<<<< HEAD
	w.Exec(func() error { return db.idx.close(true) })
=======
	w.Exec(func() error { return db.idx.close() })
>>>>>>> d66f4102
	w.Exec(db.files.close)
	return w.Error()
}

func (db *DB) newReader(ctx context.Context, ptr pointer) (*Reader, error) {
	internal, err := db.files.acquireReader(ctx, ptr.fileKey)
	if err != nil {
		return nil, err
	}
	reader := io.NewSectionReader(internal, int64(ptr.offset), int64(ptr.length))
	return &Reader{ptr: ptr, ReaderAt: reader}, nil
}<|MERGE_RESOLUTION|>--- conflicted
+++ resolved
@@ -139,34 +139,6 @@
 	return i
 }
 
-<<<<<<< HEAD
-// NewLockedIterator calls NewIterator, then makes it acquire a mutex lock
-func (db *DB) NewLockedIterator(cfg IteratorConfig) *Iterator {
-	i := db.NewIterator(cfg)
-	i.Lock(func() { db.idx.mu.Lock() }, func() { db.idx.mu.Unlock() })
-	return i
-}
-
-func (db *DB) GetBounds() (tr telem.TimeRange) {
-	db.idx.mu.RLock()
-	defer db.idx.mu.RUnlock()
-	p := db.idx.mu.pointers[0]
-	tr.Start = p.Start
-	p = db.idx.mu.pointers[len(db.idx.mu.pointers)-1]
-	tr.End = p.End
-
-	return tr
-}
-
-func (db *DB) Overlaps(ctx context.Context, tr telem.TimeRange) (bool, error) {
-	i := db.NewLockedIterator(IterRange(db.GetBounds()))
-
-	if i.SeekGE(ctx, tr.Start) && i.TimeRange().OverlapsWith(tr) {
-		return true, nil
-	}
-	if i.SeekLE(ctx, tr.End) && i.TimeRange().OverlapsWith(tr) {
-		return true, nil
-=======
 func (db *DB) HasDataFor(ctx context.Context, tr telem.TimeRange) (bool, error) {
 	i := db.NewIterator(IteratorConfig{Bounds: telem.TimeRangeMax})
 
@@ -175,7 +147,6 @@
 	}
 	if i.SeekLE(ctx, tr.End) && i.TimeRange().OverlapsWith(tr) {
 		return true, i.Close()
->>>>>>> d66f4102
 	}
 
 	return false, i.Close()
@@ -184,11 +155,7 @@
 // Close closes the DB. Close should not be called concurrently with any other DB methods.
 func (db *DB) Close() error {
 	w := errutil.NewCatch(errutil.WithAggregation())
-<<<<<<< HEAD
-	w.Exec(func() error { return db.idx.close(true) })
-=======
 	w.Exec(func() error { return db.idx.close() })
->>>>>>> d66f4102
 	w.Exec(db.files.close)
 	return w.Error()
 }
