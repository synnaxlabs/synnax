--- conflicted
+++ resolved
@@ -280,18 +280,12 @@
 }
 
 // resolveCommitEnd returns whether a file change is needed, the resolved commit end, and any errors.
-<<<<<<< HEAD
-func (w *Writer) resolveCommitEnd(end telem.TimeStamp) (bool, telem.TimeStamp) {
+func (w *Writer) resolveCommitEnd(end telem.TimeStamp) (telem.TimeStamp, bool) {
 	// fc.Config.Filesize is the nominal file size to not exceed, in reality, this value
 	// is set to 0.8 * the actual file size cap. Therefore, we only need to switch files
 	// once we write to over 1.25 * that nominal value.
 	if w.fileSize >= w.fc.realFileSizeCap() {
-		return true, end
-=======
-func (w *Writer) resolveCommitEnd(end telem.TimeStamp) (telem.TimeStamp, bool) {
-	if w.fileSize >= w.fc.Config.FileSize {
 		return end, true
->>>>>>> f60ab0c4
 	}
 
 	return lo.Ternary(w.presetEnd, w.End, end), false
