--- conflicted
+++ resolved
@@ -277,11 +277,7 @@
 				It("Should not garbage collect a file that has an open reader on it", func() {
 					db = MustSucceed(domain.Open(domain.Config{
 						FS:              fs,
-<<<<<<< HEAD
-						FileSize:        9 * telem.ByteSize,
-=======
 						FileSize:        9 * telem.Byte,
->>>>>>> 413a05fe
 						GCThreshold:     math.SmallestNonzeroFloat32,
 						Instrumentation: PanicLogger(),
 					}))
