--- conflicted
+++ resolved
@@ -126,7 +126,6 @@
 		return fc.acquireWriter(ctx)
 	}
 
-<<<<<<< HEAD
 	ok, err = fc.gcReaders()
 	if err != nil {
 		return 0, 0, nil, span.Error(err)
@@ -135,10 +134,7 @@
 		return fc.acquireWriter(ctx)
 	}
 
-	<-fc.writers.release
-=======
 	<-fc.release
->>>>>>> 5a69c5dc
 	return fc.acquireWriter(ctx)
 }
 
@@ -193,7 +189,7 @@
 		}
 		w := controlledWriter{
 			TrackedWriteCloser: base,
-			controllerEntry:    newPoolEntry(lastFileKey, fc.writers.release),
+			controllerEntry:    newPoolEntry(lastFileKey, fc.release),
 		}
 		fc.writers.open[lastFileKey] = w
 		delete(fc.writers.unopened, lastFileKey)
@@ -261,7 +257,6 @@
 	if ok {
 		return fc.acquireReader(ctx, key)
 	}
-<<<<<<< HEAD
 
 	ok, err = fc.gcWriters()
 	if err != nil {
@@ -270,11 +265,7 @@
 	if ok {
 		return fc.acquireReader(ctx, key)
 	}
-
-	<-fc.readers.release
-=======
 	<-fc.release
->>>>>>> 5a69c5dc
 	return fc.acquireReader(ctx, key)
 }
 
