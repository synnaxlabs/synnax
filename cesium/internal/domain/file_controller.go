--- conflicted
+++ resolved
@@ -366,17 +366,10 @@
 	if w, ok := fc.writers.open[fileKey]; ok {
 		if !w.tryAcquire() {
 			return newErrEntityInUse("writer", fileKey)
-<<<<<<< HEAD
 		}
 		if err := w.TrackedWriteCloser.Close(); err != nil {
 			return err
 		}
-=======
-		}
-		if err := w.TrackedWriteCloser.Close(); err != nil {
-			return err
-		}
->>>>>>> 5ff9910a
 		delete(fc.writers.open, fileKey)
 	}
 
