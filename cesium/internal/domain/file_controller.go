--- conflicted
+++ resolved
@@ -84,11 +84,7 @@
 		if err != nil {
 			return unopened, err
 		}
-<<<<<<< HEAD
-		if s.Size() < int64(fc.FileSizeCap) {
-=======
 		if s.Size() < int64(fc.FileSize) {
->>>>>>> 6e5ad908
 			unopened[uint16(i)] = struct{}{}
 		}
 	}
@@ -104,16 +100,12 @@
 	for fileKey, w := range fc.writers.open {
 		s, err := fc.FS.Stat(fileKeyToName(fileKey))
 		if err != nil {
-			return 0, 0, nil, span.Error(err)
-		}
-
-<<<<<<< HEAD
+			return 0, 0, nil, err
+		}
+
 		size := s.Size()
 
-		if size < int64(fc.FileSizeCap) && w.tryAcquire() {
-=======
-		if s.Size() < int64(fc.FileSize) && w.tryAcquire() {
->>>>>>> 6e5ad908
+		if size < int64(fc.FileSize) && w.tryAcquire() {
 			fc.writers.RUnlock()
 			return w.fileKey, size, &w, nil
 		}
@@ -121,8 +113,11 @@
 	fc.writers.RUnlock()
 
 	if !fc.atDescriptorLimit() {
-		w, sz, err := fc.newWriter(ctx)
-		return w.fileKey, sz, w, span.Error(err)
+		w, size, err := fc.newWriter(ctx)
+		if err != nil {
+			return 0, size, nil, err
+		}
+		return w.fileKey, size, w, span.Error(err)
 	}
 
 	ok, err := fc.gcWriters()
@@ -140,32 +135,23 @@
 // newWriter creates a new writing file handle from the file controller: it first
 // attempts to create a file handle for files from the directory that are not at
 // capacity. If there is none, it creates a new file and increments the counter.
-<<<<<<< HEAD
 func (fc *fileController) newWriter(ctx context.Context) (*controlledWriter, int64, error) {
-=======
-func (fc *fileController) newWriter(ctx context.Context) (*controlledWriter, error) {
->>>>>>> 6e5ad908
 	ctx, span := fc.T.Bench(ctx, "newWriter")
-	defer span.End()
-
 	fc.writers.Lock()
-	defer fc.writers.Unlock()
+
+	defer func() {
+		fc.writers.Unlock()
+		span.End()
+	}()
+
 	for key := range fc.writers.unopened {
 		file, err := fc.FS.Open(fileKeyToName(key), os.O_WRONLY|os.O_APPEND)
 		if err != nil {
-<<<<<<< HEAD
 			return nil, 0, span.Error(err)
 		}
 		base, err := xio.NewTrackedWriteCloser(file)
 		if err != nil {
 			return nil, 0, span.Error(err)
-=======
-			return nil, span.Error(err)
-		}
-		base, err := xio.NewTrackedWriteCloser(file)
-		if err != nil {
-			return nil, span.Error(err)
->>>>>>> 6e5ad908
 		}
 		w := controlledWriter{
 			TrackedWriteCloser: base,
@@ -173,13 +159,9 @@
 		}
 		fc.writers.open[key] = w
 		delete(fc.writers.unopened, key)
-<<<<<<< HEAD
 
 		s, err := file.Stat()
 		return &w, s.Size(), span.Error(err)
-=======
-		return &w, nil
->>>>>>> 6e5ad908
 	}
 
 	nextKey_, err := fc.counter.Add(1)
@@ -203,11 +185,7 @@
 		controllerEntry:    newPoolEntry(nextKey, fc.writers.release),
 	}
 	fc.writers.open[nextKey] = w
-<<<<<<< HEAD
 	return &w, 0, nil
-=======
-	return &w, nil
->>>>>>> 6e5ad908
 }
 
 func (fc *fileController) acquireReader(ctx context.Context, key uint16) (xio.ReaderAtCloser, error) {
