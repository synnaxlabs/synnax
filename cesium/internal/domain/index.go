// Copyright 2023 Synnax Labs, Inc.
//
// Use of this software is governed by the Business Source License included in the file
// licenses/BSL.txt.
//
// As of the Change Date specified in that file, in accordance with the Business Source
// License, use of this software will be governed by the Apache License, Version 2.0,
// included in the file licenses/APL.txt.

package domain

import (
	"context"
	"github.com/synnaxlabs/alamos"
	"github.com/synnaxlabs/x/errors"
	"github.com/synnaxlabs/x/telem"
	"sync"
)

type index struct {
	alamos.Instrumentation
	mu struct {
		sync.RWMutex
		pointers   []pointer
		tombstones map[uint16]uint32
	}
	indexPersist *indexPersist
	persistHead  int
}

// insert adds a new pointer to the index.
func (idx *index) insert(ctx context.Context, p pointer, persist bool) error {
	_, span := idx.T.Bench(ctx, "domain/index.insert")
	idx.mu.Lock()

	defer span.End()

	insertAt := 0

	if p.fileKey == 0 {
		idx.L.DPanic("fileKey must be set")
		idx.mu.Unlock()
		return span.Error(errors.New("inserted pointer cannot have key 0"))
	}
	if len(idx.mu.pointers) != 0 {
		// Hot path optimization for appending to the end of the index.
		if idx.afterLast(p.Start) {
			insertAt = len(idx.mu.pointers)
		} else if !idx.beforeFirst(p.End) {
			i, overlap := idx.unprotectedSearch(p.TimeRange)
			if overlap {
<<<<<<< HEAD
				idx.mu.Unlock()
				return span.Error(ErrDomainOverlap)
=======
				return span.Error(NewErrWriteConflict(p.TimeRange, idx.mu.pointers[i].TimeRange))
>>>>>>> 5a69c5dc
			}
			insertAt = i + 1
		}
	}

	if insertAt == 0 {
		idx.mu.pointers = append([]pointer{p}, idx.mu.pointers...)
	} else if insertAt == len(idx.mu.pointers) {
		idx.mu.pointers = append(idx.mu.pointers, p)
	} else {
		idx.mu.pointers = append(idx.mu.pointers[:insertAt], append([]pointer{p}, idx.mu.pointers[insertAt:]...)...)
	}

	idx.persistHead = min(idx.persistHead, insertAt)

	if persist {
		persistPointers := idx.indexPersist.preparePointersPersist(idx.persistHead)
		idx.mu.Unlock()
		return persistPointers()
	}

	idx.mu.Unlock()
	return nil
}

func (idx *index) overlap(tr telem.TimeRange) bool {
	idx.mu.RLock()
	defer idx.mu.RUnlock()
	_, overlap := idx.unprotectedSearch(tr)
	return overlap
}

func (idx *index) timeRange() telem.TimeRange {
	idx.mu.RLock()
	defer idx.mu.RUnlock()
	if len(idx.mu.pointers) == 0 {
		return telem.TimeRangeZero
	}
	return idx.mu.pointers[0].Start.Range(idx.mu.pointers[len(idx.mu.pointers)-1].End)
}

func (idx *index) update(ctx context.Context, p pointer, persist bool) error {
	_, span := idx.T.Bench(ctx, "domain/index.update")
	idx.mu.Lock()

	defer span.End()

	if len(idx.mu.pointers) == 0 {
<<<<<<< HEAD
		// This is inconceivable since update would not be called with no pointers.
		idx.L.DPanic(RangeNotFound.Error())
		idx.mu.Unlock()
		return span.Error(RangeNotFound)
=======
		// This should be inconceivable since update would not be called with no pointers.
		idx.L.DPanic("cannot update a database with no domains")
		return span.Error(NewErrRangeNotFound(p.TimeRange))
>>>>>>> 5a69c5dc
	}
	lastI := len(idx.mu.pointers) - 1
	updateAt := lastI
	if p.Start != idx.mu.pointers[lastI].Start {
		updateAt, _ = idx.unprotectedSearch(p.Start.SpanRange(0))
	}

	ptrs := idx.mu.pointers
	oldP := ptrs[updateAt]
	if oldP.Start != p.Start {
		// This is inconceivable since update would only be called via commit, and
		// commit should find the same pointer the writer has been writing to, which
		// must have the same Start timestamp. Unhandled race conditions might cause the
		// database to reach this inconceivable state.
<<<<<<< HEAD
		idx.L.DPanic(RangeNotFound.Error())
		idx.mu.Unlock()
		return span.Error(RangeNotFound)
	}
	overlapsWithNext := updateAt != len(ptrs)-1 && ptrs[updateAt+1].OverlapsWith(p.TimeRange)
	overlapsWithPrev := updateAt != 0 && ptrs[updateAt-1].OverlapsWith(p.TimeRange)
	if overlapsWithPrev || overlapsWithNext {
		idx.mu.Unlock()
		return span.Error(ErrDomainOverlap)
=======
		idx.L.DPanic("cannot update a pointer with a different start timestamp")
		return span.Error(NewErrRangeNotFound(p.TimeRange))
	}
	overlapsWithNext := updateAt != len(ptrs)-1 && ptrs[updateAt+1].OverlapsWith(p.TimeRange)
	overlapsWithPrev := updateAt != 0 && ptrs[updateAt-1].OverlapsWith(p.TimeRange)
	if overlapsWithPrev {
		return span.Error(NewErrWriteConflict(p.TimeRange, ptrs[updateAt-1].TimeRange))
	} else if overlapsWithNext {
		return span.Error(NewErrWriteConflict(p.TimeRange, ptrs[updateAt+1].TimeRange))
>>>>>>> 5a69c5dc
	} else {
		idx.mu.pointers[updateAt] = p
	}

	idx.persistHead = min(idx.persistHead, updateAt)

	if persist {
		persistPointers := idx.indexPersist.preparePointersPersist(idx.persistHead)
		idx.mu.Unlock()
		return persistPointers()
	}

	idx.mu.Unlock()
	return nil
}

func (idx *index) afterLast(ts telem.TimeStamp) bool {
	return ts.After(idx.mu.pointers[len(idx.mu.pointers)-1].End)
}

func (idx *index) beforeFirst(ts telem.TimeStamp) bool {
	return ts.Before(idx.mu.pointers[0].Start)
}

func (idx *index) searchLE(ctx context.Context, ts telem.TimeStamp) (i int) {
	_, span := idx.T.Bench(ctx, "domain/index.searchLE")
	idx.read(func() {
		i, _ = idx.unprotectedSearch(ts.SpanRange(0))
	})
	span.End()
	return
}

func (idx *index) searchGE(ctx context.Context, ts telem.TimeStamp) (i int) {
	_, span := idx.T.Bench(ctx, "domain/index.searchGE")
	idx.read(func() {
		var exact bool
		i, exact = idx.unprotectedSearch(ts.SpanRange(0))
		if !exact {
			if i == len(idx.mu.pointers) {
				i = -1
			} else {
				i += 1
			}
		}
	})
	span.End()
	return
}

func (idx *index) getGE(ctx context.Context, ts telem.TimeStamp) (ptr pointer, ok bool) {
	_, span := idx.T.Bench(ctx, "domain/index.getGE")
	idx.mu.RLock()
	defer func() {
		span.End()
		idx.mu.RUnlock()
	}()
	var exact bool
	i, exact := idx.unprotectedSearch(ts.SpanRange(0))
	if !exact {
		if i == len(idx.mu.pointers) {
			return pointer{}, false
		} else {
			i += 1
		}
	}

	if i < 0 || i >= len(idx.mu.pointers) {
		return pointer{}, false
	}

	return idx.mu.pointers[i], true
}

func (idx *index) unprotectedSearch(tr telem.TimeRange) (int, bool) {
	if len(idx.mu.pointers) == 0 {
		return -1, false
	}
	start, end := 0, len(idx.mu.pointers)-1
	for start <= end {
		mid := (start + end) / 2
		ptr := idx.mu.pointers[mid]
		if ptr.OverlapsWith(tr) {
			return mid, true
		}
		if tr.Start.Before(ptr.Start) {
			end = mid - 1
		} else {
			start = mid + 1
		}
	}
	return end, false
}

func (idx *index) get(i int) (pointer, bool) {
	idx.mu.RLock()
	if i < 0 || i >= len(idx.mu.pointers) {
		idx.mu.RUnlock()
		return pointer{}, false
	}
	v := idx.mu.pointers[i]
	idx.mu.RUnlock()
	return v, true
}

func (idx *index) read(f func()) {
	idx.mu.RLock()
	f()
	idx.mu.RUnlock()
}

func (idx *index) close() error {
	idx.mu.Lock()
	idx.mu.pointers = nil
	idx.mu.Unlock()
	return nil
}<|MERGE_RESOLUTION|>--- conflicted
+++ resolved
@@ -49,12 +49,8 @@
 		} else if !idx.beforeFirst(p.End) {
 			i, overlap := idx.unprotectedSearch(p.TimeRange)
 			if overlap {
-<<<<<<< HEAD
 				idx.mu.Unlock()
-				return span.Error(ErrDomainOverlap)
-=======
 				return span.Error(NewErrWriteConflict(p.TimeRange, idx.mu.pointers[i].TimeRange))
->>>>>>> 5a69c5dc
 			}
 			insertAt = i + 1
 		}
@@ -103,16 +99,10 @@
 	defer span.End()
 
 	if len(idx.mu.pointers) == 0 {
-<<<<<<< HEAD
-		// This is inconceivable since update would not be called with no pointers.
-		idx.L.DPanic(RangeNotFound.Error())
-		idx.mu.Unlock()
-		return span.Error(RangeNotFound)
-=======
 		// This should be inconceivable since update would not be called with no pointers.
 		idx.L.DPanic("cannot update a database with no domains")
+		idx.mu.Unlock()
 		return span.Error(NewErrRangeNotFound(p.TimeRange))
->>>>>>> 5a69c5dc
 	}
 	lastI := len(idx.mu.pointers) - 1
 	updateAt := lastI
@@ -127,27 +117,18 @@
 		// commit should find the same pointer the writer has been writing to, which
 		// must have the same Start timestamp. Unhandled race conditions might cause the
 		// database to reach this inconceivable state.
-<<<<<<< HEAD
-		idx.L.DPanic(RangeNotFound.Error())
-		idx.mu.Unlock()
-		return span.Error(RangeNotFound)
-	}
-	overlapsWithNext := updateAt != len(ptrs)-1 && ptrs[updateAt+1].OverlapsWith(p.TimeRange)
-	overlapsWithPrev := updateAt != 0 && ptrs[updateAt-1].OverlapsWith(p.TimeRange)
-	if overlapsWithPrev || overlapsWithNext {
-		idx.mu.Unlock()
-		return span.Error(ErrDomainOverlap)
-=======
 		idx.L.DPanic("cannot update a pointer with a different start timestamp")
+		idx.mu.Unlock()
 		return span.Error(NewErrRangeNotFound(p.TimeRange))
 	}
 	overlapsWithNext := updateAt != len(ptrs)-1 && ptrs[updateAt+1].OverlapsWith(p.TimeRange)
 	overlapsWithPrev := updateAt != 0 && ptrs[updateAt-1].OverlapsWith(p.TimeRange)
 	if overlapsWithPrev {
+		idx.mu.Unlock()
 		return span.Error(NewErrWriteConflict(p.TimeRange, ptrs[updateAt-1].TimeRange))
 	} else if overlapsWithNext {
+		idx.mu.Unlock()
 		return span.Error(NewErrWriteConflict(p.TimeRange, ptrs[updateAt+1].TimeRange))
->>>>>>> 5a69c5dc
 	} else {
 		idx.mu.pointers[updateAt] = p
 	}
