// Copyright 2025 Synnax Labs, Inc.
//
// Use of this software is governed by the Business Source License included in the file
// licenses/BSL.txt.
//
// As of the Change Date specified in that file, in accordance with the Business Source
// License, use of this software will be governed by the Apache License, Version 2.0,
// included in the file licenses/APL.txt.

package index_test

import (
	. "github.com/onsi/ginkgo/v2"
	. "github.com/onsi/gomega"
	"github.com/synnaxlabs/cesium/internal/domain"
	"github.com/synnaxlabs/cesium/internal/index"
	xfs "github.com/synnaxlabs/x/io/fs"
	"github.com/synnaxlabs/x/telem"
	. "github.com/synnaxlabs/x/testutil"
)

var _ = Describe("Domain", func() {
	for fsName, makeFS := range fileSystems {
		Describe("FS:"+fsName, Ordered, func() {
			var (
				db      *domain.DB
				idx     *index.Domain
				fs      xfs.FS
				cleanUp func() error
			)
			BeforeEach(func() {
				fs, cleanUp = makeFS()
				db = MustSucceed(domain.Open(domain.Config{FS: fs, Instrumentation: PanicLogger()}))
				idx = &index.Domain{DB: db}
			})
			AfterEach(func() {
				Expect(db.Close()).To(Succeed())
				Expect(cleanUp()).To(Succeed())
			})

			Describe("Distance", func() {
				Context("Continuous", func() {
					BeforeEach(func() {
						Expect(domain.Write(
							ctx,
							db,
							(1 * telem.SecondTS).Range(20*telem.SecondTS+1),
							telem.NewSeriesSecondsTSV(1, 2, 3, 5, 7, 9, 15, 19, 20).Data,
						)).To(Succeed())
					})
					DescribeTable("Continuous",
						func(
							tr telem.TimeRange,
							expected index.Approximation[int64],
							expectedErr error,
						) {
							actual, _, err := idx.Distance(ctx, tr /*continuous*/, true)
							if expectedErr != nil {
								Expect(err).To(HaveOccurredAs(expectedErr))
							} else {
								Expect(err).To(BeNil())
							}
							Expect(actual.Approximation).To(Equal(expected))
						},
						Entry("Zero zero",
							telem.TimeRangeZero,
							index.Exactly[int64](0),
							index.ErrDiscontinuous,
						),
						Entry("Empty range - exact stamp",
							(1*telem.SecondTS).SpanRange(0),
							index.Exactly[int64](0),
							nil,
						),
						Entry("Empty range - inexact stamp",
							(4*telem.SecondTS).SpanRange(0),
							index.Exactly[int64](0),
							nil,
						),
						Entry("Both in range - exact start, exact end",
							(2*telem.SecondTS).SpanRange(3*telem.Second),
							index.Exactly[int64](2),
							nil,
						),
						Entry("Both in range - exact start, inexact end",
							(2*telem.SecondTS).SpanRange(4*telem.Second),
							index.Between[int64](2, 3),
							nil,
						),
						Entry("Both in range - inexact start, exact end",
							(4*telem.SecondTS).SpanRange(3*telem.Second),
							index.Between[int64](1, 2),
							nil,
						),
						Entry("Both in range - inexact start, inexact end",
							(4*telem.SecondTS).SpanRange(4*telem.Second),
							index.Between[int64](1, 3),
							nil,
						),
						Entry("Start at range start - exact end",
							(1*telem.SecondTS).SpanRange(1*telem.Second),
							index.Exactly[int64](1),
							nil,
						),
						Entry("Start exactly range end - end after range end",
							(20*telem.SecondTS).SpanRange(1*telem.Second),
							index.Exactly[int64](0),
							index.ErrDiscontinuous,
						),
						Entry("Start just beyond range end - end after range end",
							(20*telem.SecondTS+1).SpanRange(1*telem.Second),
							index.Exactly[int64](0),
							index.ErrDiscontinuous,
						),
						Entry("Start just before range end - end after range end",
							(20*telem.SecondTS-1).SpanRange(1*telem.Second),
							index.Exactly[int64](0),
							index.ErrDiscontinuous,
						),
						Entry("Start just before range end - end at range end",
							(20*telem.SecondTS-1).SpanRange(1),
							index.Between[int64](0, 1),
							nil,
						),
						Entry("Start exactly at range start - end exactly at range end",
							(1*telem.SecondTS).SpanRange(19*telem.Second),
							index.Exactly[int64](8),
							nil,
						),
						Entry("Start just before range start - end just after range end",
							(1*telem.SecondTS-1).Range(20*telem.SecondTS+1),
							index.Exactly[int64](0),
							index.ErrDiscontinuous,
						),
					)
				})

				Context("Discontinuous", func() {
					BeforeEach(func() {
						Expect(domain.Write(
							ctx,
							db,
							(1 * telem.SecondTS).Range(20*telem.SecondTS+1),
							telem.NewSeriesSecondsTSV(1, 2, 3, 5, 7, 9, 15, 19, 20).Data,
						)).To(Succeed())
						Expect(domain.Write(
							ctx,
							db,
							(25 * telem.SecondTS).Range(30*telem.SecondTS+1),
							telem.NewSeriesSecondsTSV(25, 26, 28, 30).Data,
						)).To(Succeed())
						Expect(domain.Write(
							ctx,
							db,
							(40 * telem.SecondTS).Range(43*telem.SecondTS+1),
							telem.NewSeriesSecondsTSV(40, 42, 43).Data,
						)).To(Succeed())
					})
					DescribeTable("Discontinuous",
						func(
							tr telem.TimeRange,
							expected index.Approximation[int64],
							align telem.Alignment,
							err error,
						) {
							actual, bounds, e := idx.Distance(ctx, tr, false)
							if err == nil {
								Expect(actual.Approximation).To(Equal(expected))
								Expect(align).To(Equal(bounds))
							} else {
								Expect(e).To(MatchError(err))
							}
						},
						Entry("Zero zero",
							telem.TimeRangeZero,
							index.Exactly[int64](0),
							telem.NewAlignment(0, 0),
							index.ErrDiscontinuous,
						),
						Entry("Exact, start and end equal",
							(27*telem.SecondTS).SpanRange(0),
							index.Exactly[int64](0),
							telem.NewAlignment(1, 0),
							nil,
						),
						Entry("Exact, start in domain, end not in domain",
							(15*telem.SecondTS).Range(22*telem.SecondTS),
							index.Exactly[int64](3),
							telem.NewAlignment(0, 9),
							nil,
						),
						Entry("Inexact, start in domain, end not in domain",
							(14*telem.SecondTS).Range(22*telem.SecondTS),
							index.Between[int64](3, 4),
							telem.NewAlignment(0, 9),
							nil,
						),
						Entry("Exact, start in domain, end not in domain (after a domain)",
							(15*telem.SecondTS).Range(35*telem.SecondTS),
							index.Exactly[int64](7),
							telem.NewAlignment(1, 4),
							nil,
						),
						Entry("Inexact, start in domain end not in domain (after a domain)",
							(14*telem.SecondTS).Range(35*telem.SecondTS),
							index.Between[int64](7, 8),
							telem.NewAlignment(1, 4),
							nil,
						),
						Entry("Exact, start in domain, end in domain",
							(15*telem.SecondTS).Range(42*telem.SecondTS),
							index.Exactly[int64](8),
							telem.NewAlignment(2, 1),
							nil,
						),
						Entry("End inexact, start in domain, end in domain",
							(15*telem.SecondTS).Range(42*telem.SecondTS+500*telem.MillisecondTS),
							index.Between[int64](8, 9),
							telem.NewAlignment(2, 1),
							nil,
						),
						Entry("Start inexact, start in domain, end in domain",
							(14*telem.SecondTS).Range(42*telem.SecondTS),
							index.Between[int64](8, 9),
							telem.NewAlignment(2, 1),
							nil,
						),
						Entry("Both inexact, start in domain, end in domain",
							(14*telem.SecondTS).Range(42*telem.SecondTS+500*telem.MillisecondTS),
							index.Between[int64](8, 10),
							telem.NewAlignment(2, 1),
							nil,
						),
						Entry("End exact, start not in domain, end in first domain",
							(-1*telem.SecondTS).Range(5*telem.SecondTS),
							index.Between[int64](3, 4),
							telem.NewAlignment(0, 3),
							nil,
						),
						Entry("End inexact, start not in domain, end in first domain",
							(-1*telem.SecondTS).Range(6*telem.SecondTS),
							index.Between[int64](3, 5),
							telem.NewAlignment(0, 4),
							nil,
						),
						Entry("End exact, start not in domain, end not in first domain",
							(-1*telem.SecondTS).Range(26*telem.SecondTS),
							index.Between[int64](10, 11),
							telem.NewAlignment(1, 1),
							nil,
						),
						Entry("End inexact, start not in domain, end not in first domain",
							(-1*telem.SecondTS).Range(27*telem.SecondTS),
							index.Between[int64](10, 12),
							telem.NewAlignment(1, 1),
							nil,
						),
					)
				})

				Context("Quasi Continuous (Many Continuous Domains)", func() {
					var (
						db2  *domain.DB
						idx2 *index.Domain
					)
					BeforeEach(func() {
						// Open a new domain DB with a file size that corresponds
						// 3 timestamp samples, so that we trigger automatic rollovers.
						db2 = MustSucceed(domain.Open(domain.Config{
							FS:              fs,
							Instrumentation: PanicLogger(),
							FileSize:        telem.TimeStampT.Density().Size(3),
						}))

						w := MustSucceed(db2.OpenWriter(ctx, domain.WriterConfig{Start: 10 * telem.SecondTS}))
						MustSucceed(w.Write(telem.NewSeriesSecondsTSV(10, 11, 16, 17).Data))
						Expect(w.Commit(ctx, 17*telem.SecondTS+1)).To(Succeed())
						MustSucceed(w.Write(telem.NewSeriesSecondsTSV(18, 19, 20, 22).Data))
						Expect(w.Commit(ctx, 22*telem.SecondTS+1)).To(Succeed())
						MustSucceed(w.Write(telem.NewSeriesSecondsTSV(25, 26).Data))
						Expect(w.Commit(ctx, 26*telem.SecondTS+1)).To(Succeed())
						Expect(w.Close()).To(Succeed())

						// Write an additional domain that starts several seconds after
						// the previous one i.e. we have an extra domain that is not
						// continuous.
						Expect(domain.Write(
							ctx,
							db2,
							(30 * telem.SecondTS).Range(33*telem.SecondTS+1),
<<<<<<< HEAD
							telem.NewSecondsTSV(30, 32, 33).Data,
=======
							telem.NewSeriesSecondsTSV(30, 32, 33).Data,
>>>>>>> 831c09e9
						)).To(Succeed())

						idx2 = &index.Domain{DB: db2}
					})
					AfterEach(func() {
						Expect(db2.Close()).To(Succeed())
					})
					DescribeTable("effectively continuous", func(
						tr telem.TimeRange,
						expected index.Approximation[int64],
						db telem.Alignment,
						err error,
					) {
						actual, bounds, e := idx2.Distance(ctx, tr, true)
						if err == nil {
							Expect(actual.Approximation).To(Equal(expected))
							Expect(db).To(Equal(bounds))
						} else {
							Expect(e).To(MatchError(err))
						}
					},
						Entry("exact exact",
							(19*telem.SecondTS).Range(22*telem.SecondTS),
							index.Exactly[int64](2),
							telem.NewAlignment(1, 3),
							nil,
						),
						Entry("exact exact - between effectively continuous domains",
							(16*telem.SecondTS).Range(26*telem.SecondTS),
							index.Exactly[int64](7),
							telem.NewAlignment(2, 1),
							nil,
						),
						Entry("exact exact - out of domain",
							(16*telem.SecondTS).Range(32*telem.SecondTS),
							index.Exactly[int64](0),
							telem.NewAlignment(0, 0),
							index.ErrDiscontinuous,
						),
						Entry("inexact",
							(12*telem.SecondTS).Range(25*telem.SecondTS+500*telem.MillisecondTS),
							index.Between[int64](6, 8),
							telem.NewAlignment(2, 0),
							nil,
						),
					)
				})
			})

			Describe("Stamp", func() {
				Context("Continuous", func() {
					BeforeEach(func() {
						Expect(domain.Write(
							ctx,
							db,
							(1 * telem.SecondTS).SpanRange(19*telem.Second+1),
							telem.NewSeriesSecondsTSV(1, 2, 3, 5, 7, 9, 15, 19).Data,
						)).To(Succeed())
					})
					DescribeTable("Continuous", func(
						start telem.TimeStamp,
						distance int,
						expected index.TimeStampApproximation,
						expectedErr error,
					) {
						actual, err := idx.Stamp(ctx, start, int64(distance), true)
						if expectedErr != nil {
							Expect(err).To(HaveOccurredAs(expectedErr))
						} else {
							Expect(err).To(BeNil())
						}
						Expect(actual).To(Equal(expected))
					},
						Entry("Zero zero",
							0*telem.SecondTS,
							0,
							index.Exactly[telem.TimeStamp](0),
							index.ErrDiscontinuous,
						),
						Entry("Empty range, exact",
							19*telem.SecondTS,
							0,
							index.Exactly(19*telem.SecondTS),
							nil,
						),
						Entry("Empty range, inexact",
							4*telem.SecondTS,
							0,
							index.Between[telem.TimeStamp](0*telem.SecondTS, 5*telem.SecondTS),
							nil,
						),
						Entry("Empty range, end",
							21*telem.SecondTS,
							0,
							index.Approximation[telem.TimeStamp]{},
							domain.ErrRangeNotFound,
						),
						Entry("Ref in range and exact, distance in range",
							2*telem.SecondTS,
							3,
							index.Exactly(7*telem.SecondTS),
							nil,
						),
						Entry("Ref in range and exact, distance out of range",
							19*telem.SecondTS,
							4,
							index.Exactly[telem.TimeStamp](0),
							index.ErrDiscontinuous,
						),
						Entry("Ref in range and inexact",
							4*telem.SecondTS,
							3,
							index.Between[telem.TimeStamp](9*telem.SecondTS, 15*telem.SecondTS),
							nil,
						),
						Entry("Ref in range and inexact, distance on the edge",
							4*telem.SecondTS,
							6,
							index.Exactly[telem.TimeStamp](0),
							index.ErrDiscontinuous,
						),
					)
				})

				Context("Quasi-Continuous (Many Continuous domains)", func() {
					BeforeEach(func() {
						Expect(domain.Write(
							ctx,
							db,
							(1 * telem.SecondTS).Range(19*telem.SecondTS+1),
							telem.NewSeriesSecondsTSV(1, 2, 3, 5, 7, 9, 15, 19).Data,
						)).To(Succeed())

						Expect(domain.Write(
							ctx,
							db,
							(19*telem.SecondTS + 1).Range(26*telem.SecondTS+1),
							telem.NewSeriesSecondsTSV(20, 21, 22, 23, 25, 26).Data,
						)).To(Succeed())

						Expect(domain.Write(
							ctx,
							db,
							(26*telem.SecondTS + 1).Range(35*telem.SecondTS+1),
							telem.NewSeriesSecondsTSV(27, 29, 30, 31, 32, 34, 35).Data,
						)).To(Succeed())

						Expect(domain.Write(
							ctx,
							db,
							(40 * telem.SecondTS).Range(45*telem.SecondTS+1),
							telem.NewSeriesSecondsTSV(40, 41, 45).Data,
						)).To(Succeed())
					})
					DescribeTable("Quasi-continuous", func(
						start telem.TimeStamp,
						distance int,
						expected index.TimeStampApproximation,
						expectedErr error,
					) {
						actual, err := idx.Stamp(ctx, start, int64(distance), true)
						if expectedErr != nil {
							Expect(err).To(HaveOccurredAs(expectedErr))
						} else {
							Expect(err).To(BeNil())
						}
						Expect(actual).To(Equal(expected))
					},
						Entry("Zero zero",
							0*telem.SecondTS,
							0,
							index.Exactly[telem.TimeStamp](0),
							index.ErrDiscontinuous,
						),
						Entry("Empty range",
							19*telem.SecondTS+1,
							0,
							index.Between[telem.TimeStamp](0, 20*telem.SecondTS),
							nil,
						),
						Entry("Ref in range and exact, distance in range",
							2*telem.SecondTS,
							13,
							index.Exactly(27*telem.SecondTS),
							nil,
						),
						Entry("Ref in range and exact, distance out of range",
							2*telem.SecondTS,
							20,
							index.Exactly[telem.TimeStamp](0),
							index.ErrDiscontinuous,
						),
						Entry("Ref in range and exact, distance out of range",
							2*telem.SecondTS,
							40,
							index.Exactly[telem.TimeStamp](0),
							index.ErrDiscontinuous,
						),
						Entry("Ref in range an exact, distance at the end of domain",
							2*telem.SecondTS,
							12,
							index.Exactly[telem.TimeStamp](26*telem.SecondTS),
							nil,
						),
						Entry("Ref in range and exact, distance at the start of domain",
							2*telem.SecondTS,
							13,
							index.Exactly[telem.TimeStamp](27*telem.SecondTS),
							nil,
						),
						Entry("Ref in range and inexact",
							4*telem.SecondTS,
							12,
							index.Between[telem.TimeStamp](27*telem.SecondTS, 29*telem.SecondTS),
							nil,
						),
						Entry("Ref in range and inexact, and end is between two domains",
							4*telem.SecondTS,
							11,
							index.Between[telem.TimeStamp](26*telem.SecondTS, 27*telem.SecondTS),
							nil,
						),
						Entry("Ref in range and inexact, distance out of range",
							4*telem.SecondTS,
							17,
							index.Between[telem.TimeStamp](34*telem.SecondTS, 35*telem.SecondTS),
							nil,
						),
						Entry("Ref in range and exact, distance partially out of range",
							4*telem.SecondTS,
							18,
							index.Exactly[telem.TimeStamp](0),
							index.ErrDiscontinuous,
						),
						Entry("Ref in range and exact, distance totally out of range",
							10*telem.SecondTS,
							50,
							index.Exactly[telem.TimeStamp](0),
							index.ErrDiscontinuous,
						),
						Entry("Ref between two domains, distance in range",
							19*telem.SecondTS+500*telem.MillisecondTS,
							1,
							index.Between[telem.TimeStamp](20*telem.SecondTS, 21*telem.SecondTS),
							nil,
						),
						Entry("Ref between two domains, distance 0",
							19*telem.SecondTS+500*telem.MillisecondTS,
							0,
							index.Between[telem.TimeStamp](0*telem.SecondTS, 20*telem.SecondTS),
							nil,
						),
						Entry("Ref between two domains, distance between two domains",
							19*telem.SecondTS+500*telem.MillisecondTS,
							6,
							index.Between[telem.TimeStamp](26*telem.SecondTS, 27*telem.SecondTS),
							nil,
						),
						Entry("Ref between two domains, distance partially out of range",
							19*telem.SecondTS+500*telem.MillisecondTS,
							13,
							index.Exactly[telem.TimeStamp](0),
							index.ErrDiscontinuous,
						),
					)
				})

				Specify("Quasi-Continuous Without Ending Domain", func() {
					Expect(domain.Write(
						ctx,
						db,
						(1 * telem.SecondTS).Range(19*telem.SecondTS+1),
						telem.NewSeriesSecondsTSV(1, 2, 3, 5, 7, 9, 15, 19).Data,
					)).To(Succeed())

					Expect(domain.Write(
						ctx,
						db,
						(19*telem.SecondTS + 1).Range(26*telem.SecondTS+1),
						telem.NewSeriesSecondsTSV(20, 21, 22, 23, 25, 26).Data,
					)).To(Succeed())

					Expect(domain.Write(
						ctx,
						db,
						(26*telem.SecondTS + 1).Range(35*telem.SecondTS+1),
						telem.NewSeriesSecondsTSV(27, 29, 30, 31, 32, 34, 35).Data,
					)).To(Succeed())

					Expect(MustSucceed(idx.Stamp(ctx, 25*telem.SecondTS, 8, true))).To(Equal(index.Exactly[telem.TimeStamp](35 * telem.SecondTS)))
					_, err := idx.Stamp(ctx, 25*telem.SecondTS, 9, true)
					Expect(err).To(MatchError(index.ErrDiscontinuous))
					approx, err := idx.Stamp(ctx, 24*telem.SecondTS, 8, true)
					Expect(approx).To(Equal(index.Between[telem.TimeStamp](34*telem.SecondTS, 35*telem.SecondTS)))
					Expect(err).ToNot(HaveOccurred())
					_, err = idx.Stamp(ctx, 24*telem.SecondTS, 9, true)
					Expect(err).To(MatchError(index.ErrDiscontinuous))
				})

				Context("Discontinuous", func() {
					BeforeEach(func() {
						Expect(domain.Write(
							ctx,
							db,
							(1 * telem.SecondTS).Range(20*telem.SecondTS+1),
							telem.NewSeriesSecondsTSV(1, 2, 3, 5, 7, 9, 15, 19, 20).Data,
						)).To(Succeed())
						Expect(domain.Write(
							ctx,
							db,
							(30 * telem.SecondTS).Range(40*telem.SecondTS+1),
							telem.NewSeriesSecondsTSV(30, 31, 32, 33, 34, 35, 36, 37, 38, 39, 40).Data,
						))
						Expect(domain.Write(
							ctx,
							db,
							(55 * telem.SecondTS).Range(65*telem.SecondTS+1),
							telem.NewSeriesSecondsTSV(55, 56, 57, 58, 59, 60, 61, 62, 63, 64, 65).Data,
						))
					})
					DescribeTable("Discontinuous", func(
						start telem.TimeStamp,
						distance int,
						expected index.TimeStampApproximation,
						expectedErr error,
					) {
						actual, err := idx.Stamp(ctx, start, int64(distance), false)
						if expectedErr != nil {
							Expect(err).To(HaveOccurredAs(expectedErr))
						} else {
							Expect(err).To(BeNil())
						}
						Expect(actual).To(Equal(expected))
					},
						Entry("Crossing TimeRange",
							2*telem.SecondTS,
							15,
							index.Exactly(37*telem.SecondTS),
							nil,
						),
						Entry("Crossing Multiple Ranges",
							2*telem.SecondTS,
							27,
							index.Exactly(63*telem.SecondTS),
							nil,
						),
						Entry("End of last TimeRange",
							2*telem.SecondTS,
							30,
							index.Between(65*telem.SecondTS+1, telem.TimeStampMax),
							nil,
						),
						Entry("After All Ranges",
							2*telem.SecondTS,
							500,
							index.Between(65*telem.SecondTS+1, telem.TimeStampMax),
							nil,
						),
						Entry("Exactly at End of First TimeRange",
							5*telem.SecondTS,
							6,
							index.Exactly(30*telem.SecondTS),
							nil,
						),
					)
				})
			})
		})
	}
})<|MERGE_RESOLUTION|>--- conflicted
+++ resolved
@@ -288,11 +288,7 @@
 							ctx,
 							db2,
 							(30 * telem.SecondTS).Range(33*telem.SecondTS+1),
-<<<<<<< HEAD
-							telem.NewSecondsTSV(30, 32, 33).Data,
-=======
 							telem.NewSeriesSecondsTSV(30, 32, 33).Data,
->>>>>>> 831c09e9
 						)).To(Succeed())
 
 						idx2 = &index.Domain{DB: db2}
