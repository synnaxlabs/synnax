// Copyright 2023 Synnax Labs, Inc.
//
// Use of this software is governed by the Business Source License included in the file
// licenses/BSL.txt.
//
// As of the Change Date specified in that file, in accordance with the Business Source
// License, use of this software will be governed by the Apache License, Version 2.0,
// included in the file licenses/APL.txt.

package index

import (
	"context"
	"fmt"
	"github.com/synnaxlabs/alamos"
	"github.com/synnaxlabs/cesium/internal/core"
	"github.com/synnaxlabs/cesium/internal/domain"
	"github.com/synnaxlabs/x/errors"
	"github.com/synnaxlabs/x/telem"
	"io"
)

type Domain struct {
	alamos.Instrumentation
	DB      *domain.DB
	Channel core.Channel
}

var _ Index = (*Domain)(nil)

// Distance implements Index.
func (i *Domain) Distance(ctx context.Context, tr telem.TimeRange, continuous bool) (approx DistanceApproximation, err error) {
	var startApprox, endApprox DistanceApproximation
	ctx, span := i.T.Bench(ctx, "distance")
	defer func() { _ = span.EndWith(err, ErrDiscontinuous) }()

	iter := i.DB.NewIterator(domain.IteratorConfig{Bounds: tr})
	defer func() { err = errors.CombineErrors(err, iter.Close()) }()

	if !iter.SeekFirst(ctx) || (!iter.TimeRange().ContainsRange(tr) && continuous) {
		err = NewErrDiscontinuousTR(tr)
		return
	}

	if tr.IsZero() {
		return
	}

	r, err := iter.NewReader(ctx)
	if err != nil {
		return
	}
	defer func() { err = errors.CombineErrors(err, r.Close()) }()

	startApprox, err = i.search(tr.Start, r)
	if err != nil {
		return
	}

	if iter.TimeRange().ContainsStamp(tr.End) || tr.End == iter.TimeRange().End {
		endApprox, err = i.search(tr.End, r)
		approx = Between(
			endApprox.Lower-startApprox.Upper,
			endApprox.Upper-startApprox.Lower,
		)
		return
	} else if continuous {
		err = NewErrDiscontinuousTR(tr)
		return
	}

	var (
		l                     = r.Len() / 8
		gap             int64 = 0
		startToFirstEnd       = Between(l-startApprox.Upper, l-startApprox.Lower)
	)

	for {
		if !iter.Next() {
			if continuous {
				err = NewErrDiscontinuousTR(tr)
				return
			}
			approx = Between(
				startToFirstEnd.Lower+(iter.Len()/8)+gap,
				startToFirstEnd.Upper+(iter.Len()/8)+gap,
			)
			return
		}
		if iter.TimeRange().ContainsStamp(tr.End) {
<<<<<<< HEAD
			if err = r.Close(); err != nil {
=======
			err = r.Close()
			if err != nil {
>>>>>>> 5a69c5dc
				return
			}
			r, err = iter.NewReader(ctx)
			if err != nil {
				return
			}
			endApprox, err = i.search(tr.End, r)
			if err != nil {
				return
			}
			approx = Between(
				startToFirstEnd.Lower+gap+endApprox.Lower,
				startToFirstEnd.Upper+gap+endApprox.Upper,
			)
			return
		}
		gap += iter.Len()
	}
}

// Stamp implements Index.
func (i *Domain) Stamp(
	ctx context.Context,
	ref telem.TimeStamp,
	offset int64,
	continuous bool,
) (approx TimeStampApproximation, err error) {
	ctx, span := i.T.Bench(ctx, "stamp")
	defer func() { _ = span.EndWith(err, ErrDiscontinuous) }()

	iter := i.DB.NewIterator(domain.IterRange(ref.SpanRange(telem.TimeSpanMax)))

	if !iter.SeekFirst(ctx) {
		err = errors.Wrapf(domain.ErrRangeNotFound, "cannot find stamp start timestamp %s", ref)
		return
	}

	effectiveDomainBounds, effectiveDomainLen := resolveEffectiveDomain(iter)

	if !effectiveDomainBounds.ContainsStamp(ref) ||
		(continuous && offset >= effectiveDomainLen/8) {
		err = NewErrDiscontinuousStamp(offset, effectiveDomainLen/8)
		return
	}

	if offset == 0 {
		approx = Exactly(ref)
		return
	}

	if !iter.SeekFirst(ctx) {
		// No reason this SeekFirst should fail since it was called before.
		panic("iterator seekFirst failed in stamp")
	}

	r, err := iter.NewReader(ctx)
	if err != nil {
		return
	}
	defer func() { err = errors.CombineErrors(err, r.Close()) }()
	startApprox, err := i.search(ref, r)
	if err != nil {
		return
	}

	// endOffset is the upper-bound distance of the desired sample from the start of the
	// domain.
	endOffset := startApprox.Upper + offset

	// If the upper and lower bounds are exact of the startOffset are exact, then if the
	// lower is out of the file, the stamp is discontinuous.
	// If they are not exact, and the lower bound is the last sample, then the upper
	// bound must be discontinuous as well.
	if continuous {
		if (startApprox.Exact() && startApprox.Lower+offset >= effectiveDomainLen/8) ||
			(!startApprox.Exact() && startApprox.Lower+offset >= effectiveDomainLen/8-1) {
			err = NewErrDiscontinuousStamp(startApprox.Upper+offset, effectiveDomainLen/8)
			return
		}
	}

	gap := iter.Len() / 8
	if endOffset >= iter.Len()/8 {
		for {
			if !iter.Next() {
				// exhausted
				if continuous {
					err = errors.Wrapf(domain.ErrRangeNotFound, "cannot find stamp end with offset %d", offset)
					return
				}
				approx = Between(iter.TimeRange().End, telem.TimeStampMax)
				return
			}
			gap += iter.Len() / 8
			if endOffset < gap {
<<<<<<< HEAD
				if err = r.Close(); err != nil {
=======
				err = r.Close()
				if err != nil {
>>>>>>> 5a69c5dc
					return
				}
				r, err = iter.NewReader(ctx)
				if err != nil {
					return
				}
				endOffset -= gap - iter.Len()/8
				break
			}
		}
	}

	upperTs, err := readStamp(r, (endOffset)*8, make([]byte, 8))
	if err != nil {
		return
	}

	if endOffset-(startApprox.Upper-startApprox.Lower) >= 0 {
		// normal case
		lowerTs, err := readStamp(r, (endOffset-(startApprox.Upper-startApprox.Lower))*8, make([]byte, 8))

		return Between(lowerTs, upperTs), err
	}

	// Edge case: end timestamps are split between two different files, so we must go
	// back to read the lower bound.
	if !iter.Prev() {
		i.L.DPanic("iterator prev failed in stamp")
		err = errors.Wrapf(domain.ErrRangeNotFound, "cannot find stamp end with offset %d", offset)
		return
	}
	err = r.Close()
	if err != nil {
		return
	}
	if err = r.Close(); err != nil {
		return
	}
	r, err = iter.NewReader(ctx)
	if err != nil {
		return
	}

	lowerTs, err := readStamp(r, iter.Len()+(endOffset-(startApprox.Upper-startApprox.Lower))*8, make([]byte, 8))
	return Between(lowerTs, upperTs), err
}

// resolveEffectiveDomain returns the TimeRange and length of the underlying domain(s).
// The effective domain can be many continuous domains as long as they're immediately
// continuous, i.e. the end of one domain is the start of the other.
func resolveEffectiveDomain(i *domain.Iterator) (effectiveDomainBounds telem.TimeRange, effectiveDomainLen int64) {
	effectiveDomainBounds = i.TimeRange()
	effectiveDomainLen = i.Len()

	for {
		currentDomainEnd := i.TimeRange().End
		if !i.Next() {
			return
		}
		nextDomainStart := i.TimeRange().Start

		if currentDomainEnd != nextDomainStart {
			return
		}
		effectiveDomainBounds.End = i.TimeRange().End
		effectiveDomainLen += i.Len()
	}
}

// search returns an approximation for the number of samples before a given timestamp. If the
// timestamp exists in the underlying index, the approximation will be exact.
func (i *Domain) search(ts telem.TimeStamp, r *domain.Reader) (DistanceApproximation, error) {
	var (
		start int64 = 0
		end         = (r.Len() / 8) - 1
		buf         = make([]byte, 8)
		midTs telem.TimeStamp
		err   error
	)
	for start <= end {
		mid := (start + end) / 2
		midTs, err = readStamp(r, mid*8, buf)
		if err != nil {
			return Exactly[int64](0), err
		}
		if ts == midTs {
			return Exactly(mid), nil
		} else if midTs < ts {
			start = mid + 1
		} else {
			end = mid - 1
		}
	}
	return Between(end, end+1), nil
}

func readStamp(r io.ReaderAt, offset int64, buf []byte) (telem.TimeStamp, error) {
	_, err := r.ReadAt(buf, offset)
	return telem.UnmarshalF[telem.TimeStamp](telem.TimeStampT)(buf), err
}

func (i *Domain) Info() string {
	return fmt.Sprintf("domain index: %v", i.Channel)
}<|MERGE_RESOLUTION|>--- conflicted
+++ resolved
@@ -88,12 +88,7 @@
 			return
 		}
 		if iter.TimeRange().ContainsStamp(tr.End) {
-<<<<<<< HEAD
 			if err = r.Close(); err != nil {
-=======
-			err = r.Close()
-			if err != nil {
->>>>>>> 5a69c5dc
 				return
 			}
 			r, err = iter.NewReader(ctx)
@@ -189,12 +184,7 @@
 			}
 			gap += iter.Len() / 8
 			if endOffset < gap {
-<<<<<<< HEAD
 				if err = r.Close(); err != nil {
-=======
-				err = r.Close()
-				if err != nil {
->>>>>>> 5a69c5dc
 					return
 				}
 				r, err = iter.NewReader(ctx)
@@ -224,10 +214,6 @@
 	if !iter.Prev() {
 		i.L.DPanic("iterator prev failed in stamp")
 		err = errors.Wrapf(domain.ErrRangeNotFound, "cannot find stamp end with offset %d", offset)
-		return
-	}
-	err = r.Close()
-	if err != nil {
 		return
 	}
 	if err = r.Close(); err != nil {
