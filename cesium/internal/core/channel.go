// Copyright 2025 Synnax Labs, Inc.
//
// Use of this software is governed by the Business Source License included in the file
// licenses/BSL.txt.
//
// As of the Change Date specified in that file, in accordance with the Business Source
// License, use of this software will be governed by the Apache License, Version 2.0,
// included in the file licenses/APL.txt.

package core

import (
	"fmt"

	"github.com/synnaxlabs/cesium/internal/version"
	"github.com/synnaxlabs/x/control"
	"github.com/synnaxlabs/x/errors"
	"github.com/synnaxlabs/x/telem"
	"github.com/synnaxlabs/x/validate"
)

type ChannelKey = uint32

// Channel is a logical collection of telemetry samples across a time-range. The data
// within a channel typically arrives from a single source. This can be a physical sensor,
// metric, event, or entity that emits regular, consistent, and time-order values.
// A channel can also be used for storing derived data, such as a moving average or signal
// processing result.
type Channel struct {
<<<<<<< HEAD
	// Key is a unique identifier to the channel within the cesium.
	// [REQUIRED]
	Key ChannelKey `json:"key" msgpack:"key"`
	// Name is a non-unique, human-readable identifier to the channel within the data
	// engine. Note that it is never used to index or retrieve a channel.
=======
	// Key is a unique identifier to the channel within cesium.
	// [REQUIRED]
	Key ChannelKey `json:"key" msgpack:"key"`
	// Name is a non-unique, human-readable identifier to the channel within cesium.
	// Note that it is never used to index or retrieve a channel.
>>>>>>> 831c09e9
	// [REQUIRED]
	Name string `json:"name" msgpack:"name"`
	// IsIndex determines whether the channel acts as an index channel. If false, then
	// the channel is a data channel, and the Index field must be set to the key of
	// an existing, valid index channel.
	// [OPTIONAL]
	IsIndex bool
	// DataType is the type of data stored in the channel.
	// [REQUIRED]
	DataType telem.DataType `json:"data_type" msgpack:"data_type"`
	// Index is the key of the channel used to index the channel's values. The Index is
	// used to associate a value in a data channel with a corresponding timestamp.
<<<<<<< HEAD
	// [OPTIONAL if IsIndex is true and REQUIRED if IsIndex is false]
=======
	// [OPTIONAL if IsIndex is true and REQUIRED if IsIndex is false or Virtual is true]
>>>>>>> 831c09e9
	Index ChannelKey `json:"index" msgpack:"index"`
	// Virtual specifies whether the channel is virtual. Virtual channels do not store
	// any data and do not require an index.
	// [OPTIONAL]
	Virtual bool `json:"virtual" msgpack:"virtual"`
	// Concurrency specifies the concurrency setting for the channel's controller
	// (Exclusive or shared).
	// [OPTIONAL]
	Concurrency control.Concurrency `json:"concurrency" msgpack:"concurrency"`
	// Version specifies the format of files stored in this channel.
	// [OPTIONAL]
	Version version.Version `json:"version" msgpack:"version"`
}

// String implements fmt.Stringer to return nicely formatted channel info.
func (c Channel) String() string {
	if c.Name != "" {
		return fmt.Sprintf("[%s]<%d>", c.Name, c.Key)
	}
	return fmt.Sprintf("<%d>", c.Key)
}

// ValidateSeries ensures that a given series is compatible with the channel and
// returns an error if it is not.
func (c Channel) ValidateSeries(series telem.Series) error {
	sDt := series.DataType
	cDt := c.DataType
	isEquivalent := (sDt == telem.Int64T || sDt == telem.TimeStampT) && (cDt == telem.Int64T || cDt == telem.TimeStampT)
	if cDt != sDt && !isEquivalent {
		return errors.Wrapf(
			validate.Error,
			"invalid data type for channel %v, expected %s, got %s",
			c,
			cDt,
			sDt,
		)
	}
	return nil
}

// Validate checks that all channel fields are valid, and returns an error if they
// are not.
func (c Channel) Validate() error {
	v := validate.New("meta")
	validate.Positive(v, "key", c.Key)
	validate.NotEmptyString(v, "data_type", c.DataType)
	validate.NotEmptyString(v, "name", c.Name)
	if c.Virtual {
		v.Ternaryf("index", c.Index != 0, "virtual channel cannot be indexed")
	} else {
		v.Ternary("data_type", c.DataType.IsVariable(), "persisted channels cannot have variable density data types")
		if c.IsIndex {
			v.Ternary("data_type", c.DataType != telem.TimeStampT, "index channel must be of type timestamp")
			v.Ternaryf("index", c.Index != 0 && c.Index != c.Key, "index channel cannot be indexed by another channel")
		} else {
			v.Ternaryf("index", c.Index == 0, "non-indexed channel must have an index")
		}
	}
	return v.Error()
}<|MERGE_RESOLUTION|>--- conflicted
+++ resolved
@@ -27,19 +27,11 @@
 // A channel can also be used for storing derived data, such as a moving average or signal
 // processing result.
 type Channel struct {
-<<<<<<< HEAD
-	// Key is a unique identifier to the channel within the cesium.
-	// [REQUIRED]
-	Key ChannelKey `json:"key" msgpack:"key"`
-	// Name is a non-unique, human-readable identifier to the channel within the data
-	// engine. Note that it is never used to index or retrieve a channel.
-=======
 	// Key is a unique identifier to the channel within cesium.
 	// [REQUIRED]
 	Key ChannelKey `json:"key" msgpack:"key"`
 	// Name is a non-unique, human-readable identifier to the channel within cesium.
 	// Note that it is never used to index or retrieve a channel.
->>>>>>> 831c09e9
 	// [REQUIRED]
 	Name string `json:"name" msgpack:"name"`
 	// IsIndex determines whether the channel acts as an index channel. If false, then
@@ -52,11 +44,7 @@
 	DataType telem.DataType `json:"data_type" msgpack:"data_type"`
 	// Index is the key of the channel used to index the channel's values. The Index is
 	// used to associate a value in a data channel with a corresponding timestamp.
-<<<<<<< HEAD
-	// [OPTIONAL if IsIndex is true and REQUIRED if IsIndex is false]
-=======
 	// [OPTIONAL if IsIndex is true and REQUIRED if IsIndex is false or Virtual is true]
->>>>>>> 831c09e9
 	Index ChannelKey `json:"index" msgpack:"index"`
 	// Virtual specifies whether the channel is virtual. Virtual channels do not store
 	// any data and do not require an index.
