--- conflicted
+++ resolved
@@ -98,12 +98,8 @@
 	return
 }
 
-<<<<<<< HEAD
 // Len returns the length of all series in the frame,
 // if a series has a different length, Len panics.
-=======
-// Len is meant for testing use only.
->>>>>>> 6fc0b5cb
 func (f Frame) Len() int64 {
 	f.assertEven("Len")
 	if len(f.Series) == 0 {
