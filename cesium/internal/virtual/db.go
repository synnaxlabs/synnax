// Copyright 2023 Synnax Labs, Inc.
//
// Use of this software is governed by the Business Source License included in the file
// licenses/BSL.txt.
//
// As of the Change Date specified in that file, in accordance with the Business Source
// License, use of this software will be governed by the Apache License, Version 2.0,
// included in the file licenses/APL.txt.

package virtual

import (
	"fmt"
	"github.com/cockroachdb/errors"
	"github.com/synnaxlabs/alamos"
	"github.com/synnaxlabs/cesium/internal/controller"
	"github.com/synnaxlabs/cesium/internal/core"
	"github.com/synnaxlabs/x/atomic"
	"github.com/synnaxlabs/x/telem"
	"github.com/synnaxlabs/x/validate"
)

type controlEntity struct {
	ck    core.ChannelKey
	align telem.Alignment
}

func (e *controlEntity) ChannelKey() core.ChannelKey { return e.ck }

type DB struct {
	Config
	controller  *controller.Controller[*controlEntity]
	openWriters *atomic.Int32Counter
}

type Config struct {
	alamos.Instrumentation
	Channel core.Channel
}

func Open(cfg Config) (db *DB, err error) {
	if !cfg.Channel.Virtual {
		return nil, errors.Wrap(validate.Error, "channel is not virtual")
	}
	return &DB{
		Config:      cfg,
		controller:  controller.New[*controlEntity](cfg.Channel.Concurrency),
		openWriters: &atomic.Int32Counter{},
	}, nil
}

func (db *DB) LeadingControlState() *controller.State {
	return db.controller.LeadingState()
}

func (db *DB) TryClose() error {
	if db.openWriters.Value() > 0 {
<<<<<<< HEAD
		return errors.New(fmt.Sprintf("[cesium] - channel has %d unclosed writers accessing it", db.openWriters.Value()))
=======
		return errors.Newf(fmt.Sprintf("[cesium] - cannot close channel because there are currently %d unclosed writers accessing it", db.openWriters.Value()))
>>>>>>> d66f4102
	}
	return db.Close()
}

func (db *DB) Close() error { return nil }<|MERGE_RESOLUTION|>--- conflicted
+++ resolved
@@ -55,11 +55,7 @@
 
 func (db *DB) TryClose() error {
 	if db.openWriters.Value() > 0 {
-<<<<<<< HEAD
-		return errors.New(fmt.Sprintf("[cesium] - channel has %d unclosed writers accessing it", db.openWriters.Value()))
-=======
 		return errors.Newf(fmt.Sprintf("[cesium] - cannot close channel because there are currently %d unclosed writers accessing it", db.openWriters.Value()))
->>>>>>> d66f4102
 	}
 	return db.Close()
 }
