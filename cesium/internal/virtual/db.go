// Copyright 2025 Synnax Labs, Inc.
//
// Use of this software is governed by the Business Source License included in the file
// licenses/BSL.txt.
//
// As of the Change Date specified in that file, in accordance with the Business Source
// License, use of this software will be governed by the Apache License, Version 2.0,
// included in the file licenses/APL.txt.

package virtual

import (
	"context"
	"sync/atomic"

	"github.com/synnaxlabs/alamos"
	"github.com/synnaxlabs/cesium/internal/control"
	"github.com/synnaxlabs/cesium/internal/core"
	"github.com/synnaxlabs/cesium/internal/meta"
	"github.com/synnaxlabs/x/binary"
	"github.com/synnaxlabs/x/config"
	xcontrol "github.com/synnaxlabs/x/control"
	"github.com/synnaxlabs/x/errors"
	xfs "github.com/synnaxlabs/x/io/fs"
	"github.com/synnaxlabs/x/override"
	"github.com/synnaxlabs/x/telem"
	"github.com/synnaxlabs/x/validate"
)

type controlResource struct {
	ck        core.ChannelKey
	alignment telem.Alignment
}

func (r *controlResource) ChannelKey() core.ChannelKey { return r.ck }

type DB struct {
	cfg              Config
	controller       *control.Controller[*controlResource]
	wrapError        func(error) error
	closed           *atomic.Bool
	leadingAlignment *atomic.Uint32
	openWriters      *atomic.Int32
}

var (
	// ErrNotVirtual is returned when the caller opens a DB on a non-virtual channel.
	ErrNotVirtual = errors.New("channel is not virtual")
	// ErrDBClosed is returned when an operation is attempted on a closed DB.
	ErrDBClosed = core.NewErrResourceClosed("virtual.db")
)

// Config is the configuration for opening a DB.
type Config struct {
	alamos.Instrumentation
	// Channel that the database will operate on. This only needs to be set when creating
	// a new database. If the database already exists, this field will be read from the
	// DB's meta file.
	Channel core.Channel
	// MetaCodec is used to encode and decode the channel metadata.
	// [REQUIRED]
	MetaCodec binary.Codec
	// FS is the filesystem that the DB will use to store metadata about the channel.
	// [REQUIRED]
	FS xfs.FS
}

var (
	_             config.Config[Config] = Config{}
	DefaultConfig                       = Config{}
)

// Validate implements config.Config.
func (cfg Config) Validate() error {
	v := validate.New("cesium.virtual")
	validate.NotNil(v, "FS", cfg.FS)
	validate.NotNil(v, "MetaCodec", cfg.MetaCodec)
	return v.Error()
}

// Override implements config.Config.
func (cfg Config) Override(other Config) Config {
	cfg.FS = override.Nil(cfg.FS, other.FS)
	if cfg.Channel.Key == 0 {
		cfg.Channel = other.Channel
	}
	cfg.Instrumentation = override.Zero(cfg.Instrumentation, other.Instrumentation)
	cfg.MetaCodec = override.Nil(cfg.MetaCodec, other.MetaCodec)
	return cfg
}

<<<<<<< HEAD
func Open(ctx context.Context, configs ...Config) (db *DB, err error) {
=======
func Open(ctx context.Context, configs ...Config) (*DB, error) {
>>>>>>> 413a05fe
	cfg, err := config.New(DefaultConfig, configs...)
	if err != nil {
		return nil, err
	}
	cfg.Channel, err = meta.Open(ctx, cfg.FS, cfg.Channel, cfg.MetaCodec)
	if err != nil {
		return nil, err
	}
	wrapError := core.NewChannelErrWrapper(cfg.Channel)
	if !cfg.Channel.Virtual {
		return nil, wrapError(ErrNotVirtual)
	}
	c, err := control.New[*controlResource](control.Config{
		Concurrency:     xcontrol.Shared,
		Instrumentation: cfg.Instrumentation,
	})
	if err != nil {
		return nil, err
	}
	db := &DB{
		cfg:              cfg,
		controller:       c,
		wrapError:        wrapError,
		closed:           &atomic.Bool{},
		leadingAlignment: &atomic.Uint32{},
		openWriters:      &atomic.Int32{},
	}
	db.leadingAlignment.Store(core.ZeroLeadingAlignment)
	return db, nil
}

func (db *DB) Channel() core.Channel {
	return db.cfg.Channel
}

func (db *DB) LeadingControlState() *control.State {
	return db.controller.LeadingState()
}

func (db *DB) Close() error {
	if !db.closed.CompareAndSwap(false, true) {
		return nil
	}
	count := db.openWriters.Load()
	if count > 0 {
		err := db.wrapError(errors.Wrapf(core.ErrOpenResource, "cannot close channel because there are %d unclosed writers accessing it", count))
		db.closed.Store(false)
		return err
	}
	return nil
}

// RenameChannel renames the DB's channel to the given name, and persists the change to
// the underlying DB.
func (db *DB) RenameChannel(ctx context.Context, newName string) error {
	if db.closed.Load() {
		return ErrDBClosed
	}
	if db.cfg.Channel.Name == newName {
		return nil
	}
	db.cfg.Channel.Name = newName
	return meta.Create(ctx, db.cfg.FS, db.cfg.MetaCodec, db.cfg.Channel)
}

// SetChannelKeyInMeta sets the key of the channel for this DB, and persists that change
// to the DB's meta file in the underlying filesystem.
func (db *DB) SetChannelKeyInMeta(ctx context.Context, key core.ChannelKey) error {
	if db.closed.Load() {
		return ErrDBClosed
	}
	if db.cfg.Channel.Key == key {
		return nil
	}
	db.cfg.Channel.Key = key
	return meta.Create(ctx, db.cfg.FS, db.cfg.MetaCodec, db.cfg.Channel)
}<|MERGE_RESOLUTION|>--- conflicted
+++ resolved
@@ -89,11 +89,7 @@
 	return cfg
 }
 
-<<<<<<< HEAD
-func Open(ctx context.Context, configs ...Config) (db *DB, err error) {
-=======
 func Open(ctx context.Context, configs ...Config) (*DB, error) {
->>>>>>> 413a05fe
 	cfg, err := config.New(DefaultConfig, configs...)
 	if err != nil {
 		return nil, err
