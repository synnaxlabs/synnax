--- conflicted
+++ resolved
@@ -55,10 +55,7 @@
 	Channel          core.Channel
 	decrementCounter func()
 	control          *controller.Gate[*controlEntity]
-<<<<<<< HEAD
-=======
 	closed           bool
->>>>>>> d66f4102
 	WriterConfig
 }
 
@@ -85,14 +82,10 @@
 }
 
 func (w *Writer) Close() (controller.Transfer, error) {
-<<<<<<< HEAD
-	w.decrementCounter()
-=======
 	if w.closed {
 		return controller.Transfer{}, writerClosedError
 	}
 	w.closed = true
->>>>>>> d66f4102
 	_, t := w.control.Release()
 	w.decrementCounter()
 	return t, nil
