// Copyright 2025 Synnax Labs, Inc.
//
// Use of this software is governed by the Business Source License included in the file
// licenses/BSL.txt.
//
// As of the Change Date specified in that file, in accordance with the Business Source
// License, use of this software will be governed by the Apache License, Version 2.0,
// included in the file licenses/APL.txt.

package meta

import (
	"context"
	"os"

	"github.com/synnaxlabs/cesium/internal/core"
	"github.com/synnaxlabs/cesium/internal/migrate"
	"github.com/synnaxlabs/x/binary"
	"github.com/synnaxlabs/x/errors"
	xfs "github.com/synnaxlabs/x/io/fs"
)

const metaFile = "meta.json"

// ErrIgnoreChannel lets callers know that this channel is no longer valid and should
// be ignored when opening a DB.
var ErrIgnoreChannel = errors.New("channel should be ignored")

// Open reads the metadata file for a database whose data is kept in fs and is
// encoded by the provided encoder. If the file does not exist, it will be created. If
// the file does exist, it will be read and returned. The provided channel should have
// all fields required by the DB correctly set.
func Open(ctx context.Context, fs xfs.FS, ch core.Channel, codec binary.Codec) (core.Channel, error) {
	exists, err := fs.Exists(metaFile)
	if err != nil {
		return ch, err
	}
	if exists {
		ch, err = Read(ctx, fs, codec)
		if err != nil {
			return ch, err
		}
		state := migrate.Migrate(migrate.DBState{Channel: ch, FS: fs})
		if state.ShouldIgnoreChannel {
			return ch, ErrIgnoreChannel
		}
		if state.Channel.Version != ch.Version {
			if err := Create(ctx, fs, codec, state.Channel); err != nil {
				return ch, err
			}
		}
<<<<<<< HEAD
		return state.Channel, Validate(state.Channel)
	}
	return ch, Create(ctx, fs, codec, ch)
=======
		return state.Channel, state.Channel.Validate()
	}
	if err := Create(ctx, fs, codec, ch); err != nil {
		return core.Channel{}, err
	}
	return ch, nil
>>>>>>> 831c09e9
}

// Read reads the metadata file for a database whose data is kept in fs and is encoded
// by the provided encoder.
<<<<<<< HEAD
func Read(ctx context.Context, fs xfs.FS, codec binary.Codec) (ch core.Channel, err error) {
=======
func Read(ctx context.Context, fs xfs.FS, codec binary.Codec) (core.Channel, error) {
	var ch core.Channel
>>>>>>> 831c09e9
	s, err := fs.Stat("")
	if err != nil {
		return ch, err
	}
	metaF, err := fs.Open(metaFile, os.O_RDONLY)
	if err != nil {
		return ch, err
	}
	defer func() { err = errors.Combine(err, metaF.Close()) }()

	if err = codec.DecodeStream(ctx, metaF, &ch); err != nil {
		err = errors.Wrapf(err, "error decoding meta in folder for channel %s", s.Name())
		return ch, err
	}
<<<<<<< HEAD
	return
=======
	return ch, err
>>>>>>> 831c09e9
}

// Create creates the metadata file for a database whose data is kept in fs and is
// encoded by the provided encoder. The provided channel should have all fields
// required by the DB correctly set.
func Create(ctx context.Context, fs xfs.FS, codec binary.Codec, ch core.Channel) error {
<<<<<<< HEAD
	if err := Validate(ch); err != nil {
=======
	if err := ch.Validate(); err != nil {
>>>>>>> 831c09e9
		return err
	}
	metaF, err := fs.Open(metaFile, os.O_CREATE|os.O_WRONLY)
	if err != nil {
		return err
	}
<<<<<<< HEAD
=======
	defer func() { err = errors.Combine(err, metaF.Close()) }()
>>>>>>> 831c09e9
	b, err := codec.Encode(ctx, ch)
	if err != nil {
		return err
	}
<<<<<<< HEAD
	if _, err = metaF.Write(b); err != nil {
		return err
	}
	return metaF.Close()
}

// Validate checks that the meta file read from or about to be written to a meta file
// is well-defined.
func Validate(ch core.Channel) error {
	v := validate.New("meta")
	validate.Positive(v, "key", ch.Key)
	validate.NotEmptyString(v, "data_type", ch.DataType)
	if ch.Virtual {
		v.Ternaryf("index", ch.Index != 0, "virtual channel cannot be indexed")
	} else {
		v.Ternary("data_type", ch.DataType == telem.StringT, "persisted channels cannot have string data types")
		if ch.IsIndex {
			v.Ternary("data_type", ch.DataType != telem.TimeStampT, "index channel must be of type timestamp")
			v.Ternaryf("index", ch.Index != 0 && ch.Index != ch.Key, "index channel cannot be indexed by another channel")
		} else {
			v.Ternaryf("index", ch.Index == 0, "non-indexed channel must have an index")
		}
	}
	return v.Error()
=======
	_, err = metaF.Write(b)
	return err
>>>>>>> 831c09e9
}<|MERGE_RESOLUTION|>--- conflicted
+++ resolved
@@ -49,28 +49,18 @@
 				return ch, err
 			}
 		}
-<<<<<<< HEAD
-		return state.Channel, Validate(state.Channel)
-	}
-	return ch, Create(ctx, fs, codec, ch)
-=======
 		return state.Channel, state.Channel.Validate()
 	}
 	if err := Create(ctx, fs, codec, ch); err != nil {
 		return core.Channel{}, err
 	}
 	return ch, nil
->>>>>>> 831c09e9
 }
 
 // Read reads the metadata file for a database whose data is kept in fs and is encoded
 // by the provided encoder.
-<<<<<<< HEAD
-func Read(ctx context.Context, fs xfs.FS, codec binary.Codec) (ch core.Channel, err error) {
-=======
 func Read(ctx context.Context, fs xfs.FS, codec binary.Codec) (core.Channel, error) {
 	var ch core.Channel
->>>>>>> 831c09e9
 	s, err := fs.Stat("")
 	if err != nil {
 		return ch, err
@@ -85,63 +75,25 @@
 		err = errors.Wrapf(err, "error decoding meta in folder for channel %s", s.Name())
 		return ch, err
 	}
-<<<<<<< HEAD
-	return
-=======
 	return ch, err
->>>>>>> 831c09e9
 }
 
 // Create creates the metadata file for a database whose data is kept in fs and is
 // encoded by the provided encoder. The provided channel should have all fields
 // required by the DB correctly set.
 func Create(ctx context.Context, fs xfs.FS, codec binary.Codec, ch core.Channel) error {
-<<<<<<< HEAD
-	if err := Validate(ch); err != nil {
-=======
 	if err := ch.Validate(); err != nil {
->>>>>>> 831c09e9
 		return err
 	}
 	metaF, err := fs.Open(metaFile, os.O_CREATE|os.O_WRONLY)
 	if err != nil {
 		return err
 	}
-<<<<<<< HEAD
-=======
 	defer func() { err = errors.Combine(err, metaF.Close()) }()
->>>>>>> 831c09e9
 	b, err := codec.Encode(ctx, ch)
 	if err != nil {
 		return err
 	}
-<<<<<<< HEAD
-	if _, err = metaF.Write(b); err != nil {
-		return err
-	}
-	return metaF.Close()
-}
-
-// Validate checks that the meta file read from or about to be written to a meta file
-// is well-defined.
-func Validate(ch core.Channel) error {
-	v := validate.New("meta")
-	validate.Positive(v, "key", ch.Key)
-	validate.NotEmptyString(v, "data_type", ch.DataType)
-	if ch.Virtual {
-		v.Ternaryf("index", ch.Index != 0, "virtual channel cannot be indexed")
-	} else {
-		v.Ternary("data_type", ch.DataType == telem.StringT, "persisted channels cannot have string data types")
-		if ch.IsIndex {
-			v.Ternary("data_type", ch.DataType != telem.TimeStampT, "index channel must be of type timestamp")
-			v.Ternaryf("index", ch.Index != 0 && ch.Index != ch.Key, "index channel cannot be indexed by another channel")
-		} else {
-			v.Ternaryf("index", ch.Index == 0, "non-indexed channel must have an index")
-		}
-	}
-	return v.Error()
-=======
 	_, err = metaF.Write(b)
 	return err
->>>>>>> 831c09e9
 }