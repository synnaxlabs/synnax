--- conflicted
+++ resolved
@@ -22,11 +22,7 @@
 
 const AutoSpan = unary.AutoSpan
 
-<<<<<<< HEAD
-var iteratorClosedError = core.EntityClosed("cesium.iterator")
-=======
 var IteratorClosedError = core.EntityClosed("cesium.iterator")
->>>>>>> 1df74afb
 
 type Iterator struct {
 	inlet    confluence.Inlet[IteratorRequest]
@@ -104,11 +100,7 @@
 // Close implements Iterator.
 func (i *Iterator) Close() error {
 	if i.closed {
-<<<<<<< HEAD
-		return iteratorClosedError
-=======
 		return nil
->>>>>>> 1df74afb
 	}
 	i.closed = true
 	i.inlet.Close()
@@ -124,11 +116,7 @@
 
 func (i *Iterator) execErr(req IteratorRequest) (bool, error) {
 	if i.closed {
-<<<<<<< HEAD
-		return false, iteratorClosedError
-=======
 		return false, IteratorClosedError
->>>>>>> 1df74afb
 	}
 	i.frame = Frame{}
 	i.inlet.Inlet() <- req
