--- conflicted
+++ resolved
@@ -507,17 +507,11 @@
 		Transfers: make([]controller.Transfer, 0, len(w.internal)),
 	}
 	for _, chW := range w.internal {
-<<<<<<< HEAD
-		//if chW.Channel.Key == math.MaxUint32 {
-		//	continue
-		//}
-=======
 		// We do not want to clean up digest channel since we want to use it to
 		// send updates for closures.
 		if chW.Channel.Key == w.digestKey {
 			continue
 		}
->>>>>>> aa57e481
 		c.Exec(func() error {
 			transfer, err := chW.Close()
 			if err != nil || !transfer.Occurred() {
