--- conflicted
+++ resolved
@@ -19,7 +19,6 @@
 	"github.com/synnaxlabs/x/confluence"
 	"github.com/synnaxlabs/x/control"
 	"github.com/synnaxlabs/x/errors"
-	errors2 "github.com/synnaxlabs/x/errors"
 	"github.com/synnaxlabs/x/signal"
 	"github.com/synnaxlabs/x/telem"
 	"github.com/synnaxlabs/x/validate"
@@ -274,13 +273,8 @@
 }
 
 func (w *streamWriter) close(ctx context.Context) error {
-<<<<<<< HEAD
-	c := errors2.NewCatcher(errors2.WithAggregation())
+	c := errors.NewCatcher(errors.WithAggregation())
 	u := ControlUpdate{Transfers: make([]controller.Transfer, 0, len(w.internal))}
-=======
-	c := errutil.NewCatch(errutil.WithAggregation())
-	u := ControlUpdate{Transfers: make([]controller.Transfer, 0, len(w.internal)+1)}
->>>>>>> 47751afa
 	for _, idx := range w.internal {
 		c.Exec(func() error {
 			u_, err := idx.Close()
@@ -434,7 +428,7 @@
 	}
 	// because the range is exclusive, we need to add 1 nanosecond to the end
 	end.Lower++
-	c := errors2.NewCatcher(errors2.WithAggregation())
+	c := errors.NewCatcher(errors.WithAggregation())
 	for _, chW := range w.internal {
 		c.Exec(func() error { return chW.CommitWithEnd(ctx, end.Lower) })
 	}
@@ -442,7 +436,7 @@
 }
 
 func (w *idxWriter) Close() (ControlUpdate, error) {
-	c := errors2.NewCatcher(errors2.WithAggregation())
+	c := errors.NewCatcher(errors.WithAggregation())
 	update := ControlUpdate{
 		Transfers: make([]controller.Transfer, 0, len(w.internal)),
 	}
@@ -501,7 +495,7 @@
 }
 
 func (w virtualWriter) Close() (ControlUpdate, error) {
-	c := errors2.NewCatcher(errors2.WithAggregation())
+	c := errors.NewCatcher(errors.WithAggregation())
 	update := ControlUpdate{
 		Transfers: make([]controller.Transfer, 0, len(w.internal)),
 	}
