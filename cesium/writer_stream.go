--- conflicted
+++ resolved
@@ -418,14 +418,9 @@
 		if err != nil {
 			return fr, err
 		}
-<<<<<<< HEAD
-		if i == 0 {
-			w.sampleCount = int64(alignment.Position()) + series.Len()
-=======
 		if !incrementedSampleCount {
 			w.sampleCount = int64(alignment) + series.Len()
 			incrementedSampleCount = true
->>>>>>> 113a9cf2
 		}
 		series.Alignment = alignment
 		fr.Series[i] = series
