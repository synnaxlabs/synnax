--- conflicted
+++ resolved
@@ -334,7 +334,7 @@
 	idx           struct {
 		// Index is the index used to resolve timestamps for domains in the DB.
 		index.Index
-		// Task is the channel key of the index. This field is not applicable when
+		// Key is the channel key of the index. This field is not applicable when
 		// the index is rate based.
 		key core.ChannelKey
 		// highWaterMark is the highest timestamp written to the index. This watermark
@@ -348,60 +348,10 @@
 }
 
 func (w *idxWriter) Write(fr Frame) (Frame, error) {
-<<<<<<< HEAD
-	var (
-		l                      int64 = -1
-		c                            = 0
-		incrementedSampleCount bool
-	)
-	w.writeNum++
-	for i, k := range fr.Keys {
-		s, ok := w.internal[k]
-		if !ok {
-			continue
-		}
-
-		if l == -1 {
-			s := fr.Series[i]
-			if s.DataType.Density() == 0 {
-				return fr, errors.Wrapf(
-					validate.Error,
-					"invalid data type for channel %d, expected %s, got %s",
-					k, telem.TimeStampT, s.DataType,
-				)
-			}
-			l = fr.Series[i].Len()
-		}
-
-		if s.count == w.writeNum {
-			return fr, errors.Wrapf(
-				validate.Error,
-				"frame must have one and only one series per channel, duplicate channel %s",
-				k,
-			)
-		}
-
-		s.count++
-		c++
-
-		if fr.Series[i].Len() != l {
-			return fr, errors.Wrapf(
-				validate.Error,
-				"frame must have the same length for all series, expected %d, got %d",
-				l,
-				fr.Series[i].Len(),
-			)
-		}
-	}
-
-	if c == 0 {
-		return fr, nil
-=======
 	w.numWriteCalls++
 	err := w.validateWrite(fr)
 	if err != nil {
 		return fr, err
->>>>>>> 37bdc8cc
 	}
 
 	var incrementedSampleCount bool
@@ -449,13 +399,8 @@
 	return end.Lower, c.Error()
 }
 
-<<<<<<< HEAD
-func (w *idxWriter) Close() (ControlUpdate, error) {
-	c := errors.NewCatcher(errors.WithAggregation())
-=======
 func (w *idxWriter) Close(ctx context.Context) (ControlUpdate, error) {
-	c := errutil.NewCatch(errutil.WithAggregation())
->>>>>>> 37bdc8cc
+	c := errors.NewCatch(errors.WithAggregation())
 	update := ControlUpdate{
 		Transfers: make([]controller.Transfer, 0, len(w.internal)),
 	}
@@ -484,7 +429,15 @@
 		}
 
 		if lengthOfFrame == -1 {
-			lengthOfFrame = fr.Series[i].Len()
+			s := fr.Series[i]
+			if s.DataType.Density() == 0 {
+				return errors.Wrapf(
+					validate.Error,
+					"invalid data type for channel %d, expected %s, got %s",
+					k, telem.TimeStampT, s.DataType,
+				)
+			}
+			lengthOfFrame = s.Len()
 		}
 
 		if uWriter.timesWritten == w.numWriteCalls {
