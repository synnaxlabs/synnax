--- conflicted
+++ resolved
@@ -141,17 +141,10 @@
 	if errors.Is(err, virtual.ErrNotVirtual) {
 		err = db.openUnary(ctx, ch, fs)
 	}
-<<<<<<< HEAD
-	// For legacy, rate-based channels (V1), attempting to open a unary DB on them
-	// will return a meta.ErrIgnoreChannel error, which tells us to just ignore
-	// and not open that directory as an actual channel. This is a better alternative
-	// to deleting the channel, as we don't want to risk losing user data.
-=======
 	// For legacy, rate-based channels (V1), attempting to open a unary DB on them will
 	// return a meta.ErrIgnoreChannel error, which tells us to just ignore and not open
 	// that directory as an actual channel. This is a better alternative to deleting the
 	// channel, as we don't want to risk losing user data.
->>>>>>> 831c09e9
 	return errors.Skip(err, meta.ErrIgnoreChannel)
 }
 
