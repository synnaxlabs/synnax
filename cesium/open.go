--- conflicted
+++ resolved
@@ -58,12 +58,7 @@
 		}
 	}
 
-<<<<<<< HEAD
-	_db.startGC(sCtx, o)
-=======
-	// starts garbage collection
-	//db.startGC(sCtx, o)
->>>>>>> 1979da9f
+	db.startGC(sCtx, o)
 
 	return db, nil
 }
@@ -94,11 +89,7 @@
 		if isOpen {
 			return nil
 		}
-<<<<<<< HEAD
-		u, err := unary.Open(unary.Config{FS: fs, Channel: ch, Instrumentation: db.options.Instrumentation, FileSize: db.options.fileSizeCap, GCThreshold: db.options.gcCfg.GCThreshold})
-=======
-		u, err := unary.Open(unary.Config{FS: fs, Channel: ch, Instrumentation: db.options.Instrumentation, FileSize: db.options.fileSize})
->>>>>>> 1979da9f
+		u, err := unary.Open(unary.Config{FS: fs, Channel: ch, Instrumentation: db.options.Instrumentation, FileSize: db.options.fileSize, GCThreshold: db.options.gcCfg.GCThreshold})
 		if err != nil {
 			return err
 		}
