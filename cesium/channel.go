--- conflicted
+++ resolved
@@ -71,8 +71,6 @@
 	return Channel{}, core.NewErrChannelNotFound(key)
 }
 
-<<<<<<< HEAD
-=======
 func (db *DB) RenameChannels(ctx context.Context, keys []ChannelKey, names []string) error {
 	if len(keys) != len(names) {
 		return errors.Wrapf(validate.Error, "keys and names must have the same length")
@@ -85,7 +83,6 @@
 	return nil
 }
 
->>>>>>> 5ff9910a
 // RenameChannel renames the channel with the specified key to newName.
 func (db *DB) RenameChannel(_ context.Context, key ChannelKey, newName string) error {
 	if db.closed.Load() {
