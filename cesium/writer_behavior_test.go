--- conflicted
+++ resolved
@@ -383,11 +383,7 @@
 				e = core.EntityClosed("cesium.writer")
 			)
 			Expect(i.Close()).To(Succeed())
-<<<<<<< HEAD
-			Expect(i.Close()).To(MatchError(e))
-=======
 			Expect(i.Close()).To(Succeed())
->>>>>>> 1df74afb
 			Expect(i.Write(cesium.Frame{Series: []telem.Series{{Data: []byte{1, 2, 3}}}})).To(BeFalse())
 			_, ok := i.Commit()
 			Expect(ok).To(BeFalse())
