--- conflicted
+++ resolved
@@ -88,9 +88,5 @@
 	for _, u := range db.unaryDBs {
 		c.Exec(u.Close)
 	}
-<<<<<<< HEAD
-	c.Exec(db.shutdown.Close)
-=======
->>>>>>> d66f4102
 	return nil
 }