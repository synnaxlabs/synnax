// Copyright 2025 Synnax Labs, Inc.
//
// Use of this software is governed by the Business Source License included in the file
// licenses/BSL.txt.
//
// As of the Change Date specified in that file, in accordance with the Business Source
// License, use of this software will be governed by the Apache License, Version 2.0,
// included in the file licenses/APL.txt.

package cesium

import (
	"context"
	"io"
	"sync"
	"sync/atomic"

	"github.com/synnaxlabs/cesium/internal/core"
	"github.com/synnaxlabs/cesium/internal/unary"
	"github.com/synnaxlabs/cesium/internal/virtual"
	"github.com/synnaxlabs/x/confluence"
	"github.com/synnaxlabs/x/errors"
	"github.com/synnaxlabs/x/telem"
)

type (
	Channel    = core.Channel
	ChannelKey = core.ChannelKey
	Frame      = core.Frame
)

var (
	errDBClosed        = core.NewErrResourceClosed("cesium.db")
	ErrChannelNotFound = core.ErrChannelNotFound
)

// LeadingAlignment returns an Alignment whose array index is the maximum possible value
// and whose sample index is the provided value.
func LeadingAlignment(domainIdx, sampleIdx uint32) telem.Alignment {
	return core.LeadingAlignment(domainIdx, sampleIdx)
}

type DB struct {
	*options
	relay *relay
	mu    struct {
		sync.RWMutex
		unaryDBs   map[ChannelKey]unary.DB
		virtualDBs map[ChannelKey]virtual.DB
		digests    struct {
			key      ChannelKey
			shutdown io.Closer
			inlet    confluence.Inlet[WriterRequest]
			outlet   confluence.Outlet[WriterResponse]
		}
	}
	closed   *atomic.Bool
	shutdown io.Closer
}

// Write writes the frame to database at the specified start time.
func (db *DB) Write(ctx context.Context, start telem.TimeStamp, frame Frame) error {
	if db.closed.Load() {
		return errDBClosed
	}
	_, span := db.T.Bench(ctx, "write")
	defer span.End()
	w, err := db.OpenWriter(ctx, WriterConfig{Start: start, Channels: frame.KeysSlice()})
	if err != nil {
		return span.Error(err)
	}
	if _, err = w.Write(frame); err != nil {
		return err
	}
	if _, err = w.Commit(); err != nil {
		return err
	}
	return span.Error(w.Close())
}

// WriteSeries writes a series into the specified channel at the specified start time.
func (db *DB) WriteSeries(ctx context.Context, key core.ChannelKey, start telem.TimeStamp, series telem.Series) error {
	if db.closed.Load() {
		return errDBClosed
	}
<<<<<<< HEAD
	return db.Write(ctx, start, telem.UnaryFrame[core.ChannelKey](key, series))
=======
	return db.Write(ctx, start, telem.UnaryFrame(key, series))
>>>>>>> 831c09e9
}

// Read reads from the database at the specified time range and outputs a frame.
func (db *DB) Read(ctx context.Context, tr telem.TimeRange, keys ...core.ChannelKey) (frame Frame, err error) {
	if db.closed.Load() {
		return frame, errDBClosed
	}
	_, span := db.T.Bench(ctx, "read")
	defer func() { err = span.EndWith(err) }()
	iter, err := db.OpenIterator(IteratorConfig{Channels: keys, Bounds: tr})
	if err != nil {
		return frame, err
	}
	defer func() { err = iter.Close() }()
	if !iter.SeekFirst() {
		return frame, err
	}
	for iter.Next(telem.TimeSpanMax) {
		frame = frame.Extend(iter.Value())
	}
	return frame, err
}

// Close closes the database.
//
// Close is not safe to call with any other DB methods concurrently.
//
// Note that if this method is called while writers are still open on channels in the
// database, a deadlock is caused since the signal context is closed while the writers
// attempt to send to relay.
//
// If there is an error in closing the cesium database, the database will be marked as
// closed regardless of whether an error occurred.
func (db *DB) Close() error {
	if !db.closed.CompareAndSwap(false, true) {
		return nil
	}

	c := errors.NewCatcher(errors.WithAggregation())
	// Crucial to close control digests here before closing the signal context so writes
	// can still use the signal context to send frames to relay.
	//
	// This function acquires the mutex lock internally, so there's no need to lock it
	// here.
	c.Exec(db.closeControlDigests)
	// Shut down without locking mutex to allow existing goroutines (e.g. GC) that
	// require a mutex lock to exit.
	c.Exec(db.shutdown.Close)
	db.mu.Lock()
	defer db.mu.Unlock()
	for _, u := range db.mu.unaryDBs {
		c.Exec(u.Close)
	}
	return c.Error()
}<|MERGE_RESOLUTION|>--- conflicted
+++ resolved
@@ -83,11 +83,7 @@
 	if db.closed.Load() {
 		return errDBClosed
 	}
-<<<<<<< HEAD
-	return db.Write(ctx, start, telem.UnaryFrame[core.ChannelKey](key, series))
-=======
 	return db.Write(ctx, start, telem.UnaryFrame(key, series))
->>>>>>> 831c09e9
 }
 
 // Read reads from the database at the specified time range and outputs a frame.
