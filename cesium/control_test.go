--- conflicted
+++ resolved
@@ -102,10 +102,7 @@
 					}
 					Eventually(w2Out.Outlet()).Should(Receive(&r))
 					Expect(r.Err).To(HaveOccurredAs(control.Unauthorized))
-<<<<<<< HEAD
 					Expect(r.Err).To(MatchError(ContainSubstring("Writer Two")))
-=======
->>>>>>> e8283072
 
 					By("Updating the second writer's authorities")
 					w2In.Inlet() <- cesium.WriterRequest{
