--- conflicted
+++ resolved
@@ -27,11 +27,7 @@
 	"github.com/synnaxlabs/x/config"
 	"github.com/synnaxlabs/x/confluence"
 	xcontrol "github.com/synnaxlabs/x/control"
-<<<<<<< HEAD
-	xfs "github.com/synnaxlabs/x/io/fs"
-=======
 	"github.com/synnaxlabs/x/io/fs"
->>>>>>> d65039b2
 	"github.com/synnaxlabs/x/signal"
 	"github.com/synnaxlabs/x/telem"
 	. "github.com/synnaxlabs/x/testutil"
@@ -77,11 +73,7 @@
 						w1 := MustSucceed(db.OpenWriter(ctx, cesium.WriterConfig{
 							ControlSubject:    xcontrol.Subject{Name: "Writer One"},
 							Start:             start,
-<<<<<<< HEAD
-							Channels:          []cesium.ChannelKey{indexCHKey, dataChKey},
-=======
 							Channels:          []cesium.ChannelKey{indexChKey, dataChKey},
->>>>>>> d65039b2
 							Authorities:       []xcontrol.Authority{xcontrol.AuthorityAbsolute - 2},
 							ErrOnUnauthorized: config.False(),
 							Sync:              config.True(),
@@ -90,11 +82,7 @@
 						w2 := MustSucceed(db.OpenWriter(ctx, cesium.WriterConfig{
 							Start:             start,
 							ControlSubject:    xcontrol.Subject{Name: "Writer Two"},
-<<<<<<< HEAD
-							Channels:          []cesium.ChannelKey{indexCHKey, dataChKey},
-=======
 							Channels:          []cesium.ChannelKey{indexChKey, dataChKey},
->>>>>>> d65039b2
 							Authorities:       []xcontrol.Authority{xcontrol.AuthorityAbsolute - 2},
 							ErrOnUnauthorized: config.False(),
 							Sync:              config.True(),
@@ -111,11 +99,7 @@
 
 						By("Writing to the first writer")
 						Expect(MustSucceed(w1.Write(telem.MultiFrame(
-<<<<<<< HEAD
-							[]cesium.ChannelKey{indexCHKey, dataChKey},
-=======
 							[]cesium.ChannelKey{indexChKey, dataChKey},
->>>>>>> d65039b2
 							[]telem.Series{
 								telem.NewSeriesSecondsTSV(10, 11, 12),
 								telem.NewSeriesV[int16](1, 2, 3),
@@ -124,11 +108,7 @@
 
 						By("Failing to write to the second writer")
 						w2Frame := telem.MultiFrame(
-<<<<<<< HEAD
-							[]cesium.ChannelKey{indexCHKey, dataChKey},
-=======
 							[]cesium.ChannelKey{indexChKey, dataChKey},
->>>>>>> d65039b2
 							[]telem.Series{
 								telem.NewSeriesSecondsTSV(12, 13, 14),
 								telem.NewSeriesV[int16](4, 5, 6),
@@ -195,11 +175,7 @@
 						w1 := MustSucceed(db.NewStreamWriter(ctx, cesium.WriterConfig{
 							ControlSubject:    xcontrol.Subject{Name: "Writer One"},
 							Start:             start,
-<<<<<<< HEAD
-							Channels:          []cesium.ChannelKey{indexCHKey, dataChKey},
-=======
 							Channels:          []cesium.ChannelKey{indexChKey, dataChKey},
->>>>>>> d65039b2
 							Authorities:       []xcontrol.Authority{xcontrol.AuthorityAbsolute - 2},
 							ErrOnUnauthorized: config.False(),
 							Sync:              config.True(),
@@ -209,11 +185,7 @@
 						w2 := MustSucceed(db.NewStreamWriter(ctx, cesium.WriterConfig{
 							Start:             start,
 							ControlSubject:    xcontrol.Subject{Name: "Writer Two"},
-<<<<<<< HEAD
-							Channels:          []cesium.ChannelKey{indexCHKey, dataChKey},
-=======
 							Channels:          []cesium.ChannelKey{indexChKey, dataChKey},
->>>>>>> d65039b2
 							Authorities:       []xcontrol.Authority{xcontrol.AuthorityAbsolute - 3},
 							ErrOnUnauthorized: config.False(),
 							Sync:              config.True(),
@@ -234,11 +206,7 @@
 						w1In.Inlet() <- cesium.WriterRequest{
 							Command: cesium.WriterWrite,
 							Frame: telem.MultiFrame(
-<<<<<<< HEAD
-								[]cesium.ChannelKey{indexCHKey, dataChKey},
-=======
 								[]cesium.ChannelKey{indexChKey, dataChKey},
->>>>>>> d65039b2
 								[]telem.Series{
 									telem.NewSeriesSecondsTSV(10, 11, 12),
 									telem.NewSeriesV[int16](1, 2, 3),
@@ -268,11 +236,7 @@
 						w2In.Inlet() <- cesium.WriterRequest{
 							Command: cesium.WriterWrite,
 							Frame: telem.MultiFrame(
-<<<<<<< HEAD
-								[]cesium.ChannelKey{indexCHKey, dataChKey},
-=======
 								[]cesium.ChannelKey{indexChKey, dataChKey},
->>>>>>> d65039b2
 								[]telem.Series{
 									telem.NewSeriesSecondsTSV(13, 14, 15),
 									telem.NewSeriesV[int16](4, 5, 6),
@@ -327,11 +291,7 @@
 						w1 = MustSucceed(db.OpenWriter(ctx, cesium.WriterConfig{
 							ControlSubject:    xcontrol.Subject{Name: "Writer One"},
 							Start:             start,
-<<<<<<< HEAD
-							Channels:          []cesium.ChannelKey{virtualChKey, indexCHKey, dataChKey},
-=======
 							Channels:          []cesium.ChannelKey{virtualChKey, indexChKey, dataChKey},
->>>>>>> d65039b2
 							Authorities:       []xcontrol.Authority{100},
 							ErrOnUnauthorized: config.False(),
 							Sync:              config.True(),
@@ -340,11 +300,7 @@
 						w2 = MustSucceed(db.OpenWriter(ctx, cesium.WriterConfig{
 							Start:             start,
 							ControlSubject:    xcontrol.Subject{Name: "Writer Two"},
-<<<<<<< HEAD
-							Channels:          []cesium.ChannelKey{indexCHKey, dataChKey},
-=======
 							Channels:          []cesium.ChannelKey{indexChKey, dataChKey},
->>>>>>> d65039b2
 							Authorities:       []xcontrol.Authority{0},
 							ErrOnUnauthorized: config.False(),
 							Sync:              config.True(),
@@ -390,11 +346,7 @@
 					Specify("One Virtual, One Persisted, Different Authorities, Partial Contention", func() {
 						By("Writing to the first writer")
 						Expect(MustSucceed(w1.Write(telem.MultiFrame(
-<<<<<<< HEAD
-							[]cesium.ChannelKey{virtualChKey, indexCHKey, dataChKey},
-=======
 							[]cesium.ChannelKey{virtualChKey, indexChKey, dataChKey},
->>>>>>> d65039b2
 							[]telem.Series{
 								telem.NewSeriesV[uint8](1),
 								telem.NewSeriesSecondsTSV(11),
@@ -427,11 +379,7 @@
 							Authorities: []xcontrol.Authority{200},
 						})).To(Succeed())
 						Expect(MustSucceed(w1.Write(telem.MultiFrame(
-<<<<<<< HEAD
-							[]cesium.ChannelKey{virtualChKey, indexCHKey, dataChKey},
-=======
 							[]cesium.ChannelKey{virtualChKey, indexChKey, dataChKey},
->>>>>>> d65039b2
 							[]telem.Series{
 								telem.NewSeriesV[uint8](1),
 								telem.NewSeriesSecondsTSV(11),
