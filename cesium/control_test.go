// Copyright 2023 Synnax Labs, Inc.
//
// Use of this software is governed by the Business Source License included in the file
// licenses/BSL.txt.
//
// As of the Change Date specified in that file, in accordance with the Business Source
// License, use of this software will be governed by the Apache License, Version 2.0,
// included in the file licenses/APL.txt.

package cesium_test

import (
	. "github.com/onsi/ginkgo/v2"
	. "github.com/onsi/gomega"
	"github.com/synnaxlabs/cesium"
	"github.com/synnaxlabs/cesium/internal/controller"
	"github.com/synnaxlabs/cesium/internal/core"
	"github.com/synnaxlabs/x/config"
	"github.com/synnaxlabs/x/confluence"
	"github.com/synnaxlabs/x/control"
	"github.com/synnaxlabs/x/errors"
	"github.com/synnaxlabs/x/signal"
	"github.com/synnaxlabs/x/telem"
	. "github.com/synnaxlabs/x/testutil"
	"math"
)

var _ = Describe("Control", func() {
	for fsName, fs := range fileSystems {
		fs := fs()
		Context("FS:"+fsName, Ordered, func() {
			var db *cesium.DB
			BeforeAll(func() {
				db = openDBOnFS(fs)
				Expect(db.ConfigureControlUpdateChannel(ctx, math.MaxUint32)).To(Succeed())
			})
			AfterAll(func() {
				Expect(db.Close()).To(Succeed())
				Expect(fs.Remove(rootPath)).To(Succeed())
			})
			Describe("Single Channel, Two Writer Contention", func() {
				It("Should work", func() {
					var ch1 cesium.ChannelKey = 1
					Expect(db.CreateChannel(ctx, cesium.Channel{Key: ch1, DataType: telem.Int16T, Rate: 1 * telem.Hz})).To(Succeed())
					start := telem.SecondTS * 10
					By("Opening the first writer")
					w1 := MustSucceed(db.NewStreamWriter(ctx, cesium.WriterConfig{
						ControlSubject:    control.Subject{Name: "Writer One"},
						Start:             start,
						Channels:          []cesium.ChannelKey{ch1},
						Authorities:       []control.Authority{control.Absolute - 2},
						ErrOnUnauthorized: config.True(),
					}))
					By("Opening the second writer")
					w2 := MustSucceed(db.NewStreamWriter(ctx, cesium.WriterConfig{
						Start:             start,
						ControlSubject:    control.Subject{Name: "Writer Two"},
						Channels:          []cesium.ChannelKey{ch1},
						Authorities:       []control.Authority{control.Absolute - 2},
						ErrOnUnauthorized: config.True(),
					}))
					streamer := MustSucceed(db.NewStreamer(ctx, cesium.StreamerConfig{
						Channels: []cesium.ChannelKey{math.MaxUint32},
					}))
					ctx, cancel := signal.Isolated()
					defer cancel()
					w1In, _ := confluence.Attach(w1, 2)
					w2In, w2Out := confluence.Attach(w2, 2)
					stIn, stOut := confluence.Attach(streamer, 2)
					w1.Flow(ctx)
					w2.Flow(ctx)
					streamer.Flow(ctx)
					By("Writing to the first writer")
					w1In.Inlet() <- cesium.WriterRequest{
						Command: cesium.WriterWrite,
						Frame: core.NewFrame(
							[]cesium.ChannelKey{ch1},
							[]telem.Series{telem.NewSeriesV[int16](1, 2, 3)},
						),
					}

					By("Failing to write to the second writer")
					w2In.Inlet() <- cesium.WriterRequest{
						Command: cesium.WriterWrite,
						Frame: core.NewFrame(
							[]cesium.ChannelKey{ch1},
							[]telem.Series{telem.NewSeriesV[int16](4, 5, 6)},
						),
					}
					var r cesium.WriterResponse
					Eventually(w2Out.Outlet()).Should(Receive(&r))
					Expect(r.Ack).To(BeFalse())
					w2In.Inlet() <- cesium.WriterRequest{
						Command: cesium.WriterError,
					}
					Eventually(w2Out.Outlet()).Should(Receive(&r))
					Expect(errors.Is(r.Err, controller.Unauthorized("Writer Two", ch1))).To(BeTrue())

					By("Updating the second writer's authorities")
					w2In.Inlet() <- cesium.WriterRequest{
						Command: cesium.WriterSetAuthority,
						Config: cesium.WriterConfig{
							Authorities: []control.Authority{control.Absolute - 1},
						},
					}

					By("Propagating the control transfer")
					Eventually(stOut.Outlet()).Should(Receive())

					By("Writing to the second writer")
					w2In.Inlet() <- cesium.WriterRequest{
						Command: cesium.WriterWrite,
						Frame: core.NewFrame(
							[]cesium.ChannelKey{ch1},
							[]telem.Series{telem.NewSeriesV[int16](4, 5, 6)},
						),
					}
					By("Committing the second writer")
					w2In.Inlet() <- cesium.WriterRequest{
						Command: cesium.WriterCommit,
					}
					Eventually(w2Out.Outlet()).Should(Receive(&r))
					Expect(r.Ack).To(BeTrue())

					By("Shutting down the writers")
					w1In.Close()
					w2In.Close()
					stIn.Close()
					Expect(ctx.Wait()).To(Succeed())

					By("Reading the data")
					f := MustSucceed(db.Read(
						ctx,
						start.SpanRange(10*telem.Second),
						ch1,
					))
					Expect(f.Series).To(HaveLen(1))
					Expect(f.Series[0].Data).To(Equal(telem.NewSeriesV[int16](1, 2, 3, 4, 5, 6).Data))
				})
			})
			Describe("Creating update channel with key 0", func() {
				It("Should not allow it", func() {
					Expect(db.ConfigureControlUpdateChannel(ctx, 0).Error()).To(ContainSubstring("key must be positive"))
				})
			})
		})
<<<<<<< HEAD
	})
	Describe("Creating update channel with key 0", func() {
		It("Should not allow it", func() {
			Expect(db.ConfigureControlUpdateChannel(ctx, 0).Error()).To(ContainSubstring("key:must be positive"))
		})
	})
=======
	}
>>>>>>> aa57e481
})<|MERGE_RESOLUTION|>--- conflicted
+++ resolved
@@ -144,14 +144,5 @@
 				})
 			})
 		})
-<<<<<<< HEAD
-	})
-	Describe("Creating update channel with key 0", func() {
-		It("Should not allow it", func() {
-			Expect(db.ConfigureControlUpdateChannel(ctx, 0).Error()).To(ContainSubstring("key:must be positive"))
-		})
-	})
-=======
 	}
->>>>>>> aa57e481
 })