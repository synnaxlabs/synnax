--- conflicted
+++ resolved
@@ -10,10 +10,7 @@
 package cesium
 
 import (
-<<<<<<< HEAD
 	"context"
-=======
->>>>>>> 5a69c5dc
 	"github.com/synnaxlabs/x/errors"
 	"github.com/synnaxlabs/x/telem"
 	"math/rand"
@@ -182,7 +179,6 @@
 	}
 
 	return nil
-<<<<<<< HEAD
 }
 
 // DeleteTimeRange deletes a timerange of data in the database in the given channels
@@ -276,6 +272,4 @@
 		}
 		return nil
 	})
-=======
->>>>>>> 5a69c5dc
 }