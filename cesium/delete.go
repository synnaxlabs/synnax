--- conflicted
+++ resolved
@@ -72,15 +72,7 @@
 	return db.fs.Remove(newName)
 }
 
-<<<<<<< HEAD
-// DeleteChannels deletes channels by their keys.
-// If it encounters an error while deleting, it guarantees that all the channels deleted
-// from the database will have their directories deleted as well.
-// DeleteChannels is idempotent.
-func (db *DB) DeleteChannels(chs ...ChannelKey) (err error) {
-=======
 func (db *DB) DeleteChannels(chs []ChannelKey) (err error) {
->>>>>>> 2a94f1dc
 	db.mu.Lock()
 	var (
 		indexChannels       = make([]ChannelKey, 0)
