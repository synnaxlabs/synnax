--- conflicted
+++ resolved
@@ -1,15 +1,6 @@
 module github.com/synnaxlabs/cesium
 
-<<<<<<< HEAD
-go 1.24.2
-
-replace (
-	github.com/synnaxlabs/alamos => ../alamos/go
-	github.com/synnaxlabs/x => ../x/go
-)
-=======
 go 1.24.4
->>>>>>> beeb58e9
 
 require (
 	github.com/cockroachdb/errors v1.12.0
