--- conflicted
+++ resolved
@@ -44,11 +44,7 @@
 							Threshold:    math.SmallestNonzeroFloat32,
 						}),
 						cesium.WithFS(fs),
-<<<<<<< HEAD
-						cesium.WithFileSizeCap(899*telem.ByteSize),
-=======
 						cesium.WithFileSizeCap(899*telem.Byte),
->>>>>>> 413a05fe
 						cesium.WithInstrumentation(PanicLogger())))
 				})
 				AfterAll(func() {
@@ -117,11 +113,7 @@
 							Threshold:    float32(250) / 719,
 						}),
 						cesium.WithFS(fs),
-<<<<<<< HEAD
-						cesium.WithFileSizeCap(899*telem.ByteSize),
-=======
 						cesium.WithFileSizeCap(899*telem.Byte),
->>>>>>> 413a05fe
 						cesium.WithInstrumentation(PanicLogger())))
 				})
 				AfterAll(func() {
@@ -197,11 +189,7 @@
 							Threshold:    1,
 						}),
 						cesium.WithFS(fs),
-<<<<<<< HEAD
-						cesium.WithFileSizeCap(49*telem.ByteSize),
-=======
 						cesium.WithFileSizeCap(49*telem.Byte),
->>>>>>> 413a05fe
 						cesium.WithInstrumentation(PanicLogger()),
 					))
 				})
