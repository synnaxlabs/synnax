<<<<<<< HEAD
go 1.24.2
=======
go 1.24.4
>>>>>>> beeb58e9

use (
	./alamos/go
	./aspen
	./cesium
	./freighter/go
	./freighter/integration
	./integration
	./synnax
	./x/go
)<|MERGE_RESOLUTION|>--- conflicted
+++ resolved
@@ -1,8 +1,4 @@
-<<<<<<< HEAD
-go 1.24.2
-=======
 go 1.24.4
->>>>>>> beeb58e9
 
 use (
 	./alamos/go
