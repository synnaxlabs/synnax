package time

import (
	"time"
)

// ScaledTicker is a ticker that scales the duration between ticks.
// It provides an identical interface to a time.Ticker.
type ScaledTicker struct {
	C     <-chan time.Duration
	Scale float64
	dur   time.Duration
	stop  chan struct{}
}

<<<<<<< HEAD
// Stop stops the ticker.
=======
// NewScaledTicker returns a new ScaledTicker that ticks at the given duration and scale.
func NewScaledTicker(d time.Duration, scale float64) *ScaledTicker {
	c := make(chan time.Duration)
	t := &ScaledTicker{dur: d, Scale: scale, stop: make(chan struct{}), C: c}
	go t.tick(c)
	return t
}

// Stop stops the ticker
>>>>>>> 20cfab7d
func (s *ScaledTicker) Stop() { close(s.stop) }

func (s *ScaledTicker) tick(c chan time.Duration) {
	t := time.NewTicker(s.dur)
	defer t.Stop()
	for {
		select {
		case <-s.stop:
			return
		case <-t.C:
			s.dur = time.Duration(float64(s.dur) * s.Scale)
			c <- s.dur
			t.Reset(s.dur)
		}
	}
}<|MERGE_RESOLUTION|>--- conflicted
+++ resolved
@@ -13,9 +13,6 @@
 	stop  chan struct{}
 }
 
-<<<<<<< HEAD
-// Stop stops the ticker.
-=======
 // NewScaledTicker returns a new ScaledTicker that ticks at the given duration and scale.
 func NewScaledTicker(d time.Duration, scale float64) *ScaledTicker {
 	c := make(chan time.Duration)
@@ -25,7 +22,6 @@
 }
 
 // Stop stops the ticker
->>>>>>> 20cfab7d
 func (s *ScaledTicker) Stop() { close(s.stop) }
 
 func (s *ScaledTicker) tick(c chan time.Duration) {
