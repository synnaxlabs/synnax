--- conflicted
+++ resolved
@@ -15,14 +15,9 @@
   "scripts": {
     "build": "vite build",
     "watch": "vite build --watch",
-<<<<<<< HEAD
+    "check-types": "tsc --noEmit",
     "lint": "eslint",
     "fix": "eslint --fix",
-=======
-    "check-types": "tsc --noEmit",
-    "lint": "eslint --cache",
-    "fix": "eslint --cache --fix",
->>>>>>> beeb58e9
     "madge": "madge --circular src"
   },
   "dependencies": {
