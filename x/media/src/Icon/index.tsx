// Copyright 2025 Synnax Labs, Inc.
//
// Use of this software is governed by the Business Source License included in the file
// licenses/BSL.txt.
//
// As of the Change Date specified in that file, in accordance with the Business Source
// License, use of this software will be governed by the Apache License, Version 2.0,
// included in the file licenses/APL.txt.

import "@/Icon/Icon.css";

import clsx from "clsx";
import { type FC } from "react";
import {
  AiFillDelete,
  AiFillFolder,
  AiFillGithub,
  AiFillInfoCircle,
  AiFillLinkedin,
  AiFillWarning,
  AiOutlineBorder,
  AiOutlineCheck,
  AiOutlineClose,
  AiOutlineExpand,
  AiOutlineLoading,
  AiOutlineMinus,
  AiOutlineSync,
} from "react-icons/ai";
import { BiLinkExternal, BiMath, BiRename } from "react-icons/bi";
import { BsLightbulbFill, BsShiftFill } from "react-icons/bs";
import {
  FaAlignCenter,
  FaAlignLeft,
  FaAlignRight,
  FaApple,
  FaBezierCurve,
  FaCarSide,
  FaCreativeCommonsZero,
  FaDocker,
  FaLinux,
  FaMicrophone,
  FaStream,
  FaWind,
  FaWindows,
} from "react-icons/fa";
import { FaBridge, FaGaugeHigh, FaGear } from "react-icons/fa6";
import { FiTable } from "react-icons/fi";
import { GiHamburgerMenu } from "react-icons/gi";
import { GoNumber } from "react-icons/go";
import { GrAttachment, GrDrag, GrPan, GrRotateRight } from "react-icons/gr";
import { HiDownload, HiLightningBolt, HiOutlinePlus } from "react-icons/hi";
import { HiSquare3Stack3D } from "react-icons/hi2";
import { IoMdRefresh } from "react-icons/io";
import {
  IoBookSharp,
  IoCopy,
  IoNotificationsOff,
  IoShapes,
  IoTime,
} from "react-icons/io5";
import {
  MdAlignHorizontalCenter,
  MdAlignHorizontalLeft,
  MdAlignHorizontalRight,
  MdAlignVerticalBottom,
  MdAlignVerticalCenter,
  MdAlignVerticalTop,
  MdAreaChart,
  MdArrowOutward,
  MdAutoAwesome,
  MdBook,
  MdCalendarToday,
  MdCommit,
  MdDataArray,
  MdDataObject,
  MdEdit,
  MdEditOff,
  MdFeedback,
  MdFiberManualRecord,
  MdFileUpload,
  MdFilterCenterFocus,
  MdHardware,
  MdHive,
  MdInsights,
  MdKeyboardAlt,
  MdKeyboardArrowDown,
  MdKeyboardArrowLeft,
  MdKeyboardArrowRight,
  MdKeyboardArrowUp,
  MdKeyboardBackspace,
  MdKeyboardCapslock,
  MdKeyboardCommandKey,
  MdKeyboardControlKey,
  MdKeyboardHide,
  MdKeyboardOptionKey,
  MdKeyboardReturn,
  MdKeyboardTab,
  MdLabel,
  MdLink,
  MdNewReleases,
  MdOutlineAccessTimeFilled,
  MdOutlineControlCamera,
  MdOutlineDeviceHub,
  MdOutlineMotionPhotosOff,
  MdOutlineMotionPhotosOn,
  MdOutlineOpenInNew,
  MdOutlineTableRows,
  MdOutlineVisibility,
  MdOutlineVisibilityOff,
  MdOutlineWebAsset,
  MdPause,
  MdPerson,
  MdPictureInPicture,
  MdPlayArrow,
  MdQuestionMark,
  MdSaveAlt,
  MdSensors,
  MdShield,
  MdSquareFoot,
  MdTextFields,
  MdTypeSpecimen,
  MdWorkspacesFilled,
} from "react-icons/md";
import {
  PiBinary,
  PiCaretDown,
  PiCaretLeft,
  PiCaretRight,
  PiCaretUpBold,
  PiDownloadSimple,
  PiMagnifyingGlassBold,
  PiSelectionPlusBold,
  PiThermometerSimpleFill,
  PiWaveSawtoothBold,
  PiWaveSineBold,
  PiWaveSquareBold,
  PiWaveTriangleBold,
} from "react-icons/pi";
import { RiSettings3Fill as RiSettingsFill, RiWeightFill } from "react-icons/ri";
import {
  SiGooglenearby,
  SiNpm,
  SiPnpm,
  SiPython,
  SiSpringCreators,
  SiTypescript,
  SiYarn,
} from "react-icons/si";
import {
  TbArrowAutofitWidth,
  TbArrowDown,
  TbArrowLeft,
  TbArrowRight,
  TbArrowUp,
  TbDecimal,
  TbLivePhoto,
  TbMathFunction,
  TbPlugConnected,
  TbPlugConnectedX,
  TbRadarFilled,
  TbVariable,
} from "react-icons/tb";
import { VscSplitHorizontal, VscSplitVertical, VscSymbolString } from "react-icons/vsc";

export interface IconProps extends React.SVGProps<SVGSVGElement> {}
export interface IconFC extends FC<IconProps> {}

const LabJack: IconFC = (props) => (
  <svg
    xmlns="http://www.w3.org/2000/svg"
    width="96"
    height="92"
    viewBox="0 0 96 96"
    fill="currentColor"
    {...props}
  >
    <path
      d="M62.638 80.81C71.378 80.47 76.888 74.61 76.918 65.96C76.9247 65.0267 76.978 50.5434 77.078 22.51C77.078 22.3827 77.1275 22.2606 77.2157 22.1706C77.3038 22.0806 77.4234 22.03 77.548 22.03H94.358C94.533 22.03 94.7009 22.0996 94.8247 22.2233C94.9485 22.3471 95.018 22.515 95.018 22.69C95.018 25.0367 95.0547 37.6 95.128 60.38C95.1547 68.1334 94.648 73.4734 93.608 76.4C89.578 87.71 78.278 91.56 66.858 91.83C61.8647 91.95 52.098 92 37.558 91.98C37.3379 91.98 37.1268 91.8926 36.9711 91.7369C36.8155 91.5813 36.728 91.3702 36.728 91.15V81.26C36.728 81.1539 36.7701 81.0522 36.8452 80.9772C36.9202 80.9022 37.0219 80.86 37.128 80.86C48.1747 81.0534 56.678 81.0367 62.638 80.81Z"
      stroke="none"
    />
    <path
      d="M0.027809 24.91L0.117809 0.5C0.117809 0.166667 0.284476 0 0.617809 0H17.3078C17.4775 0 17.6403 0.0674271 17.7604 0.18745C17.8804 0.307474 17.9478 0.470261 17.9478 0.639999L18.0178 26.89C18.0578 30.75 18.0711 34.5999 18.0578 38.4399C18.0511 43.9999 18.4211 47.8066 19.1678 49.8599C20.5944 53.7399 23.2744 56.3866 27.2078 57.7999C29.2144 58.5199 32.7411 58.8966 37.7878 58.9299C43.8144 58.9632 50.3878 58.9799 57.5078 58.9799C57.8811 58.9799 58.0678 59.1666 58.0678 59.5399V69.3899C58.0678 69.7699 57.8744 69.9599 57.4878 69.9599C39.7478 70.0266 29.6077 70.0166 27.0678 69.9299C25.4478 69.8699 23.1078 69.5432 20.0478 68.9499C17.1544 68.3832 14.8978 67.7266 13.2778 66.9799C7.59109 64.3666 3.68442 60.3032 1.55775 54.7899C0.571086 52.2432 0.0577555 47.2932 0.0177555 39.9399C-0.0089112 34.9332 -0.00552432 29.9233 0.027809 24.91Z"
      stroke="none"
    />
  </svg>
);

const Ammeter: IconFC = (props) => (
  <svg
    width="48"
    height="48"
    viewBox="0 0 48 48"
    fill="currentColor"
    xmlns="http://www.w3.org/2000/svg"
    {...props}
  >
    <path
      d="M24 48C37.2548 48 48 37.2548 48 24C48 10.7452 37.2548 0 24 0C10.7452 0 0 10.7452 0 24C0 37.2548 10.7452 48 24 48ZM7.80895 39H14.5589L17.4459 30.392H30.5701L33.4624 39H40.2124L27.9055 4.09091H20.0987L7.80895 39ZM28.8634 25.3125L24.1385 11.25H23.8658L19.1495 25.3125H28.8634Z"
      fillRule="evenodd"
      stroke="none"
    />
  </svg>
);

const Ohmmeter: IconFC = (props) => (
  <svg
    width="48"
    height="48"
    viewBox="0 0 48 48"
    fill="currentColor"
    xmlns="http://www.w3.org/2000/svg"
    {...props}
  >
    <path
      d="M24 48C37.2548 48 48 37.2548 48 24C48 10.7452 37.2548 0 24 0C10.7452 0 0 10.7452 0 24C0 37.2548 10.7452 48 24 48ZM10.5536 33.5824V38H21.69V32.4318C20.5915 31.9773 19.5972 31.2812 18.707 30.3438C17.8263 29.3968 17.1256 28.2699 16.6048 26.9631C16.0839 25.6562 15.8235 24.2311 15.8235 22.6875C15.8235 21.3428 16.0224 20.1023 16.4201 18.9659C16.8273 17.8201 17.3955 16.821 18.1246 15.9688C18.8538 15.1165 19.7156 14.4536 20.7099 13.9801C21.7137 13.4972 22.8121 13.2557 24.0053 13.2557C25.6057 13.2557 27.0214 13.6723 28.2525 14.5057C29.4835 15.3295 30.4447 16.4517 31.136 17.8722C31.8368 19.2926 32.1871 20.8977 32.1871 22.6875C32.1871 24.2311 31.9267 25.6562 31.4059 26.9631C30.8851 28.2699 30.1796 29.3968 29.2894 30.3438C28.4087 31.2812 27.4192 31.9773 26.3207 32.4318V38H37.457V33.5824H31.8178V33.3551C33.5508 32.2377 34.9239 30.7604 35.9371 28.9233C36.9504 27.0862 37.457 24.8987 37.457 22.3608C37.457 20.3343 37.1256 18.4782 36.4627 16.7926C35.8093 15.0975 34.8813 13.6345 33.6786 12.4034C32.476 11.1629 31.0555 10.2064 29.4173 9.53409C27.779 8.85227 25.975 8.51136 24.0053 8.51136C22.0356 8.51136 20.2317 8.85227 18.5934 9.53409C16.9551 10.2064 15.5347 11.1629 14.332 12.4034C13.1294 13.6345 12.1966 15.0975 11.5337 16.7926C10.8803 18.4782 10.5536 20.3343 10.5536 22.3608C10.5536 24.8987 11.0603 27.0862 12.0735 28.9233C13.0868 30.7604 14.4599 32.2377 16.1928 33.3551V33.5824H10.5536Z"
      fillRule="evenodd"
      stroke="none"
    />
  </svg>
);

const Voltmeter: IconFC = (props) => (
  <svg
    width="48"
    height="48"
    viewBox="0 0 48 48"
    fill="currentColor"
    xmlns="http://www.w3.org/2000/svg"
    {...props}
  >
    <path
      d="M24 48C37.2548 48 48 37.2548 48 24C48 10.7452 37.2548 0 24 0C10.7452 0 0 10.7452 0 24C0 37.2548 10.7452 48 24 48ZM23.8457 35.1875L15.5176 10H9.1582L20.4238 42H27.5801L38.8613 10H32.4863L24.1738 35.1875H23.8457Z"
      fillRule="evenodd"
      stroke="none"
    />
  </svg>
);

const NI: IconFC = (props) => (
  <svg
    xmlns="http://www.w3.org/2000/svg"
    viewBox="0 0 78 51"
    {...props}
    className={clsx(props.className, "logo")}
    stroke="currentColor"
    fill="currentColor"
  >
    <g clipPath="url(#clip0_327_656)">
      <path
        d="M17.3026 17.0048V51.0427H0V17.0048H17.3026ZM34.6051 -0.0140575C36.8587 -0.0327593 39.0939 0.392621 41.1831 1.23779C43.2723 2.08297 45.1746 3.33138 46.7813 4.91175C48.388 6.49211 49.6677 8.37348 50.5473 10.4484C51.4269 12.5234 51.8891 14.7512 51.9077 17.0048V51.0427H34.6051V17.0048H17.3026V-0.0140575H34.6051ZM77.8615 -0.0140575V51.0427C75.6074 51.0632 73.3714 50.6391 71.2813 49.7946C69.1913 48.9501 67.2883 47.7018 65.6812 46.1211C64.0741 44.5403 62.7945 42.6582 61.9156 40.5824C61.0366 38.5066 60.5756 36.2779 60.559 34.0238V-0.0140575H77.8615Z"
        fill="#03B584"
      />
    </g>
    <defs>
      <clipPath id="clip0_327_656">
        <rect width="77.8615" height="51" fill="white" />
      </clipPath>
    </defs>
  </svg>
);

const OPC: IconFC = ({ className, style, ...rest }) => (
  <svg
    xmlns="http://www.w3.org/2000/svg"
    version="1.1"
    className={clsx(className, "logo")}
    {...rest}
    stroke="currentColor"
    fill="currentColor"
    viewBox="0 0 512 325.74567"
    style={{
      // Runs a little small
      transform: "scale(1.25)",
      ...style,
    }}
  >
    <g transform="translate(-151.28831,-121.30134)" id="layer1">
      <g transform="matrix(2.7387317,0,0,2.7387317,-938.60269,-766.86241)" id="g3606">
        <path
          d="m 405.36669,375.73826 c 4.0225,-3.7175 9.16125,-7.18625 15.20125,-10.32375 -0.74875,-2.4425 -1.085,-5.12 -1.085,-7.64375 0,-7.5075 2.73,-16.49375 11.71625,-16.49375 8.5125,0 11.5125,8.06125 11.80625,15.2925 10.53625,-3.17125 22.36875,-5.64 35.15375,-7.165 2.115,-6.09125 6.77375,-8.1275 10.68125,-8.1275 4.88875,0 7.94625,2.72625 9.6675,6.4675 3.5775,-0.1425 7.2475,-0.15875 10.915,-0.15875 9.17001,0 18.09501,0.40125 26.64001,1.25875 1.5525,-4.33625 4.76,-7.5675 11.15875,-7.5675 4.89125,0 9.32875,3.52625 9.4425,8.53125 l 18.76875,0 c -1.36625,-15.585 -14.4475,-23.32 -29.12125,-23.32 -14.0825,0 -24.29,7.3775 -28.6275,18.84125 -3.36625,-10.705 -11.15626,-18.84125 -24.40876,-18.84125 -6.825,0 -12.51125,2.95875 -16.265,8.5325 l -0.2275,0 0,-6.82625 -18.4275,0 0,13.57625 c -5.16625,-9.26625 -14.9475,-15.2825 -27.15625,-15.2825 -18.3125,0 -31.05375,13.5375 -31.05375,31.2825 0,6.79375 1.89,12.95125 5.22125,17.9675"
          id="path3299"
          fillRule="nonzero"
          fillOpacity={1}
        />
        <path
          d="m 426.05169,372.92451 c 1.42625,0.78 3.13,1.2275 5.1475,1.2275 6.175,0 9.45875,-4.1875 10.9025,-9.24375 10.05,-4.0125 21.88125,-7.235 34.94875,-9.4375 -0.0275,0.5225 -0.04,1.06125 -0.04,1.6175 0,10.3525 2.9575,17.06375 11.71625,17.06375 8.645,0 11.6025,-8.98625 11.6025,-17.06375 0,-1.42875 -0.0937,-2.88625 -0.32,-4.31 5.86,-0.40625 11.865,-0.61625 18.00001,-0.61625 5.82375,0 11.54375,0.19125 17.1225,0.5575 -0.30875,1.95125 -0.4225,3.98625 -0.4225,5.9625 0,7.62125 3.3,15.47 11.48875,15.47 6.7125,0 10.125,-3.8675 11.03375,-10.12375 l 18.76875,0 c -1.705,15.81125 -13.99125,24.9125 -29.68875,24.9125 -13.22625,0 -23.925,-6.76375 -28.51625,-17.6975 -3.2875,10.0525 -10.92501,17.6975 -23.04001,17.6975 -7.28,0 -12.85375,-2.73125 -16.83625,-8.0775 l -0.2275,0 0,28.92 -19.33625,0 0,-36.04 c -5.16625,9.2325 -14.9475,15.1975 -27.15625,15.1975 -6.8475,0 -12.8975,-1.8775 -17.8125,-5.155 3.10875,-3.875 7.38125,-7.51875 12.665,-10.86125"
          id="path3301"
          fillOpacity={1}
          fillRule="nonzero"
        />
        <path
          d="m 582.7117,362.38451 c -19.015,-7.0775 -43.9375,-11.36875 -71.22126,-11.36875 -59.675,0 -108.05,20.525 -108.05,45.84375 0,21.07875 33.53,38.83125 79.19375,44.1875 -41.985,-6.12625 -72.15125,-22.9375 -72.15125,-42.7175 0,-24.96 48.005,-45.19375 107.22251,-45.19375 24.4475,0 46.97,3.4425 65.00625,9.24875"
          id="path3303"
          fillOpacity={1}
          fillRule="nonzero"
        />
      </g>
    </g>
  </svg>
);

interface WrapIconOpts {
  className?: string;
}

const wrapIcon = (
  Icon: IconFC,
  name: string,
  { className }: WrapIconOpts = {},
): IconFC => {
  const ariaLabel = `synnax-icon-${name}`;
  const O: IconFC = (props) => (
    <Icon
      {...props}
      className={clsx(props.className, ariaLabel, className, "synnax-icon")}
      aria-label={props["aria-label"] ?? ariaLabel}
    />
  );
  O.displayName = Icon.displayName || Icon.name;
  return O;
};

export interface IconType {
  Pause: IconFC;
  Play: IconFC;
  Circle: IconFC;
  Edit: IconFC;
  EditOff: IconFC;
  Add: IconFC;
  Subtract: IconFC;
  Copy: IconFC;
  Close: IconFC;
  Info: IconFC;
  Warning: IconFC;
  Check: IconFC;
  Refresh: IconFC;
  Delete: IconFC;
  Time: IconFC;
  Acquire: IconFC;
  Analyze: IconFC;
  Concepts: IconFC;
  Expand: IconFC;
  Visualize: IconFC;
  Cluster: IconFC;
  Schematic: IconFC;
  Settings: IconFC;
  Table: IconFC;
  Caret: {
    Right: IconFC;
    Left: IconFC;
    Up: IconFC;
    Down: IconFC;
    Top: IconFC;
    Bottom: IconFC;
  };
  Arrow: {
    Right: IconFC;
    Left: IconFC;
    Up: IconFC;
    Down: IconFC;
    Top: IconFC;
    Bottom: IconFC;
  };
  Reference: IconFC;
  Bolt: IconFC;
  Download: IconFC;
  Import: IconFC;
  Export: IconFC;
  Range: IconFC;
  Node: IconFC;
  Channel: IconFC;
  Wave: { Sawtooth: IconFC; Sine: IconFC; Triangle: IconFC; Square: IconFC };
  Resources: IconFC;
  Group: IconFC;
  Workspace: IconFC;
  Box: IconFC;
  Python: IconFC;
  TypeScript: IconFC;
  NPM: IconFC;
  PNPM: IconFC;
  Yarn: IconFC;
  QuestionMark: IconFC;
  Menu: IconFC;
  Logo: {
    Apple: IconFC;
    Docker: IconFC;
    Github: IconFC;
    LabJack: IconFC;
    LinkedIn: IconFC;
    Linux: IconFC;
    NI: IconFC;
    OPC: IconFC;
    Windows: IconFC;
  };
  Keyboard: {
    Command: IconFC;
    Windows: IconFC;
    Tab: IconFC;
    Return: IconFC;
    Backspace: IconFC;
    Capslock: IconFC;
    Hide: IconFC;
    Control: IconFC;
    Arrow: { Up: IconFC; Down: IconFC; Left: IconFC; Right: IconFC };
    Alt: IconFC;
    Option: IconFC;
    Shift: IconFC;
  };
  Zoom: IconFC;
  Pan: IconFC;
  Selection: IconFC;
  Snooze: IconFC;
  Tooltip: IconFC;
  Annotate: IconFC;
  Rule: IconFC;
  User: IconFC;
  Rename: IconFC;
  Snapshot: IconFC;
  Loading: IconFC;
  Sync: IconFC;
  Search: IconFC;
  Auto: IconFC;
  Align: {
    Right: IconFC;
    Left: IconFC;
    XCenter: IconFC;
    YCenter: IconFC;
    Top: IconFC;
    Bottom: IconFC;
  };
  TextAlign: { Left: IconFC; Center: IconFC; Right: IconFC };
  Hardware: IconFC;
  Device: IconFC;
  Task: IconFC;
  Save: IconFC;
  Connect: IconFC;
  Disconnect: IconFC;
  Drag: IconFC;
  Link: IconFC;
  Attachment: IconFC;
  Disable: IconFC;
  Enable: IconFC;
  Dynamic: IconFC;
  Variable: IconFC;
  Object: IconFC;
  Type: IconFC;
  LinePlot: IconFC;
  Array: IconFC;
  Label: IconFC;
  Details: IconFC;
  LinkExternal: IconFC;
  Access: IconFC;
  JSON: IconFC;
  Guide: IconFC;
  Focus: IconFC;
  OpenInNewWindow: IconFC;
  MoveToMainWindow: IconFC;
  SplitX: IconFC;
  SplitY: IconFC;
  AutoFitWidth: IconFC;
  Commit: IconFC;
  Log: IconFC;
  Tare: IconFC;
  Rotate: IconFC;
  Text: IconFC;
  Value: IconFC;
  Calendar: IconFC;
  Release: IconFC;
  OpenExternal: IconFC;
  Feedback: IconFC;
  Binary: IconFC;
  Calculation: IconFC;
  Index: IconFC;
  Decimal: IconFC;
  String: IconFC;
  Control: IconFC;
  Rack: IconFC;
<<<<<<< HEAD
  Units: {
    Acceleration: IconFC;
    Current: IconFC;
    Force: IconFC;
    Pressure: IconFC;
    Resistance: IconFC;
    Strain: IconFC;
    Temperature: IconFC;
    Torque: IconFC;
    Velocity: IconFC;
    Voltage: IconFC;
  };
  Bridge: IconFC;
  Sound: IconFC;
  Function: IconFC;
=======
  Visible: IconFC;
  Hidden: IconFC;
>>>>>>> 564ad32a
}

export const Icon: IconType = {
  Pause: wrapIcon(MdPause, "pause"),
  Play: wrapIcon(MdPlayArrow, "play"),
  Circle: wrapIcon(MdFiberManualRecord, "circle"),
  Edit: wrapIcon(MdEdit, "edit"),
  EditOff: wrapIcon(MdEditOff, "edit-off"),
  Add: wrapIcon(HiOutlinePlus, "add"),
  Subtract: wrapIcon(AiOutlineMinus, "subtract"),
  Copy: wrapIcon(IoCopy, "copy"),
  Close: wrapIcon(AiOutlineClose, "close"),
  Info: wrapIcon(AiFillInfoCircle, "info"),
  Warning: wrapIcon(AiFillWarning, "warning"),
  Check: wrapIcon(AiOutlineCheck, "check"),
  Refresh: wrapIcon(IoMdRefresh, "refresh"),
  Delete: wrapIcon(AiFillDelete, "delete"),
  Time: wrapIcon(IoTime, "time"),
  Acquire: wrapIcon(FaStream, "acquire"),
  Analyze: wrapIcon(FaBezierCurve, "analyze"),
  Concepts: wrapIcon(BsLightbulbFill, "concepts"),
  Visualize: wrapIcon(MdAreaChart, "visualize"),
  LinePlot: wrapIcon(MdAreaChart, "line-plot"),
  Expand: wrapIcon(AiOutlineExpand, "expand"),
  Cluster: wrapIcon(HiSquare3Stack3D, "cluster"),
  Loading: wrapIcon(AiOutlineLoading, "loading", { className: "media--spin" }),
  Schematic: wrapIcon(IoShapes, "schematic"),
  Caret: {
    Right: wrapIcon(PiCaretRight, "caret-right"),
    Bottom: wrapIcon(PiCaretDown, "caret-bottom"),
    Left: wrapIcon(PiCaretLeft, "caret-left"),
    Up: wrapIcon(PiCaretUpBold, "caret-up"),
    Top: wrapIcon(PiCaretUpBold, "caret-top"),
    Down: wrapIcon(PiCaretDown, "caret-down"),
  },
  Settings: wrapIcon(RiSettingsFill, "settings"),
  Reference: wrapIcon(IoBookSharp, "reference"),
  Bolt: wrapIcon(HiLightningBolt, "bolt"),
  Download: wrapIcon(HiDownload, "download"),
  Import: wrapIcon(MdFileUpload, "import"),
  Export: wrapIcon(PiDownloadSimple, "export"),
  Range: wrapIcon(MdOutlineAccessTimeFilled, "range"),
  Node: wrapIcon(MdOutlineDeviceHub, "node"),
  Channel: wrapIcon(MdSensors, "channel"),
  Resources: wrapIcon(AiFillFolder, "resources"),
  Group: wrapIcon(AiFillFolder, "group"),
  Workspace: wrapIcon(MdWorkspacesFilled, "workspace"),
  Box: wrapIcon(AiOutlineBorder, "box"),
  Python: wrapIcon(SiPython, "python"),
  TypeScript: wrapIcon(SiTypescript, "typescript"),
  NPM: wrapIcon(SiNpm, "npm"),
  PNPM: wrapIcon(SiPnpm, "pnpm"),
  Yarn: wrapIcon(SiYarn, "yarn"),
  QuestionMark: wrapIcon(MdQuestionMark, "question-mark"),
  Menu: wrapIcon(GiHamburgerMenu, "menu"),
  Logo: {
    Apple: wrapIcon(FaApple, "logo-apple"),
    Docker: wrapIcon(FaDocker, "logo-docker"),
    Github: wrapIcon(AiFillGithub, "logo-github"),
    LabJack: wrapIcon(LabJack, "logo-labjack"),
    LinkedIn: wrapIcon(AiFillLinkedin, "logo-linkedin"),
    Linux: wrapIcon(FaLinux, "logo-linux"),
    NI: wrapIcon(NI, "logo-ni"),
    OPC: wrapIcon(OPC, "logo-opc"),
    Windows: wrapIcon(FaWindows, "logo-windows"),
  },
  Arrow: {
    Right: wrapIcon(TbArrowRight, "arrow-right"),
    Down: wrapIcon(TbArrowDown, "arrow-down"),
    Bottom: wrapIcon(TbArrowDown, "arrow-bottom"),
    Up: wrapIcon(TbArrowUp, "arrow-up"),
    Left: wrapIcon(TbArrowLeft, "arrow-left"),
    Top: wrapIcon(TbArrowUp, "arrow-top"),
  },
  Keyboard: {
    Command: wrapIcon(MdKeyboardCommandKey, "keyboard-command"),
    Windows: wrapIcon(FaWindows, "keyboard-windows"),
    Tab: wrapIcon(MdKeyboardTab, "keyboard-tab"),
    Return: wrapIcon(MdKeyboardReturn, "keyboard-return"),
    Backspace: wrapIcon(MdKeyboardBackspace, "keyboard-backspace"),
    Capslock: wrapIcon(MdKeyboardCapslock, "keyboard-capslock"),
    Hide: wrapIcon(MdKeyboardHide, "keyboard-hide"),
    Control: wrapIcon(MdKeyboardControlKey, "keyboard-control"),
    Arrow: {
      Up: wrapIcon(MdKeyboardArrowUp, "keyboard-arrow-up"),
      Down: wrapIcon(MdKeyboardArrowDown, "keyboard-arrow-down"),
      Left: wrapIcon(MdKeyboardArrowLeft, "keyboard-arrow-left"),
      Right: wrapIcon(MdKeyboardArrowRight, "keyboard-arrow-right"),
    },
    Alt: wrapIcon(MdKeyboardAlt, "keyboard-alt"),
    Option: wrapIcon(MdKeyboardOptionKey, "keyboard-option"),
    Shift: wrapIcon(BsShiftFill, "keyboard-shift"),
  },
  Tooltip: wrapIcon(MdInsights, "tooltip"),
  Annotate: wrapIcon(MdLabel, "annotate"),
  Zoom: wrapIcon(PiMagnifyingGlassBold, "zoom"),
  Selection: wrapIcon(PiSelectionPlusBold, "selection"),
  Pan: wrapIcon(GrPan, "pan"),
  Rule: wrapIcon(MdSquareFoot, "rule"),
  User: wrapIcon(MdPerson, "user"),
  Rename: wrapIcon(BiRename, "rename"),
  Snapshot: wrapIcon(MdPictureInPicture, "snapshot"),
  Sync: wrapIcon(AiOutlineSync, "sync"),
  Search: wrapIcon(PiMagnifyingGlassBold, "search"),
  Auto: wrapIcon(MdAutoAwesome, "auto"),
  Table: wrapIcon(FiTable, "table"),
  Wave: {
    Sawtooth: wrapIcon(PiWaveSawtoothBold, "wave-sawtooth"),
    Sine: wrapIcon(PiWaveSineBold, "wave-sine"),
    Triangle: wrapIcon(PiWaveTriangleBold, "wave-triangle"),
    Square: wrapIcon(PiWaveSquareBold, "wave-square"),
  },
  Align: {
    Right: wrapIcon(MdAlignHorizontalRight, "align-right"),
    Left: wrapIcon(MdAlignHorizontalLeft, "align-left"),
    XCenter: wrapIcon(MdAlignHorizontalCenter, "align-x-center"),
    YCenter: wrapIcon(MdAlignVerticalCenter, "align-y-center"),
    Top: wrapIcon(MdAlignVerticalTop, "align-top"),
    Bottom: wrapIcon(MdAlignVerticalBottom, "align-bottom"),
  },
  TextAlign: {
    Center: wrapIcon(FaAlignCenter, "text-align-center"),
    Left: wrapIcon(FaAlignLeft, "text-align-left"),
    Right: wrapIcon(FaAlignRight, "text-align-right"),
  },
  Connect: wrapIcon(TbPlugConnected, "connect"),
  Disconnect: wrapIcon(TbPlugConnectedX, "disconnect"),
  Hardware: wrapIcon(MdHardware, "hardware"),
  Save: wrapIcon(MdSaveAlt, "save"),
  Task: wrapIcon(TbRadarFilled, "task"),
  Device: wrapIcon(SiGooglenearby, "device"),
  Link: wrapIcon(MdLink, "link"),
  Attachment: wrapIcon(GrAttachment, "attachment"),
  Drag: wrapIcon(GrDrag, "drag"),
  Dynamic: wrapIcon(TbLivePhoto, "dynamic"),
  Enable: wrapIcon(MdOutlineMotionPhotosOn, "enable"),
  Disable: wrapIcon(MdOutlineMotionPhotosOff, "disable"),
  Variable: wrapIcon(TbVariable, "variable"),
  Object: wrapIcon(MdDataObject, "object"),
  Type: wrapIcon(MdTypeSpecimen, "type"),
  Array: wrapIcon(MdDataArray, "array"),
  Label: wrapIcon(MdLabel, "label"),
  Details: wrapIcon(MdOutlineTableRows, "details"),
  LinkExternal: wrapIcon(BiLinkExternal, "link-external"),
  Access: wrapIcon(MdShield, "access"),
  JSON: wrapIcon(MdDataObject, "json"),
  Guide: wrapIcon(MdBook, "guide"),
  Focus: wrapIcon(MdFilterCenterFocus, "focus"),
  OpenInNewWindow: wrapIcon(MdOutlineOpenInNew, "open-in-new-window"),
  MoveToMainWindow: wrapIcon(MdOutlineWebAsset, "move-to-main-window"),
  SplitX: wrapIcon(VscSplitHorizontal, "split-x"),
  SplitY: wrapIcon(VscSplitVertical, "split-y"),
  AutoFitWidth: wrapIcon(TbArrowAutofitWidth, "auto-fit-width"),
  Commit: wrapIcon(MdCommit, "commit"),
  Snooze: wrapIcon(IoNotificationsOff, "snooze"),
  Log: wrapIcon(FaStream, "log"),
  Tare: wrapIcon(FaCreativeCommonsZero, "tare"),
  Rotate: wrapIcon(GrRotateRight, "rotate"),
  Text: wrapIcon(MdTextFields, "text"),
  Value: wrapIcon(GoNumber, "value"),
  Calendar: wrapIcon(MdCalendarToday, "calendar"),
  Release: wrapIcon(MdNewReleases, "release"),
  OpenExternal: wrapIcon(MdArrowOutward, "open-external"),
  Feedback: wrapIcon(MdFeedback, "feedback"),
  Calculation: wrapIcon(BiMath, "calculation"),
  Binary: wrapIcon(PiBinary, "binary"),
  Index: wrapIcon(IoTime, "index"),
  Decimal: wrapIcon(TbDecimal, "decimal"),
  String: wrapIcon(VscSymbolString, "string"),
  Control: wrapIcon(MdOutlineControlCamera, "control"),
  Rack: wrapIcon(MdHive, "rack"),
<<<<<<< HEAD
  Units: {
    Acceleration: wrapIcon(FaCarSide, "units-acceleration"),
    Current: wrapIcon(Ammeter, "units-current"),
    Force: wrapIcon(RiWeightFill, "units-force"),
    Pressure: wrapIcon(FaGaugeHigh, "units-pressure"),
    Resistance: wrapIcon(Ohmmeter, "units-resistance"),
    Strain: wrapIcon(SiSpringCreators, "units-strain"),
    Temperature: wrapIcon(PiThermometerSimpleFill, "units-temperature"),
    Torque: wrapIcon(FaGear, "units-torque"),
    Velocity: wrapIcon(FaWind, "units-velocity"),
    Voltage: wrapIcon(Voltmeter, "units-voltage"),
  },
  Bridge: wrapIcon(FaBridge, "bridge"),
  Sound: wrapIcon(FaMicrophone, "sound"),
  Function: wrapIcon(TbMathFunction, "function"),
=======
  Visible: wrapIcon(MdOutlineVisibility, "visible"),
  Hidden: wrapIcon(MdOutlineVisibilityOff, "invisible"),
>>>>>>> 564ad32a
};<|MERGE_RESOLUTION|>--- conflicted
+++ resolved
@@ -475,7 +475,6 @@
   String: IconFC;
   Control: IconFC;
   Rack: IconFC;
-<<<<<<< HEAD
   Units: {
     Acceleration: IconFC;
     Current: IconFC;
@@ -491,10 +490,8 @@
   Bridge: IconFC;
   Sound: IconFC;
   Function: IconFC;
-=======
   Visible: IconFC;
   Hidden: IconFC;
->>>>>>> 564ad32a
 }
 
 export const Icon: IconType = {
@@ -666,7 +663,6 @@
   String: wrapIcon(VscSymbolString, "string"),
   Control: wrapIcon(MdOutlineControlCamera, "control"),
   Rack: wrapIcon(MdHive, "rack"),
-<<<<<<< HEAD
   Units: {
     Acceleration: wrapIcon(FaCarSide, "units-acceleration"),
     Current: wrapIcon(Ammeter, "units-current"),
@@ -682,8 +678,6 @@
   Bridge: wrapIcon(FaBridge, "bridge"),
   Sound: wrapIcon(FaMicrophone, "sound"),
   Function: wrapIcon(TbMathFunction, "function"),
-=======
   Visible: wrapIcon(MdOutlineVisibility, "visible"),
   Hidden: wrapIcon(MdOutlineVisibilityOff, "invisible"),
->>>>>>> 564ad32a
 };