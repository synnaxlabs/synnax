--- conflicted
+++ resolved
@@ -443,7 +443,6 @@
   Function: IconFC;
   Visible: IconFC;
   Hidden: IconFC;
-  Virtual: IconFC;
   Heart: IconFC;
   Virtual: IconFC;
 }
@@ -634,10 +633,6 @@
   Function: wrapIcon(TbMathFunction, "function"),
   Visible: wrapIcon(MdOutlineVisibility, "visible"),
   Hidden: wrapIcon(MdOutlineVisibilityOff, "invisible"),
-<<<<<<< HEAD
-  Virtual: wrapIcon(TbSquareLetterVFilled, "virtual"),
   Heart: wrapIcon(IoMdHeart, "heart"),
-=======
   Virtual: wrapIcon(TbCircleLetterVFilled, "virtual"),
->>>>>>> 88ac0f01
 };