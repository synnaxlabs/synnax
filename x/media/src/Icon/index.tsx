--- conflicted
+++ resolved
@@ -413,6 +413,8 @@
   Index: IconFC;
   Decimal: IconFC;
   String: IconFC;
+  Control: IconFC;
+  Rack: IconFC;
 }
 
 export const Icon: IconType = {
@@ -582,166 +584,6 @@
   Index: wrapIcon(IoTime, "index"),
   Decimal: wrapIcon(TbDecimal, "decimal"),
   String: wrapIcon(VscSymbolString, "string"),
-<<<<<<< HEAD
-};
-=======
   Control: wrapIcon(MdOutlineControlCamera, "control"),
   Rack: wrapIcon(MdHive, "rack"),
-};
-
-export interface IconType {
-  Pause: IconFC;
-  Play: IconFC;
-  Circle: IconFC;
-  Edit: IconFC;
-  EditOff: IconFC;
-  Add: IconFC;
-  Subtract: IconFC;
-  Copy: IconFC;
-  Close: IconFC;
-  Info: IconFC;
-  Warning: IconFC;
-  Check: IconFC;
-  Refresh: IconFC;
-  Delete: IconFC;
-  Time: IconFC;
-  Acquire: IconFC;
-  Analyze: IconFC;
-  Concepts: IconFC;
-  Expand: IconFC;
-  Visualize: IconFC;
-  Cluster: IconFC;
-  Schematic: IconFC;
-  Settings: IconFC;
-  Table: IconFC;
-  Caret: {
-    Right: IconFC;
-    Left: IconFC;
-    Up: IconFC;
-    Down: IconFC;
-    Top: IconFC;
-    Bottom: IconFC;
-  };
-  Arrow: {
-    Right: IconFC;
-    Left: IconFC;
-    Up: IconFC;
-    Down: IconFC;
-    Top: IconFC;
-    Bottom: IconFC;
-  };
-  Reference: IconFC;
-  Bolt: IconFC;
-  Download: IconFC;
-  Import: IconFC;
-  Export: IconFC;
-  Range: IconFC;
-  Node: IconFC;
-  Channel: IconFC;
-  Resources: IconFC;
-  Group: IconFC;
-  Workspace: IconFC;
-  Box: IconFC;
-  Python: IconFC;
-  TypeScript: IconFC;
-  NPM: IconFC;
-  PNPM: IconFC;
-  Yarn: IconFC;
-  QuestionMark: IconFC;
-  Menu: IconFC;
-  Logo: {
-    Apple: IconFC;
-    Docker: IconFC;
-    Github: IconFC;
-    LabJack: IconFC;
-    LinkedIn: IconFC;
-    Linux: IconFC;
-    OPC: IconFC;
-    NI: IconFC;
-    Windows: IconFC;
-  };
-  Keyboard: {
-    Command: IconFC;
-    Windows: IconFC;
-    Tab: IconFC;
-    Return: IconFC;
-    Backspace: IconFC;
-    Capslock: IconFC;
-    Hide: IconFC;
-    Control: IconFC;
-    Arrow: { Up: IconFC; Down: IconFC; Left: IconFC; Right: IconFC };
-    Alt: IconFC;
-    Option: IconFC;
-    Shift: IconFC;
-  };
-  Zoom: IconFC;
-  Pan: IconFC;
-  Selection: IconFC;
-  Snooze: IconFC;
-  Tooltip: IconFC;
-  Annotate: IconFC;
-  Rule: IconFC;
-  User: IconFC;
-  Rename: IconFC;
-  Snapshot: IconFC;
-  Loading: IconFC;
-  Sync: IconFC;
-  Search: IconFC;
-  Auto: IconFC;
-  Align: {
-    Right: IconFC;
-    Left: IconFC;
-    XCenter: IconFC;
-    YCenter: IconFC;
-    Top: IconFC;
-    Bottom: IconFC;
-  };
-  TextAlign: { Left: IconFC; Center: IconFC; Right: IconFC };
-  Hardware: IconFC;
-  Device: IconFC;
-  Task: IconFC;
-  Save: IconFC;
-  Connect: IconFC;
-  Disconnect: IconFC;
-  Drag: IconFC;
-  Link: IconFC;
-  Attachment: IconFC;
-  Disable: IconFC;
-  Enable: IconFC;
-  Dynamic: IconFC;
-  Variable: IconFC;
-  Object: IconFC;
-  Type: IconFC;
-  LinePlot: IconFC;
-  Array: IconFC;
-  Label: IconFC;
-  Details: IconFC;
-  LinkExternal: IconFC;
-  Access: IconFC;
-  JSON: IconFC;
-  Guide: IconFC;
-  Focus: IconFC;
-  OpenInNewWindow: IconFC;
-  MoveToMainWindow: IconFC;
-  SplitX: IconFC;
-  SplitY: IconFC;
-  AutoFitWidth: IconFC;
-  Commit: IconFC;
-  Log: IconFC;
-  Tare: IconFC;
-  Rotate: IconFC;
-  Text: IconFC;
-  Value: IconFC;
-  Calendar: IconFC;
-  Release: IconFC;
-  OpenExternal: IconFC;
-  Feedback: IconFC;
-  Binary: IconFC;
-  Calculation: IconFC;
-  Index: IconFC;
-  Decimal: IconFC;
-  String: IconFC;
-  Control: IconFC;
-  Rack: IconFC;
-}
->>>>>>> be18e84c
+};