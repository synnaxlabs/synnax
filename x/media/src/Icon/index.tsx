// Copyright 2024 Synnax Labs, Inc.
//
// Use of this software is governed by the Business Source License included in the file
// licenses/BSL.txt.
//
// As of the Change Date specified in that file, in accordance with the Business Source
// License, use of this software will be governed by the Apache License, Version 2.0,
// included in the file licenses/APL.txt.

import "@/Icon/Icon.css";

import { type runtime } from "@synnaxlabs/x";
import clsx from "clsx";
import { type FC } from "react";
import {
  AiFillDelete,
  AiFillFolder,
  AiFillGithub,
  AiFillInfoCircle,
  AiFillLinkedin,
  AiFillWarning,
  AiOutlineBorder,
  AiOutlineCheck,
  AiOutlineClose,
  AiOutlineExpand,
  AiOutlineLoading,
  AiOutlineMinus,
  AiOutlineSync,
} from "react-icons/ai";
import { BiLinkExternal, BiRename } from "react-icons/bi";
import { BsLightbulbFill, BsShiftFill } from "react-icons/bs";
import {
  FaApple,
  FaBezierCurve,
  FaDocker,
  FaLinux,
  FaStream,
  FaWindows,
} from "react-icons/fa";
import { GiHamburgerMenu } from "react-icons/gi";
import { GrAttachment, GrDrag, GrPan } from "react-icons/gr";
import { HiDownload, HiLightningBolt, HiOutlinePlus } from "react-icons/hi";
import { HiSquare3Stack3D } from "react-icons/hi2";
import { IoMdRefresh } from "react-icons/io";
import { IoBookSharp, IoCopy, IoTime } from "react-icons/io5";
import {
  MdAlignHorizontalCenter,
  MdAlignHorizontalLeft,
  MdAlignHorizontalRight,
  MdAlignVerticalBottom,
  MdAlignVerticalCenter,
  MdAlignVerticalTop,
  MdAreaChart,
  MdAutoAwesome,
  MdDataArray,
  MdDataObject,
  MdEdit,
  MdEditOff,
  MdFiberManualRecord,
  MdHardware,
  MdInsights,
  MdKeyboardAlt,
  MdKeyboardArrowDown,
  MdKeyboardArrowLeft,
  MdKeyboardArrowRight,
  MdKeyboardArrowUp,
  MdKeyboardBackspace,
  MdKeyboardCapslock,
  MdKeyboardCommandKey,
  MdKeyboardControlKey,
  MdKeyboardHide,
  MdKeyboardOptionKey,
  MdKeyboardReturn,
  MdKeyboardTab,
  MdLabel,
  MdLink,
  MdOutlineAccessTimeFilled,
  MdOutlineDeviceHub,
  MdOutlineMotionPhotosOff,
  MdOutlineMotionPhotosOn,
  MdOutlineTableRows,
  MdPause,
  MdPerson,
  MdPictureInPicture,
  MdPlayArrow,
  MdQuestionMark,
  MdSaveAlt,
  MdSensors,
  MdShield,
  MdSquareFoot,
  MdTypeSpecimen,
  MdWorkspacesFilled,
} from "react-icons/md";
import {
  PiCaretDown,
  PiCaretLeft,
  PiCaretRight,
  PiCaretUpBold,
  PiMagnifyingGlassBold,
  PiSelectionPlusBold,
} from "react-icons/pi";
import { RiSettings3Fill as RiSettingsFill } from "react-icons/ri";
import {
  SiGooglenearby,
  SiNpm,
  SiPnpm,
  SiPython,
  SiTypescript,
  SiYarn,
} from "react-icons/si";
import {
  TbArrowDown,
  TbArrowLeft,
  TbArrowRight,
  TbArrowUp,
  TbLivePhoto,
  TbPlugConnected,
  TbPlugConnectedX,
  TbRadarFilled,
  TbVariable,
} from "react-icons/tb";

export interface IconProps extends React.SVGProps<SVGSVGElement> {}
type IconFC = FC<IconProps>;

export const NI: IconFC = (props) => (
  <svg
    xmlns="http://www.w3.org/2000/svg"
    viewBox="0 0 78 51"
    {...props}
    className={clsx(props.className, "logo")}
    stroke="currentColor"
    fill="currentColor"
  >
    <g clipPath="url(#clip0_327_656)">
      <path
        d="M17.3026 17.0048V51.0427H0V17.0048H17.3026ZM34.6051 -0.0140575C36.8587 -0.0327593 39.0939 0.392621 41.1831 1.23779C43.2723 2.08297 45.1746 3.33138 46.7813 4.91175C48.388 6.49211 49.6677 8.37348 50.5473 10.4484C51.4269 12.5234 51.8891 14.7512 51.9077 17.0048V51.0427H34.6051V17.0048H17.3026V-0.0140575H34.6051ZM77.8615 -0.0140575V51.0427C75.6074 51.0632 73.3714 50.6391 71.2813 49.7946C69.1913 48.9501 67.2883 47.7018 65.6812 46.1211C64.0741 44.5403 62.7945 42.6582 61.9156 40.5824C61.0366 38.5066 60.5756 36.2779 60.559 34.0238V-0.0140575H77.8615Z"
        fill="#03B584"
      ></path>
    </g>
    <defs>
      <clipPath id="clip0_327_656">
        <rect width="77.8615" height="51" fill="white"></rect>
      </clipPath>
    </defs>
  </svg>
);

const OPC: IconFC = ({ className, style, ...props }) => (
  <svg
    xmlns="http://www.w3.org/2000/svg"
    version="1.1"
    className={clsx(className, "logo")}
    {...props}
    stroke="currentColor"
    fill="currentColor"
    viewBox="0 0 512 325.74567"
    style={{
      // Runs a little small
      transform: "scale(1.25)",
      ...style,
    }}
  >
    <g transform="translate(-151.28831,-121.30134)" id="layer1">
      <g transform="matrix(2.7387317,0,0,2.7387317,-938.60269,-766.86241)" id="g3606">
        <path
          d="m 405.36669,375.73826 c 4.0225,-3.7175 9.16125,-7.18625 15.20125,-10.32375 -0.74875,-2.4425 -1.085,-5.12 -1.085,-7.64375 0,-7.5075 2.73,-16.49375 11.71625,-16.49375 8.5125,0 11.5125,8.06125 11.80625,15.2925 10.53625,-3.17125 22.36875,-5.64 35.15375,-7.165 2.115,-6.09125 6.77375,-8.1275 10.68125,-8.1275 4.88875,0 7.94625,2.72625 9.6675,6.4675 3.5775,-0.1425 7.2475,-0.15875 10.915,-0.15875 9.17001,0 18.09501,0.40125 26.64001,1.25875 1.5525,-4.33625 4.76,-7.5675 11.15875,-7.5675 4.89125,0 9.32875,3.52625 9.4425,8.53125 l 18.76875,0 c -1.36625,-15.585 -14.4475,-23.32 -29.12125,-23.32 -14.0825,0 -24.29,7.3775 -28.6275,18.84125 -3.36625,-10.705 -11.15626,-18.84125 -24.40876,-18.84125 -6.825,0 -12.51125,2.95875 -16.265,8.5325 l -0.2275,0 0,-6.82625 -18.4275,0 0,13.57625 c -5.16625,-9.26625 -14.9475,-15.2825 -27.15625,-15.2825 -18.3125,0 -31.05375,13.5375 -31.05375,31.2825 0,6.79375 1.89,12.95125 5.22125,17.9675"
          id="path3299"
          fillRule="nonzero"
          fillOpacity={1}
        />
        <path
          d="m 426.05169,372.92451 c 1.42625,0.78 3.13,1.2275 5.1475,1.2275 6.175,0 9.45875,-4.1875 10.9025,-9.24375 10.05,-4.0125 21.88125,-7.235 34.94875,-9.4375 -0.0275,0.5225 -0.04,1.06125 -0.04,1.6175 0,10.3525 2.9575,17.06375 11.71625,17.06375 8.645,0 11.6025,-8.98625 11.6025,-17.06375 0,-1.42875 -0.0937,-2.88625 -0.32,-4.31 5.86,-0.40625 11.865,-0.61625 18.00001,-0.61625 5.82375,0 11.54375,0.19125 17.1225,0.5575 -0.30875,1.95125 -0.4225,3.98625 -0.4225,5.9625 0,7.62125 3.3,15.47 11.48875,15.47 6.7125,0 10.125,-3.8675 11.03375,-10.12375 l 18.76875,0 c -1.705,15.81125 -13.99125,24.9125 -29.68875,24.9125 -13.22625,0 -23.925,-6.76375 -28.51625,-17.6975 -3.2875,10.0525 -10.92501,17.6975 -23.04001,17.6975 -7.28,0 -12.85375,-2.73125 -16.83625,-8.0775 l -0.2275,0 0,28.92 -19.33625,0 0,-36.04 c -5.16625,9.2325 -14.9475,15.1975 -27.15625,15.1975 -6.8475,0 -12.8975,-1.8775 -17.8125,-5.155 3.10875,-3.875 7.38125,-7.51875 12.665,-10.86125"
          id="path3301"
          fillOpacity={1}
          fillRule="nonzero"
        />
        <path
          d="m 582.7117,362.38451 c -19.015,-7.0775 -43.9375,-11.36875 -71.22126,-11.36875 -59.675,0 -108.05,20.525 -108.05,45.84375 0,21.07875 33.53,38.83125 79.19375,44.1875 -41.985,-6.12625 -72.15125,-22.9375 -72.15125,-42.7175 0,-24.96 48.005,-45.19375 107.22251,-45.19375 24.4475,0 46.97,3.4425 65.00625,9.24875"
          id="path3303"
          fillOpacity={1}
          fillRule="nonzero"
        />
      </g>
    </g>
  </svg>
);

interface WrapIconOpts {
  className?: string;
}

export const wrapIcon = (
  Icon: IconFC,
  name: string,
  { className }: WrapIconOpts = {},
): IconFC => {
  const O: IconFC = (props) => (
    <Icon
      {...props}
      className={clsx(props.className, `synnax-icon-${name}`, className, "synnax-icon")}
    />
  );
  O.displayName = Icon.displayName || Icon.name;
  return O;
};

const IconOS: Record<runtime.OS, IconFC> = {
  Linux: FaLinux,
  MacOS: FaApple,
  Windows: FaWindows,
  Docker: FaDocker,
};

export const Icon: IconType = {
  Pause: wrapIcon(MdPause, "pause"),
  Play: wrapIcon(MdPlayArrow, "play"),
  Circle: wrapIcon(MdFiberManualRecord, "circle"),
  Edit: wrapIcon(MdEdit, "edit"),
  EditOff: wrapIcon(MdEditOff, "edit-off"),
  Add: wrapIcon(HiOutlinePlus, "add"),
  Subtract: wrapIcon(AiOutlineMinus, "subtract"),
  Copy: wrapIcon(IoCopy, "copy"),
  Close: wrapIcon(AiOutlineClose, "close"),
  Info: wrapIcon(AiFillInfoCircle, "info"),
  Warning: wrapIcon(AiFillWarning, "warning"),
  Check: wrapIcon(AiOutlineCheck, "check"),
  Refresh: wrapIcon(IoMdRefresh, "refresh"),
  Delete: wrapIcon(AiFillDelete, "delete"),
  Time: wrapIcon(IoTime, "time"),
  Acquire: wrapIcon(FaStream, "acquire"),
  Analyze: wrapIcon(FaBezierCurve, "analyze"),
  Concepts: wrapIcon(BsLightbulbFill, "concepts"),
  Visualize: wrapIcon(MdAreaChart, "visualize"),
  LinePlot: wrapIcon(MdAreaChart, "line-plot"),
  Expand: wrapIcon(AiOutlineExpand, "expand"),
  Cluster: wrapIcon(HiSquare3Stack3D, "cluster"),
  Loading: wrapIcon(AiOutlineLoading, "loading", { className: "media--spin" }),
  Schematic: wrapIcon(FaStream, "schematic"),
  Caret: {
    Right: wrapIcon(PiCaretRight, "caret-right"),
    Left: wrapIcon(PiCaretLeft, "caret-left"),
    Up: wrapIcon(PiCaretUpBold, "caret-up"),
    Down: wrapIcon(PiCaretDown, "caret-down"),
  },
  Settings: wrapIcon(RiSettingsFill, "settings"),
  Reference: wrapIcon(IoBookSharp, "reference"),
  Bolt: wrapIcon(HiLightningBolt, "bolt"),
  Download: wrapIcon(HiDownload, "download"),
  Range: wrapIcon(MdOutlineAccessTimeFilled, "range"),
  Node: wrapIcon(MdOutlineDeviceHub, "node"),
  Channel: wrapIcon(MdSensors, "channel"),
  Resources: wrapIcon(AiFillFolder, "resources"),
  Group: wrapIcon(AiFillFolder, "group"),
  Workspace: wrapIcon(MdWorkspacesFilled, "workspace"),
  OS: {
    Linux: wrapIcon(IconOS.Linux, "os-linux"),
    MacOS: wrapIcon(IconOS.MacOS, "os-macos"),
    Windows: wrapIcon(IconOS.Windows, "os-windows"),
    Docker: wrapIcon(IconOS.Docker, "os-docker"),
  },
  Box: wrapIcon(AiOutlineBorder, "box"),
  Python: wrapIcon(SiPython, "python"),
  TypeScript: wrapIcon(SiTypescript, "typescript"),
  NPM: wrapIcon(SiNpm, "npm"),
  PNPM: wrapIcon(SiPnpm, "pnpm"),
  Yarn: wrapIcon(SiYarn, "yarn"),
  QuestionMark: wrapIcon(MdQuestionMark, "question-mark"),
  Menu: wrapIcon(GiHamburgerMenu, "menu"),
  Logo: {
    Github: wrapIcon(AiFillGithub, "logo-github"),
    LinkedIn: wrapIcon(AiFillLinkedin, "logo-linkedin"),
    NI: wrapIcon(NI, "logo-ni"),
    OPC: wrapIcon(OPC, "logo-opc"),
  },
  Arrow: {
    Right: wrapIcon(TbArrowRight, "arrow-right"),
    Down: wrapIcon(TbArrowDown, "arrow-down"),
    Up: wrapIcon(TbArrowUp, "arrow-up"),
    Left: wrapIcon(TbArrowLeft, "arrow-left"),
  },
  Keyboard: {
    Command: wrapIcon(MdKeyboardCommandKey, "keyboard-command"),
    Windows: wrapIcon(FaWindows, "keyboard-windows"),
    Tab: wrapIcon(MdKeyboardTab, "keyboard-tab"),
    Return: wrapIcon(MdKeyboardReturn, "keyboard-return"),
    Backspace: wrapIcon(MdKeyboardBackspace, "keyboard-backspace"),
    Capslock: wrapIcon(MdKeyboardCapslock, "keyboard-capslock"),
    Hide: wrapIcon(MdKeyboardHide, "keyboard-hide"),
    Control: wrapIcon(MdKeyboardControlKey, "keyboard-control"),
    Arrow: {
      Up: wrapIcon(MdKeyboardArrowUp, "keyboard-arrow-up"),
      Down: wrapIcon(MdKeyboardArrowDown, "keyboard-arrow-down"),
      Left: wrapIcon(MdKeyboardArrowLeft, "keyboard-arrow-left"),
      Right: wrapIcon(MdKeyboardArrowRight, "keyboard-arrow-right"),
    },
    Alt: wrapIcon(MdKeyboardAlt, "keyboard-alt"),
    Option: wrapIcon(MdKeyboardOptionKey, "keyboard-option"),
    Shift: wrapIcon(BsShiftFill, "keyboard-shift"),
  },
  Tooltip: wrapIcon(MdInsights, "tooltip"),
  Annotate: wrapIcon(MdLabel, "annotate"),
  Zoom: wrapIcon(PiMagnifyingGlassBold, "zoom"),
  Selection: wrapIcon(PiSelectionPlusBold, "selection"),
  Pan: wrapIcon(GrPan, "pan"),
  Rule: wrapIcon(MdSquareFoot, "rule"),
  User: wrapIcon(MdPerson, "user"),
  Rename: wrapIcon(BiRename, "rename"),
  Snapshot: wrapIcon(MdPictureInPicture, "snapshot"),
  Sync: wrapIcon(AiOutlineSync, "sync"),
  Search: wrapIcon(PiMagnifyingGlassBold, "search"),
  Auto: wrapIcon(MdAutoAwesome, "auto"),
  Table: wrapIcon(MdOutlineTableRows, "table"),
  Align: {
    Right: wrapIcon(MdAlignHorizontalRight, "align-right"),
    Left: wrapIcon(MdAlignHorizontalLeft, "align-left"),
    XCenter: wrapIcon(MdAlignHorizontalCenter, "align-x-center"),
    YCenter: wrapIcon(MdAlignVerticalCenter, "align-y-center"),
    Top: wrapIcon(MdAlignVerticalTop, "align-top"),
    Bottom: wrapIcon(MdAlignVerticalBottom, "align-bottom"),
  },
  Connect: wrapIcon(TbPlugConnected, "connect"),
  Disconnect: wrapIcon(TbPlugConnectedX, "disconnect"),
  Hardware: wrapIcon(MdHardware, "hardware"),
  Save: wrapIcon(MdSaveAlt, "save"),
  Task: wrapIcon(TbRadarFilled, "task"),
  Device: wrapIcon(SiGooglenearby, "device"),
  Link: wrapIcon(MdLink, "link"),
  Attachment: wrapIcon(GrAttachment, "attachment"),
  Drag: wrapIcon(GrDrag, "drag"),
  Dynamic: wrapIcon(TbLivePhoto, "dynamic"),
  Enable: wrapIcon(MdOutlineMotionPhotosOn, "enable"),
  Disable: wrapIcon(MdOutlineMotionPhotosOff, "disable"),
  Variable: wrapIcon(TbVariable, "variable"),
  Object: wrapIcon(MdDataObject, "object"),
  Type: wrapIcon(MdTypeSpecimen, "type"),
  Array: wrapIcon(MdDataArray, "array"),
  Label: wrapIcon(MdLabel, "label"),
  Details: wrapIcon(MdOutlineTableRows, "details"),
  LinkExternal: wrapIcon(BiLinkExternal, "link-external"),
<<<<<<< HEAD
  Access: wrapIcon(MdShield, "access"),
=======
  JSON: wrapIcon(MdDataObject, "json"),
>>>>>>> 3cdc4452
};

export interface IconType {
  Pause: IconFC;
  Play: IconFC;
  Circle: IconFC;
  Edit: IconFC;
  EditOff: IconFC;
  Add: IconFC;
  Subtract: IconFC;
  Copy: IconFC;
  Close: IconFC;
  Info: IconFC;
  Warning: IconFC;
  Check: IconFC;
  Refresh: IconFC;
  Delete: IconFC;
  Time: IconFC;
  Acquire: IconFC;
  Analyze: IconFC;
  Concepts: IconFC;
  Expand: IconFC;
  Visualize: IconFC;
  Cluster: IconFC;
  Schematic: IconFC;
  Settings: IconFC;
  Table: IconFC;
  Caret: {
    Right: IconFC;
    Left: IconFC;
    Up: IconFC;
    Down: IconFC;
  };
  Arrow: {
    Right: IconFC;
    Left: IconFC;
    Up: IconFC;
    Down: IconFC;
  };
  Reference: IconFC;
  Bolt: IconFC;
  Download: IconFC;
  Range: IconFC;
  Node: IconFC;
  Channel: IconFC;
  Resources: IconFC;
  Group: IconFC;
  Workspace: IconFC;
  OS: Record<runtime.OS, IconFC>;
  Box: IconFC;
  Python: IconFC;
  TypeScript: IconFC;
  NPM: IconFC;
  PNPM: IconFC;
  Yarn: IconFC;
  QuestionMark: IconFC;
  Menu: IconFC;
  Logo: {
    Github: IconFC;
    LinkedIn: IconFC;
    NI: IconFC;
    OPC: IconFC;
  };
  Keyboard: {
    Command: IconFC;
    Windows: IconFC;
    Tab: IconFC;
    Return: IconFC;
    Backspace: IconFC;
    Capslock: IconFC;
    Hide: IconFC;
    Control: IconFC;
    Arrow: {
      Up: IconFC;
      Down: IconFC;
      Left: IconFC;
      Right: IconFC;
    };
    Alt: IconFC;
    Option: IconFC;
    Shift: IconFC;
  };
  Zoom: IconFC;
  Pan: IconFC;
  Selection: IconFC;
  Tooltip: IconFC;
  Annotate: IconFC;
  Rule: IconFC;
  User: IconFC;
  Rename: IconFC;
  Snapshot: IconFC;
  Loading: IconFC;
  Sync: IconFC;
  Search: IconFC;
  Auto: IconFC;
  Align: {
    Right: IconFC;
    Left: IconFC;
    XCenter: IconFC;
    YCenter: IconFC;
    Top: IconFC;
    Bottom: IconFC;
  };
  Hardware: IconFC;
  Device: IconFC;
  Task: IconFC;
  Save: IconFC;
  Connect: IconFC;
  Disconnect: IconFC;
  Drag: IconFC;
  Link: IconFC;
  Attachment: IconFC;
  Disable: IconFC;
  Enable: IconFC;
  Dynamic: IconFC;
  Variable: IconFC;
  Object: IconFC;
  Type: IconFC;
  LinePlot: IconFC;
  Array: IconFC;
  Label: IconFC;
  Details: IconFC;
  LinkExternal: IconFC;
<<<<<<< HEAD
  Access: IconFC;
=======
  JSON: IconFC;
>>>>>>> 3cdc4452
}<|MERGE_RESOLUTION|>--- conflicted
+++ resolved
@@ -338,11 +338,8 @@
   Label: wrapIcon(MdLabel, "label"),
   Details: wrapIcon(MdOutlineTableRows, "details"),
   LinkExternal: wrapIcon(BiLinkExternal, "link-external"),
-<<<<<<< HEAD
   Access: wrapIcon(MdShield, "access"),
-=======
   JSON: wrapIcon(MdDataObject, "json"),
->>>>>>> 3cdc4452
 };
 
 export interface IconType {
@@ -466,9 +463,6 @@
   Label: IconFC;
   Details: IconFC;
   LinkExternal: IconFC;
-<<<<<<< HEAD
   Access: IconFC;
-=======
   JSON: IconFC;
->>>>>>> 3cdc4452
 }