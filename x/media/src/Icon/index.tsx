// Copyright 2025 Synnax Labs, Inc.
//
// Use of this software is governed by the Business Source License included in the file
// licenses/BSL.txt.
//
// As of the Change Date specified in that file, in accordance with the Business Source
// License, use of this software will be governed by the Apache License, Version 2.0,
// included in the file licenses/APL.txt.

import "@/Icon/Icon.css";

import clsx from "clsx";
import { type FC } from "react";
import {
  AiFillDelete,
  AiFillFolder,
  AiFillGithub,
  AiFillLinkedin,
  AiFillWarning,
  AiOutlineBorder,
  AiOutlineCheck,
  AiOutlineClose,
  AiOutlineExpand,
  AiOutlineLoading,
  AiOutlineMinus,
  AiOutlineSync,
} from "react-icons/ai";
import { BiLinkExternal, BiMath, BiRename } from "react-icons/bi";
import { BsFillInfoSquareFill, BsLightbulbFill, BsShiftFill } from "react-icons/bs";
import {
  FaAlignCenter,
  FaAlignLeft,
  FaAlignRight,
  FaApple,
  FaBezierCurve,
  FaCarSide,
  FaCreativeCommonsZero,
  FaDocker,
  FaLinux,
  FaMicrophone,
  FaStream,
  FaWind,
  FaWindows,
} from "react-icons/fa";
import { FaBridge, FaGaugeHigh, FaGear } from "react-icons/fa6";
import { FiTable } from "react-icons/fi";
import { GiHamburgerMenu } from "react-icons/gi";
import { GoNumber } from "react-icons/go";
import { GrAttachment, GrDrag, GrPan, GrRotateRight } from "react-icons/gr";
import { HiDownload, HiLightningBolt, HiOutlinePlus } from "react-icons/hi";
import { HiSquare3Stack3D } from "react-icons/hi2";
import { IoMdRefresh } from "react-icons/io";
import {
  IoBookSharp,
  IoCopy,
  IoNotificationsOff,
  IoShapes,
  IoTime,
} from "react-icons/io5";
import {
  MdAlignHorizontalCenter,
  MdAlignHorizontalLeft,
  MdAlignHorizontalRight,
  MdAlignVerticalBottom,
  MdAlignVerticalCenter,
  MdAlignVerticalTop,
  MdAreaChart,
  MdArrowOutward,
  MdAutoAwesome,
  MdBook,
  MdCalendarToday,
  MdCommit,
  MdDataArray,
  MdDataObject,
  MdEdit,
  MdEditOff,
  MdFeedback,
  MdFiberManualRecord,
  MdFileUpload,
  MdFilterCenterFocus,
  MdHardware,
  MdHive,
  MdInsights,
  MdKeyboardAlt,
  MdKeyboardArrowDown,
  MdKeyboardArrowLeft,
  MdKeyboardArrowRight,
  MdKeyboardArrowUp,
  MdKeyboardBackspace,
  MdKeyboardCapslock,
  MdKeyboardCommandKey,
  MdKeyboardControlKey,
  MdKeyboardHide,
  MdKeyboardOptionKey,
  MdKeyboardReturn,
  MdKeyboardTab,
  MdLabel,
  MdLink,
  MdNewReleases,
  MdOutlineControlCamera,
  MdOutlineDeviceHub,
  MdOutlineExplore,
  MdOutlineFilterList,
  MdOutlineMotionPhotosOff,
  MdOutlineMotionPhotosOn,
  MdOutlineOpenInNew,
  MdOutlineTableRows,
  MdOutlineTimelapse,
  MdOutlineVisibility,
  MdOutlineVisibilityOff,
  MdOutlineWebAsset,
  MdPause,
  MdPerson,
  MdPictureInPicture,
  MdPlayArrow,
  MdQuestionMark,
  MdSaveAlt,
  MdSensors,
  MdShield,
  MdSquareFoot,
  MdTextFields,
  MdTypeSpecimen,
  MdWorkspacesFilled,
} from "react-icons/md";
import {
  PiBinary,
  PiCaretDown,
  PiCaretLeft,
  PiCaretRight,
  PiCaretUpBold,
  PiDownloadSimple,
  PiMagnifyingGlassBold,
  PiSelectionPlusBold,
  PiThermometerSimpleFill,
  PiWaveSawtoothBold,
  PiWaveSineBold,
  PiWaveSquareBold,
  PiWaveTriangleBold,
} from "react-icons/pi";
import { RiSettings3Fill as RiSettingsFill, RiWeightFill } from "react-icons/ri";
import {
  SiGooglenearby,
  SiNpm,
  SiPnpm,
  SiPython,
  SiSpringCreators,
  SiTypescript,
  SiYarn,
} from "react-icons/si";
import {
  TbArrowAutofitWidth,
  TbArrowDown,
  TbArrowLeft,
  TbArrowRight,
  TbArrowUp,
  TbCircleLetterAFilled,
  TbCircleLetterVFilled,
  TbCircuitResistor,
  TbDecimal,
  TbLivePhoto,
  TbMathFunction,
  TbPlugConnected,
  TbPlugConnectedX,
  TbRadarFilled,
  TbSquareLetterVFilled,
  TbVariable,
} from "react-icons/tb";
import { VscSplitHorizontal, VscSplitVertical, VscSymbolString } from "react-icons/vsc";

export interface IconProps extends React.SVGProps<SVGSVGElement> {}
export interface IconFC extends FC<IconProps> {}

const LabJack: IconFC = (props) => (
  <svg
    xmlns="http://www.w3.org/2000/svg"
    width="96"
    height="92"
    viewBox="0 0 96 96"
    fill="currentColor"
    {...props}
  >
    <path
      d="M62.638 80.81C71.378 80.47 76.888 74.61 76.918 65.96C76.9247 65.0267 76.978 50.5434 77.078 22.51C77.078 22.3827 77.1275 22.2606 77.2157 22.1706C77.3038 22.0806 77.4234 22.03 77.548 22.03H94.358C94.533 22.03 94.7009 22.0996 94.8247 22.2233C94.9485 22.3471 95.018 22.515 95.018 22.69C95.018 25.0367 95.0547 37.6 95.128 60.38C95.1547 68.1334 94.648 73.4734 93.608 76.4C89.578 87.71 78.278 91.56 66.858 91.83C61.8647 91.95 52.098 92 37.558 91.98C37.3379 91.98 37.1268 91.8926 36.9711 91.7369C36.8155 91.5813 36.728 91.3702 36.728 91.15V81.26C36.728 81.1539 36.7701 81.0522 36.8452 80.9772C36.9202 80.9022 37.0219 80.86 37.128 80.86C48.1747 81.0534 56.678 81.0367 62.638 80.81Z"
      stroke="none"
    />
    <path
      d="M0.027809 24.91L0.117809 0.5C0.117809 0.166667 0.284476 0 0.617809 0H17.3078C17.4775 0 17.6403 0.0674271 17.7604 0.18745C17.8804 0.307474 17.9478 0.470261 17.9478 0.639999L18.0178 26.89C18.0578 30.75 18.0711 34.5999 18.0578 38.4399C18.0511 43.9999 18.4211 47.8066 19.1678 49.8599C20.5944 53.7399 23.2744 56.3866 27.2078 57.7999C29.2144 58.5199 32.7411 58.8966 37.7878 58.9299C43.8144 58.9632 50.3878 58.9799 57.5078 58.9799C57.8811 58.9799 58.0678 59.1666 58.0678 59.5399V69.3899C58.0678 69.7699 57.8744 69.9599 57.4878 69.9599C39.7478 70.0266 29.6077 70.0166 27.0678 69.9299C25.4478 69.8699 23.1078 69.5432 20.0478 68.9499C17.1544 68.3832 14.8978 67.7266 13.2778 66.9799C7.59109 64.3666 3.68442 60.3032 1.55775 54.7899C0.571086 52.2432 0.0577555 47.2932 0.0177555 39.9399C-0.0089112 34.9332 -0.00552432 29.9233 0.027809 24.91Z"
      stroke="none"
    />
  </svg>
);

const NI: IconFC = (props) => (
  <svg
    xmlns="http://www.w3.org/2000/svg"
    viewBox="0 0 78 51"
    {...props}
    className={clsx(props.className, "logo")}
    stroke="currentColor"
    fill="currentColor"
  >
    <g clipPath="url(#clip0_327_656)">
      <path
        d="M17.3026 17.0048V51.0427H0V17.0048H17.3026ZM34.6051 -0.0140575C36.8587 -0.0327593 39.0939 0.392621 41.1831 1.23779C43.2723 2.08297 45.1746 3.33138 46.7813 4.91175C48.388 6.49211 49.6677 8.37348 50.5473 10.4484C51.4269 12.5234 51.8891 14.7512 51.9077 17.0048V51.0427H34.6051V17.0048H17.3026V-0.0140575H34.6051ZM77.8615 -0.0140575V51.0427C75.6074 51.0632 73.3714 50.6391 71.2813 49.7946C69.1913 48.9501 67.2883 47.7018 65.6812 46.1211C64.0741 44.5403 62.7945 42.6582 61.9156 40.5824C61.0366 38.5066 60.5756 36.2779 60.559 34.0238V-0.0140575H77.8615Z"
        fill="#03B584"
      />
    </g>
    <defs>
      <clipPath id="clip0_327_656">
        <rect width="77.8615" height="51" fill="white" />
      </clipPath>
    </defs>
  </svg>
);

const OPC: IconFC = ({ className, style, ...rest }) => (
  <svg
    xmlns="http://www.w3.org/2000/svg"
    version="1.1"
    className={clsx(className, "logo")}
    {...rest}
    stroke="currentColor"
    fill="currentColor"
    viewBox="0 0 512 325.74567"
    style={{
      // Runs a little small
      transform: "scale(1.25)",
      ...style,
    }}
  >
    <g transform="translate(-151.28831,-121.30134)" id="layer1">
      <g transform="matrix(2.7387317,0,0,2.7387317,-938.60269,-766.86241)" id="g3606">
        <path
          d="m 405.36669,375.73826 c 4.0225,-3.7175 9.16125,-7.18625 15.20125,-10.32375 -0.74875,-2.4425 -1.085,-5.12 -1.085,-7.64375 0,-7.5075 2.73,-16.49375 11.71625,-16.49375 8.5125,0 11.5125,8.06125 11.80625,15.2925 10.53625,-3.17125 22.36875,-5.64 35.15375,-7.165 2.115,-6.09125 6.77375,-8.1275 10.68125,-8.1275 4.88875,0 7.94625,2.72625 9.6675,6.4675 3.5775,-0.1425 7.2475,-0.15875 10.915,-0.15875 9.17001,0 18.09501,0.40125 26.64001,1.25875 1.5525,-4.33625 4.76,-7.5675 11.15875,-7.5675 4.89125,0 9.32875,3.52625 9.4425,8.53125 l 18.76875,0 c -1.36625,-15.585 -14.4475,-23.32 -29.12125,-23.32 -14.0825,0 -24.29,7.3775 -28.6275,18.84125 -3.36625,-10.705 -11.15626,-18.84125 -24.40876,-18.84125 -6.825,0 -12.51125,2.95875 -16.265,8.5325 l -0.2275,0 0,-6.82625 -18.4275,0 0,13.57625 c -5.16625,-9.26625 -14.9475,-15.2825 -27.15625,-15.2825 -18.3125,0 -31.05375,13.5375 -31.05375,31.2825 0,6.79375 1.89,12.95125 5.22125,17.9675"
          id="path3299"
          fillRule="nonzero"
          fillOpacity={1}
        />
        <path
          d="m 426.05169,372.92451 c 1.42625,0.78 3.13,1.2275 5.1475,1.2275 6.175,0 9.45875,-4.1875 10.9025,-9.24375 10.05,-4.0125 21.88125,-7.235 34.94875,-9.4375 -0.0275,0.5225 -0.04,1.06125 -0.04,1.6175 0,10.3525 2.9575,17.06375 11.71625,17.06375 8.645,0 11.6025,-8.98625 11.6025,-17.06375 0,-1.42875 -0.0937,-2.88625 -0.32,-4.31 5.86,-0.40625 11.865,-0.61625 18.00001,-0.61625 5.82375,0 11.54375,0.19125 17.1225,0.5575 -0.30875,1.95125 -0.4225,3.98625 -0.4225,5.9625 0,7.62125 3.3,15.47 11.48875,15.47 6.7125,0 10.125,-3.8675 11.03375,-10.12375 l 18.76875,0 c -1.705,15.81125 -13.99125,24.9125 -29.68875,24.9125 -13.22625,0 -23.925,-6.76375 -28.51625,-17.6975 -3.2875,10.0525 -10.92501,17.6975 -23.04001,17.6975 -7.28,0 -12.85375,-2.73125 -16.83625,-8.0775 l -0.2275,0 0,28.92 -19.33625,0 0,-36.04 c -5.16625,9.2325 -14.9475,15.1975 -27.15625,15.1975 -6.8475,0 -12.8975,-1.8775 -17.8125,-5.155 3.10875,-3.875 7.38125,-7.51875 12.665,-10.86125"
          id="path3301"
          fillOpacity={1}
          fillRule="nonzero"
        />
        <path
          d="m 582.7117,362.38451 c -19.015,-7.0775 -43.9375,-11.36875 -71.22126,-11.36875 -59.675,0 -108.05,20.525 -108.05,45.84375 0,21.07875 33.53,38.83125 79.19375,44.1875 -41.985,-6.12625 -72.15125,-22.9375 -72.15125,-42.7175 0,-24.96 48.005,-45.19375 107.22251,-45.19375 24.4475,0 46.97,3.4425 65.00625,9.24875"
          id="path3303"
          fillOpacity={1}
          fillRule="nonzero"
        />
      </g>
    </g>
  </svg>
);

interface WrapIconOpts {
  className?: string;
}

const wrapIcon = (
  Icon: IconFC,
  name: string,
  { className }: WrapIconOpts = {},
): IconFC => {
  const ariaLabel = `synnax-icon-${name}`;
  const O: IconFC = (props) => (
    <Icon
      {...props}
      className={clsx(props.className, ariaLabel, className, "synnax-icon")}
      aria-label={props["aria-label"] ?? ariaLabel}
    />
  );
  O.displayName = Icon.displayName || Icon.name;
  return O;
};

export interface IconType {
  Pause: IconFC;
  Play: IconFC;
  Circle: IconFC;
  Edit: IconFC;
  EditOff: IconFC;
  Add: IconFC;
  Subtract: IconFC;
  Copy: IconFC;
  Close: IconFC;
  Info: IconFC;
  Warning: IconFC;
  Check: IconFC;
  Refresh: IconFC;
  Delete: IconFC;
  Time: IconFC;
  Acquire: IconFC;
  Analyze: IconFC;
  Concepts: IconFC;
  Expand: IconFC;
  Visualize: IconFC;
  Cluster: IconFC;
  Schematic: IconFC;
  Settings: IconFC;
  Table: IconFC;
  Caret: {
    Right: IconFC;
    Left: IconFC;
    Up: IconFC;
    Down: IconFC;
    Top: IconFC;
    Bottom: IconFC;
  };
  Arrow: {
    Right: IconFC;
    Left: IconFC;
    Up: IconFC;
    Down: IconFC;
    Top: IconFC;
    Bottom: IconFC;
  };
  Reference: IconFC;
  Bolt: IconFC;
  Download: IconFC;
  Import: IconFC;
  Export: IconFC;
  Range: IconFC;
  Node: IconFC;
  Channel: IconFC;
  Wave: { Sawtooth: IconFC; Sine: IconFC; Triangle: IconFC; Square: IconFC };
  Resources: IconFC;
  Group: IconFC;
  Workspace: IconFC;
  Box: IconFC;
  Python: IconFC;
  TypeScript: IconFC;
  NPM: IconFC;
  PNPM: IconFC;
  Yarn: IconFC;
  QuestionMark: IconFC;
  Menu: IconFC;
  Logo: {
    Apple: IconFC;
    Docker: IconFC;
    Github: IconFC;
    LabJack: IconFC;
    LinkedIn: IconFC;
    Linux: IconFC;
    NI: IconFC;
    OPC: IconFC;
    Windows: IconFC;
  };
  Keyboard: {
    Command: IconFC;
    Windows: IconFC;
    Tab: IconFC;
    Return: IconFC;
    Backspace: IconFC;
    Capslock: IconFC;
    Hide: IconFC;
    Control: IconFC;
    Arrow: { Up: IconFC; Down: IconFC; Left: IconFC; Right: IconFC };
    Alt: IconFC;
    Option: IconFC;
    Shift: IconFC;
  };
  Zoom: IconFC;
  Pan: IconFC;
  Selection: IconFC;
  Snooze: IconFC;
  Tooltip: IconFC;
  Annotate: IconFC;
  Rule: IconFC;
  User: IconFC;
  Rename: IconFC;
  Snapshot: IconFC;
  Loading: IconFC;
  Sync: IconFC;
  Search: IconFC;
  Auto: IconFC;
  Align: {
    Right: IconFC;
    Left: IconFC;
    XCenter: IconFC;
    YCenter: IconFC;
    Top: IconFC;
    Bottom: IconFC;
  };
  TextAlign: { Left: IconFC; Center: IconFC; Right: IconFC };
  Hardware: IconFC;
  Device: IconFC;
  Task: IconFC;
  Save: IconFC;
  Connect: IconFC;
  Disconnect: IconFC;
  Drag: IconFC;
  Link: IconFC;
  Attachment: IconFC;
  Disable: IconFC;
  Enable: IconFC;
  Dynamic: IconFC;
  Variable: IconFC;
  Object: IconFC;
  Type: IconFC;
  LinePlot: IconFC;
  Array: IconFC;
  Label: IconFC;
  Details: IconFC;
  LinkExternal: IconFC;
  Access: IconFC;
  JSON: IconFC;
  Guide: IconFC;
  Focus: IconFC;
  OpenInNewWindow: IconFC;
  MoveToMainWindow: IconFC;
  SplitX: IconFC;
  SplitY: IconFC;
  AutoFitWidth: IconFC;
  Commit: IconFC;
  Log: IconFC;
  Tare: IconFC;
  Rotate: IconFC;
  Text: IconFC;
  Value: IconFC;
  Calendar: IconFC;
  Release: IconFC;
  OpenExternal: IconFC;
  Feedback: IconFC;
  Binary: IconFC;
  Calculation: IconFC;
  Index: IconFC;
  Decimal: IconFC;
  String: IconFC;
  Control: IconFC;
  Rack: IconFC;
  Units: {
    Acceleration: IconFC;
    Current: IconFC;
    Force: IconFC;
    Pressure: IconFC;
    Resistance: IconFC;
    Strain: IconFC;
    Temperature: IconFC;
    Torque: IconFC;
    Velocity: IconFC;
    Voltage: IconFC;
  };
  Bridge: IconFC;
  Sound: IconFC;
  Function: IconFC;
  Visible: IconFC;
  Hidden: IconFC;
  Virtual: IconFC;
<<<<<<< HEAD
  Filter: IconFC;
  Explore: IconFC;
=======
>>>>>>> d2ba01a4
}

export const Icon: IconType = {
  Pause: wrapIcon(MdPause, "pause"),
  Play: wrapIcon(MdPlayArrow, "play"),
  Circle: wrapIcon(MdFiberManualRecord, "circle"),
  Edit: wrapIcon(MdEdit, "edit"),
  EditOff: wrapIcon(MdEditOff, "edit-off"),
  Add: wrapIcon(HiOutlinePlus, "add"),
  Subtract: wrapIcon(AiOutlineMinus, "subtract"),
  Copy: wrapIcon(IoCopy, "copy"),
  Close: wrapIcon(AiOutlineClose, "close"),
  Info: wrapIcon(BsFillInfoSquareFill, "info"),
  Warning: wrapIcon(AiFillWarning, "warning"),
  Check: wrapIcon(AiOutlineCheck, "check"),
  Refresh: wrapIcon(IoMdRefresh, "refresh"),
  Delete: wrapIcon(AiFillDelete, "delete"),
  Time: wrapIcon(IoTime, "time"),
  Acquire: wrapIcon(FaStream, "acquire"),
  Analyze: wrapIcon(FaBezierCurve, "analyze"),
  Concepts: wrapIcon(BsLightbulbFill, "concepts"),
  Visualize: wrapIcon(MdAreaChart, "visualize"),
  LinePlot: wrapIcon(MdAreaChart, "line-plot"),
  Expand: wrapIcon(AiOutlineExpand, "expand"),
  Cluster: wrapIcon(HiSquare3Stack3D, "cluster"),
  Loading: wrapIcon(AiOutlineLoading, "loading", { className: "media--spin" }),
  Schematic: wrapIcon(IoShapes, "schematic"),
  Caret: {
    Right: wrapIcon(PiCaretRight, "caret-right"),
    Bottom: wrapIcon(PiCaretDown, "caret-bottom"),
    Left: wrapIcon(PiCaretLeft, "caret-left"),
    Up: wrapIcon(PiCaretUpBold, "caret-up"),
    Top: wrapIcon(PiCaretUpBold, "caret-top"),
    Down: wrapIcon(PiCaretDown, "caret-down"),
  },
  Settings: wrapIcon(RiSettingsFill, "settings"),
  Reference: wrapIcon(IoBookSharp, "reference"),
  Bolt: wrapIcon(HiLightningBolt, "bolt"),
  Download: wrapIcon(HiDownload, "download"),
  Import: wrapIcon(MdFileUpload, "import"),
  Export: wrapIcon(PiDownloadSimple, "export"),
  Range: wrapIcon(MdOutlineTimelapse, "range"),
  Node: wrapIcon(MdOutlineDeviceHub, "node"),
  Channel: wrapIcon(MdSensors, "channel"),
  Resources: wrapIcon(AiFillFolder, "resources"),
  Group: wrapIcon(AiFillFolder, "group"),
  Workspace: wrapIcon(MdWorkspacesFilled, "workspace"),
  Box: wrapIcon(AiOutlineBorder, "box"),
  Python: wrapIcon(SiPython, "python"),
  TypeScript: wrapIcon(SiTypescript, "typescript"),
  NPM: wrapIcon(SiNpm, "npm"),
  PNPM: wrapIcon(SiPnpm, "pnpm"),
  Yarn: wrapIcon(SiYarn, "yarn"),
  QuestionMark: wrapIcon(MdQuestionMark, "question-mark"),
  Menu: wrapIcon(GiHamburgerMenu, "menu"),
  Logo: {
    Apple: wrapIcon(FaApple, "logo-apple"),
    Docker: wrapIcon(FaDocker, "logo-docker"),
    Github: wrapIcon(AiFillGithub, "logo-github"),
    LabJack: wrapIcon(LabJack, "logo-labjack"),
    LinkedIn: wrapIcon(AiFillLinkedin, "logo-linkedin"),
    Linux: wrapIcon(FaLinux, "logo-linux"),
    NI: wrapIcon(NI, "logo-ni"),
    OPC: wrapIcon(OPC, "logo-opc"),
    Windows: wrapIcon(FaWindows, "logo-windows"),
  },
  Arrow: {
    Right: wrapIcon(TbArrowRight, "arrow-right"),
    Down: wrapIcon(TbArrowDown, "arrow-down"),
    Bottom: wrapIcon(TbArrowDown, "arrow-bottom"),
    Up: wrapIcon(TbArrowUp, "arrow-up"),
    Left: wrapIcon(TbArrowLeft, "arrow-left"),
    Top: wrapIcon(TbArrowUp, "arrow-top"),
  },
  Keyboard: {
    Command: wrapIcon(MdKeyboardCommandKey, "keyboard-command"),
    Windows: wrapIcon(FaWindows, "keyboard-windows"),
    Tab: wrapIcon(MdKeyboardTab, "keyboard-tab"),
    Return: wrapIcon(MdKeyboardReturn, "keyboard-return"),
    Backspace: wrapIcon(MdKeyboardBackspace, "keyboard-backspace"),
    Capslock: wrapIcon(MdKeyboardCapslock, "keyboard-capslock"),
    Hide: wrapIcon(MdKeyboardHide, "keyboard-hide"),
    Control: wrapIcon(MdKeyboardControlKey, "keyboard-control"),
    Arrow: {
      Up: wrapIcon(MdKeyboardArrowUp, "keyboard-arrow-up"),
      Down: wrapIcon(MdKeyboardArrowDown, "keyboard-arrow-down"),
      Left: wrapIcon(MdKeyboardArrowLeft, "keyboard-arrow-left"),
      Right: wrapIcon(MdKeyboardArrowRight, "keyboard-arrow-right"),
    },
    Alt: wrapIcon(MdKeyboardAlt, "keyboard-alt"),
    Option: wrapIcon(MdKeyboardOptionKey, "keyboard-option"),
    Shift: wrapIcon(BsShiftFill, "keyboard-shift"),
  },
  Tooltip: wrapIcon(MdInsights, "tooltip"),
  Annotate: wrapIcon(MdLabel, "annotate"),
  Zoom: wrapIcon(PiMagnifyingGlassBold, "zoom"),
  Selection: wrapIcon(PiSelectionPlusBold, "selection"),
  Pan: wrapIcon(GrPan, "pan"),
  Rule: wrapIcon(MdSquareFoot, "rule"),
  User: wrapIcon(MdPerson, "user"),
  Rename: wrapIcon(BiRename, "rename"),
  Snapshot: wrapIcon(MdPictureInPicture, "snapshot"),
  Sync: wrapIcon(AiOutlineSync, "sync"),
  Search: wrapIcon(PiMagnifyingGlassBold, "search"),
  Auto: wrapIcon(MdAutoAwesome, "auto"),
  Table: wrapIcon(FiTable, "table"),
  Wave: {
    Sawtooth: wrapIcon(PiWaveSawtoothBold, "wave-sawtooth"),
    Sine: wrapIcon(PiWaveSineBold, "wave-sine"),
    Triangle: wrapIcon(PiWaveTriangleBold, "wave-triangle"),
    Square: wrapIcon(PiWaveSquareBold, "wave-square"),
  },
  Align: {
    Right: wrapIcon(MdAlignHorizontalRight, "align-right"),
    Left: wrapIcon(MdAlignHorizontalLeft, "align-left"),
    XCenter: wrapIcon(MdAlignHorizontalCenter, "align-x-center"),
    YCenter: wrapIcon(MdAlignVerticalCenter, "align-y-center"),
    Top: wrapIcon(MdAlignVerticalTop, "align-top"),
    Bottom: wrapIcon(MdAlignVerticalBottom, "align-bottom"),
  },
  TextAlign: {
    Center: wrapIcon(FaAlignCenter, "text-align-center"),
    Left: wrapIcon(FaAlignLeft, "text-align-left"),
    Right: wrapIcon(FaAlignRight, "text-align-right"),
  },
  Connect: wrapIcon(TbPlugConnected, "connect"),
  Disconnect: wrapIcon(TbPlugConnectedX, "disconnect"),
  Hardware: wrapIcon(MdHardware, "hardware"),
  Save: wrapIcon(MdSaveAlt, "save"),
  Task: wrapIcon(TbRadarFilled, "task"),
  Device: wrapIcon(SiGooglenearby, "device"),
  Link: wrapIcon(MdLink, "link"),
  Attachment: wrapIcon(GrAttachment, "attachment"),
  Drag: wrapIcon(GrDrag, "drag"),
  Dynamic: wrapIcon(TbLivePhoto, "dynamic"),
  Enable: wrapIcon(MdOutlineMotionPhotosOn, "enable"),
  Disable: wrapIcon(MdOutlineMotionPhotosOff, "disable"),
  Variable: wrapIcon(TbVariable, "variable"),
  Object: wrapIcon(MdDataObject, "object"),
  Type: wrapIcon(MdTypeSpecimen, "type"),
  Array: wrapIcon(MdDataArray, "array"),
  Label: wrapIcon(MdLabel, "label"),
  Details: wrapIcon(MdOutlineTableRows, "details"),
  LinkExternal: wrapIcon(BiLinkExternal, "link-external"),
  Access: wrapIcon(MdShield, "access"),
  JSON: wrapIcon(MdDataObject, "json"),
  Guide: wrapIcon(MdBook, "guide"),
  Focus: wrapIcon(MdFilterCenterFocus, "focus"),
  OpenInNewWindow: wrapIcon(MdOutlineOpenInNew, "open-in-new-window"),
  MoveToMainWindow: wrapIcon(MdOutlineWebAsset, "move-to-main-window"),
  SplitX: wrapIcon(VscSplitHorizontal, "split-x"),
  SplitY: wrapIcon(VscSplitVertical, "split-y"),
  AutoFitWidth: wrapIcon(TbArrowAutofitWidth, "auto-fit-width"),
  Commit: wrapIcon(MdCommit, "commit"),
  Snooze: wrapIcon(IoNotificationsOff, "snooze"),
  Log: wrapIcon(FaStream, "log"),
  Tare: wrapIcon(FaCreativeCommonsZero, "tare"),
  Rotate: wrapIcon(GrRotateRight, "rotate"),
  Text: wrapIcon(MdTextFields, "text"),
  Value: wrapIcon(GoNumber, "value"),
  Calendar: wrapIcon(MdCalendarToday, "calendar"),
  Release: wrapIcon(MdNewReleases, "release"),
  OpenExternal: wrapIcon(MdArrowOutward, "open-external"),
  Feedback: wrapIcon(MdFeedback, "feedback"),
  Calculation: wrapIcon(BiMath, "calculation"),
  Binary: wrapIcon(PiBinary, "binary"),
  Index: wrapIcon(IoTime, "index"),
  Decimal: wrapIcon(TbDecimal, "decimal"),
  String: wrapIcon(VscSymbolString, "string"),
  Control: wrapIcon(MdOutlineControlCamera, "control"),
  Rack: wrapIcon(MdHive, "rack"),
  Units: {
    Acceleration: wrapIcon(FaCarSide, "units-acceleration"),
    Current: wrapIcon(TbCircleLetterAFilled, "units-current"),
    Force: wrapIcon(RiWeightFill, "units-force"),
    Pressure: wrapIcon(FaGaugeHigh, "units-pressure"),
    Resistance: wrapIcon(TbCircuitResistor, "units-resistance"),
    Strain: wrapIcon(SiSpringCreators, "units-strain"),
    Temperature: wrapIcon(PiThermometerSimpleFill, "units-temperature"),
    Torque: wrapIcon(FaGear, "units-torque"),
    Velocity: wrapIcon(FaWind, "units-velocity"),
    Voltage: wrapIcon(TbCircleLetterVFilled, "units-voltage"),
  },
  Bridge: wrapIcon(FaBridge, "bridge"),
  Sound: wrapIcon(FaMicrophone, "sound"),
  Function: wrapIcon(TbMathFunction, "function"),
  Visible: wrapIcon(MdOutlineVisibility, "visible"),
  Hidden: wrapIcon(MdOutlineVisibilityOff, "invisible"),
<<<<<<< HEAD
  Virtual: wrapIcon(TbSquareLetterVFilled, "virtual"),
  Filter: wrapIcon(MdOutlineFilterList, "filter"),
  Explore: wrapIcon(MdOutlineExplore, "explore"),
=======
  Virtual: wrapIcon(TbCircleLetterVFilled, "virtual"),
>>>>>>> d2ba01a4
};<|MERGE_RESOLUTION|>--- conflicted
+++ resolved
@@ -99,8 +99,6 @@
   MdNewReleases,
   MdOutlineControlCamera,
   MdOutlineDeviceHub,
-  MdOutlineExplore,
-  MdOutlineFilterList,
   MdOutlineMotionPhotosOff,
   MdOutlineMotionPhotosOn,
   MdOutlineOpenInNew,
@@ -162,7 +160,6 @@
   TbPlugConnected,
   TbPlugConnectedX,
   TbRadarFilled,
-  TbSquareLetterVFilled,
   TbVariable,
 } from "react-icons/tb";
 import { VscSplitHorizontal, VscSplitVertical, VscSymbolString } from "react-icons/vsc";
@@ -447,11 +444,6 @@
   Visible: IconFC;
   Hidden: IconFC;
   Virtual: IconFC;
-<<<<<<< HEAD
-  Filter: IconFC;
-  Explore: IconFC;
-=======
->>>>>>> d2ba01a4
 }
 
 export const Icon: IconType = {
@@ -640,11 +632,5 @@
   Function: wrapIcon(TbMathFunction, "function"),
   Visible: wrapIcon(MdOutlineVisibility, "visible"),
   Hidden: wrapIcon(MdOutlineVisibilityOff, "invisible"),
-<<<<<<< HEAD
-  Virtual: wrapIcon(TbSquareLetterVFilled, "virtual"),
-  Filter: wrapIcon(MdOutlineFilterList, "filter"),
-  Explore: wrapIcon(MdOutlineExplore, "explore"),
-=======
   Virtual: wrapIcon(TbCircleLetterVFilled, "virtual"),
->>>>>>> d2ba01a4
 };