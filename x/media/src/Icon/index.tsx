// Copyright 2025 Synnax Labs, Inc.
//
// Use of this software is governed by the Business Source License included in the file
// licenses/BSL.txt.
//
// As of the Change Date specified in that file, in accordance with the Business Source
// License, use of this software will be governed by the Apache License, Version 2.0,
// included in the file licenses/APL.txt.

import "@/Icon/Icon.css";

import clsx from "clsx";
import { type FC } from "react";
import {
  AiFillDelete,
  AiFillFolder,
  AiFillGithub,
  AiFillLinkedin,
  AiFillWarning,
  AiOutlineBorder,
  AiOutlineCheck,
  AiOutlineClose,
  AiOutlineExpand,
  AiOutlineLoading,
  AiOutlineMinus,
  AiOutlineSync,
} from "react-icons/ai";
import { BiLinkExternal, BiMath, BiRename } from "react-icons/bi";
import { BsFillInfoSquareFill, BsLightbulbFill, BsShiftFill } from "react-icons/bs";
import {
  FaAlignCenter,
  FaAlignLeft,
  FaAlignRight,
  FaApple,
  FaBezierCurve,
  FaCarSide,
  FaCreativeCommonsZero,
  FaDocker,
  FaLinux,
  FaMicrophone,
  FaStream,
  FaWind,
  FaWindows,
} from "react-icons/fa";
import { FaBridge, FaGaugeHigh, FaGear } from "react-icons/fa6";
import { FiTable } from "react-icons/fi";
import { GiHamburgerMenu } from "react-icons/gi";
import { GoNumber } from "react-icons/go";
import { GrAttachment, GrDrag, GrPan, GrRotateRight } from "react-icons/gr";
import { HiDownload, HiLightningBolt, HiOutlinePlus } from "react-icons/hi";
import { HiSquare3Stack3D } from "react-icons/hi2";
import { IoMdHeart, IoMdRefresh } from "react-icons/io";
import {
  IoBookSharp,
  IoCopy,
  IoNotificationsOff,
  IoShapes,
  IoTime,
} from "react-icons/io5";
import {
  MdAlignHorizontalCenter,
  MdAlignHorizontalLeft,
  MdAlignHorizontalRight,
  MdAlignVerticalBottom,
  MdAlignVerticalCenter,
  MdAlignVerticalTop,
  MdAreaChart,
  MdArrowOutward,
  MdAutoAwesome,
  MdBook,
  MdCalendarToday,
  MdCommit,
  MdDataArray,
  MdDataObject,
  MdEdit,
  MdEditOff,
  MdFeedback,
  MdFiberManualRecord,
  MdFileUpload,
  MdFilterCenterFocus,
  MdHardware,
  MdHive,
  MdInsights,
  MdKeyboardAlt,
  MdKeyboardArrowDown,
  MdKeyboardArrowLeft,
  MdKeyboardArrowRight,
  MdKeyboardArrowUp,
  MdKeyboardBackspace,
  MdKeyboardCapslock,
  MdKeyboardCommandKey,
  MdKeyboardControlKey,
  MdKeyboardHide,
  MdKeyboardOptionKey,
  MdKeyboardReturn,
  MdKeyboardTab,
  MdLabel,
  MdLink,
  MdNewReleases,
  MdOutlineControlCamera,
  MdOutlineDeviceHub,
  MdOutlineMotionPhotosOff,
  MdOutlineMotionPhotosOn,
  MdOutlineOpenInNew,
  MdOutlineTableRows,
  MdOutlineTimelapse,
  MdOutlineVisibility,
  MdOutlineVisibilityOff,
  MdOutlineWebAsset,
  MdPause,
  MdPerson,
  MdPictureInPicture,
  MdPlayArrow,
  MdQuestionMark,
  MdSaveAlt,
  MdSensors,
  MdShield,
  MdSquareFoot,
  MdTextFields,
  MdTypeSpecimen,
  MdWorkspacesFilled,
} from "react-icons/md";
import {
  PiBinary,
  PiCaretDown,
  PiCaretLeft,
  PiCaretRight,
  PiCaretUpBold,
  PiDownloadSimple,
  PiMagnifyingGlassBold,
  PiSelectionPlusBold,
  PiThermometerSimpleFill,
  PiWaveSawtoothBold,
  PiWaveSineBold,
  PiWaveSquareBold,
  PiWaveTriangleBold,
} from "react-icons/pi";
import { RiSettings3Fill as RiSettingsFill, RiWeightFill } from "react-icons/ri";
import {
  SiGooglenearby,
  SiNpm,
  SiPnpm,
  SiPython,
  SiSpringCreators,
  SiTypescript,
  SiYarn,
} from "react-icons/si";
import {
  TbArrowAutofitWidth,
  TbArrowDown,
  TbArrowLeft,
  TbArrowRight,
  TbArrowUp,
  TbCircleLetterAFilled,
  TbCircleLetterVFilled,
  TbCircuitResistor,
  TbDecimal,
  TbLivePhoto,
  TbMathFunction,
  TbPlugConnected,
  TbPlugConnectedX,
  TbRadarFilled,
  TbVariable,
} from "react-icons/tb";
import { VscSplitHorizontal, VscSplitVertical, VscSymbolString } from "react-icons/vsc";

export interface IconProps extends React.SVGProps<SVGSVGElement> {}
export interface IconFC extends FC<IconProps> {}

const LabJack: IconFC = (props) => (
  <svg
    xmlns="http://www.w3.org/2000/svg"
    width="96"
    height="92"
    viewBox="0 0 96 96"
    fill="currentColor"
    {...props}
  >
    <path
      d="M62.638 80.81C71.378 80.47 76.888 74.61 76.918 65.96C76.9247 65.0267 76.978 50.5434 77.078 22.51C77.078 22.3827 77.1275 22.2606 77.2157 22.1706C77.3038 22.0806 77.4234 22.03 77.548 22.03H94.358C94.533 22.03 94.7009 22.0996 94.8247 22.2233C94.9485 22.3471 95.018 22.515 95.018 22.69C95.018 25.0367 95.0547 37.6 95.128 60.38C95.1547 68.1334 94.648 73.4734 93.608 76.4C89.578 87.71 78.278 91.56 66.858 91.83C61.8647 91.95 52.098 92 37.558 91.98C37.3379 91.98 37.1268 91.8926 36.9711 91.7369C36.8155 91.5813 36.728 91.3702 36.728 91.15V81.26C36.728 81.1539 36.7701 81.0522 36.8452 80.9772C36.9202 80.9022 37.0219 80.86 37.128 80.86C48.1747 81.0534 56.678 81.0367 62.638 80.81Z"
      stroke="none"
    />
    <path
      d="M0.027809 24.91L0.117809 0.5C0.117809 0.166667 0.284476 0 0.617809 0H17.3078C17.4775 0 17.6403 0.0674271 17.7604 0.18745C17.8804 0.307474 17.9478 0.470261 17.9478 0.639999L18.0178 26.89C18.0578 30.75 18.0711 34.5999 18.0578 38.4399C18.0511 43.9999 18.4211 47.8066 19.1678 49.8599C20.5944 53.7399 23.2744 56.3866 27.2078 57.7999C29.2144 58.5199 32.7411 58.8966 37.7878 58.9299C43.8144 58.9632 50.3878 58.9799 57.5078 58.9799C57.8811 58.9799 58.0678 59.1666 58.0678 59.5399V69.3899C58.0678 69.7699 57.8744 69.9599 57.4878 69.9599C39.7478 70.0266 29.6077 70.0166 27.0678 69.9299C25.4478 69.8699 23.1078 69.5432 20.0478 68.9499C17.1544 68.3832 14.8978 67.7266 13.2778 66.9799C7.59109 64.3666 3.68442 60.3032 1.55775 54.7899C0.571086 52.2432 0.0577555 47.2932 0.0177555 39.9399C-0.0089112 34.9332 -0.00552432 29.9233 0.027809 24.91Z"
      stroke="none"
    />
  </svg>
);

const NI: IconFC = (props) => (
  <svg
    xmlns="http://www.w3.org/2000/svg"
    viewBox="0 0 78 51"
    {...props}
    className={clsx(props.className, "logo")}
    stroke="currentColor"
    fill="currentColor"
  >
    <g clipPath="url(#clip0_327_656)">
      <path
        d="M17.3026 17.0048V51.0427H0V17.0048H17.3026ZM34.6051 -0.0140575C36.8587 -0.0327593 39.0939 0.392621 41.1831 1.23779C43.2723 2.08297 45.1746 3.33138 46.7813 4.91175C48.388 6.49211 49.6677 8.37348 50.5473 10.4484C51.4269 12.5234 51.8891 14.7512 51.9077 17.0048V51.0427H34.6051V17.0048H17.3026V-0.0140575H34.6051ZM77.8615 -0.0140575V51.0427C75.6074 51.0632 73.3714 50.6391 71.2813 49.7946C69.1913 48.9501 67.2883 47.7018 65.6812 46.1211C64.0741 44.5403 62.7945 42.6582 61.9156 40.5824C61.0366 38.5066 60.5756 36.2779 60.559 34.0238V-0.0140575H77.8615Z"
        fill="#03B584"
      />
    </g>
    <defs>
      <clipPath id="clip0_327_656">
        <rect width="77.8615" height="51" fill="white" />
      </clipPath>
    </defs>
  </svg>
);

const OPC: IconFC = ({ className, style, ...rest }) => (
  <svg
    xmlns="http://www.w3.org/2000/svg"
    version="1.1"
    className={clsx(className, "logo")}
    {...rest}
    stroke="currentColor"
    fill="currentColor"
    viewBox="0 0 512 325.74567"
    style={{
      // Runs a little small
      transform: "scale(1.25)",
      ...style,
    }}
  >
    <g transform="translate(-151.28831,-121.30134)" id="layer1">
      <g transform="matrix(2.7387317,0,0,2.7387317,-938.60269,-766.86241)" id="g3606">
        <path
          d="m 405.36669,375.73826 c 4.0225,-3.7175 9.16125,-7.18625 15.20125,-10.32375 -0.74875,-2.4425 -1.085,-5.12 -1.085,-7.64375 0,-7.5075 2.73,-16.49375 11.71625,-16.49375 8.5125,0 11.5125,8.06125 11.80625,15.2925 10.53625,-3.17125 22.36875,-5.64 35.15375,-7.165 2.115,-6.09125 6.77375,-8.1275 10.68125,-8.1275 4.88875,0 7.94625,2.72625 9.6675,6.4675 3.5775,-0.1425 7.2475,-0.15875 10.915,-0.15875 9.17001,0 18.09501,0.40125 26.64001,1.25875 1.5525,-4.33625 4.76,-7.5675 11.15875,-7.5675 4.89125,0 9.32875,3.52625 9.4425,8.53125 l 18.76875,0 c -1.36625,-15.585 -14.4475,-23.32 -29.12125,-23.32 -14.0825,0 -24.29,7.3775 -28.6275,18.84125 -3.36625,-10.705 -11.15626,-18.84125 -24.40876,-18.84125 -6.825,0 -12.51125,2.95875 -16.265,8.5325 l -0.2275,0 0,-6.82625 -18.4275,0 0,13.57625 c -5.16625,-9.26625 -14.9475,-15.2825 -27.15625,-15.2825 -18.3125,0 -31.05375,13.5375 -31.05375,31.2825 0,6.79375 1.89,12.95125 5.22125,17.9675"
          id="path3299"
          fillRule="nonzero"
          fillOpacity={1}
        />
        <path
          d="m 426.05169,372.92451 c 1.42625,0.78 3.13,1.2275 5.1475,1.2275 6.175,0 9.45875,-4.1875 10.9025,-9.24375 10.05,-4.0125 21.88125,-7.235 34.94875,-9.4375 -0.0275,0.5225 -0.04,1.06125 -0.04,1.6175 0,10.3525 2.9575,17.06375 11.71625,17.06375 8.645,0 11.6025,-8.98625 11.6025,-17.06375 0,-1.42875 -0.0937,-2.88625 -0.32,-4.31 5.86,-0.40625 11.865,-0.61625 18.00001,-0.61625 5.82375,0 11.54375,0.19125 17.1225,0.5575 -0.30875,1.95125 -0.4225,3.98625 -0.4225,5.9625 0,7.62125 3.3,15.47 11.48875,15.47 6.7125,0 10.125,-3.8675 11.03375,-10.12375 l 18.76875,0 c -1.705,15.81125 -13.99125,24.9125 -29.68875,24.9125 -13.22625,0 -23.925,-6.76375 -28.51625,-17.6975 -3.2875,10.0525 -10.92501,17.6975 -23.04001,17.6975 -7.28,0 -12.85375,-2.73125 -16.83625,-8.0775 l -0.2275,0 0,28.92 -19.33625,0 0,-36.04 c -5.16625,9.2325 -14.9475,15.1975 -27.15625,15.1975 -6.8475,0 -12.8975,-1.8775 -17.8125,-5.155 3.10875,-3.875 7.38125,-7.51875 12.665,-10.86125"
          id="path3301"
          fillOpacity={1}
          fillRule="nonzero"
        />
        <path
          d="m 582.7117,362.38451 c -19.015,-7.0775 -43.9375,-11.36875 -71.22126,-11.36875 -59.675,0 -108.05,20.525 -108.05,45.84375 0,21.07875 33.53,38.83125 79.19375,44.1875 -41.985,-6.12625 -72.15125,-22.9375 -72.15125,-42.7175 0,-24.96 48.005,-45.19375 107.22251,-45.19375 24.4475,0 46.97,3.4425 65.00625,9.24875"
          id="path3303"
          fillOpacity={1}
          fillRule="nonzero"
        />
      </g>
    </g>
  </svg>
);

interface WrapIconOpts {
  className?: string;
}

const wrapIcon = (
  Icon: IconFC,
  name: string,
  { className }: WrapIconOpts = {},
): IconFC => {
  const ariaLabel = `synnax-icon-${name}`;
  const O: IconFC = (props) => (
    <Icon
      {...props}
      className={clsx(props.className, ariaLabel, className, "synnax-icon")}
      aria-label={props["aria-label"] ?? ariaLabel}
    />
  );
  O.displayName = Icon.displayName || Icon.name;
  return O;
};

export interface IconType {
  Pause: IconFC;
  Play: IconFC;
  Circle: IconFC;
  Edit: IconFC;
  EditOff: IconFC;
  Add: IconFC;
  Subtract: IconFC;
  Copy: IconFC;
  Close: IconFC;
  Info: IconFC;
  Warning: IconFC;
  Check: IconFC;
  Refresh: IconFC;
  Delete: IconFC;
  Time: IconFC;
  Acquire: IconFC;
  Analyze: IconFC;
  Concepts: IconFC;
  Expand: IconFC;
  Visualize: IconFC;
  Cluster: IconFC;
  Schematic: IconFC;
  Settings: IconFC;
  Table: IconFC;
  Caret: {
    Right: IconFC;
    Left: IconFC;
    Up: IconFC;
    Down: IconFC;
    Top: IconFC;
    Bottom: IconFC;
  };
  Arrow: {
    Right: IconFC;
    Left: IconFC;
    Up: IconFC;
    Down: IconFC;
    Top: IconFC;
    Bottom: IconFC;
  };
  Reference: IconFC;
  Bolt: IconFC;
  Download: IconFC;
  Import: IconFC;
  Export: IconFC;
  Range: IconFC;
  Node: IconFC;
  Channel: IconFC;
  Wave: { Sawtooth: IconFC; Sine: IconFC; Triangle: IconFC; Square: IconFC };
  Resources: IconFC;
  Group: IconFC;
  Workspace: IconFC;
  Box: IconFC;
  Python: IconFC;
  TypeScript: IconFC;
  NPM: IconFC;
  PNPM: IconFC;
  Yarn: IconFC;
  QuestionMark: IconFC;
  Menu: IconFC;
  Logo: {
    Apple: IconFC;
    Docker: IconFC;
    Github: IconFC;
    LabJack: IconFC;
    LinkedIn: IconFC;
    Linux: IconFC;
    NI: IconFC;
    OPC: IconFC;
    Windows: IconFC;
  };
  Keyboard: {
    Command: IconFC;
    Windows: IconFC;
    Tab: IconFC;
    Return: IconFC;
    Backspace: IconFC;
    Capslock: IconFC;
    Hide: IconFC;
    Control: IconFC;
    Arrow: { Up: IconFC; Down: IconFC; Left: IconFC; Right: IconFC };
    Alt: IconFC;
    Option: IconFC;
    Shift: IconFC;
  };
  Zoom: IconFC;
  Pan: IconFC;
  Selection: IconFC;
  Snooze: IconFC;
  Tooltip: IconFC;
  Annotate: IconFC;
  Rule: IconFC;
  User: IconFC;
  Rename: IconFC;
  Snapshot: IconFC;
  Loading: IconFC;
  Sync: IconFC;
  Search: IconFC;
  Auto: IconFC;
  Align: {
    Right: IconFC;
    Left: IconFC;
    XCenter: IconFC;
    YCenter: IconFC;
    Top: IconFC;
    Bottom: IconFC;
  };
  TextAlign: { Left: IconFC; Center: IconFC; Right: IconFC };
  Hardware: IconFC;
  Device: IconFC;
  Task: IconFC;
  Save: IconFC;
  Connect: IconFC;
  Disconnect: IconFC;
  Drag: IconFC;
  Link: IconFC;
  Attachment: IconFC;
  Disable: IconFC;
  Enable: IconFC;
  Dynamic: IconFC;
  Variable: IconFC;
  Object: IconFC;
  Type: IconFC;
  LinePlot: IconFC;
  Array: IconFC;
  Label: IconFC;
  Details: IconFC;
  LinkExternal: IconFC;
  Access: IconFC;
  JSON: IconFC;
  Guide: IconFC;
  Focus: IconFC;
  OpenInNewWindow: IconFC;
  MoveToMainWindow: IconFC;
  SplitX: IconFC;
  SplitY: IconFC;
  AutoFitWidth: IconFC;
  Commit: IconFC;
  Log: IconFC;
  Tare: IconFC;
  Rotate: IconFC;
  Text: IconFC;
  Value: IconFC;
  Calendar: IconFC;
  Release: IconFC;
  OpenExternal: IconFC;
  Feedback: IconFC;
  Binary: IconFC;
  Calculation: IconFC;
  Index: IconFC;
  Decimal: IconFC;
  String: IconFC;
  Control: IconFC;
  Rack: IconFC;
  Units: {
    Acceleration: IconFC;
    Current: IconFC;
    Force: IconFC;
    Pressure: IconFC;
    Resistance: IconFC;
    Strain: IconFC;
    Temperature: IconFC;
    Torque: IconFC;
    Velocity: IconFC;
    Voltage: IconFC;
  };
  Bridge: IconFC;
  Sound: IconFC;
  Function: IconFC;
  Visible: IconFC;
  Hidden: IconFC;
  Virtual: IconFC;
  Heart: IconFC;
  Virtual: IconFC;
}

export const Icon: IconType = {
  Pause: wrapIcon(MdPause, "pause"),
  Play: wrapIcon(MdPlayArrow, "play"),
  Circle: wrapIcon(MdFiberManualRecord, "circle"),
  Edit: wrapIcon(MdEdit, "edit"),
  EditOff: wrapIcon(MdEditOff, "edit-off"),
  Add: wrapIcon(HiOutlinePlus, "add"),
  Subtract: wrapIcon(AiOutlineMinus, "subtract"),
  Copy: wrapIcon(IoCopy, "copy"),
  Close: wrapIcon(AiOutlineClose, "close"),
  Info: wrapIcon(BsFillInfoSquareFill, "info"),
  Warning: wrapIcon(AiFillWarning, "warning"),
  Check: wrapIcon(AiOutlineCheck, "check"),
  Refresh: wrapIcon(IoMdRefresh, "refresh"),
  Delete: wrapIcon(AiFillDelete, "delete"),
  Time: wrapIcon(IoTime, "time"),
  Acquire: wrapIcon(FaStream, "acquire"),
  Analyze: wrapIcon(FaBezierCurve, "analyze"),
  Concepts: wrapIcon(BsLightbulbFill, "concepts"),
  Visualize: wrapIcon(MdAreaChart, "visualize"),
  LinePlot: wrapIcon(MdAreaChart, "line-plot"),
  Expand: wrapIcon(AiOutlineExpand, "expand"),
  Cluster: wrapIcon(HiSquare3Stack3D, "cluster"),
  Loading: wrapIcon(AiOutlineLoading, "loading", { className: "media--spin" }),
  Schematic: wrapIcon(IoShapes, "schematic"),
  Caret: {
    Right: wrapIcon(PiCaretRight, "caret-right"),
    Bottom: wrapIcon(PiCaretDown, "caret-bottom"),
    Left: wrapIcon(PiCaretLeft, "caret-left"),
    Up: wrapIcon(PiCaretUpBold, "caret-up"),
    Top: wrapIcon(PiCaretUpBold, "caret-top"),
    Down: wrapIcon(PiCaretDown, "caret-down"),
  },
  Settings: wrapIcon(RiSettingsFill, "settings"),
  Reference: wrapIcon(IoBookSharp, "reference"),
  Bolt: wrapIcon(HiLightningBolt, "bolt"),
  Download: wrapIcon(HiDownload, "download"),
  Import: wrapIcon(MdFileUpload, "import"),
  Export: wrapIcon(PiDownloadSimple, "export"),
  Range: wrapIcon(MdOutlineTimelapse, "range"),
  Node: wrapIcon(MdOutlineDeviceHub, "node"),
  Channel: wrapIcon(MdSensors, "channel"),
  Resources: wrapIcon(AiFillFolder, "resources"),
  Group: wrapIcon(AiFillFolder, "group"),
  Workspace: wrapIcon(MdWorkspacesFilled, "workspace"),
  Box: wrapIcon(AiOutlineBorder, "box"),
  Python: wrapIcon(SiPython, "python"),
  TypeScript: wrapIcon(SiTypescript, "typescript"),
  NPM: wrapIcon(SiNpm, "npm"),
  PNPM: wrapIcon(SiPnpm, "pnpm"),
  Yarn: wrapIcon(SiYarn, "yarn"),
  QuestionMark: wrapIcon(MdQuestionMark, "question-mark"),
  Menu: wrapIcon(GiHamburgerMenu, "menu"),
  Logo: {
    Apple: wrapIcon(FaApple, "logo-apple"),
    Docker: wrapIcon(FaDocker, "logo-docker"),
    Github: wrapIcon(AiFillGithub, "logo-github"),
    LabJack: wrapIcon(LabJack, "logo-labjack"),
    LinkedIn: wrapIcon(AiFillLinkedin, "logo-linkedin"),
    Linux: wrapIcon(FaLinux, "logo-linux"),
    NI: wrapIcon(NI, "logo-ni"),
    OPC: wrapIcon(OPC, "logo-opc"),
    Windows: wrapIcon(FaWindows, "logo-windows"),
  },
  Arrow: {
    Right: wrapIcon(TbArrowRight, "arrow-right"),
    Down: wrapIcon(TbArrowDown, "arrow-down"),
    Bottom: wrapIcon(TbArrowDown, "arrow-bottom"),
    Up: wrapIcon(TbArrowUp, "arrow-up"),
    Left: wrapIcon(TbArrowLeft, "arrow-left"),
    Top: wrapIcon(TbArrowUp, "arrow-top"),
  },
  Keyboard: {
    Command: wrapIcon(MdKeyboardCommandKey, "keyboard-command"),
    Windows: wrapIcon(FaWindows, "keyboard-windows"),
    Tab: wrapIcon(MdKeyboardTab, "keyboard-tab"),
    Return: wrapIcon(MdKeyboardReturn, "keyboard-return"),
    Backspace: wrapIcon(MdKeyboardBackspace, "keyboard-backspace"),
    Capslock: wrapIcon(MdKeyboardCapslock, "keyboard-capslock"),
    Hide: wrapIcon(MdKeyboardHide, "keyboard-hide"),
    Control: wrapIcon(MdKeyboardControlKey, "keyboard-control"),
    Arrow: {
      Up: wrapIcon(MdKeyboardArrowUp, "keyboard-arrow-up"),
      Down: wrapIcon(MdKeyboardArrowDown, "keyboard-arrow-down"),
      Left: wrapIcon(MdKeyboardArrowLeft, "keyboard-arrow-left"),
      Right: wrapIcon(MdKeyboardArrowRight, "keyboard-arrow-right"),
    },
    Alt: wrapIcon(MdKeyboardAlt, "keyboard-alt"),
    Option: wrapIcon(MdKeyboardOptionKey, "keyboard-option"),
    Shift: wrapIcon(BsShiftFill, "keyboard-shift"),
  },
  Tooltip: wrapIcon(MdInsights, "tooltip"),
  Annotate: wrapIcon(MdLabel, "annotate"),
  Zoom: wrapIcon(PiMagnifyingGlassBold, "zoom"),
  Selection: wrapIcon(PiSelectionPlusBold, "selection"),
  Pan: wrapIcon(GrPan, "pan"),
  Rule: wrapIcon(MdSquareFoot, "rule"),
  User: wrapIcon(MdPerson, "user"),
  Rename: wrapIcon(BiRename, "rename"),
  Snapshot: wrapIcon(MdPictureInPicture, "snapshot"),
  Sync: wrapIcon(AiOutlineSync, "sync"),
  Search: wrapIcon(PiMagnifyingGlassBold, "search"),
  Auto: wrapIcon(MdAutoAwesome, "auto"),
  Table: wrapIcon(FiTable, "table"),
  Wave: {
    Sawtooth: wrapIcon(PiWaveSawtoothBold, "wave-sawtooth"),
    Sine: wrapIcon(PiWaveSineBold, "wave-sine"),
    Triangle: wrapIcon(PiWaveTriangleBold, "wave-triangle"),
    Square: wrapIcon(PiWaveSquareBold, "wave-square"),
  },
  Align: {
    Right: wrapIcon(MdAlignHorizontalRight, "align-right"),
    Left: wrapIcon(MdAlignHorizontalLeft, "align-left"),
    XCenter: wrapIcon(MdAlignHorizontalCenter, "align-x-center"),
    YCenter: wrapIcon(MdAlignVerticalCenter, "align-y-center"),
    Top: wrapIcon(MdAlignVerticalTop, "align-top"),
    Bottom: wrapIcon(MdAlignVerticalBottom, "align-bottom"),
  },
  TextAlign: {
    Center: wrapIcon(FaAlignCenter, "text-align-center"),
    Left: wrapIcon(FaAlignLeft, "text-align-left"),
    Right: wrapIcon(FaAlignRight, "text-align-right"),
  },
  Connect: wrapIcon(TbPlugConnected, "connect"),
  Disconnect: wrapIcon(TbPlugConnectedX, "disconnect"),
  Hardware: wrapIcon(MdHardware, "hardware"),
  Save: wrapIcon(MdSaveAlt, "save"),
  Task: wrapIcon(TbRadarFilled, "task"),
  Device: wrapIcon(SiGooglenearby, "device"),
  Link: wrapIcon(MdLink, "link"),
  Attachment: wrapIcon(GrAttachment, "attachment"),
  Drag: wrapIcon(GrDrag, "drag"),
  Dynamic: wrapIcon(TbLivePhoto, "dynamic"),
  Enable: wrapIcon(MdOutlineMotionPhotosOn, "enable"),
  Disable: wrapIcon(MdOutlineMotionPhotosOff, "disable"),
  Variable: wrapIcon(TbVariable, "variable"),
  Object: wrapIcon(MdDataObject, "object"),
  Type: wrapIcon(MdTypeSpecimen, "type"),
  Array: wrapIcon(MdDataArray, "array"),
  Label: wrapIcon(MdLabel, "label"),
  Details: wrapIcon(MdOutlineTableRows, "details"),
  LinkExternal: wrapIcon(BiLinkExternal, "link-external"),
  Access: wrapIcon(MdShield, "access"),
  JSON: wrapIcon(MdDataObject, "json"),
  Guide: wrapIcon(MdBook, "guide"),
  Focus: wrapIcon(MdFilterCenterFocus, "focus"),
  OpenInNewWindow: wrapIcon(MdOutlineOpenInNew, "open-in-new-window"),
  MoveToMainWindow: wrapIcon(MdOutlineWebAsset, "move-to-main-window"),
  SplitX: wrapIcon(VscSplitHorizontal, "split-x"),
  SplitY: wrapIcon(VscSplitVertical, "split-y"),
  AutoFitWidth: wrapIcon(TbArrowAutofitWidth, "auto-fit-width"),
  Commit: wrapIcon(MdCommit, "commit"),
  Snooze: wrapIcon(IoNotificationsOff, "snooze"),
  Log: wrapIcon(FaStream, "log"),
  Tare: wrapIcon(FaCreativeCommonsZero, "tare"),
  Rotate: wrapIcon(GrRotateRight, "rotate"),
  Text: wrapIcon(MdTextFields, "text"),
  Value: wrapIcon(GoNumber, "value"),
  Calendar: wrapIcon(MdCalendarToday, "calendar"),
  Release: wrapIcon(MdNewReleases, "release"),
  OpenExternal: wrapIcon(MdArrowOutward, "open-external"),
  Feedback: wrapIcon(MdFeedback, "feedback"),
  Calculation: wrapIcon(BiMath, "calculation"),
  Binary: wrapIcon(PiBinary, "binary"),
  Index: wrapIcon(IoTime, "index"),
  Decimal: wrapIcon(TbDecimal, "decimal"),
  String: wrapIcon(VscSymbolString, "string"),
  Control: wrapIcon(MdOutlineControlCamera, "control"),
  Rack: wrapIcon(MdHive, "rack"),
  Units: {
    Acceleration: wrapIcon(FaCarSide, "units-acceleration"),
    Current: wrapIcon(TbCircleLetterAFilled, "units-current"),
    Force: wrapIcon(RiWeightFill, "units-force"),
    Pressure: wrapIcon(FaGaugeHigh, "units-pressure"),
    Resistance: wrapIcon(TbCircuitResistor, "units-resistance"),
    Strain: wrapIcon(SiSpringCreators, "units-strain"),
    Temperature: wrapIcon(PiThermometerSimpleFill, "units-temperature"),
    Torque: wrapIcon(FaGear, "units-torque"),
    Velocity: wrapIcon(FaWind, "units-velocity"),
    Voltage: wrapIcon(TbCircleLetterVFilled, "units-voltage"),
  },
  Bridge: wrapIcon(FaBridge, "bridge"),
  Sound: wrapIcon(FaMicrophone, "sound"),
  Function: wrapIcon(TbMathFunction, "function"),
  Visible: wrapIcon(MdOutlineVisibility, "visible"),
  Hidden: wrapIcon(MdOutlineVisibilityOff, "invisible"),
<<<<<<< HEAD
  Virtual: wrapIcon(TbSquareLetterVFilled, "virtual"),
  Heart: wrapIcon(IoMdHeart, "heart"),
=======
  Virtual: wrapIcon(TbCircleLetterVFilled, "virtual"),
>>>>>>> f853925b
};<|MERGE_RESOLUTION|>--- conflicted
+++ resolved
@@ -445,7 +445,6 @@
   Hidden: IconFC;
   Virtual: IconFC;
   Heart: IconFC;
-  Virtual: IconFC;
 }
 
 export const Icon: IconType = {
@@ -634,10 +633,6 @@
   Function: wrapIcon(TbMathFunction, "function"),
   Visible: wrapIcon(MdOutlineVisibility, "visible"),
   Hidden: wrapIcon(MdOutlineVisibilityOff, "invisible"),
-<<<<<<< HEAD
-  Virtual: wrapIcon(TbSquareLetterVFilled, "virtual"),
+  Virtual: wrapIcon(TbCircleLetterVFilled, "virtual"),
   Heart: wrapIcon(IoMdHeart, "heart"),
-=======
-  Virtual: wrapIcon(TbCircleLetterVFilled, "virtual"),
->>>>>>> f853925b
 };