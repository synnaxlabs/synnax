--- conflicted
+++ resolved
@@ -665,26 +665,15 @@
   Rack: wrapIcon(MdHive, "rack"),
   Units: {
     Acceleration: wrapIcon(FaCarSide, "units-acceleration"),
-<<<<<<< HEAD
-    Current: wrapIcon(Ammeter, "units-current"),
-    Force: wrapIcon(RiWeightFill, "units-force"),
-    Pressure: wrapIcon(FaGaugeHigh, "units-pressure"),
-    Resistance: wrapIcon(Ohmmeter, "units-resistance"),
-=======
     Current: wrapIcon(TbCircleLetterAFilled, "units-current"),
     Force: wrapIcon(RiWeightFill, "units-force"),
     Pressure: wrapIcon(FaGaugeHigh, "units-pressure"),
     Resistance: wrapIcon(TbCircuitResistor, "units-resistance"),
->>>>>>> 2564217d
     Strain: wrapIcon(SiSpringCreators, "units-strain"),
     Temperature: wrapIcon(PiThermometerSimpleFill, "units-temperature"),
     Torque: wrapIcon(FaGear, "units-torque"),
     Velocity: wrapIcon(FaWind, "units-velocity"),
-<<<<<<< HEAD
-    Voltage: wrapIcon(Voltmeter, "units-voltage"),
-=======
     Voltage: wrapIcon(TbCircleLetterVFilled, "units-voltage"),
->>>>>>> 2564217d
   },
   Bridge: wrapIcon(FaBridge, "bridge"),
   Sound: wrapIcon(FaMicrophone, "sound"),
