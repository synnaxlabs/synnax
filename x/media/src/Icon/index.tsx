--- conflicted
+++ resolved
@@ -29,7 +29,6 @@
 } from "react-icons/ai";
 import { BiLinkExternal, BiRename } from "react-icons/bi";
 import { BsLightbulbFill, BsShiftFill } from "react-icons/bs";
-import { CiExport, CiImport } from "react-icons/ci";
 import {
   FaApple,
   FaBezierCurve,
@@ -249,13 +248,8 @@
   Reference: wrapIcon(IoBookSharp, "reference"),
   Bolt: wrapIcon(HiLightningBolt, "bolt"),
   Download: wrapIcon(HiDownload, "download"),
-<<<<<<< HEAD
-  Import: wrapIcon(CiImport, "import"),
-  Export: wrapIcon(CiExport, "export"),
-=======
   Import: wrapIcon(MdFileUpload, "import"),
   Export: wrapIcon(PiDownloadSimple, "export"),
->>>>>>> bb88060d
   Range: wrapIcon(MdOutlineAccessTimeFilled, "range"),
   Node: wrapIcon(MdOutlineDeviceHub, "node"),
   Channel: wrapIcon(MdSensors, "channel"),
