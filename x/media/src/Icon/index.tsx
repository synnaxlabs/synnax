--- conflicted
+++ resolved
@@ -99,12 +99,9 @@
   MdOutlineMotionPhotosOn,
   MdOutlineOpenInNew,
   MdOutlineTableRows,
-<<<<<<< HEAD
   MdOutlineTimelapse,
-=======
   MdOutlineVisibility,
   MdOutlineVisibilityOff,
->>>>>>> 1b490270
   MdOutlineWebAsset,
   MdPause,
   MdPerson,
@@ -422,12 +419,9 @@
   String: IconFC;
   Control: IconFC;
   Rack: IconFC;
-<<<<<<< HEAD
-  Virtual: IconFC;
-=======
   Visible: IconFC;
   Hidden: IconFC;
->>>>>>> 1b490270
+  Virtual: IconFC;
 }
 
 export const Icon: IconType = {
@@ -599,11 +593,8 @@
   String: wrapIcon(VscSymbolString, "string"),
   Control: wrapIcon(MdOutlineControlCamera, "control"),
   Rack: wrapIcon(MdHive, "rack"),
-<<<<<<< HEAD
+  Visible: wrapIcon(MdOutlineVisibility, "visible"),
+  Hidden: wrapIcon(MdOutlineVisibilityOff, "invisible"),
   Virtual: wrapIcon(TbSquareLetterVFilled, "virtual"),
   Hierarchy: wrapIcon(TbBinaryTreeFilled, "hierarchy"),
-=======
-  Visible: wrapIcon(MdOutlineVisibility, "visible"),
-  Hidden: wrapIcon(MdOutlineVisibilityOff, "invisible"),
->>>>>>> 1b490270
 };