/*
 * Copyright 2025 Synnax Labs, Inc.
 *
 * Use of this software is governed by the Business Source License included in the file
 * licenses/BSL.txt.
 *
 * As of the Change Date specified in that file, in accordance with the Business Source
 * License, use of this software will be governed by the Apache License, Version 2.0,
 * included in the file licenses/APL.txt.
 */

.media--spin {
    animation: spin 1s infinite linear;
}

@keyframes spin {
    from {
        transform: rotate(0deg);
    }
    to {
        transform: rotate(360deg);
    }
}

.synnax-icon {
    color: inherit;

    & *:is(path, circle):is(:not([fill="none"]), [stroke="#000"]) {
        stroke: inherit !important;
        fill: inherit !important;
    }
}

.synnax-icon-log {
    --pluto-base-scale: 0.85;
    transform: scale(var(--pluto-base-scale));
}

.synnax-icon-schematic {
    --pluto-base-scale: 1;
    transform: scale(var(--pluto-base-scale));
}

.synnax-icon-decimal {
<<<<<<< HEAD
    transform: scale(1.25);
}

.synnax-icon-wave-triangle {
    transform: scale(1.75);
}

.synnax-icon-wave-square {
    transform: scale(1.75);
}

.synnax-icon-wave-sine {
    transform: scale(1.75);
}

.synnax-icon-wave-sawtooth {
    transform: scale(1.75);
=======
    --pluto-base-scale: 1.3;
    transform: scale(var(--pluto-base-scale));
>>>>>>> 4718c22c
}<|MERGE_RESOLUTION|>--- conflicted
+++ resolved
@@ -42,8 +42,8 @@
 }
 
 .synnax-icon-decimal {
-<<<<<<< HEAD
-    transform: scale(1.25);
+    --pluto-base-scale: 1.3;
+    transform: scale(var(--pluto-base-scale));
 }
 
 .synnax-icon-wave-triangle {
@@ -60,8 +60,4 @@
 
 .synnax-icon-wave-sawtooth {
     transform: scale(1.75);
-=======
-    --pluto-base-scale: 1.3;
-    transform: scale(var(--pluto-base-scale));
->>>>>>> 4718c22c
 }