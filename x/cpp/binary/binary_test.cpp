// Copyright 2025 Synnax Labs, Inc.
//
// Use of this software is governed by the Business Source License included in the file
// licenses/BSL.txt.
//
// As of the Change Date specified in that file, in accordance with the Business Source
// License, use of this software will be governed by the Apache License, Version 2.0,
// included in the file licenses/APL.txt.

<<<<<<< HEAD
/// std
#include <array>
#include <cstddef>
#include <cstdint>
#include <ios>
=======
>>>>>>> af2c4b44
#include <vector>

#include "gtest/gtest.h"

#include "x/cpp/binary/binary.h"

TEST(BinaryWriter, testUint8Write) {
    std::vector<uint8_t> buffer;
    binary::Writer writer(buffer, 3);

    writer.uint8(0x12);
    writer.uint8(0x34);
    writer.uint8(0x56);

    ASSERT_EQ(buffer.size(), 3);
    ASSERT_EQ(buffer[0], 0x12);
    ASSERT_EQ(buffer[1], 0x34);
    ASSERT_EQ(buffer[2], 0x56);
}

TEST(BinaryWriter, testUint32Write) {
    std::vector<uint8_t> buffer;
    binary::Writer writer(buffer, 5);

    writer.uint32(0x12345678);

    ASSERT_EQ(buffer.size(), 5);
    ASSERT_EQ(buffer[0], 0x78);
    ASSERT_EQ(buffer[1], 0x56);
    ASSERT_EQ(buffer[2], 0x34);
    ASSERT_EQ(buffer[3], 0x12);
    ASSERT_EQ(buffer[4], 0x00);
}

TEST(BinaryWriter, testUint64Write) {
    std::vector<uint8_t> buffer;
    binary::Writer writer(buffer, 8);

    writer.uint64(0x1234567890ABCDEF);

    ASSERT_EQ(buffer.size(), 8);
    ASSERT_EQ(buffer[0], 0xEF);
    ASSERT_EQ(buffer[1], 0xCD);
    ASSERT_EQ(buffer[2], 0xAB);
    ASSERT_EQ(buffer[3], 0x90);
    ASSERT_EQ(buffer[4], 0x78);
    ASSERT_EQ(buffer[5], 0x56);
    ASSERT_EQ(buffer[6], 0x34);
    ASSERT_EQ(buffer[7], 0x12);
}

TEST(BinaryWriter, testRawWrite) {
    std::vector<uint8_t> buffer;
    binary::Writer writer(buffer, 5);

    constexpr std::array<uint8_t, 5> data = {0x12, 0x34, 0x56, 0x78, 0x90};
    writer.write(data.data(), data.size());

    ASSERT_EQ(buffer.size(), 5);
    ASSERT_EQ(buffer[0], 0x12);
    ASSERT_EQ(buffer[1], 0x34);
    ASSERT_EQ(buffer[2], 0x56);
    ASSERT_EQ(buffer[3], 0x78);
    ASSERT_EQ(buffer[4], 0x90);
}

TEST(BinaryWriter, testMultipleWrites) {
    std::vector<uint8_t> buffer;
    binary::Writer writer(buffer, 16);

    writer.uint8(0x01);
    writer.uint32(0x12345678);

    constexpr std::array<uint8_t, 3> data = {0xAA, 0xBB, 0xCC};
    writer.write(data.data(), data.size());

    writer.uint64(0x1122334455667788);

    ASSERT_EQ(buffer.size(), 16);
    ASSERT_EQ(buffer[0], 0x01);
    ASSERT_EQ(buffer[1], 0x78);
    ASSERT_EQ(buffer[2], 0x56);
    ASSERT_EQ(buffer[3], 0x34);
    ASSERT_EQ(buffer[4], 0x12);
    ASSERT_EQ(buffer[5], 0xAA);
    ASSERT_EQ(buffer[6], 0xBB);
    ASSERT_EQ(buffer[7], 0xCC);
    ASSERT_EQ(buffer[8], 0x88);
    ASSERT_EQ(buffer[9], 0x77);
    ASSERT_EQ(buffer[10], 0x66);
    ASSERT_EQ(buffer[11], 0x55);
    ASSERT_EQ(buffer[12], 0x44);
    ASSERT_EQ(buffer[13], 0x33);
    ASSERT_EQ(buffer[14], 0x22);
    ASSERT_EQ(buffer[15], 0x11);
}

TEST(BinaryWriter, testPartialWrite) {
    std::vector<uint8_t> buffer;
    binary::Writer writer(buffer, 15); // Buffer too small for all writes

    ASSERT_EQ(writer.uint8(0x01), 1);
    ASSERT_EQ(writer.uint32(0x12345678), 4);

    constexpr uint8_t data[] = {0xAA, 0xBB, 0xCC};
    ASSERT_EQ(writer.write(data, 3), 3);

    // Trying to write 8 more bytes but only 7 remain - partial write
    const size_t written = writer.uint64(0x1122334455667788);
    ASSERT_EQ(written, 7);

    // Verify the 7 bytes that were written
    ASSERT_EQ(buffer[8], 0x88);
    ASSERT_EQ(buffer[9], 0x77);
    ASSERT_EQ(buffer[10], 0x66);
    ASSERT_EQ(buffer[11], 0x55);
    ASSERT_EQ(buffer[12], 0x44);
    ASSERT_EQ(buffer[13], 0x33);
    ASSERT_EQ(buffer[14], 0x22);
}

TEST(BinaryWriter, testStartingOffset) {
    std::vector<uint8_t> buffer;
    constexpr size_t offset = 3;
    buffer.resize(offset);
    for (size_t i = 0; i < offset; i++)
        buffer[i] = static_cast<uint8_t>(i + 1);
    binary::Writer writer(buffer, offset + 5, offset);

    ASSERT_EQ(writer.uint8(0xAA), 1);
    ASSERT_EQ(writer.uint32(0xBBCCDDEE), 4);

    ASSERT_EQ(buffer.size(), offset + 5);
    ASSERT_EQ(buffer[0], 0x01);
    ASSERT_EQ(buffer[1], 0x02);
    ASSERT_EQ(buffer[2], 0x03);
    ASSERT_EQ(buffer[3], 0xAA);
    ASSERT_EQ(buffer[4], 0xEE);
    ASSERT_EQ(buffer[5], 0xDD);
    ASSERT_EQ(buffer[6], 0xCC);
    ASSERT_EQ(buffer[7], 0xBB);
}

TEST(BinaryWriter, testBufferFull) {
    std::vector<uint8_t> buffer;
    binary::Writer writer(buffer, 5);

    // Write 5 bytes successfully
    ASSERT_EQ(writer.uint8(0x01), 1);
    ASSERT_EQ(writer.uint32(0x12345678), 4);

    // Buffer is now full - attempting to write should return 0
    ASSERT_EQ(writer.uint8(0xFF), 0);
}

TEST(BinaryWriter, testRawWritePartial) {
    std::vector<uint8_t> buffer;
    binary::Writer writer(buffer, 3);

    const uint8_t data[] = {0x01, 0x02, 0x03, 0x04, 0x05};

    // Attempting to write 5 bytes into 3-byte buffer - should write 3
    const size_t written = writer.write(data, 5);
    ASSERT_EQ(written, 3);
    ASSERT_EQ(buffer[0], 0x01);
    ASSERT_EQ(buffer[1], 0x02);
    ASSERT_EQ(buffer[2], 0x03);
}

TEST(BinaryReader, testUint8Read) {
    const std::vector<uint8_t> buffer = {0x12, 0x34, 0x56};
    binary::Reader reader(buffer);

    ASSERT_EQ(reader.uint8(), 0x12);
    ASSERT_EQ(reader.uint8(), 0x34);
    ASSERT_EQ(reader.uint8(), 0x56);
}

TEST(BinaryReader, testUint32Read) {
    const std::vector<uint8_t> buffer = {0x78, 0x56, 0x34, 0x12, 0x00};
    binary::Reader reader(buffer);

    ASSERT_EQ(reader.uint32(), 0x12345678);
}

TEST(BinaryReader, testUint64Read) {
    const std::vector<uint8_t> buffer = {0xEF, 0xCD, 0xAB, 0x90, 0x78, 0x56, 0x34, 0x12};
    binary::Reader reader(buffer);

    ASSERT_EQ(reader.uint64(), 0x1234567890ABCDEF);
}

TEST(BinaryReader, testRawRead) {
    const std::vector<uint8_t> buffer = {0x12, 0x34, 0x56, 0x78, 0x90};
    binary::Reader reader(buffer);

    std::array<uint8_t, 5> data = {};
    reader.read(data.data(), data.size());

    ASSERT_EQ(data[0], 0x12);
    ASSERT_EQ(data[1], 0x34);
    ASSERT_EQ(data[2], 0x56);
    ASSERT_EQ(data[3], 0x78);
    ASSERT_EQ(data[4], 0x90);
}

TEST(BinaryReader, testMultipleReads) {
    const std::vector<uint8_t> buffer = {
        0x01, // uint8
        0x78,
        0x56,
        0x34,
        0x12, // uint32
        0xAA,
        0xBB,
        0xCC, // raw bytes
        0x88,
        0x77,
        0x66,
        0x55,
        0x44,
        0x33,
        0x22,
        0x11 // uint64
    };

    binary::Reader reader(buffer);

    ASSERT_EQ(reader.uint8(), 0x01);
    ASSERT_EQ(reader.uint32(), 0x12345678);

    std::array<uint8_t, 3> data = {};
    reader.read(data.data(), data.size());
    ASSERT_EQ(data[0], 0xAA);
    ASSERT_EQ(data[1], 0xBB);
    ASSERT_EQ(data[2], 0xCC);

    ASSERT_EQ(reader.uint64(), 0x1122334455667788);
}

TEST(BinaryReader, testStartingOffset) {
    const std::vector<uint8_t> buffer = {
        0x01,
        0x02,
        0x03, // initial bytes to skip
        0xAA, // uint8
        0xEE,
        0xDD,
        0xCC,
        0xBB,
        0x00 // uint32
    };

    constexpr size_t offset = 3;
    binary::Reader reader(buffer, offset);

    ASSERT_EQ(reader.uint8(), 0xAA);
    ASSERT_EQ(reader.uint32(), 0xBBCCDDEE);
}

TEST(BinaryRoundTrip, testReadWriteRoundTrip) {
    std::vector<uint8_t> buffer;
    constexpr size_t size = 17;
    binary::Writer writer(buffer, size);

    writer.uint8(0x01);
    writer.uint32(0x12345678);
    writer.uint64(0x1122334455667788);

    constexpr std::array<uint8_t, 4> raw_data = {0xAA, 0xBB, 0xCC, 0xDD};
    writer.write(raw_data.data(), raw_data.size());

    binary::Reader reader(buffer);

    ASSERT_EQ(reader.uint8(), 0x01);
    ASSERT_EQ(reader.uint32(), 0x12345678);
    ASSERT_EQ(reader.uint64(), 0x1122334455667788);

    std::array<uint8_t, 4> read_raw_data = {};
    reader.read(read_raw_data.data(), read_raw_data.size());

    ASSERT_EQ(read_raw_data[0], 0xAA);
    ASSERT_EQ(read_raw_data[1], 0xBB);
    ASSERT_EQ(read_raw_data[2], 0xCC);
    ASSERT_EQ(read_raw_data[3], 0xDD);
}

TEST(BitUtils, testGetBit) {
    const uint8_t byte = 0b10101010;

    ASSERT_FALSE(binary::get_bit(byte, 0));
    ASSERT_TRUE(binary::get_bit(byte, 1));
    ASSERT_FALSE(binary::get_bit(byte, 2));
    ASSERT_TRUE(binary::get_bit(byte, 3));
    ASSERT_FALSE(binary::get_bit(byte, 4));
    ASSERT_TRUE(binary::get_bit(byte, 5));
    ASSERT_FALSE(binary::get_bit(byte, 6));
    ASSERT_TRUE(binary::get_bit(byte, 7));
}

TEST(BitUtils, testSetBit) {
    uint8_t byte = 0b00000000;

    byte = binary::set_bit(byte, 0, true);
    ASSERT_EQ(byte, 0b00000001);

    byte = binary::set_bit(byte, 1, true);
    ASSERT_EQ(byte, 0b00000011);

    byte = binary::set_bit(byte, 7, true);
    ASSERT_EQ(byte, 0b10000011);

    byte = binary::set_bit(byte, 0, false);
    ASSERT_EQ(byte, 0b10000010);

    byte = binary::set_bit(byte, 7, false);
    ASSERT_EQ(byte, 0b00000010);
}

TEST(BitUtils, testSetBitNoChangeWhenSameValue) {
    const uint8_t byte = 0b10101010;

    uint8_t result = binary::set_bit(byte, 0, false);
    ASSERT_EQ(result, byte);

    result = binary::set_bit(byte, 1, true);
    ASSERT_EQ(result, byte);
}

TEST(BitUtils, testFlipAllBits) {
    const uint8_t original = 0b10101010;
    uint8_t flipped = original;
    for (uint8_t i = 0; i < 8; i++)
        flipped = binary::set_bit(flipped, i, !binary::get_bit(flipped, i));
    ASSERT_EQ(flipped, 0b01010101);
}

// This test stresses the encoding/decoding of different byte patterns
TEST(BinaryStressTest, testVariousBytePatterns) {
    constexpr std::array<uint64_t, 9> test_values = {
        0,
        1,
        0xFF,
        0xFFFF,
        0xFFFFFFFF,
        0xFFFFFFFFFFFFFFFF,
        0x1234567890ABCDEF,
        0x0F0F0F0F0F0F0F0F,
        0xF0F0F0F0F0F0F0F0
    };

    for (const auto &value: test_values) {
        std::vector<uint8_t> buffer;
        binary::Writer writer(buffer, 8);
        writer.uint64(value);

        binary::Reader reader(buffer);
        const uint64_t decoded = reader.uint64();

        ASSERT_EQ(decoded, value) << "Failed for value 0x" << std::hex << value;
    }
}<|MERGE_RESOLUTION|>--- conflicted
+++ resolved
@@ -7,14 +7,6 @@
 // License, use of this software will be governed by the Apache License, Version 2.0,
 // included in the file licenses/APL.txt.
 
-<<<<<<< HEAD
-/// std
-#include <array>
-#include <cstddef>
-#include <cstdint>
-#include <ios>
-=======
->>>>>>> af2c4b44
 #include <vector>
 
 #include "gtest/gtest.h"
@@ -70,8 +62,8 @@
     std::vector<uint8_t> buffer;
     binary::Writer writer(buffer, 5);
 
-    constexpr std::array<uint8_t, 5> data = {0x12, 0x34, 0x56, 0x78, 0x90};
-    writer.write(data.data(), data.size());
+    const uint8_t data[] = {0x12, 0x34, 0x56, 0x78, 0x90};
+    writer.write(data, 5);
 
     ASSERT_EQ(buffer.size(), 5);
     ASSERT_EQ(buffer[0], 0x12);
@@ -88,8 +80,8 @@
     writer.uint8(0x01);
     writer.uint32(0x12345678);
 
-    constexpr std::array<uint8_t, 3> data = {0xAA, 0xBB, 0xCC};
-    writer.write(data.data(), data.size());
+    constexpr uint8_t data[] = {0xAA, 0xBB, 0xCC};
+    writer.write(data, 3);
 
     writer.uint64(0x1122334455667788);
 
@@ -185,7 +177,7 @@
 }
 
 TEST(BinaryReader, testUint8Read) {
-    const std::vector<uint8_t> buffer = {0x12, 0x34, 0x56};
+    std::vector<uint8_t> buffer = {0x12, 0x34, 0x56};
     binary::Reader reader(buffer);
 
     ASSERT_EQ(reader.uint8(), 0x12);
@@ -194,25 +186,25 @@
 }
 
 TEST(BinaryReader, testUint32Read) {
-    const std::vector<uint8_t> buffer = {0x78, 0x56, 0x34, 0x12, 0x00};
+    std::vector<uint8_t> buffer = {0x78, 0x56, 0x34, 0x12, 0x00};
     binary::Reader reader(buffer);
 
     ASSERT_EQ(reader.uint32(), 0x12345678);
 }
 
 TEST(BinaryReader, testUint64Read) {
-    const std::vector<uint8_t> buffer = {0xEF, 0xCD, 0xAB, 0x90, 0x78, 0x56, 0x34, 0x12};
+    std::vector<uint8_t> buffer = {0xEF, 0xCD, 0xAB, 0x90, 0x78, 0x56, 0x34, 0x12};
     binary::Reader reader(buffer);
 
     ASSERT_EQ(reader.uint64(), 0x1234567890ABCDEF);
 }
 
 TEST(BinaryReader, testRawRead) {
-    const std::vector<uint8_t> buffer = {0x12, 0x34, 0x56, 0x78, 0x90};
-    binary::Reader reader(buffer);
-
-    std::array<uint8_t, 5> data = {};
-    reader.read(data.data(), data.size());
+    std::vector<uint8_t> buffer = {0x12, 0x34, 0x56, 0x78, 0x90};
+    binary::Reader reader(buffer);
+
+    uint8_t data[5] = {};
+    reader.read(data, 5);
 
     ASSERT_EQ(data[0], 0x12);
     ASSERT_EQ(data[1], 0x34);
@@ -222,7 +214,7 @@
 }
 
 TEST(BinaryReader, testMultipleReads) {
-    const std::vector<uint8_t> buffer = {
+    std::vector<uint8_t> buffer = {
         0x01, // uint8
         0x78,
         0x56,
@@ -246,8 +238,8 @@
     ASSERT_EQ(reader.uint8(), 0x01);
     ASSERT_EQ(reader.uint32(), 0x12345678);
 
-    std::array<uint8_t, 3> data = {};
-    reader.read(data.data(), data.size());
+    uint8_t data[3] = {};
+    reader.read(data, 3);
     ASSERT_EQ(data[0], 0xAA);
     ASSERT_EQ(data[1], 0xBB);
     ASSERT_EQ(data[2], 0xCC);
@@ -256,7 +248,7 @@
 }
 
 TEST(BinaryReader, testStartingOffset) {
-    const std::vector<uint8_t> buffer = {
+    std::vector<uint8_t> buffer = {
         0x01,
         0x02,
         0x03, // initial bytes to skip
@@ -284,8 +276,8 @@
     writer.uint32(0x12345678);
     writer.uint64(0x1122334455667788);
 
-    constexpr std::array<uint8_t, 4> raw_data = {0xAA, 0xBB, 0xCC, 0xDD};
-    writer.write(raw_data.data(), raw_data.size());
+    constexpr uint8_t raw_data[] = {0xAA, 0xBB, 0xCC, 0xDD};
+    writer.write(raw_data, 4);
 
     binary::Reader reader(buffer);
 
@@ -293,8 +285,8 @@
     ASSERT_EQ(reader.uint32(), 0x12345678);
     ASSERT_EQ(reader.uint64(), 0x1122334455667788);
 
-    std::array<uint8_t, 4> read_raw_data = {};
-    reader.read(read_raw_data.data(), read_raw_data.size());
+    uint8_t read_raw_data[4] = {};
+    reader.read(read_raw_data, 4);
 
     ASSERT_EQ(read_raw_data[0], 0xAA);
     ASSERT_EQ(read_raw_data[1], 0xBB);
@@ -303,7 +295,7 @@
 }
 
 TEST(BitUtils, testGetBit) {
-    const uint8_t byte = 0b10101010;
+    uint8_t byte = 0b10101010;
 
     ASSERT_FALSE(binary::get_bit(byte, 0));
     ASSERT_TRUE(binary::get_bit(byte, 1));
@@ -335,7 +327,7 @@
 }
 
 TEST(BitUtils, testSetBitNoChangeWhenSameValue) {
-    const uint8_t byte = 0b10101010;
+    uint8_t byte = 0b10101010;
 
     uint8_t result = binary::set_bit(byte, 0, false);
     ASSERT_EQ(result, byte);
@@ -345,7 +337,7 @@
 }
 
 TEST(BitUtils, testFlipAllBits) {
-    const uint8_t original = 0b10101010;
+    uint8_t original = 0b10101010;
     uint8_t flipped = original;
     for (uint8_t i = 0; i < 8; i++)
         flipped = binary::set_bit(flipped, i, !binary::get_bit(flipped, i));
@@ -354,7 +346,7 @@
 
 // This test stresses the encoding/decoding of different byte patterns
 TEST(BinaryStressTest, testVariousBytePatterns) {
-    constexpr std::array<uint64_t, 9> test_values = {
+    constexpr uint64_t test_values[] = {
         0,
         1,
         0xFF,
@@ -372,7 +364,7 @@
         writer.uint64(value);
 
         binary::Reader reader(buffer);
-        const uint64_t decoded = reader.uint64();
+        uint64_t decoded = reader.uint64();
 
         ASSERT_EQ(decoded, value) << "Failed for value 0x" << std::hex << value;
     }
