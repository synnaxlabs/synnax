// Copyright 2025 Synnax Labs, Inc.
//
// Use of this software is governed by the Business Source License included in the file
// licenses/BSL.txt.
//
// As of the Change Date specified in that file, in accordance with the Business Source
// License, use of this software will be governed by the Apache License, Version 2.0,
// included in the file licenses/APL.txt.

#include "gtest/gtest.h"

/// local.
#include "x/cpp/xjson/xjson.h"

TEST(testConfig, testParserHappyPath) {
    struct MyConfig {
        std::string name;
        float dog;
    };
    MyConfig v;

    const json j = {{"name", "test"}, {"dog", 1.0}};
    xjson::Parser parser(j);
    v.name = parser.field<std::string>("name");
    v.dog = parser.field<float>("dog", 12.0f);
    EXPECT_TRUE(parser.ok());
    ASSERT_EQ(v.name, "test");
    ASSERT_EQ(v.dog, 1.0);
}

TEST(testConfig, testParserFieldDoesnNotExist) {
    struct MyConfig {
        std::string name;
        float dog{};
    };
    MyConfig v;
    const json j = {};
    xjson::Parser parser(j);
    v.name = parser.field<std::string>("name");
    v.dog = parser.field<float>("dog", 12.0f);
    EXPECT_FALSE(parser.ok());
    EXPECT_EQ(parser.errors->size(), 1);
    auto err = parser.errors->at(0);
    EXPECT_EQ(err["path"], "name");
    EXPECT_EQ(err["message"], "This field is required");
}

TEST(testConfig, testParserFieldHasInvalidType) {
    struct MyConfig {
        std::string name;
        float dog{};
    };
    MyConfig v;
    const json j = {{"name", "test"}, {"dog", "cat"}};
    xjson::Parser parser(j);
    v.name = parser.field<std::string>("name");
    v.dog = parser.field<float>("dog", 12.0f);
    EXPECT_FALSE(parser.ok());
    EXPECT_EQ(parser.errors->size(), 1);
    auto err = parser.errors->at(0);
    EXPECT_EQ(err["path"], "dog");
    EXPECT_EQ(err["message"], "expected a number, got 'cat'");
}

TEST(testConfig, testParserFieldChildHappyPath) {
    struct MyChildConfig {
        std::string name;
        float dog;
    };

    struct MyConfig {
        MyChildConfig child;
    };

    json j = {{"child", {{"name", "test"}, {"dog", 1.0}}}};
    MyConfig v;
    xjson::Parser parser(j);
    auto child_parser = parser.child("child");
    v.child.name = child_parser.field<std::string>("name");
    v.child.dog = child_parser.field<float>("dog", 12.0f);
    EXPECT_TRUE(parser.ok());
    ASSERT_EQ(v.child.name, "test");
    ASSERT_EQ(v.child.dog, 1.0);
}

TEST(testConfig, testParserFieldChildDoesNotExist) {
    struct MyChildConfig {
        std::string name;
        float dog;
    };

    struct MyConfig {
        MyChildConfig child;
    };

    json j = {};
    MyConfig v;
    xjson::Parser parser(j);
    auto child_parser = parser.child("child");
    v.child.name = child_parser.field<std::string>("name");
    v.child.dog = child_parser.field<float>("dog", 12.0f);
    EXPECT_FALSE(parser.ok());
    EXPECT_EQ(parser.errors->size(), 1);
    auto err = parser.errors->at(0);
    EXPECT_EQ(err["path"], "child");
    EXPECT_EQ(err["message"], "This field is required");
}

TEST(testConfig, testParserChildFieldInvalidType) {
    struct MyChildConfig {
        std::string name;
        float dog;
    };

    struct MyConfig {
        MyChildConfig child;
    };

    json j = {{"child", {{"name", "test"}, {"dog", "cat"}}}};
    MyConfig v;
    xjson::Parser parser(j);
    auto child_parser = parser.child("child");
    v.child.name = child_parser.field<std::string>("name");
    v.child.dog = child_parser.field<float>("dog", 12.0f);
    EXPECT_FALSE(parser.ok());
    EXPECT_EQ(parser.errors->size(), 1);
    auto err = parser.errors->at(0);
    EXPECT_EQ(err["path"], "child.dog");
    EXPECT_EQ(err["message"], "expected a number, got 'cat'");
}

TEST(testConfig, testIterHappyPath) {
    struct MyChildConfig {
        std::string name;
        float dog;
    };

    struct MyConfig {
        std::vector<MyChildConfig> children;
    };

    const json j = {
        {"children",
         {{{"name", "test1"}, {"dog", 1.0}}, {{"name", "test2"}, {"dog", 2.0}}}}
    };

    MyConfig v;
    const xjson::Parser parser(j);
    parser.iter("children", [&](xjson::Parser &child_parser) {
        MyChildConfig child;
        child.name = child_parser.field<std::string>("name");
        child.dog = child_parser.field<float>("dog", 12.0f);
        v.children.push_back(child);
    });
    EXPECT_TRUE(parser.ok());
    ASSERT_EQ(v.children.size(), 2);
    ASSERT_EQ(v.children[0].name, "test1");
    ASSERT_EQ(v.children[0].dog, 1.0);
}

TEST(testConfig, testIterFieldDoesNotExist) {
    struct MyChildConfig {
        std::string name;
        float dog;
    };

    struct MyConfig {
        std::vector<MyChildConfig> children;
    };

    const json j = {};
    MyConfig v;
    const xjson::Parser parser(j);
    parser.iter("children", [&](xjson::Parser &child_parser) {
        MyChildConfig child;
        child.name = child_parser.field<std::string>("name");
        child.dog = child_parser.field<float>("dog", 12.0f);
        v.children.push_back(child);
    });
    EXPECT_FALSE(parser.ok());
    EXPECT_EQ(parser.errors->size(), 1);
    auto err = parser.errors->at(0);
    EXPECT_EQ(err["path"], "children");
    EXPECT_EQ(err["message"], "This field is required");
}

TEST(testConfig, testIterFieldIsNotArray) {
    struct MyChildConfig {
        std::string name;
        float dog;
    };

    struct MyConfig {
        std::vector<MyChildConfig> children;
    };

    const json j = {{"children", {{"name", "test1"}, {"dog", 1.0}}}};
    MyConfig v;
    const xjson::Parser parser(j);
    parser.iter("children", [&](xjson::Parser &child_parser) {
        MyChildConfig child;
        child.name = child_parser.field<std::string>("name");
        child.dog = child_parser.field<float>("dog", 12.0f);
        v.children.push_back(child);
    });
    EXPECT_FALSE(parser.ok());
    EXPECT_EQ(parser.errors->size(), 1);
    auto err = parser.errors->at(0);
    EXPECT_EQ(err["path"], "children");
    EXPECT_EQ(err["message"], "Expected an array");
}

TEST(testConfig, testIterFieldChildFieldInvalidType) {
    struct MyChildConfig {
        std::string name;
        float dog;
    };

    struct MyConfig {
        std::vector<MyChildConfig> children;
    };

    const json j = {
        {"children",
         {{{"name", "test1"}, {"dog", "1.0"}}, {{"name", "test2"}, {"dog", "red"}}}}
    };

    MyConfig v;
    const xjson::Parser parser(j);
    parser.iter("children", [&](xjson::Parser &child_parser) {
        MyChildConfig child;
        child.name = child_parser.field<std::string>("name");
        child.dog = child_parser.field<float>("dog", 12.0f);
        v.children.push_back(child);
    });
    EXPECT_FALSE(parser.ok());
    EXPECT_EQ(parser.errors->size(), 1);
    auto err = parser.errors->at(0);
    EXPECT_EQ(err["path"], "children.1.dog");
    EXPECT_EQ(err["message"], "expected a number, got 'red'");
}

TEST(testConfig, testInterpretStringAsNumber) {
    struct MyConfig {
        float dog;
    };
    const json j = {{"dog", "1.232"}};
    MyConfig v;
    xjson::Parser parser(j);
    v.dog = parser.field<float>("dog");
    EXPECT_TRUE(parser.ok());
    // assert that the value is close to the expected value.
    ASSERT_NEAR(v.dog, 1.232, 0.0001);
}

TEST(testConfig, testArray) {
    const json j = {{"array", {1, 2, 3, 4, 5}}};
    xjson::Parser parser(j);
    const auto values = parser.field<std::vector<int>>("array");
    EXPECT_TRUE(parser.ok());
    ASSERT_EQ(values.size(), 5);
    ASSERT_EQ(values[0], 1);
    ASSERT_EQ(values[1], 2);
    ASSERT_EQ(values[2], 3);
    ASSERT_EQ(values[3], 4);
    ASSERT_EQ(values[4], 5);
}

TEST(testConfig, testArrayDoesNotExist) {
    const json j = {};
    xjson::Parser parser(j);
    auto values = parser.field<std::vector<int>>("array");
    EXPECT_FALSE(parser.ok());
    EXPECT_EQ(parser.errors->size(), 1);
    auto err = parser.errors->at(0);
    EXPECT_EQ(err["path"], "array");
    EXPECT_EQ(err["message"], "This field is required");
}

TEST(testConfig, testArrayIsNotArray) {
    const json j = {{"array", 1}};
    xjson::Parser parser(j);
    auto values = parser.field<std::vector<int>>("array");
    EXPECT_FALSE(parser.ok());
    EXPECT_EQ(parser.errors->size(), 1);
    auto err = parser.errors->at(0);
    EXPECT_EQ(err["path"], "array");
    EXPECT_EQ(err["message"], "Expected an array");
}

TEST(testConfig, testOptionalArray) {
    const json j = {{"array", {1, 2, 3, 4, 5}}};
    xjson::Parser parser(j);
    const auto values = parser.field<std::vector<int>>("array", {6, 7, 8});
    EXPECT_TRUE(parser.ok());
    ASSERT_EQ(values.size(), 5);
    ASSERT_EQ(values[0], 1);
    ASSERT_EQ(values[1], 2);
    ASSERT_EQ(values[2], 3);
    ASSERT_EQ(values[3], 4);
    ASSERT_EQ(values[4], 5);
}

TEST(testConfig, testNoError) {
    const json j = {};
    const xjson::Parser parser(j);
    const auto err = parser.error();
    ASSERT_FALSE(err);
}

TEST(testConfig, testParseFromFileSuccess) {
    struct MyConfig {
        std::string name;
        float value;
    };

    // Create a temporary test file
    std::string test_file = "test_config.json";
    std::ofstream file(test_file);
    file << R"({
        "name": "test",
        "value": 42.5
    })";
    file.close();

    MyConfig v;
    auto parser = xjson::Parser::from_file_path(test_file);
    v.name = parser.field<std::string>("name");
    v.value = parser.field<float>("value");

    EXPECT_TRUE(parser.ok());
    ASSERT_EQ(v.name, "test");
    ASSERT_EQ(v.value, 42.5);

    // Clean up
    std::remove(test_file.c_str());
}

TEST(testConfig, testParseFromFileFailure) {
    auto parser = xjson::Parser::from_file_path("nonexistent_file.json");
    EXPECT_FALSE(parser.ok());
    EXPECT_EQ(parser.errors->size(), 1);
    auto err = parser.errors->at(0);
    EXPECT_EQ(err["path"], "");
    EXPECT_EQ(err["message"], "failed to open file: nonexistent_file.json");
}

TEST(testConfig, testParseFromFileInvalidJSON) {
    // Create a temporary test file with invalid JSON
    std::string test_file = "invalid_config.json";
    std::ofstream file(test_file);
    file << R"({
        "name": "test",
        invalid json here
    })";
    file.close();

    auto parser = xjson::Parser::from_file_path(test_file);
    EXPECT_FALSE(parser.ok());
    EXPECT_EQ(parser.errors->size(), 1);
    auto err = parser.errors->at(0);
    EXPECT_EQ(err["path"], "");
    EXPECT_TRUE(
        err["message"].get<std::string>().find("parse error") != std::string::npos
    );

    // Clean up
    std::remove(test_file.c_str());
}

TEST(testConfig, testFieldErrWithXError) {
    const json j = {};
    xjson::Parser parser(j);

    xerrors::Error custom_error(xerrors::VALIDATION, "Custom validation error");
    parser.field_err("test_field", custom_error);

    EXPECT_FALSE(parser.ok());
    EXPECT_EQ(parser.errors->size(), 1);
    auto err = parser.errors->at(0);
    EXPECT_EQ(err["path"], "test_field");
    EXPECT_TRUE(
        err["message"].get<std::string>().find("Custom validation error") !=
        std::string::npos
    );
}

// ============================================================================
// Tests for Parser-Constructible Types
// ============================================================================

// Test structs defined outside TEST for proper template instantiation
struct BasicConstructibleConfig {
    std::string name;
    int value;

    explicit BasicConstructibleConfig(xjson::Parser p):
        name(p.field<std::string>("name")), value(p.field<int>("value")) {}

    BasicConstructibleConfig(): value(0) {}
};

struct NestedInnerConfig {
    std::string type;
    float threshold;

    explicit NestedInnerConfig(xjson::Parser p):
        type(p.field<std::string>("type")), threshold(p.field<float>("threshold")) {}

    NestedInnerConfig(): threshold(0.0f) {}
};

struct NestedOuterConfig {
    std::string name;
    NestedInnerConfig inner;

    explicit NestedOuterConfig(xjson::Parser p):
        name(p.field<std::string>("name")),
        inner(p.field<NestedInnerConfig>("inner")) {}

    NestedOuterConfig() {}
};

struct MissingFieldConfig {
    std::string name;
    int value;

    explicit MissingFieldConfig(xjson::Parser p):
        name(p.field<std::string>("name")), value(p.field<int>("value")) {}

    MissingFieldConfig(): value(0) {}
};

struct InvalidTypeConfig {
    std::string name;
    int value;

    explicit InvalidTypeConfig(xjson::Parser p):
        name(p.field<std::string>("name")), value(p.field<int>("value")) {}

    InvalidTypeConfig(): value(0) {}
};

struct NestedErrorInnerConfig {
    int required_value;

    explicit NestedErrorInnerConfig(xjson::Parser p):
        required_value(p.field<int>("required_value")) {}

    NestedErrorInnerConfig(): required_value(0) {}
};

struct NestedErrorOuterConfig {
    std::string name;
    NestedErrorInnerConfig inner;

    explicit NestedErrorOuterConfig(xjson::Parser p):
        name(p.field<std::string>("name")),
        inner(p.field<NestedErrorInnerConfig>("inner")) {}

    NestedErrorOuterConfig() {}
};

struct ArrayItem {
    std::string name;
    int id;

    explicit ArrayItem(xjson::Parser p):
        name(p.field<std::string>("name")), id(p.field<int>("id")) {}

    ArrayItem(): id(0) {}
};

struct MixedInnerConfig {
    float value;

    explicit MixedInnerConfig(xjson::Parser p): value(p.field<float>("value")) {}

    MixedInnerConfig(): value(0.0f) {}
};

struct MixedOuterConfig {
    std::string name;
    int count;
    MixedInnerConfig nested;
    bool enabled;

    explicit MixedOuterConfig(xjson::Parser p):
        name(p.field<std::string>("name")),
        count(p.field<int>("count")),
        nested(p.field<MixedInnerConfig>("nested")),
        enabled(p.field<bool>("enabled", true)) {}

    MixedOuterConfig(): count(0), enabled(false) {}
};

struct ParentMissingConfig {
    std::string name;

    explicit ParentMissingConfig(xjson::Parser p): name(p.field<std::string>("name")) {}

    ParentMissingConfig() {}
};

struct ParentInvalidTypeConfig {
    std::string name;

    explicit ParentInvalidTypeConfig(xjson::Parser p):
        name(p.field<std::string>("name")) {}

    ParentInvalidTypeConfig() {}
};

struct OptionalConfig {
    std::string name;
    int value;

    explicit OptionalConfig(xjson::Parser p):
        name(p.field<std::string>("name")), value(p.field<int>("value")) {}

    OptionalConfig(): value(99) {}
};

// Verify that the trait can see our test structs
static_assert(
    xjson::is_parser_constructible_v<BasicConstructibleConfig>,
    "BasicConstructibleConfig should be detected as parser-constructible"
);
static_assert(
    xjson::is_parser_constructible_v<NestedInnerConfig>,
    "NestedInnerConfig should be detected as parser-constructible"
);

TEST(testConfig, testBasicConstructibleType) {
    const json j = {{"config", {{"name", "test"}, {"value", 42}}}};
    xjson::Parser parser(j);
    auto config = parser.field<BasicConstructibleConfig>("config");

    EXPECT_TRUE(parser.ok());
    ASSERT_EQ(config.name, "test");
    ASSERT_EQ(config.value, 42);
}

TEST(testConfig, testNestedConstructibleTypes) {
    const json j = {
        {"config",
         {{"name", "outer"}, {"inner", {{"type", "sensor"}, {"threshold", 3.14f}}}}}
    };

    xjson::Parser parser(j);
    auto config = parser.field<NestedOuterConfig>("config");

    EXPECT_TRUE(parser.ok());
    ASSERT_EQ(config.name, "outer");
    ASSERT_EQ(config.inner.type, "sensor");
    ASSERT_NEAR(config.inner.threshold, 3.14f, 0.0001f);
}

TEST(testConfig, testConstructibleTypeWithMissingRequiredField) {
    const json j = {{"config", {{"name", "test"}}}};
    xjson::Parser parser(j);
    auto config = parser.field<MissingFieldConfig>("config");

    EXPECT_FALSE(parser.ok());
    EXPECT_EQ(parser.errors->size(), 1);
    auto err = parser.errors->at(0);
    EXPECT_EQ(err["path"], "config.value");
    EXPECT_EQ(err["message"], "This field is required");
}

TEST(testConfig, testConstructibleTypeWithInvalidType) {
    const json j = {{"config", {{"name", "test"}, {"value", "not_a_number"}}}};
    xjson::Parser parser(j);
    auto config = parser.field<InvalidTypeConfig>("config");

    EXPECT_FALSE(parser.ok());
    EXPECT_EQ(parser.errors->size(), 1);
    auto err = parser.errors->at(0);
    EXPECT_EQ(err["path"], "config.value");
    EXPECT_TRUE(
        err["message"].get<std::string>().find("expected a number") != std::string::npos
    );
}

TEST(testConfig, testConstructibleTypeWithNestedError) {
    // Create an empty JSON object explicitly
    json empty_obj = json::object();
    const json j = {{"config", {{"name", "outer"}, {"inner", empty_obj}}}};

    xjson::Parser parser(j);
    auto config = parser.field<NestedErrorOuterConfig>("config");

    EXPECT_FALSE(parser.ok());
    EXPECT_EQ(parser.errors->size(), 1);
    auto err = parser.errors->at(0);
    EXPECT_EQ(err["path"], "config.inner.required_value");
    EXPECT_EQ(err["message"], "This field is required");
}

TEST(testConfig, testArrayOfConstructibleTypes) {
    const json j = {
        {"items",
         {{{"name", "item1"}, {"id", 1}},
          {{"name", "item2"}, {"id", 2}},
          {{"name", "item3"}, {"id", 3}}}}
    };

    xjson::Parser parser(j);
    auto items = parser.field<std::vector<ArrayItem>>("items");

    EXPECT_TRUE(parser.ok());
    ASSERT_EQ(items.size(), 3);
    ASSERT_EQ(items[0].name, "item1");
    ASSERT_EQ(items[0].id, 1);
    ASSERT_EQ(items[1].name, "item2");
    ASSERT_EQ(items[1].id, 2);
    ASSERT_EQ(items[2].name, "item3");
    ASSERT_EQ(items[2].id, 3);
}

TEST(testConfig, testArrayOfConstructibleTypesWithError) {
    const json j = {
        {"items",
         {{{"name", "item1"}, {"id", 1}},
          {{"name", "item2"}}, // Missing id
          {{"name", "item3"}, {"id", 3}}}}
    };

    xjson::Parser parser(j);
    auto items = parser.field<std::vector<ArrayItem>>("items");

    EXPECT_FALSE(parser.ok());
    EXPECT_EQ(parser.errors->size(), 1);
    auto err = parser.errors->at(0);
    EXPECT_EQ(err["path"], "items.1.id");
    EXPECT_EQ(err["message"], "This field is required");
}

TEST(testConfig, testMixedConstructibleAndPrimitiveTypes) {
    const json j = {
        {"config",
         {{"name", "mixed"},
          {"count", 5},
          {"nested", {{"value", 2.5f}}},
          {"enabled", false}}}
    };

    xjson::Parser parser(j);
    auto config = parser.field<MixedOuterConfig>("config");

    EXPECT_TRUE(parser.ok());
    ASSERT_EQ(config.name, "mixed");
    ASSERT_EQ(config.count, 5);
    ASSERT_NEAR(config.nested.value, 2.5f, 0.0001f);
    ASSERT_FALSE(config.enabled);
}

TEST(testConfig, testConstructibleTypeParentMissing) {
    const json j = {};
    xjson::Parser parser(j);
    auto config = parser.field<ParentMissingConfig>("config");

    EXPECT_FALSE(parser.ok());
    EXPECT_EQ(parser.errors->size(), 1);
    auto err = parser.errors->at(0);
    EXPECT_EQ(err["path"], "config");
    EXPECT_EQ(err["message"], "This field is required");
}

TEST(testConfig, testConstructibleTypeParentInvalidType) {
    const json j = {{"config", "not_an_object"}};
    xjson::Parser parser(j);
    auto config = parser.field<ParentInvalidTypeConfig>("config");

    EXPECT_FALSE(parser.ok());
    EXPECT_EQ(parser.errors->size(), 1);
    auto err = parser.errors->at(0);
    EXPECT_EQ(err["path"], "config");
    EXPECT_EQ(err["message"], "Expected an object or array");
}

TEST(testConfig, testOptionalConstructibleType) {
    const json j = {};
    xjson::Parser parser(j);
    OptionalConfig default_config;
    default_config.name = "default";
    default_config.value = 100;

    auto config = parser.field<OptionalConfig>("config", default_config);

    EXPECT_TRUE(parser.ok());
    ASSERT_EQ(config.name, "default");
    ASSERT_EQ(config.value, 100);
}

TEST(testConfig, testEmptyPathBehaviorParsesRoot) {
    // Test 1: Empty path now parses the root object as a parser-constructible type
    const json j1 = {{"name", "test"}, {"id", 42}};
    xjson::Parser parser1(j1);
    auto item1 = parser1.field<ArrayItem>(""); // Empty string means parse root
    EXPECT_TRUE(parser1.ok());
    EXPECT_EQ(item1.name, "test");
    EXPECT_EQ(item1.id, 42);

    // Test 2: Empty path parses root scalar
    const json j2 = "hello";
    xjson::Parser parser2(j2);
    auto val2 = parser2.field<std::string>("");
    EXPECT_TRUE(parser2.ok());
    EXPECT_EQ(val2, "hello");

    // Test 3: Empty path parses root array
    const json j3 = json::array({1, 2, 3});
    xjson::Parser parser3(j3);
    auto val3 = parser3.field<std::vector<int>>("");
    EXPECT_TRUE(parser3.ok());
    ASSERT_EQ(val3.size(), 3);
    EXPECT_EQ(val3[0], 1);

    // Test 4: No-args and empty string are equivalent
    const json j4 = 123;
    xjson::Parser parser4a(j4);
    xjson::Parser parser4b(j4);
    auto val4a = parser4a.field<int>();
    auto val4b = parser4b.field<int>("");
    EXPECT_TRUE(parser4a.ok());
    EXPECT_TRUE(parser4b.ok());
    EXPECT_EQ(val4a, val4b);
    EXPECT_EQ(val4a, 123);
}

// ============================================================================
// Tests for field<T>() - parsing root/current parser value
// ============================================================================

TEST(testConfig, testFieldNoArgsWithRootArray) {
    const json j = json::array({1, 2, 3, 4, 5});
    xjson::Parser parser(j);
    const auto values = parser.field<std::vector<int>>();
    EXPECT_TRUE(parser.ok());
    ASSERT_EQ(values.size(), 5);
    ASSERT_EQ(values[0], 1);
    ASSERT_EQ(values[1], 2);
    ASSERT_EQ(values[2], 3);
    ASSERT_EQ(values[3], 4);
    ASSERT_EQ(values[4], 5);
}

TEST(testConfig, testFieldNoArgsWithRootArrayStrings) {
    const json j = json::array({"a", "b", "c"});
    xjson::Parser parser(j);
    const auto values = parser.field<std::vector<std::string>>();
    EXPECT_TRUE(parser.ok());
    ASSERT_EQ(values.size(), 3);
    ASSERT_EQ(values[0], "a");
    ASSERT_EQ(values[1], "b");
    ASSERT_EQ(values[2], "c");
}

TEST(testConfig, testFieldNoArgsWithConstructibleTypes) {
    const json j = json::array(
        {{{"name", "item1"}, {"id", 1}},
         {{"name", "item2"}, {"id", 2}},
         {{"name", "item3"}, {"id", 3}}}
    );
    xjson::Parser parser(j);
    const auto items = parser.field<std::vector<ArrayItem>>();
    EXPECT_TRUE(parser.ok());
    ASSERT_EQ(items.size(), 3);
    ASSERT_EQ(items[0].name, "item1");
    ASSERT_EQ(items[0].id, 1);
    ASSERT_EQ(items[1].name, "item2");
    ASSERT_EQ(items[1].id, 2);
    ASSERT_EQ(items[2].name, "item3");
    ASSERT_EQ(items[2].id, 3);
}

TEST(testConfig, testFieldNoArgsRootNotArray) {
    const json j = {{"name", "test"}, {"value", 42}};
    xjson::Parser parser(j);
    const auto values = parser.field<std::vector<int>>();
    EXPECT_FALSE(parser.ok());
    EXPECT_EQ(parser.errors->size(), 1);
    auto err = parser.errors->at(0);
    EXPECT_EQ(err["path"], "");
    EXPECT_EQ(err["message"], "Expected an array");
}

TEST(testConfig, testFieldNoArgsWithError) {
    const json j = json::array(
        {{{"name", "item1"}, {"id", 1}},
         {{"name", "item2"}}, // Missing id
         {{"name", "item3"}, {"id", 3}}}
    );
    xjson::Parser parser(j);
    const auto items = parser.field<std::vector<ArrayItem>>();
    EXPECT_FALSE(parser.ok());
    EXPECT_EQ(parser.errors->size(), 1);
    auto err = parser.errors->at(0);
    EXPECT_EQ(err["path"], "1.id");
    EXPECT_EQ(err["message"], "This field is required");
}

TEST(testConfig, testFieldNoArgsEmpty) {
    const json j = json::array({});
    xjson::Parser parser(j);
    const auto values = parser.field<std::vector<int>>();
    EXPECT_TRUE(parser.ok());
    ASSERT_EQ(values.size(), 0);
}

TEST(testConfig, testFieldNoArgsWithRootScalar) {
    const json j = 42;
    xjson::Parser parser(j);
    const auto value = parser.field<int>();
    EXPECT_TRUE(parser.ok());
    ASSERT_EQ(value, 42);
}

TEST(testConfig, testFieldNoArgsWithRootObject) {
    const json j = {{"name", "test"}, {"id", 123}};
    xjson::Parser parser(j);
    const auto item = parser.field<ArrayItem>();
    EXPECT_TRUE(parser.ok());
    ASSERT_EQ(item.name, "test");
    ASSERT_EQ(item.id, 123);
}

TEST(testConfig, testFieldEmptyStringEquivalentToNoArgs) {
    const json j = json::array({1, 2, 3});
    xjson::Parser parser(j);
    const auto values = parser.field<std::vector<int>>("");
    EXPECT_TRUE(parser.ok());
    ASSERT_EQ(values.size(), 3);
    ASSERT_EQ(values[0], 1);
    ASSERT_EQ(values[1], 2);
    ASSERT_EQ(values[2], 3);
<<<<<<< HEAD
}

// ══════════════════════════════════════════════════════════════════════════════
// Map Tests
// ══════════════════════════════════════════════════════════════════════════════

TEST(testConfig, testMapStringKeys) {
    const json j = {
        {"data", {{"key1", "value1"}, {"key2", "value2"}, {"key3", "value3"}}}
    };
    xjson::Parser parser(j);
    const auto map = parser.field<std::map<std::string, std::string>>("data");
    EXPECT_TRUE(parser.ok());
    ASSERT_EQ(map.size(), 3);
    ASSERT_EQ(map.at("key1"), "value1");
    ASSERT_EQ(map.at("key2"), "value2");
    ASSERT_EQ(map.at("key3"), "value3");
}

TEST(testConfig, testMapIntegerKeys) {
    const json j = {
        {"channels", {{"1", "sensor_a"}, {"2", "sensor_b"}, {"10", "sensor_c"}}}
    };
    xjson::Parser parser(j);
    const auto map = parser.field<std::map<uint32_t, std::string>>("channels");
    EXPECT_TRUE(parser.ok());
    ASSERT_EQ(map.size(), 3);
    ASSERT_EQ(map.at(1), "sensor_a");
    ASSERT_EQ(map.at(2), "sensor_b");
    ASSERT_EQ(map.at(10), "sensor_c");
}

TEST(testConfig, testMapWithDefaultValue) {
    const json j = {};
    xjson::Parser parser(j);
    const std::map<std::string, int> default_map = {{"default", 42}};
    const auto map = parser.field<std::map<std::string, int>>("missing", default_map);
    EXPECT_TRUE(parser.ok());
    ASSERT_EQ(map.size(), 1);
    ASSERT_EQ(map.at("default"), 42);
}

TEST(testConfig, testMapEmpty) {
    const json j = {{"data", json::object()}};
    xjson::Parser parser(j);
    const auto map = parser.field<std::map<std::string, std::string>>("data");
    EXPECT_TRUE(parser.ok());
    ASSERT_TRUE(map.empty());
}

TEST(testConfig, testMapWrongTypeNotObject) {
    const json j = {{"data", json::array({1, 2, 3})}};
    xjson::Parser parser(j);
    const auto map = parser.field<std::map<std::string, int>>("data");
    EXPECT_FALSE(parser.ok());
    ASSERT_EQ(parser.errors->size(), 1);
    const auto err = parser.errors->at(0);
    EXPECT_EQ(err["path"], "data");
    EXPECT_EQ(err["message"], "Expected an object");
}

TEST(testConfig, testMapIntValues) {
    const json j = {
        {"scores", {{"alice", 100}, {"bob", 85}, {"charlie", 92}}}
    };

    xjson::Parser parser(j);
    const auto map = parser.field<std::map<std::string, int>>("scores");
    EXPECT_TRUE(parser.ok());
    ASSERT_EQ(map.size(), 3);
    ASSERT_EQ(map.at("alice"), 100);
    ASSERT_EQ(map.at("bob"), 85);
    ASSERT_EQ(map.at("charlie"), 92);
}

TEST(testConfig, testMapNestedInObject) {
    const json j = {
        {"config", {
            {"channels", {{"1", "temp"}, {"2", "pressure"}}}
        }}
    };

    xjson::Parser parser(j);
    auto config_parser = parser.child("config");
    const auto channels = config_parser.field<std::map<uint32_t, std::string>>("channels");
    EXPECT_TRUE(parser.ok());
    ASSERT_EQ(channels.size(), 2);
    ASSERT_EQ(channels.at(1), "temp");
    ASSERT_EQ(channels.at(2), "pressure");
=======
>>>>>>> 9034143c
}<|MERGE_RESOLUTION|>--- conflicted
+++ resolved
@@ -835,96 +835,4 @@
     ASSERT_EQ(values[0], 1);
     ASSERT_EQ(values[1], 2);
     ASSERT_EQ(values[2], 3);
-<<<<<<< HEAD
-}
-
-// ══════════════════════════════════════════════════════════════════════════════
-// Map Tests
-// ══════════════════════════════════════════════════════════════════════════════
-
-TEST(testConfig, testMapStringKeys) {
-    const json j = {
-        {"data", {{"key1", "value1"}, {"key2", "value2"}, {"key3", "value3"}}}
-    };
-    xjson::Parser parser(j);
-    const auto map = parser.field<std::map<std::string, std::string>>("data");
-    EXPECT_TRUE(parser.ok());
-    ASSERT_EQ(map.size(), 3);
-    ASSERT_EQ(map.at("key1"), "value1");
-    ASSERT_EQ(map.at("key2"), "value2");
-    ASSERT_EQ(map.at("key3"), "value3");
-}
-
-TEST(testConfig, testMapIntegerKeys) {
-    const json j = {
-        {"channels", {{"1", "sensor_a"}, {"2", "sensor_b"}, {"10", "sensor_c"}}}
-    };
-    xjson::Parser parser(j);
-    const auto map = parser.field<std::map<uint32_t, std::string>>("channels");
-    EXPECT_TRUE(parser.ok());
-    ASSERT_EQ(map.size(), 3);
-    ASSERT_EQ(map.at(1), "sensor_a");
-    ASSERT_EQ(map.at(2), "sensor_b");
-    ASSERT_EQ(map.at(10), "sensor_c");
-}
-
-TEST(testConfig, testMapWithDefaultValue) {
-    const json j = {};
-    xjson::Parser parser(j);
-    const std::map<std::string, int> default_map = {{"default", 42}};
-    const auto map = parser.field<std::map<std::string, int>>("missing", default_map);
-    EXPECT_TRUE(parser.ok());
-    ASSERT_EQ(map.size(), 1);
-    ASSERT_EQ(map.at("default"), 42);
-}
-
-TEST(testConfig, testMapEmpty) {
-    const json j = {{"data", json::object()}};
-    xjson::Parser parser(j);
-    const auto map = parser.field<std::map<std::string, std::string>>("data");
-    EXPECT_TRUE(parser.ok());
-    ASSERT_TRUE(map.empty());
-}
-
-TEST(testConfig, testMapWrongTypeNotObject) {
-    const json j = {{"data", json::array({1, 2, 3})}};
-    xjson::Parser parser(j);
-    const auto map = parser.field<std::map<std::string, int>>("data");
-    EXPECT_FALSE(parser.ok());
-    ASSERT_EQ(parser.errors->size(), 1);
-    const auto err = parser.errors->at(0);
-    EXPECT_EQ(err["path"], "data");
-    EXPECT_EQ(err["message"], "Expected an object");
-}
-
-TEST(testConfig, testMapIntValues) {
-    const json j = {
-        {"scores", {{"alice", 100}, {"bob", 85}, {"charlie", 92}}}
-    };
-
-    xjson::Parser parser(j);
-    const auto map = parser.field<std::map<std::string, int>>("scores");
-    EXPECT_TRUE(parser.ok());
-    ASSERT_EQ(map.size(), 3);
-    ASSERT_EQ(map.at("alice"), 100);
-    ASSERT_EQ(map.at("bob"), 85);
-    ASSERT_EQ(map.at("charlie"), 92);
-}
-
-TEST(testConfig, testMapNestedInObject) {
-    const json j = {
-        {"config", {
-            {"channels", {{"1", "temp"}, {"2", "pressure"}}}
-        }}
-    };
-
-    xjson::Parser parser(j);
-    auto config_parser = parser.child("config");
-    const auto channels = config_parser.field<std::map<uint32_t, std::string>>("channels");
-    EXPECT_TRUE(parser.ok());
-    ASSERT_EQ(channels.size(), 2);
-    ASSERT_EQ(channels.at(1), "temp");
-    ASSERT_EQ(channels.at(2), "pressure");
-=======
->>>>>>> 9034143c
 }