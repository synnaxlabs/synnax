--- conflicted
+++ resolved
@@ -37,42 +37,6 @@
 template<typename T>
 inline constexpr bool is_vector_v = is_vector<T>::value;
 
-<<<<<<< HEAD
-/// @brief Type trait to detect std::map types
-template<typename T>
-struct is_map : std::false_type {
-    using key_type = void;
-    using mapped_type = void;
-};
-
-template<typename K, typename V>
-struct is_map<std::map<K, V>> : std::true_type {
-    using key_type = K;
-    using mapped_type = V;
-};
-
-template<typename T>
-inline constexpr bool is_map_v = is_map<T>::value;
-
-/// @brief Helper to convert string to key type
-template<typename K>
-K parse_map_key(const std::string& key_str) {
-    if constexpr (std::is_same_v<K, std::string>) {
-        return key_str;
-    } else if constexpr (std::is_integral_v<K>) {
-        if constexpr (std::is_unsigned_v<K>) {
-            return static_cast<K>(std::stoull(key_str));
-        } else {
-            return static_cast<K>(std::stoll(key_str));
-        }
-    } else {
-        static_assert(std::is_same_v<K, std::string>, "Unsupported map key type");
-        return K();
-    }
-}
-
-=======
->>>>>>> 9034143c
 /// @brief a utility class for improving the experience of parsing JSON-based
 /// configurations.
 class Parser {
@@ -179,25 +143,6 @@
                 values.push_back(get<U>(child_path, iter->begin() + i));
             }
             return values;
-<<<<<<< HEAD
-        } else if constexpr (is_map_v<T>) {
-            // Handle map types automatically
-            using K = typename is_map<T>::key_type;
-            using V = typename is_map<T>::mapped_type;
-            if (!iter->is_object()) {
-                field_err(path, "Expected an object");
-                return T();
-            }
-            std::map<K, V> map;
-            for (auto& [key_str, value_json] : iter->items()) {
-                K key = parse_map_key<K>(key_str);
-                const auto child_path = path + "." + key_str;
-                auto value_iter = iter->find(key_str);
-                map[key] = get<V>(child_path, value_iter);
-            }
-            return map;
-=======
->>>>>>> 9034143c
         } else {
             // Handle scalar types
             return get<T>(path, iter);
@@ -231,25 +176,6 @@
                 values.push_back(get<U>(child_path, iter->begin() + i));
             }
             return values;
-<<<<<<< HEAD
-        } else if constexpr (is_map_v<T>) {
-            // Handle map types automatically
-            using K = typename is_map<T>::key_type;
-            using V = typename is_map<T>::mapped_type;
-            if (!iter->is_object()) {
-                field_err(path, "Expected an object");
-                return default_value;
-            }
-            std::map<K, V> map;
-            for (auto& [key_str, value_json] : iter->items()) {
-                K key = parse_map_key<K>(key_str);
-                const auto child_path = path + "." + key_str;
-                auto value_iter = iter->find(key_str);
-                map[key] = get<V>(child_path, value_iter);
-            }
-            return map;
-=======
->>>>>>> 9034143c
         } else {
             // Handle scalar types
             return get<T>(path, iter);
@@ -281,24 +207,6 @@
                     values.push_back(get<U>(child_path, iter->begin() + i));
                 }
                 return values;
-<<<<<<< HEAD
-            } else if constexpr (is_map_v<T>) {
-                using K = typename is_map<T>::key_type;
-                using V = typename is_map<T>::mapped_type;
-                if (!iter->is_object()) {
-                    field_err(path, "Expected an object");
-                    return T();
-                }
-                std::map<K, V> map;
-                for (auto& [key_str, value_json] : iter->items()) {
-                    K key = parse_map_key<K>(key_str);
-                    const auto child_path = path + "." + key_str;
-                    auto value_iter = iter->find(key_str);
-                    map[key] = get<V>(child_path, value_iter);
-                }
-                return map;
-=======
->>>>>>> 9034143c
             } else {
                 return get<T>(path, iter);
             }
@@ -320,24 +228,6 @@
                         values.push_back(get<U>(child_path, it->begin() + i));
                     }
                     return {values, true};
-<<<<<<< HEAD
-                } else if constexpr (is_map_v<T>) {
-                    using K = typename is_map<T>::key_type;
-                    using V = typename is_map<T>::mapped_type;
-                    if (!it->is_object()) {
-                        field_err(alt_path, "Expected an object");
-                        return {T(), false};
-                    }
-                    std::map<K, V> map;
-                    for (auto& [key_str, value_json] : it->items()) {
-                        K key = parse_map_key<K>(key_str);
-                        const auto child_path = alt_path + "." + key_str;
-                        auto value_iter = it->find(key_str);
-                        map[key] = get<V>(child_path, value_iter);
-                    }
-                    return {map, true};
-=======
->>>>>>> 9034143c
                 } else {
                     return {get<T>(alt_path, it), true};
                 }
