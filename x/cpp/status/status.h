--- conflicted
+++ resolved
@@ -73,20 +73,12 @@
     static Status parse(xjson::Parser &parser) {
         auto details = parser.child("details");
         return Status{
-<<<<<<< HEAD
-            .key = parser.required<std::string>("key"),
-            .name = parser.optional<std::string>("name", ""),
-            .variant = parser.required<std::string>("variant"),
-            .message = parser.required<std::string>("message"),
-            .description = parser.required<std::string>("description"),
-            .time = telem::TimeStamp(parser.required<std::int64_t>("time")),
-=======
             .key = parser.field<std::string>("key"),
+            .name = parser.field<std::string>("name", ""),
             .variant = parser.field<std::string>("variant"),
             .message = parser.field<std::string>("message"),
             .description = parser.field<std::string>("description"),
             .time = telem::TimeStamp(parser.field<std::int64_t>("time")),
->>>>>>> 63aa3086
             .details = Details::parse(details),
         };
     }
