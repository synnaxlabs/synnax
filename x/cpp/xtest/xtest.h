// Copyright 2025 Synnax Labs, Inc.
//
// Use of this software is governed by the Business Source License included in the file
// licenses/BSL.txt.
//
// As of the Change Date specified in that file, in accordance with the Business Source
// License, use of this software will be governed by the Apache License, Version 2.0,
// included in the file licenses/APL.txt.

#pragma once

/// GTest
#include <chrono>
#include <thread>
#include <functional>
#include <sstream>

/// external
#include "gtest/gtest.h"
#include "x/cpp/xerrors/errors.h"

/// @brief xtest is a testing utility package that extends Google Test with eventual assertion capabilities.
/// These assertions are particularly useful for testing asynchronous operations or conditions that may
/// take time to become true.
///
/// The package provides three main types of eventual assertions:
/// - ASSERT_EVENTUALLY_EQ: Asserts that two values will eventually become equal
/// - ASSERT_EVENTUALLY_LE: Asserts that one value will eventually become less than or equal to another
/// - ASSERT_EVENTUALLY_GE: Asserts that one value will eventually become greater than or equal to another
///
/// Each assertion has two variants:
/// 1. Basic variant: Uses default timeout (1 second) and interval (1 millisecond)
/// 2. Extended variant (_WITH_TIMEOUT): Allows custom timeout and interval values
///
/// Example usage:
/// @code
///     // Basic usage
///     ASSERT_EVENTUALLY_EQ(slow_counter.get_value(), 10);
///
///     // With custom timeout and interval
///     ASSERT_EVENTUALLY_EQ_WITH_TIMEOUT(
///         slow_counter.get_value(), 
///         10, 
///         std::chrono::seconds(5),
///         std::chrono::milliseconds(100)
///     );
/// @endcode
namespace xtest {

/// @brief Core function that implements the eventual assertion logic with a generic condition
/// @param condition A function that returns true when the assertion should pass
/// @param failure_message A function that returns the error message to display on timeout
/// @param timeout Maximum time to wait for the condition to become true (default: 1 second)
/// @param interval Time to wait between checks (default: 1 millisecond)
/// @throws Testing::AssertionFailure if the condition is not met within the timeout period
inline void eventually(
    const std::function<bool()>& condition,
    const std::function<std::string()>& failure_message,
    const std::chrono::milliseconds timeout = std::chrono::seconds(1),
    const std::chrono::milliseconds interval = std::chrono::milliseconds(1)
) {
    const auto start = std::chrono::steady_clock::now();
    while (true) {
        if (condition()) return;
        
        auto now = std::chrono::steady_clock::now();
        if (now - start >= timeout) {
            FAIL() << failure_message();
        }
        std::this_thread::sleep_for(interval);
    }
}

/// @brief Core comparison function that implements the eventual assertion logic
/// @tparam T The type of values being compared
/// @param actual A function that returns the actual value to be compared
/// @param expected The expected value to compare against
/// @param comparator The comparison function to use (e.g., ==, <=, >=)
/// @param op_name The name of the operation for error messages (e.g., "EQ", "LE", "GE")
/// @param op_sep The operator symbol for error messages (e.g., "==", "<=", ">=")
/// @param timeout Maximum time to wait for the condition to become true (default: 1 second)
/// @param interval Time to wait between checks (default: 1 millisecond)
/// @throws Testing::AssertionFailure if the condition is not met within the timeout period
template<typename T>
void eventually_compare(
    const std::function<T()>& actual,
    const T& expected,
    const std::function<bool(const T&, const T&)>& comparator,
    const std::string& op_name,
    const std::string &op_sep,
    const std::chrono::milliseconds timeout = std::chrono::seconds(1),
    const std::chrono::milliseconds interval = std::chrono::milliseconds(1)
) {
<<<<<<< HEAD
    const auto start = std::chrono::steady_clock::now();
    while (true) {
        if (comparator(actual(), expected)) return;
        
        auto now = std::chrono::steady_clock::now();
        if (now - start >= timeout) {
            FAIL() << "EVENTUALLY_" << op_name << " timed out after " <<
                std::chrono::duration_cast<std::chrono::milliseconds>(timeout).count() << 
                "ms. Expected \n" << expected << " \n" << op_sep << " \n" << actual();
        }
        std::this_thread::sleep_for(interval);
    }
=======
    T last_actual_value;
    eventually(
        [&]() {
            last_actual_value = actual();
            return comparator(last_actual_value, expected);
        },
        [&]() {
            std::stringstream ss;
            ss << "EVENTUALLY_" << op_name << " timed out after " 
               << std::chrono::duration_cast<std::chrono::milliseconds>(timeout).count()
               << "ms. Expected \n" << expected << " \n" << op_sep << " \n" << last_actual_value;
            return ss.str();
        },
        timeout,
        interval
    );
>>>>>>> e31aea86
}

/// @brief Asserts that two values will eventually become equal
/// @tparam T The type of values being compared
/// @param actual A function that returns the actual value to be compared
/// @param expected The expected value to compare against
/// @param interval Time to wait between checks (default: 1 millisecond)
/// @param timeout Maximum time to wait for equality (default: 1 second)
template<typename T>
void eventually_eq(
    const std::function<T()>& actual,
    const T& expected,
    const std::chrono::milliseconds interval = std::chrono::milliseconds(1),
    const std::chrono::milliseconds timeout = std::chrono::seconds(1)
) {
    eventually_compare<T>(
        actual, 
        expected,
        [](const T& a, const T& b) { return a == b; },
        "EQ",
        "==",
        timeout,
        interval
    );
}

/// @brief Asserts that one value will eventually become less than or equal to another
/// @tparam T The type of values being compared
/// @param actual A function that returns the actual value to be compared
/// @param expected The expected value to compare against
/// @param interval Time to wait between checks (default: 1 millisecond)
/// @param timeout Maximum time to wait for the condition (default: 1 second)
template<typename T>
void eventually_le(
    const std::function<T()>& actual,
    const T& expected,
    const std::chrono::milliseconds interval = std::chrono::milliseconds(1),
    const std::chrono::milliseconds timeout = std::chrono::seconds(1)
) {
    eventually_compare<T>(
        actual, 
        expected,
        [](const T& a, const T& b) { return a <= b; },
        "LE",
            "<=",
        timeout,
        interval
    );
}

/// @brief Asserts that one value will eventually become greater than or equal to another
/// @tparam T The type of values being compared
/// @param actual A function that returns the actual value to be compared
/// @param expected The expected value to compare against
/// @param interval Time to wait between checks (default: 1 millisecond)
/// @param timeout Maximum time to wait for the condition (default: 1 second)
template<typename T>
void eventually_ge(
    const std::function<T()>& actual,
    const T& expected,
    const std::chrono::milliseconds interval = std::chrono::milliseconds(1),
    const std::chrono::milliseconds timeout = std::chrono::seconds(1)
) {
    eventually_compare<T>(
        actual, 
        expected,
        [](const T& a, const T& b) { return a >= b; },
        "GE",
        ">=",
        timeout,
        interval
    );
}

inline void eventually_nil(const std::function<xerrors::Error()>& actual, const std::chrono::milliseconds timeout = std::chrono::seconds(1), const std::chrono::milliseconds interval = std::chrono::milliseconds(1)) {
    xerrors::Error last_error;
    eventually(
        [&]() {
            last_error = actual();
            return !last_error;
        },
        [&]() {
            std::stringstream ss;
            ss << "EVENTUALLY_NIL timed out after " 
               << std::chrono::duration_cast<std::chrono::milliseconds>(timeout).count()
               << "ms. Expected NIL, but got " << last_error;
            return ss.str();
        },
        timeout,
        interval
    );
}

/// @brief macro for asserting eventual equality with default timeout and interval
/// @param actual The actual value or expression to evaluate
/// @param expected The expected value to compare against
#define ASSERT_EVENTUALLY_EQ(actual, expected) \
    xtest::eventually_eq<decltype(actual)>([&]() { return (actual); }, (expected))

/// @brief macro for asserting eventual equality with custom timeout and interval
/// @param actual The actual value or expression to evaluate
/// @param expected The expected value to compare against
/// @param timeout Maximum time to wait for equality
/// @param interval Time to wait between checks
#define ASSERT_EVENTUALLY_EQ_WITH_TIMEOUT(actual, expected, timeout, interval) \
    xtest::eventually_eq<decltype(actual)>([&]() { return (actual); }, (expected), (interval), (timeout))

/// @brief macro for asserting eventual less than or equal with default timeout and interval
/// @param actual The actual value or expression to evaluate
/// @param expected The expected value to compare against
#define ASSERT_EVENTUALLY_LE(actual, expected) \
    xtest::eventually_le<decltype(actual)>([&]() { return (actual); }, (expected))

/// @brief macro for asserting eventual less than or equal with custom timeout and interval
/// @param actual The actual value or expression to evaluate
/// @param expected The expected value to compare against
/// @param timeout Maximum time to wait for the condition
/// @param interval Time to wait between checks
#define ASSERT_EVENTUALLY_LE_WITH_TIMEOUT(actual, expected, timeout, interval) \
    xtest::eventually_le<decltype(actual)>([&]() { return (actual); }, (expected), (interval), (timeout))

/// @brief macro for asserting eventual greater than or equal with default timeout and interval
/// @param actual The actual value or expression to evaluate
/// @param expected The expected value to compare against
#define ASSERT_EVENTUALLY_GE(actual, expected) \
    xtest::eventually_ge<decltype(actual)>([&]() { return (actual); }, (expected))

/// @brief macro for asserting eventual greater than or equal with custom timeout and interval
/// @param actual The actual value or expression to evaluate
/// @param expected The expected value to compare against
/// @param timeout Maximum time to wait for the condition
/// @param interval Time to wait between checks
#define ASSERT_EVENTUALLY_GE_WITH_TIMEOUT(actual, expected, timeout, interval) \
    xtest::eventually_ge<decltype(actual)>([&]() { return (actual); }, (expected), (interval), (timeout))

/// @brief macro for asserting eventual equality with default timeout and interval using a function
/// @param fn The function to evaluate
/// @param expected The expected value to compare against
#define ASSERT_EVENTUALLY_EQ_F(fn, expected) \
    xtest::eventually_eq<decltype((fn)())>(std::function<decltype((fn)())()>(fn), (expected))

/// @brief macro for asserting eventual equality with custom timeout and interval using a function
/// @param fn The function to evaluate
/// @param expected The expected value to compare against
/// @param timeout Maximum time to wait for equality
/// @param interval Time to wait between checks
#define ASSERT_EVENTUALLY_EQ_F_WITH_TIMEOUT(fn, expected, timeout, interval) \
    xtest::eventually_eq<decltype((fn)())>(std::function<decltype((fn)())()>(fn), (expected), (interval), (timeout))

/// @brief macro for asserting eventual less than or equal with default timeout and interval using a function
/// @param fn The function to evaluate
/// @param expected The expected value to compare against
#define ASSERT_EVENTUALLY_LE_F(fn, expected) \
    xtest::eventually_le<decltype((fn)())>(std::function<decltype((fn)())()>(fn), (expected))

/// @brief macro for asserting eventual less than or equal with custom timeout and interval using a function
/// @param fn The function to evaluate
/// @param expected The expected value to compare against
/// @param timeout Maximum time to wait for the condition
/// @param interval Time to wait between checks
#define ASSERT_EVENTUALLY_LE_F_WITH_TIMEOUT(fn, expected, timeout, interval) \
    xtest::eventually_le<decltype((fn)())>(std::function<decltype((fn)())()>(fn), (expected), (interval), (timeout))

/// @brief macro for asserting eventual greater than or equal with default timeout and interval using a function
/// @param fn The function to evaluate
/// @param expected The expected value to compare against
#define ASSERT_EVENTUALLY_GE_F(fn, expected) \
    xtest::eventually_ge<decltype((fn)())>(std::function<decltype((fn)())()>(fn), (expected))

/// @brief macro for asserting eventual greater than or equal with custom timeout and interval using a function
/// @param fn The function to evaluate
/// @param expected The expected value to compare against
/// @param timeout Maximum time to wait for the condition
/// @param interval Time to wait between checks
#define ASSERT_EVENTUALLY_GE_F_WITH_TIMEOUT(fn, expected, timeout, interval) \
    xtest::eventually_ge<decltype((fn)())>(std::function<decltype((fn)())()>(fn), (expected), (interval), (timeout))

<<<<<<< HEAD
/// @brief Macro for asserting that an operation returning a pair<T, xerrors::Error> succeeded
=======
/// @brief macro for asserting that an operation returning a pair<T, xerrors::Error> succeeded
>>>>>>> e31aea86
/// and returning the result value
/// @param pair_expr The expression returning the pair to evaluate
/// @return The first element of the pair (the result value) if successful
#define ASSERT_NIL_P(pair_expr) \
    ({\
        auto __result = (pair_expr); \
        ASSERT_FALSE(__result.second) << "Expected operation to succeed, but got error: " << __result.second; \
        std::move(__result.first); \
    })

<<<<<<< HEAD
/// @brief Macro asserting that the provided xerrors::Error is NIL.
#define ASSERT_NIL(expr) \
    ASSERT_FALSE(expr) << expr;

/// @brief Macro asserting that the provided xerrors::Error is the same as the provided error.
=======
/// @brief macro asserting that the provided xerrors::Error is NIL.
#define ASSERT_NIL(expr) \
    ASSERT_FALSE(expr) << expr;

/// @brief macro asserting that the provided xerrors::Error is the same as the provided error.
>>>>>>> e31aea86
#define ASSERT_OCCURRED_AS(expr, err) \
    ASSERT_TRUE(expr) << expr; \
    ASSERT_MATCHES(expr, err);

<<<<<<< HEAD
/// @brief Macro asserting that the error return as the second item in the pair is the same as the provided error.
=======
/// @brief macro asserting that the error return as the second item in the pair is the
/// same as the provided error.
>>>>>>> e31aea86
#define ASSERT_OCCURRED_AS_P(expr, err) \
    ASSERT_TRUE(expr.second) << expr.second; \
    ASSERT_MATCHES(expr.second, err);

<<<<<<< HEAD
#define ASSERT_MATCHES(err, expected) \
    ASSERT_TRUE(err.matches(expected)) << "Expected error to match " << expected << ", but got " << err;
} // namespace xtest
=======
/// @brief macro asserting that the provided error matches the expeced err via a call
/// to err.matches(expect).
#define ASSERT_MATCHES(err, expected) \
    ASSERT_TRUE(err.matches(expected)) << "Expected error to match " << expected << ", but got " << err;

/// @brief macro asserting that the provided error will eventually be NIL.
/// @param expr The expression to evaluate
#define ASSERT_EVENTUALLY_NIL(expr) \
    xtest::eventually_nil([&]() { return (expr); });

/// @brief Asserts that a pair's error component will eventually become nil and returns the value component
/// @tparam T The type of the value component in the pair
/// @tparam DurationTimeout Type of the timeout duration
/// @tparam DurationInterval Type of the interval duration
/// @param actual A function that returns the pair to be checked
/// @param timeout Maximum time to wait for the error to become nil (default: 1 second)
/// @param interval Time to wait between checks (default: 1 millisecond)
/// @return The value component of the pair once the error becomes nil
/// @throws Testing::AssertionFailure if the error does not become nil within the timeout period
template<typename T, typename DurationTimeout = std::chrono::milliseconds, typename DurationInterval = std::chrono::milliseconds>
T eventually_nil_p(
    const std::function<std::pair<T, xerrors::Error>()>& actual,
    const DurationTimeout& timeout = std::chrono::seconds(1),
    const DurationInterval& interval = std::chrono::milliseconds(1)
) {
    std::pair<T, xerrors::Error> result;
    
    // Convert timeout and interval to std::chrono::milliseconds
    const auto timeout_ms = std::chrono::duration_cast<std::chrono::milliseconds>(timeout);
    const auto interval_ms = std::chrono::duration_cast<std::chrono::milliseconds>(interval);
    
    try {
        eventually(
            [&]() {
                result = actual();
                return !result.second;
            },
            [&]() {
                std::stringstream ss;
                ss << "EVENTUALLY_NIL_P timed out after " 
                   << std::chrono::duration_cast<std::chrono::milliseconds>(timeout_ms).count()
                   << "ms. Expected NIL, but got " << result.second;
                return ss.str();
            },
            timeout_ms,
            interval_ms
        );
    } catch (const ::testing::AssertionException&) {
        // Return the value part even though the error isn't nil
        // This allows the test to continue and potentially diagnose other issues
        return std::move(result.first);
    }
    
    return std::move(result.first);
}

/// @brief macro for asserting that a pair's error component will eventually become nil with default timeout and interval
/// @param expr The expression returning the pair to evaluate
/// @return The value component of the pair once the error becomes nil
#define ASSERT_EVENTUALLY_NIL_P(expr) \
    xtest::eventually_nil_p<typename std::remove_reference<decltype((expr).first)>::type>([&]() { return (expr); })

/// @brief macro for asserting that a pair's error component will eventually become nil with custom timeout and interval
/// @param expr The expression returning the pair to evaluate
/// @param timeout Maximum time to wait for the error to become nil
/// @param interval Time to wait between checks
/// @return The value component of the pair once the error becomes nil
#define ASSERT_EVENTUALLY_NIL_P_WITH_TIMEOUT(expr, timeout, interval) \
    xtest::eventually_nil_p<typename std::remove_reference<decltype((expr).first)>::type>([&]() { return (expr); }, (timeout), (interval))
}
>>>>>>> e31aea86
<|MERGE_RESOLUTION|>--- conflicted
+++ resolved
@@ -91,20 +91,6 @@
     const std::chrono::milliseconds timeout = std::chrono::seconds(1),
     const std::chrono::milliseconds interval = std::chrono::milliseconds(1)
 ) {
-<<<<<<< HEAD
-    const auto start = std::chrono::steady_clock::now();
-    while (true) {
-        if (comparator(actual(), expected)) return;
-        
-        auto now = std::chrono::steady_clock::now();
-        if (now - start >= timeout) {
-            FAIL() << "EVENTUALLY_" << op_name << " timed out after " <<
-                std::chrono::duration_cast<std::chrono::milliseconds>(timeout).count() << 
-                "ms. Expected \n" << expected << " \n" << op_sep << " \n" << actual();
-        }
-        std::this_thread::sleep_for(interval);
-    }
-=======
     T last_actual_value;
     eventually(
         [&]() {
@@ -121,7 +107,6 @@
         timeout,
         interval
     );
->>>>>>> e31aea86
 }
 
 /// @brief Asserts that two values will eventually become equal
@@ -299,11 +284,7 @@
 #define ASSERT_EVENTUALLY_GE_F_WITH_TIMEOUT(fn, expected, timeout, interval) \
     xtest::eventually_ge<decltype((fn)())>(std::function<decltype((fn)())()>(fn), (expected), (interval), (timeout))
 
-<<<<<<< HEAD
-/// @brief Macro for asserting that an operation returning a pair<T, xerrors::Error> succeeded
-=======
 /// @brief macro for asserting that an operation returning a pair<T, xerrors::Error> succeeded
->>>>>>> e31aea86
 /// and returning the result value
 /// @param pair_expr The expression returning the pair to evaluate
 /// @return The first element of the pair (the result value) if successful
@@ -314,38 +295,21 @@
         std::move(__result.first); \
     })
 
-<<<<<<< HEAD
-/// @brief Macro asserting that the provided xerrors::Error is NIL.
-#define ASSERT_NIL(expr) \
-    ASSERT_FALSE(expr) << expr;
-
-/// @brief Macro asserting that the provided xerrors::Error is the same as the provided error.
-=======
 /// @brief macro asserting that the provided xerrors::Error is NIL.
 #define ASSERT_NIL(expr) \
     ASSERT_FALSE(expr) << expr;
 
 /// @brief macro asserting that the provided xerrors::Error is the same as the provided error.
->>>>>>> e31aea86
 #define ASSERT_OCCURRED_AS(expr, err) \
     ASSERT_TRUE(expr) << expr; \
     ASSERT_MATCHES(expr, err);
 
-<<<<<<< HEAD
-/// @brief Macro asserting that the error return as the second item in the pair is the same as the provided error.
-=======
 /// @brief macro asserting that the error return as the second item in the pair is the
 /// same as the provided error.
->>>>>>> e31aea86
 #define ASSERT_OCCURRED_AS_P(expr, err) \
     ASSERT_TRUE(expr.second) << expr.second; \
     ASSERT_MATCHES(expr.second, err);
 
-<<<<<<< HEAD
-#define ASSERT_MATCHES(err, expected) \
-    ASSERT_TRUE(err.matches(expected)) << "Expected error to match " << expected << ", but got " << err;
-} // namespace xtest
-=======
 /// @brief macro asserting that the provided error matches the expeced err via a call
 /// to err.matches(expect).
 #define ASSERT_MATCHES(err, expected) \
@@ -415,5 +379,4 @@
 /// @return The value component of the pair once the error becomes nil
 #define ASSERT_EVENTUALLY_NIL_P_WITH_TIMEOUT(expr, timeout, interval) \
     xtest::eventually_nil_p<typename std::remove_reference<decltype((expr).first)>::type>([&]() { return (expr); }, (timeout), (interval))
-}
->>>>>>> e31aea86
+}