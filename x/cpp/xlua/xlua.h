--- conflicted
+++ resolved
@@ -204,17 +204,10 @@
         std::string error_msg;
         if (is_string) 
             error_msg = "cannot convert string value '" + 
-<<<<<<< HEAD
-            std::string(lua_tostring(L, index)) + "' to " + data_type.value;
-        else 
-            error_msg = "cannot convert Lua type '" + 
-            std::string(lua_typename(L, lua_type(L, index))) + "' to " + data_type.value;
-=======
             std::string(lua_tostring(L, index)) + "' to " + data_type;
         else 
             error_msg = "cannot convert Lua type '" + 
             std::string(lua_typename(L, lua_type(L, index))) + "' to " + data_type;
->>>>>>> e31aea86
         return {
             telem::Series(telem::UNKNOWN_T, 0),
             xerrors::Error(xerrors::VALIDATION, error_msg)
@@ -331,12 +324,7 @@
         };
     return {
         telem::Series(telem::UNKNOWN_T, 0),
-<<<<<<< HEAD
-        xerrors::Error(xerrors::VALIDATION,
-                       "Unsupported data type: " + data_type.value)
-=======
         xerrors::Error(xerrors::VALIDATION, "Unsupported data type: " + data_type)
->>>>>>> e31aea86
     };
 }
 }