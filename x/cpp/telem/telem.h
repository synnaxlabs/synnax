--- conflicted
+++ resolved
@@ -627,21 +627,18 @@
     );
 }
 
-<<<<<<< HEAD
 [[nodiscard]] inline std::string to_string(const SampleValue &value) {
     return std::visit([]<typename T>(const T &arg) -> std::string {
-        if constexpr (std::is_same_v<std::decay_t<T>, std::string>) 
+        if constexpr (std::is_same_v<std::decay_t<T>, std::string>)
             return arg;
-        else if constexpr (std::is_same_v<std::decay_t<T>, TimeStamp>) 
+        else if constexpr (std::is_same_v<std::decay_t<T>, TimeStamp>)
             return std::to_string(arg.nanoseconds());
-        else if constexpr (std::is_arithmetic_v<std::decay_t<T>>) 
+        else if constexpr (std::is_arithmetic_v<std::decay_t<T>>)
             return std::to_string(arg);
         throw std::runtime_error("cannot convert unknown type to string");
     }, value);
 }
-=======
 using NowFunc = std::function<TimeStamp()>;
->>>>>>> 7c8970af
 
 namespace _priv {
 const std::string UNKNOWN_T;
