--- conflicted
+++ resolved
@@ -976,12 +976,7 @@
 const DataType UINT32_T(_priv::UINT32_T);
 /// @brief identifier for a fixed-size uint64 data type in Synnax.
 const DataType UINT64_T(_priv::UINT64_T);
-<<<<<<< HEAD
 /// @brief identifier for a fixed-size UUID data type in Synnax (128 bytes).
-=======
-/// @brief identifier for a fixed-size UUID data type in a Synnax cluster (16
-/// bytes).
->>>>>>> 8fcaeac4
 const DataType UUID_T(_priv::UUID_T);
 /// @brief identifier for a newline separated, variable-length string data type within
 /// Synnax. Note that variable-length data types have reduced performance and restricted
