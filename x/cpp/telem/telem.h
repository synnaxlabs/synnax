// Copyright 2025 Synnax Labs, Inc.
//
// Use of this software is governed by the Business Source License included in the file
// licenses/BSL.txt.
//
// As of the Change Date specified in that file, in accordance with the Business Source
// License, use of this software will be governed by the Apache License, Version 2.0,
// included in the file licenses/APL.txt.

#pragma once

/// std
#include <chrono>
#include <cstdint>
#include <string>
#include <iostream>
#include <typeindex>
#include <unordered_map>
#include <vector>
#include <variant>

namespace telem {
// private namespace for internal constants
namespace _priv {
constexpr uint64_t NANOSECOND = 1;
constexpr uint64_t MICROSECOND = NANOSECOND * 1e3;
constexpr uint64_t MILLISECOND = MICROSECOND * 1e3;
constexpr uint64_t SECOND = MILLISECOND * 1e3;
constexpr uint64_t MINUTE = SECOND * 60;
constexpr uint64_t HOUR = MINUTE * 60;
constexpr uint64_t DAY = HOUR * 24;
} // namespace _priv

#define ASSERT_TYPE_SIZE(type, size) \
    static_assert(sizeof(type) == size, "synnax only supports compilation environments with " #size " bit " #type "s")

ASSERT_TYPE_SIZE(float, 4);
ASSERT_TYPE_SIZE(double, 8);
ASSERT_TYPE_SIZE(int64_t, 8);
ASSERT_TYPE_SIZE(int32_t, 4);
ASSERT_TYPE_SIZE(int16_t, 2);
ASSERT_TYPE_SIZE(int8_t, 1);
ASSERT_TYPE_SIZE(uint64_t, 8);
ASSERT_TYPE_SIZE(uint32_t, 4);
ASSERT_TYPE_SIZE(uint16_t, 2);
ASSERT_TYPE_SIZE(uint8_t, 1);

/// @brief all the possible types for a sample within the series.
/// THE ORDER OF THESE TYPES IS VERY IMPORTANT. DO NOT CHANGE IT.
using SampleValue = std::variant<
    double, // FLOAT64
    float, // FLOAT32
    int64_t, // INT64
    int32_t, // INT32
    int16_t, // INT16
    int8_t, // INT8
    uint64_t, // UINT64
    uint32_t, // UINT32
    uint16_t, // UINT16
    uint8_t, // UINT8
    std::string // STRING
>;

using NumericSampleValue = std::variant<
    double, // FLOAT64
    float, // FLOAT32
    int64_t, // INT64
    int32_t, // INT32
    int16_t, // INT16
    int8_t, // INT8
    uint64_t, // UINT64
    uint32_t, // UINT32
    uint16_t, // UINT16
    uint8_t // UINT8
>;

template<typename T>
[[nodiscard]] T cast_numeric_sample_value(const NumericSampleValue value) {
    if (std::holds_alternative<T>(value))
        return std::get<T>(value);
    return std::visit([](auto &&arg) -> T {
        return static_cast<T>(arg);
    }, value);
}

constexpr size_t FLOAT64_INDEX = 0;
constexpr size_t FLOAT32_INDEX = 1;
constexpr size_t INT64_INDEX = 2;
constexpr size_t INT32_INDEX = 3;
constexpr size_t INT16_INDEX = 4;
constexpr size_t INT8_INDEX = 5;
constexpr size_t UINT64_INDEX = 6;
constexpr size_t UINT32_INDEX = 7;
constexpr size_t UINT16_INDEX = 8;
constexpr size_t UINT8_INDEX = 9;
constexpr size_t STRING_INDEX = 10;

/// @brief Holds the name and properties of a datatype.
class DataType {
public:
    DataType() = default;

    /// @brief Holds the id of the data type
    std::string value;

    explicit DataType(std::string data_type) {
        if (!DENSITIES.count(data_type)) {
            if (!NAMES.count(data_type))
                throw std::runtime_error(
                    "Tried to create unknown datatype " + data_type);
            data_type = NAMES[data_type];
        }
        value = data_type;
    }

    /// @returns the data type corresponding to the given type.
    template<typename T>
    DataType static infer(const DataType &dt = DataType("")) {
        if (dt != DataType("")) return dt;
        const auto type_index = std::type_index(typeid(T));
        if (!TYPE_INDEXES.count(type_index))
            throw std::runtime_error(
                "failed to infer data type for " + std::string(typeid(T).name()));
        return DataType(TYPE_INDEXES[type_index]);
    }
    

    /// @property Gets type name.
    [[nodiscard]] std::string name() const { return value; }

    /// @property Essentially how many bytes in memory the datatype holds.
    [[nodiscard]] uint32_t density() const { return DENSITIES[value]; }

    [[nodiscard]] bool is_variable() const {
        return value == "string" || value == "json";
    }

    /// @brief Checks if this data type matches another data type.
    /// @param other The data type to compare against
    /// @returns true if the data types match, false otherwise
    [[nodiscard]] bool matches(const DataType &other) const {
        if (value.empty() || other.value.empty()) return true;
        return *this == other;
    }

    /// @brief Checks if this data type matches a string data type identifier.
    /// @param other The data type string to compare against
    /// @returns true if the data types match, false otherwise
    [[nodiscard]] bool matches(const std::string &other) const {
        if (value.empty() || other.empty()) return true;
        return value == other;
    }

    /// @brief Checks if this data type matches any of the provided data types.
    /// @param others Vector of data types to compare against
    /// @returns true if this data type matches any in the vector, false otherwise
    [[nodiscard]] bool matches(const std::vector<DataType> &others) const {
        if (value.empty()) return true;
        for (const auto &other: others) if (matches(other)) return true;
        return false;
    }

<<<<<<< HEAD
    /// @brief Casts a numeric sample value to the type corresponding to this data type
    /// @param value The numeric sample value to cast
    /// @returns A new numeric sample value of the appropriate type
    /// @throws std::runtime_error if the data type is not numeric
    [[nodiscard]] NumericSampleValue cast(const NumericSampleValue& value) const {
        if (this->value == "float64") return cast_numeric_sample_value<double>(value);
        if (this->value == "float32") return cast_numeric_sample_value<float>(value);
        if (this->value == "int64") return cast_numeric_sample_value<int64_t>(value);
        if (this->value == "int32") return cast_numeric_sample_value<int32_t>(value);
        if (this->value == "int16") return cast_numeric_sample_value<int16_t>(value);
        if (this->value == "int8") return cast_numeric_sample_value<int8_t>(value);
        if (this->value == "uint64") return cast_numeric_sample_value<uint64_t>(value);
        if (this->value == "uint32") return cast_numeric_sample_value<uint32_t>(value);
        if (this->value == "uint16") return cast_numeric_sample_value<uint16_t>(value);
        if (this->value == "uint8") return cast_numeric_sample_value<uint8_t>(value);
        throw std::runtime_error("Cannot cast non-numeric data type: " + this->value);
    }

    /////////////////////////////////// COMPARISON H///////////////////////////////////
=======
    

    /////////////////////////////////// COMPARISON ///////////////////////////////////
>>>>>>> 868e018e

    bool operator==(const DataType &other) const { return value == other.value; }

    bool operator!=(const DataType &other) const { return value != other.value; }

    ////////////////////////////////// OSTREAM /////////////////////////////////

    friend std::ostream &operator<<(std::ostream &os, const DataType &dt) {
        os << dt.value;
        return os;
    }

private:
    /// @brief Maps the data type to the 'density' of
    /// the object.
    inline static std::unordered_map<std::string, uint32_t> DENSITIES = {
        {"", 0},
        {"float64", 8},
        {"float32", 4},
        {"int8", 1},
        {"int16", 2},
        {"int32", 4},
        {"int64", 8},
        {"uint8", 1},
        {"uint16", 2},
        {"uint32", 4},
        {"uint64", 8},
        {"uint128", 16},
        {"timestamp", 8},
        {"uuid", 16},
        {"string", 0},
        {"json", 0},
    };

    /// @brief stores a map of C++ type indexes to their corresponding synnax data
    /// type identifiers.
    inline static std::unordered_map<std::type_index, std::string> TYPE_INDEXES = {
        {std::type_index(typeid(float)), "float32"},
        {std::type_index(typeid(double)), "float64"},
        {std::type_index(typeid(char)), "int8"},
        {std::type_index(typeid(std::int8_t)), "int8"},
        {std::type_index(typeid(short)), "int16"},
        {std::type_index(typeid(std::int16_t)), "int16"},
        {std::type_index(typeid(int)), "int32"},
        {std::type_index(typeid(std::int32_t)), "int32"},
        {std::type_index(typeid(long)), sizeof(long) == 8 ? "int64" : "int32"},
        {std::type_index(typeid(long long)), "int64"},
        {std::type_index(typeid(std::int64_t)), "int64"},
        {std::type_index(typeid(unsigned char)), "uint8"},
        {std::type_index(typeid(std::uint8_t)), "uint8"},
        {std::type_index(typeid(unsigned short)), "uint16"},
        {std::type_index(typeid(std::uint16_t)), "uint16"},
        {std::type_index(typeid(unsigned int)), "uint32"},
        {std::type_index(typeid(std::uint32_t)), "uint32"},
        {
            std::type_index(typeid(unsigned long)),
            sizeof(unsigned long) == 8 ? "uint64" : "uint32"
        },
        {std::type_index(typeid(unsigned long long)), "uint64"},
        {std::type_index(typeid(std::uint64_t)), "uint64"},
        {std::type_index(typeid(std::string)), "string"},
    };

    /// @brief Maps the data type id to name
    inline static std::unordered_map<std::string, std::string> NAMES = {
        {typeid(double).name(), "float64"},
        {typeid(float).name(), "float32"},
        {typeid(char).name(), "int8"},
        {typeid(std::int8_t).name(), "int8"},
        {typeid(short).name(), "int16"},
        {typeid(std::int16_t).name(), "int16"},
        {typeid(int).name(), "int32"},
        {typeid(std::int32_t).name(), "int32"},
        {typeid(long long).name(), "int64"},
        {typeid(std::int64_t).name(), "int64"},
        {typeid(unsigned char).name(), "uint8"},
        {typeid(std::uint8_t).name(), "uint8"},
        {typeid(unsigned short).name(), "uint16"},
        {typeid(std::uint16_t).name(), "uint16"},
        {typeid(unsigned int).name(), "uint32"},
        {typeid(unsigned long long).name(), "uint64"},
        {typeid(std::string).name(), "string"},
    };
};

/// @brief
const auto DATA_TYPE_UNKNOWN = DataType("");
/// @brief identifier for a fixed-size float64 data type in a Synnax cluster.
const auto FLOAT64_T = DataType("float64");
/// @brief identifier for a fixed-size float32 data type in a Synnax cluster.
const auto FLOAT32_T = DataType("float32");
/// @brief identifier for a fixed-size int8 data type in a Synnax cluster.
const auto INT8_T = DataType("int8");
/// @brief identifier for a fixed-size int16 data type in a Synnax cluster.
const auto INT16_T = DataType("int16");
/// @brief identifier for a fixed-size int32 data type in a Synnax cluster.
const auto INT32_T = DataType("int32");
/// @brief identifier for a fixed-size int64 data type in a Synnax cluster.
const auto INT64_T = DataType("int64");
/// @brief identifier for a fixed-size timestamp data type in a Synnax cluster.
const auto TIMESTAMP_T = DataType("timestamp");
/// @brief identifier for a fixed-size uint8 data type in a Synnax cluster.
const auto UINT8_T = DataType("uint8");
/// @brief identifier for a fixed-size uint16 data type in a Synnax cluster.
const auto UINT16_T = DataType("uint16");
/// @brief identifier for a fixed-size uint32 data type in a Synnax cluster.
const auto UINT32_T = DataType("uint32");
/// @brief identifier for a fixed-size uint64 data type in a Synnax cluster.
const auto UINT64_T = DataType("uint64");
/// @brief identifier for a fixed-size uint128 data type in a Synnax cluster (16 bytes).
const auto UINT128_T = DataType("uint128");
/// @brief identifier for a fixed-size UUID data type in a Synnax cluster (16 bytes).
const auto UUID_T = DataType("uuid");
/// @brief identifier for a newline separated, variable-length string data type in a
/// Synnax cluster. Note that variable-length data types have reduced performance and
/// restricted use within a Synnax cluster.
const auto STRING_T = DataType("string");
/// @brief identifier for a newline separated, stringified JSON data type in a Synnax
/// cluster. Note that variable-length data types have reduced performance and
/// restricted use within a Synnax cluster.
const auto JSON_T = DataType("json");

class TimeSpan {
public:
    /// @property value holds the internal, primitive value of the timespan.
    std::uint64_t value;

    TimeSpan() = default;

    /// @brief Constructs a timespan from the given unsigned long long, interpreting it as a nanosecond-precision
    /// timespan.
    explicit TimeSpan(const std::uint64_t i) : value(i) {
    }

    explicit TimeSpan(
        const std::chrono::duration<std::int64_t, std::nano> &duration) : value(
        duration.count()) {
    }

    static TimeSpan days(const double &days) {
        return TimeSpan(static_cast<std::uint64_t>(days * _priv::DAY));
    }

    static TimeSpan hours(const double &hours) {
        return TimeSpan(static_cast<std::uint64_t>(hours * _priv::HOUR));
    }

    static TimeSpan minutes(const double &minutes) {
        return TimeSpan(static_cast<std::uint64_t>(minutes * _priv::MINUTE));
    }

    static TimeSpan seconds(const double &seconds) {
        return TimeSpan(static_cast<std::uint64_t>(seconds * _priv::SECOND));
    }

    ///////////////////////////////////// COMPARISON /////////////////////////////////////

    bool operator==(const TimeSpan &other) const { return value == other.value; }

    bool operator==(const std::uint64_t &other) const { return value == other; }

    bool operator!=(const std::uint64_t &other) const { return value != other; }

    bool operator!=(const TimeSpan &other) const { return value != other.value; }

    bool operator<(const TimeSpan &other) const { return value < other.value; }

    bool operator>(const TimeSpan &other) const { return value > other.value; }

    bool operator<=(const TimeSpan &other) const { return value <= other.value; }

    bool operator>=(const TimeSpan &other) const { return value >= other.value; }

    //////////////////////////////////// ADDITION /////////////////////////////////////

    TimeSpan operator+(const TimeSpan &other) const {
        return TimeSpan(value + other.value);
    }

    TimeSpan operator+=(const TimeSpan &other) {
        this->value += other.value;
        return *this;
    }

    TimeSpan operator+(const std::uint64_t &other) const {
        return TimeSpan(value + other);
    }

    friend TimeSpan operator+(const unsigned long long &lhs, const TimeSpan &rhs) {
        return TimeSpan(lhs + rhs.value);
    }

    /////////////////////////////////// SUBTRACTION ///////////////////////////////////

    TimeSpan operator-(const TimeSpan &other) const {
        return TimeSpan(value - other.value);
    }

    friend TimeSpan operator-(const unsigned long long &lhs, const TimeSpan &rhs) {
        return TimeSpan(lhs - rhs.value);
    }

    TimeSpan operator-(const unsigned long long &other) const {
        return TimeSpan(value - other);
    }

    ////////////////////////////////// MULTIPLICATION /////////////////////////////////

    TimeSpan operator*(const TimeSpan &other) const {
        return TimeSpan(value * other.value);
    }

    TimeSpan operator*(const float &other) const { return TimeSpan(value * other); }

    friend TimeSpan operator*(const unsigned long long &lhs, const TimeSpan &rhs) {
        return TimeSpan(lhs * rhs.value);
    }

    TimeSpan operator*(const unsigned long long &other) const {
        return TimeSpan(value * other);
    }

    TimeSpan operator*(const int &other) const { return TimeSpan(value * other); }

    TimeSpan operator*(const unsigned int &other) const {
        return TimeSpan(value * other);
    }

    TimeSpan operator*(const double &other) const {
        return TimeSpan(value * other);
    }

    TimeSpan operator*(const long &other) const { return TimeSpan(value * other); }

    TimeSpan operator*(const unsigned long &other) const {
        return TimeSpan(value * other);
    }

    TimeSpan operator*(const long long &other) const {
        return TimeSpan(value * other);
    }


    ////////////////////////////////// DIVISION /////////////////////////////////

    TimeSpan operator/(const TimeSpan &other) const {
        return TimeSpan(value / other.value);
    }

    friend TimeSpan operator/(const unsigned long long &lhs, const TimeSpan &rhs) {
        return TimeSpan(lhs / rhs.value);
    }

    TimeSpan operator/(const unsigned long long &other) const {
        return TimeSpan(value / other);
    }

    ////////////////////////////////// MODULO /////////////////////////////////

    TimeSpan operator%(const TimeSpan &other) const {
        return TimeSpan(value % other.value);
    }

    friend TimeSpan operator%(const unsigned long long &lhs, const TimeSpan &rhs) {
        return TimeSpan(lhs % rhs.value);
    }

    TimeSpan operator%(const unsigned long long &other) const {
        return TimeSpan(value % other);
    }

    [[nodiscard]] TimeSpan truncate(const TimeSpan &other) const {
        return TimeSpan(value / other.value * other.value);
    }

    [[nodiscard]] TimeSpan delta(const TimeSpan &other) const {
        if (other > *this) return other - *this;
        return *this - other;
    }

    [[nodiscard]] double days() const {
        return static_cast<double>(value) / _priv::DAY;
    }

    [[nodiscard]] double hours() const {
        return static_cast<double>(value) / _priv::HOUR;
    }

    [[nodiscard]] double minutes() const {
        return static_cast<double>(value) / _priv::MINUTE;
    }

    [[nodiscard]] double seconds() const {
        return static_cast<double>(value) / _priv::SECOND;
    }

    [[nodiscard]] double milliseconds() const {
        return static_cast<double>(value) / _priv::MILLISECOND;
    }

    [[nodiscard]] double microseconds() const {
        return static_cast<double>(value) / _priv::MICROSECOND;
    }


    ////////////////////////////////// OSTREAM /////////////////////////////////

    [[nodiscard]] std::string to_string() const {
        const auto total_days = this->truncate(TimeSpan(_priv::DAY));
        const auto total_hours = this->truncate(TimeSpan(_priv::HOUR));
        const auto total_minutes = this->truncate(TimeSpan(_priv::MINUTE));
        const auto total_seconds = this->truncate(TimeSpan(_priv::SECOND));
        const auto total_milliseconds = this->truncate(TimeSpan(_priv::MILLISECOND));
        const auto total_microseconds = this->truncate(TimeSpan(_priv::MICROSECOND));
        const auto total_nanoseconds = this->value;

        const auto days = total_days.value / _priv::DAY;
        const auto hours = (total_hours.value - total_days.value) / _priv::HOUR;
        const auto minutes = (total_minutes.value - total_hours.value) / _priv::MINUTE;
        const auto seconds = (total_seconds.value - total_minutes.value) / _priv::SECOND;
        const auto milliseconds = (total_milliseconds.value - total_seconds.value) / _priv::MILLISECOND;
        const auto microseconds = (total_microseconds.value - total_milliseconds.value) / _priv::MICROSECOND;
        const auto nanoseconds = total_nanoseconds - total_microseconds.value;

        std::string out;
        if (days != 0) out += std::to_string(days) + "d ";
        if (hours != 0) out += std::to_string(hours) + "h ";
        if (minutes != 0) out += std::to_string(minutes) + "m ";
        if (seconds != 0) out += std::to_string(seconds) + "s ";
        if (milliseconds != 0) out += std::to_string(milliseconds) + "ms ";
        if (microseconds != 0) out += std::to_string(microseconds) + "us ";
        if (nanoseconds != 0) out += std::to_string(nanoseconds) + "ns";
        if (out.empty()) return "0ns";
        if (out.back() == ' ') out.pop_back();
        return out;
    }

    friend std::ostream &operator<<(std::ostream &os, const TimeSpan &ts) {
        os << ts.to_string();
        return os;
    }


    [[nodiscard]] std::chrono::nanoseconds chrono() const {
        return std::chrono::nanoseconds(value);
    }

};

/// @brief represents a 64-bit nanosecond-precision, UNIX Epoch UTC timestamp.
class TimeStamp {
public:
    /// @property value holds the internal, primitive value of the timestamp.
    std::uint64_t value;

    TimeStamp() = default;

    /// @brief Constructs a timestamp from the given unsigned long long, interpreting it as a nanosecond-precision UTC
    /// timestamp.
    explicit TimeStamp(const std::uint64_t value) : value(value) {
    }

    /// @brief interprets the given TimeSpan as a TimeStamp.
    explicit TimeStamp(const TimeSpan ts) : value(ts.value) {
    }

    TimeStamp static now() {
        // note that on some machines, high res clock refs system_clock and on others it references
        // steady_clock. This could create a problem so we should probably use system_clock.
        return TimeStamp(std::chrono::duration_cast<std::chrono::nanoseconds>(
            std::chrono::system_clock::now().time_since_epoch()
        ).count());
    }


    ///////////////////////////////////// COMPARISON /////////////////////////////////////

    bool operator==(const TimeStamp &other) const { return value == other.value; }

    bool operator!=(const TimeStamp &other) const { return value != other.value; }

    bool operator<(const TimeStamp &other) const { return value < other.value; }

    bool operator>(const TimeStamp &other) const { return value > other.value; }

    bool operator<=(const TimeStamp &other) const { return value <= other.value; }

    bool operator>=(const TimeStamp &other) const { return value >= other.value; }

    //////////////////////////////////// ADDITION /////////////////////////////////////

    TimeStamp operator+(const TimeStamp &other) const {
        return TimeStamp(value + other.value);
    }

    friend TimeStamp
    operator+(const unsigned long long &lhs, const TimeStamp &rhs) {
        return TimeStamp(lhs + rhs.value);
    }

    TimeStamp operator+(const TimeSpan &other) const {
        return TimeStamp(value + other.value);
    }

    /////////////////////////////////// SUBTRACTION ///////////////////////////////////

    TimeSpan operator-(const TimeStamp &other) const {
        return TimeSpan(value - other.value);
    }

    friend TimeSpan operator-(const unsigned long long &lhs, const TimeStamp &rhs) {
        return TimeSpan(lhs - rhs.value);
    }

    TimeSpan operator-(const TimeSpan &other) const {
        return TimeSpan(value - other.value);
    }

    ////////////////////////////////// MULTIPLICATION /////////////////////////////////

    TimeStamp operator*(const TimeStamp &other) const {
        return TimeStamp(value * other.value);
    }

    TimeStamp operator/(const TimeStamp &other) const {
        return TimeStamp(value / other.value);
    }

    TimeStamp operator%(const TimeStamp &other) const {
        return TimeStamp(value % other.value);
    }

    TimeStamp operator+=(const TimeStamp &other) {
        return TimeStamp(value += other.value);
    }

    TimeStamp operator-=(const TimeStamp &other) {
        return TimeStamp(value -= other.value);
    }

    TimeStamp operator*=(const TimeStamp &other) {
        return TimeStamp(value *= other.value);
    }

    TimeStamp operator/=(const TimeStamp &other) {
        return TimeStamp(value /= other.value);
    }

    TimeStamp operator%=(const TimeStamp &other) {
        return TimeStamp(value %= other.value);
    }
};

class TimeRange {
public:
    TimeStamp start;
    TimeStamp end;

    TimeRange() = default;

    /// @brief constructs a TimeRange from the given start and end timestamps.
    TimeRange(const TimeStamp start, const TimeStamp end) : start(start), end(end) {
    }

    TimeRange(const std::uint64_t start, const std::uint64_t end) : start(start),
        end(end) {
    }

    /// @brief returns true if the given timestamp is within the range, start inclusive,
    /// end exclusive.
    [[nodiscard]] bool contains(const TimeStamp time) const {
        return start <= time && time < end;
    }

    /// @brief returns true if the TimeRange contains the given TimeRange. If the two
    /// time ranges are equal, returns true. In this case, the two time ranges contain
    /// each other.
    [[nodiscard]] bool contains(const TimeRange tr) const {
        return tr.start >= start && tr.end <= end;
    }

    bool operator==(const TimeRange &other) const {
        return start == other.start && end == other.end;
    }
};

class Rate {
public:
    float value;

    explicit Rate(const float i) : value(i) {
    }

    explicit Rate(const int i) : value(i) {
    }

    explicit Rate(const double i) : value(i) {
    }

    explicit Rate(const TimeSpan period) : value(1 / period.seconds()) {
    }

    Rate() = default;

    //////////////////////////////////// COMPARISON ///////////////////////////////////

    bool operator==(const Rate &other) const { return value == other.value; }

    bool operator!=(const Rate &other) const { return value != other.value; }

    bool operator<(const Rate &other) const { return value < other.value; }

    bool operator>(const Rate &other) const { return value > other.value; }

    bool operator<=(const Rate &other) const { return value <= other.value; }

    bool operator>=(const Rate &other) const { return value >= other.value; }

    //////////////////////////////////// ADDITION ///////////////////////////////////

    Rate operator+(const Rate &other) const { return Rate(value + other.value); }

    friend Rate operator+(const float &lhs, const Rate &rhs) {
        return Rate(lhs + rhs.value);
    }

    Rate operator+(const float &other) const { return Rate(value + other); }

    /////////////////////////////////// SUBTRACTION ///////////////////////////////////

    Rate operator-(const Rate &other) const { return Rate(value - other.value); }

    friend Rate operator-(const float &lhs, const Rate &rhs) {
        return Rate(lhs - rhs.value);
    }

    Rate operator-(const float &other) const { return Rate(value - other); }

    ////////////////////////////////// MULTIPLICATION /////////////////////////////////

    Rate operator*(const Rate &other) const { return Rate(value * other.value); }

    friend Rate operator*(const float &lhs, const Rate &rhs) {
        return Rate(lhs * rhs.value);
    }

    Rate operator*(const float &other) const { return Rate(value * other); }

    [[nodiscard]] TimeSpan period() const { return TimeSpan(1 / value * 1e9); }

    ////////////////////////////////// DIVISION /////////////////////////////////

    Rate operator/(const Rate &other) const { return Rate(value / other.value); }

    Rate operator/(const float &other) const { return Rate(value / other); }

    Rate operator/(const int &other) const { return Rate(value / other); }

    Rate operator/(const unsigned int &other) const { return Rate(value / other); }

    Rate operator/(const double &other) const { return Rate(value / other); }

    Rate operator/(const long &other) const { return Rate(value / other); }

    Rate operator/(const size_t &other) const { return Rate(value / other); }
};

/// @brief a single hertz. Can be made into many hertz through multiplication
/// e.g. 55 * HZ = 55 hertz.
const auto HZ = Rate(1);
/// @brief a single kilohertz. Can be made into many kilohertz through multiplication
/// e.g. 55 * KHZ = 55 kilohertz.
const Rate KHZ = 1000 * HZ;
/// @brief a single megahertz. Can be made into many megahertz through multiplication
/// e.g. 55 * MHZ = 55 megahertz.
const Rate MHZ = 1000 * KHZ;

/// @brief a single nanosecond. Can be made into many nanoseconds through multiplication
/// e.g. 55 * NANOSECOND = 55 nanoseconds.
const auto NANOSECOND = TimeSpan(1);
/// @brief a single microsecond. Can be made into many microseconds through multiplication
/// e.g. 55 * MICROSECOND = 55 microseconds.
const TimeSpan MICROSECOND = NANOSECOND * 1000;
/// @brief a single millisecond. Can be made into many milliseconds through multiplication
/// e.g. 55 * MILLISECOND = 55 milliseconds.
const TimeSpan MILLISECOND = MICROSECOND * 1000;
/// @brief a single second. Can be made into many seconds through multiplication
/// e.g. 55 * SECOND = 55 seconds.
const TimeSpan SECOND = MILLISECOND * 1000;
/// @brief a single minute. Can be made into many minutes through multiplication
/// e.g. 55 * MINUTE = 55 minutes.
const TimeSpan MINUTE = SECOND * 60;
/// @brief a single hour. Can be made into many hours through multiplication
/// e.g. 55 * HOUR = 55 hours.
const TimeSpan HOUR = MINUTE * 60;
/// @brief a single day. Can be made into many days through multiplication
/// e.g. 55 * DAY = 55 days.
const TimeSpan DAY = HOUR * 24;
}<|MERGE_RESOLUTION|>--- conflicted
+++ resolved
@@ -123,7 +123,7 @@
                 "failed to infer data type for " + std::string(typeid(T).name()));
         return DataType(TYPE_INDEXES[type_index]);
     }
-    
+
 
     /// @property Gets type name.
     [[nodiscard]] std::string name() const { return value; }
@@ -160,7 +160,6 @@
         return false;
     }
 
-<<<<<<< HEAD
     /// @brief Casts a numeric sample value to the type corresponding to this data type
     /// @param value The numeric sample value to cast
     /// @returns A new numeric sample value of the appropriate type
@@ -180,11 +179,6 @@
     }
 
     /////////////////////////////////// COMPARISON H///////////////////////////////////
-=======
-    
-
-    /////////////////////////////////// COMPARISON ///////////////////////////////////
->>>>>>> 868e018e
 
     bool operator==(const DataType &other) const { return value == other.value; }
 
