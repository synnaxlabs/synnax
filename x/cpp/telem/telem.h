--- conflicted
+++ resolved
@@ -29,11 +29,7 @@
 constexpr int64_t MINUTE = SECOND * 60;
 constexpr int64_t HOUR = MINUTE * 60;
 constexpr int64_t DAY = HOUR * 24;
-<<<<<<< HEAD
-} // namespace _priv
-=======
-}
->>>>>>> e31aea86
+}
 
 
 /// @brief timespan is a nanosecond-precision time duration.
@@ -123,7 +119,6 @@
     TimeSpan operator*(const size_t &other) const {
         return TimeSpan(value * static_cast<std::int64_t>(other));
     }
-<<<<<<< HEAD
 
     TimeSpan operator*(const float &other) const {
         return TimeSpan(static_cast<std::int64_t>(static_cast<double>(value) * other));
@@ -133,17 +128,6 @@
         return TimeSpan(rhs.value * lhs);
     }
 
-=======
-
-    TimeSpan operator*(const float &other) const {
-        return TimeSpan(static_cast<std::int64_t>(static_cast<double>(value) * other));
-    }
-
-    friend TimeSpan operator*(const long long &lhs, const TimeSpan &rhs) {
-        return TimeSpan(rhs.value * lhs);
-    }
-
->>>>>>> e31aea86
     TimeSpan operator*(const long long &other) const {
         return TimeSpan(other * value);
     }
@@ -439,19 +423,11 @@
     }
 
     explicit Rate(const int i) : value(static_cast<float>(i)) {
-<<<<<<< HEAD
     }
 
     explicit Rate(const double i) : value(static_cast<float>(i)) {
     }
 
-=======
-    }
-
-    explicit Rate(const double i) : value(static_cast<float>(i)) {
-    }
-
->>>>>>> e31aea86
     explicit Rate(const TimeSpan period) : value(
         static_cast<float>(1 / period.seconds())) {
     }
@@ -578,8 +554,6 @@
     std::string // STRING
 >;
 
-<<<<<<< HEAD
-=======
 using NumericSampleValue = std::variant<
     double, // FLOAT64
     float, // FLOAT32
@@ -755,7 +729,6 @@
 
 
 
->>>>>>> e31aea86
 template<typename T>
 [[nodiscard]] T cast(const SampleValue &value) {
     if (std::holds_alternative<T>(value)) return std::get<T>(value);
@@ -771,11 +744,7 @@
     }
     if constexpr (std::is_same_v<T, TimeStamp>) {
         return std::visit([]<typename IT>(IT &&arg) -> TimeStamp {
-<<<<<<< HEAD
-            if constexpr (std::is_arithmetic_v<std::decay_t<IT>>) {
-=======
             if constexpr (std::is_arithmetic_v<std::decay_t<IT> >) {
->>>>>>> e31aea86
                 return TimeStamp(static_cast<std::int64_t>(arg));
             } else if constexpr (std::is_same_v<std::decay_t<IT>,
                 std::string>) {
@@ -807,28 +776,14 @@
         }
     }
     return std::visit([]<typename IT>(IT &&arg) -> T {
-<<<<<<< HEAD
-        if constexpr (std::is_arithmetic_v<T> && std::is_arithmetic_v<std::decay_t<IT>>)
-=======
         if constexpr (std::is_arithmetic_v<T> && std::is_arithmetic_v<std::decay_t<
                           IT> >)
->>>>>>> e31aea86
             return static_cast<T>(arg);
         throw std::runtime_error("invalid type conversion");
     }, value);
 }
 
 [[nodiscard]] inline void *cast_to_void_ptr(const SampleValue &value) {
-<<<<<<< HEAD
-    return std::visit([]<typename T>(const T& arg) -> void* {
-        if constexpr (std::is_same_v<T, std::string>)
-            return const_cast<void*>(static_cast<const void*>(arg.data()));
-        else
-            return const_cast<void*>(static_cast<const void*>(&arg));
-    }, value);
-}
-
-=======
     return std::visit([]<typename T>(const T &arg) -> void *{
         if constexpr (std::is_same_v<T, std::string>)
             return const_cast<void *>(static_cast<const void *>(arg.data()));
@@ -839,7 +794,6 @@
 
 
 
->>>>>>> e31aea86
 namespace _priv {
 const std::string UNKNOWN_T;
 const std::string FLOAT64_T = "float64";
@@ -862,18 +816,10 @@
 
 /// @brief Holds the name and properties of a datatype.
 class DataType {
-<<<<<<< HEAD
-public:
-    DataType() = default;
-
-    /// @brief Holds the id of the data type
-    std::string value;
-=======
     /// @brief Holds the id of the data type
     std::string value;
 public:
     DataType() = default;
->>>>>>> e31aea86
 
     /// @brief constructs a data type from the provided string.
     explicit DataType(std::string data_type): value(std::move(data_type)) {
@@ -918,99 +864,6 @@
     [[nodiscard]] std::string name() const { return value; }
 
     /// @property how many bytes in memory the data type holds.
-<<<<<<< HEAD
-    [[nodiscard]] size_t density() const { return DENSITIES[value]; };
-
-    [[nodiscard]] bool is_variable() const {
-        return this->matches(_priv::VARIABLE_TYPES);
-    }
-
-    /// @brief Checks if this data type matches any of the provided data types.
-    /// @param others Vector of data types to compare against
-    /// @returns true if this data type matches any in the vector, false otherwise
-    [[nodiscard]] bool matches(const std::vector<DataType> &others) const {
-        for (const auto &other: others) if (other == *this) return true;
-        return false;
-    }
-
-    [[nodiscard]] bool matches(const std::vector<std::string> &others) const {
-        for (const auto &other: others) if (other == this->value) return true;
-        return false;
-    }
-
-    /// @brief Casts a numeric sample value to the type corresponding to this data type
-    /// @param value The numeric sample value to cast
-    /// @returns A new numeric sample value of the appropriate type
-    /// @throws std::runtime_error if the data type is not numeric
-    [[nodiscard]] SampleValue cast(const SampleValue &value) const {
-        if (*this == _priv::FLOAT64_T) return telem::cast<double>(value);
-        if (*this == _priv::FLOAT32_T) return telem::cast<float>(value);
-        if (*this == _priv::INT64_T) return telem::cast<int64_t>(value);
-        if (*this == _priv::INT32_T) return telem::cast<int32_t>(value);
-        if (*this == _priv::INT16_T) return telem::cast<int16_t>(value);
-        if (*this == _priv::INT8_T) return telem::cast<int8_t>(value);
-        if (*this == _priv::UINT64_T) return telem::cast<uint64_t>(value);
-        if (*this == _priv::UINT32_T) return telem::cast<uint32_t>(value);
-        if (*this == _priv::UINT16_T) return telem::cast<uint16_t>(value);
-        if (*this == _priv::UINT8_T) return telem::cast<uint8_t>(value);
-        if (*this == _priv::TIMESTAMP_T) return telem::cast<TimeStamp>(value);
-        if (this->is_variable()) return telem::cast<std::string>(value);
-        throw std::runtime_error(
-            "cannot cast sample value to unknown data type " + this->value);
-    }
-
-    /// @brief Casts a void pointer to a sample value of the appropriate type.
-    /// @param value The void pointer to cast
-    /// @param value_type
-    /// @returns A new sample value of the appropriate type
-    /// @throws std::runtime_error if the data type is not numeric
-    SampleValue cast(const void *value, const DataType &value_type) const {
-        if (value_type == _priv::FLOAT64_T) return this->cast(*static_cast<const double*>(value));
-        if (value_type == _priv::FLOAT32_T) return this->cast(*static_cast<const float*>(value));
-        if (value_type == _priv::INT64_T) return this->cast(*static_cast<const int64_t*>(value));
-        if (value_type == _priv::INT32_T) return this->cast(*static_cast<const int32_t*>(value));
-        if (value_type == _priv::INT16_T) return this->cast(*static_cast<const int16_t*>(value));
-        if (value_type == _priv::INT8_T) return this->cast(*static_cast<const int8_t*>(value));
-        if (value_type == _priv::UINT8_T) return this->cast(*static_cast<const uint8_t*>(value));
-        if (value_type == _priv::UINT16_T) return this->cast(*static_cast<const uint16_t*>(value));
-        if (value_type == _priv::UINT32_T) return this->cast(*static_cast<const uint32_t*>(value));
-        if (value_type == _priv::UINT64_T) return this->cast(*static_cast<const uint64_t*>(value));
-        if (value_type == _priv::TIMESTAMP_T) return this->cast(*static_cast<const TimeStamp*>(value));
-        if (value_type == _priv::STRING_T) return this->cast(*static_cast<const std::string*>(value));
-        if (value_type == _priv::JSON_T) return this->cast(*static_cast<const std::string*>(value));
-        throw std::runtime_error(
-            "cannot cast sample value to unknown data type " + this->value);
-    }
-
-    /////////////////////////////////// COMPARISON H///////////////////////////////////
-
-    bool operator==(const DataType &other) const { return value == other.value; }
-
-    bool operator==(const std::string &other) const { return value == other; }
-
-    bool operator!=(const DataType &other) const { return value != other.value; }
-
-    bool operator!=(const std::string &other) const { return value != other; }
-
-    bool operator<(const DataType &other) const { return value < other.value; }
-
-    bool operator<(const std::string &other) const { return value < other; }
-
-    bool operator>(const DataType &other) const { return value > other.value; }
-
-    bool operator>(const std::string &other) const { return value > other; }
-
-    bool operator<=(const DataType &other) const { return value <= other.value; }
-
-    bool operator<=(const std::string &other) const { return value <= other; }
-
-    bool operator>=(const DataType &other) const { return value >= other.value; }
-
-    bool operator>=(const std::string &other) const { return value >= other; }
-
-    ////////////////////////////////// OSTREAM /////////////////////////////////
-
-=======
     [[nodiscard]] size_t density() const { return DENSITIES[value]; }
 
     [[nodiscard]] bool is_variable() const {
@@ -1139,7 +992,6 @@
 
     ////////////////////////////////// OSTREAM /////////////////////////////////
 
->>>>>>> e31aea86
     friend std::ostream &operator<<(std::ostream &os, const DataType &dt) {
         os << dt.value;
         return os;
@@ -1243,20 +1095,9 @@
 }
 
 // Add hash specialization in std namespace
-<<<<<<< HEAD
-namespace std {
-template<>
-struct hash<telem::DataType> {
-    size_t operator()(const telem::DataType& dt) const {
-        return hash<string>()(dt.value);
-    }
-};
-}
-=======
 template<>
 struct std::hash<telem::DataType> {
     size_t operator()(const telem::DataType &dt) const noexcept {
         return hash<string>()(dt.value);
     }
 };
->>>>>>> e31aea86
