// Copyright 2025 Synnax Labs, Inc.
//
// Use of this software is governed by the Business Source License included in the file
// licenses/BSL.txt.
//
// As of the Change Date specified in that file, in accordance with the Business Source
// License, use of this software will be governed by the Apache License, Version 2.0,
// included in the file licenses/APL.txt.

package gorp_test

import (
	"context"

	. "github.com/onsi/ginkgo/v2"
	. "github.com/onsi/gomega"
	"github.com/synnaxlabs/x/gorp"
	"github.com/synnaxlabs/x/query"
	. "github.com/synnaxlabs/x/testutil"
)

var _ = Describe("Retrieve", func() {
	var (
		ctx     context.Context
		entries []entry
		tx      gorp.Tx
	)
<<<<<<< HEAD
	BeforeAll(func() {
		kv = memkv.New()
		db = gorp.Wrap(kv)
		for i := range 10 {
			entries = append(entries, entry{ID: i, Data: "data"})
		}
	})
	AfterAll(func() { Expect(kv.Close()).To(Succeed()) })
=======
>>>>>>> d65039b2
	BeforeEach(func() {
		ctx = context.Background()
		tx = db.OpenTx()
		entries = make([]entry, 10)
		for i := range 10 {
			entries[i] = entry{ID: i, Data: "data"}
		}
		Expect(gorp.NewCreate[int, entry]().Entries(&entries).Exec(ctx, tx)).To(Succeed())
	})
	AfterEach(func() { Expect(tx.Close()).To(Succeed()) })
	Describe("WhereKeys", func() {
		Context("Multiple Entries", func() {
			It("Should retrieve the entry by key", func() {
				var res []entry
				Expect(gorp.NewRetrieve[int, entry]().
					WhereKeys(entries[0].GorpKey()).
					Entries(&res).
					Exec(ctx, tx)).To(Succeed())
				Expect(res).To(Equal([]entry{entries[0]}))
			})
			It("Should return a query.NotFound error if ANY key is not found", func() {
				var res []entry
				err := gorp.NewRetrieve[int, entry]().
					WhereKeys(entries[0].GorpKey(), 444444).
					Entries(&res).
					Exec(ctx, tx)
				By("Returning the correct error")
				Expect(err).To(HaveOccurredAs(query.NotFound))
				By("Still retrieving as many entries as possible")
				Expect(res).To(HaveLen(1))
			})
			It("Should still retrieve all possible entries even if some are not found", func() {
				var res []entry
				Expect(gorp.NewRetrieve[int, entry]().
					WhereKeys(44444, entries[0].GorpKey(), entries[1].GorpKey()).
					Entries(&res).
					Exec(ctx, tx)).To(HaveOccurredAs(query.NotFound))
				Expect(res).To(Equal(entries[:2]))
			})
			Describe("Exists", func() {
				It("Should return true if ALL keys have matching entries", func() {
					Expect(gorp.NewRetrieve[int, entry]().
						WhereKeys(entries[0].GorpKey(), entries[1].GorpKey()).
						Exists(ctx, tx)).To(BeTrue())
				})
				It("Should return false if ANY key has no matching entry", func() {
					Expect(gorp.NewRetrieve[int, entry]().
						WhereKeys(entries[0].GorpKey(), 444444).
						Exists(ctx, tx)).To(BeFalse())
				})
			})
		})
		Context("Single Entry", func() {
			It("Should retrieve the entry by key", func() {
				res := &entry{}
				Expect(gorp.NewRetrieve[int, entry]().
					WhereKeys(entries[0].GorpKey()).
					Entry(res).
					Exec(ctx, tx)).To(Succeed())
				Expect(res).To(Equal(&entries[0]))
			})
			It("Should allow for a nil entry to be provided", func() {
				var res *entry
				Expect(gorp.NewRetrieve[int, entry]().
					WhereKeys(entries[0].GorpKey()).
					Entry(res).
					Exec(ctx, tx)).To(Succeed())
			})
			It("Should return a query.NotFound error if the key is not found", func() {
				Expect(gorp.NewRetrieve[int, entry]().
					WhereKeys(444444).
					Entry(&entry{}).
					Exec(ctx, tx)).Error().To(HaveOccurredAs(query.NotFound))
			})
			It("Should return a query.NotFound error if the where clause matches no entry", func() {
				Expect(gorp.NewRetrieve[int, entry]().
					Where(func(_ gorp.Context, e *entry) (bool, error) { return e.ID == 241241, nil }).
					Entry(&entry{}).
					Exec(ctx, tx)).To(HaveOccurredAs(query.NotFound))
			})
			Describe("exists", func() {
				It("Should return true if the key has a matching entry", func() {
					Expect(gorp.NewRetrieve[int, entry]().
						WhereKeys(entries[0].GorpKey()).
						Exists(ctx, tx)).To(BeTrue())
				})
				It("Should return false if the key has no matching entry", func() {
					Expect(gorp.NewRetrieve[int, entry]().
						WhereKeys(444444).
						Exists(ctx, tx)).To(BeFalse())
				})
			})
		})
	})
	Describe("WherePrefix", func() {
		It("Should retrieve the entry by a prefix", func() {
			r := prefixEntry{
				ID:   123,
				Data: "data",
			}
			r2 := prefixEntry{
				ID:   456,
				Data: "data",
			}
			Expect(gorp.NewCreate[[]byte, prefixEntry]().Entry(&r).Exec(ctx, tx)).To(Succeed())
			Expect(gorp.NewCreate[[]byte, prefixEntry]().Entry(&r2).Exec(ctx, tx)).To(Succeed())
			var res []prefixEntry
			Expect(gorp.NewRetrieve[[]byte, prefixEntry]().
				WherePrefix([]byte("prefix-123")).
				Entries(&res).
				Exec(ctx, tx),
			).To(Succeed())
			Expect(res).To(Equal([]prefixEntry{r}))
		})
	})
	Describe("Where", func() {
		It("Should retrieve the entry by a filter parameter", func() {
			var res []entry
			Expect(gorp.NewRetrieve[int, entry]().
				Entries(&res).
				Where(func(_ gorp.Context, e *entry) (bool, error) { return e.ID == entries[1].ID, nil }).
				Exec(ctx, tx),
			).To(Succeed())
			Expect(res).To(Equal([]entry{entries[1]}))
		})
		It("Should support isMultiple filters", func() {
			var res []entry
			Expect(gorp.NewRetrieve[int, entry]().
				Entries(&res).
				Where(func(_ gorp.Context, e *entry) (bool, error) { return e.ID == entries[1].ID, nil }).
				Where(func(_ gorp.Context, e *entry) (bool, error) { return e.ID == entries[2].ID, nil }).
				Exec(ctx, tx),
			).To(Succeed())
			Expect(res).To(Equal([]entry{entries[1], entries[2]}))
		})
		It("Should require a filter to match when gorp.Required()", func() {
			var res []entry
			Expect(gorp.NewRetrieve[int, entry]().
				Entries(&res).
				Where(func(_ gorp.Context, e *entry) (bool, error) { return e.ID == entries[1].ID, nil }, gorp.Required()).
				Where(func(_ gorp.Context, e *entry) (bool, error) { return e.ID == entries[2].ID, nil }).
				Exec(ctx, tx),
			).To(Succeed())
			Expect(res).To(Equal([]entry{entries[1]}))
		})
		It("Should NOT return a query.NamesNotFound error if no entries are found", func() {
			var res []entry
			Expect(gorp.NewRetrieve[int, entry]().
				Entries(&res).
				Where(func(_ gorp.Context, e *entry) (bool, error) { return e.ID == 444444, nil }).
				Exec(ctx, tx),
			).To(Succeed())
			Expect(res).To(BeEmpty())
		})
		Describe("exists", func() {
			It("Should return true if ANY entries exist", func() {
				Expect(gorp.NewRetrieve[int, entry]().
					Where(func(_ gorp.Context, e *entry) (bool, error) { return e.ID == entries[1].ID, nil }).
					Where(func(_ gorp.Context, e *entry) (bool, error) { return e.ID == 44444, nil }).
					Exists(ctx, tx)).To(BeTrue())
			})
			It("Should return false if ALL entries do not exist", func() {
				Expect(gorp.NewRetrieve[int, entry]().
					Where(func(_ gorp.Context, e *entry) (bool, error) { return e.ID == 444444, nil }).
					Where(func(_ gorp.Context, e *entry) (bool, error) { return e.ID == 44444, nil }).
					Exists(ctx, tx)).To(BeFalse())
			})
		})
		Describe("Limit", func() {
			It("Should limit the number of entries returned", func() {
				toCreate := 100
				entries := make([]entry, toCreate)
				for i := range toCreate {
					entries[i] = entry{ID: i, Data: "data"}
				}
				Expect(gorp.NewCreate[int, entry]().Entries(&entries).Exec(ctx, tx)).To(Succeed())
				var res []entry
				Expect(gorp.NewRetrieve[int, entry]().
					Entries(&res).
					Limit(10).
					Exec(ctx, tx),
				).To(Succeed())
				Expect(res).To(HaveLen(10))
			})
		})
		Describe("Offset", func() {
			It("Should offset the entries returned", func() {
				toCreate := 100
				entries := make([]entry, toCreate)
				for i := range toCreate {
					entries[i] = entry{ID: i, Data: "data"}
				}
				Expect(gorp.NewCreate[int, entry]().Entries(&entries).Exec(ctx, tx)).To(Succeed())
				var res []entry
				Expect(gorp.NewRetrieve[int, entry]().
					Entries(&res).
					Offset(10).
					Exec(ctx, tx),
				).To(Succeed())
				Expect(res).To(HaveLen(90))
			})
		})
		Describe("Limit + Offset", func() {
			It("Should limit and offset the entries returned", func() {
				toCreate := 100
				entries := make([]entry, toCreate)
				for i := range toCreate {
					entries[i] = entry{ID: i, Data: "data"}
				}
				Expect(gorp.NewCreate[int, entry]().Entries(&entries).Exec(ctx, tx)).To(Succeed())
				var res []entry
				Expect(gorp.NewRetrieve[int, entry]().
					Entries(&res).
					Limit(10).
					Offset(10).
					Exec(ctx, tx),
				).To(Succeed())
				Expect(res).To(HaveLen(10))
			})
		})
	})
	Describe("No Parameters", func() {
		It("Should return all entries for the given type", func() {
			var res []entry
			Expect(gorp.NewRetrieve[int, entry]().
				Entries(&res).
				Exec(ctx, tx),
			).To(Succeed())
			Expect(res).To(Equal(entries))
		})
	})
	Describe("Count", func() {
		Context("WhereKeys", func() {
			It("Should return the count of existing keys", func() {
				Expect(gorp.NewRetrieve[int, entry]().
					WhereKeys(entries[0].GorpKey(), entries[1].GorpKey()).
					Count(ctx, tx)).To(Equal(2))
			})

			It("Should handle non-existent keys", func() {
				Expect(gorp.NewRetrieve[int, entry]().
					WhereKeys(entries[0].GorpKey(), 444444).
					Count(ctx, tx)).To(Equal(1))
			})
		})

		Context("Where", func() {
			It("Should count entries matching a filter", func() {
				Expect(gorp.NewRetrieve[int, entry]().
					Where(func(_ gorp.Context, e *entry) (bool, error) { return e.ID < 5, nil }).
					Count(ctx, tx)).To(Equal(5))
			})

			It("Should return zero for non-matching filters", func() {
				Expect(gorp.NewRetrieve[int, entry]().
					Where(func(_ gorp.Context, e *entry) (bool, error) { return e.ID > 100, nil }).
					Count(ctx, tx)).To(Equal(0))
			})

			It("Should handle multiple filters", func() {
				Expect(gorp.NewRetrieve[int, entry]().
					Where(func(_ gorp.Context, e *entry) (bool, error) { return e.ID < 5, nil }, gorp.Required()).
					Where(func(_ gorp.Context, e *entry) (bool, error) { return e.ID > 2, nil }, gorp.Required()).
					Count(ctx, tx)).To(Equal(2)) // Should count entries with ID 3 and 4
			})

			It("Should pass the correct transaction in the Context of the Where clause", func() {
				callCount := 0
				Expect(gorp.NewRetrieve[int, entry]().
					Where(func(gCtx gorp.Context, _ *entry) (bool, error) {
						callCount++
						Expect(gCtx.Context).To(BeIdenticalTo(ctx))
						Expect(gCtx.Tx).To(BeIdenticalTo(tx))
						return false, nil
					}).Count(ctx, tx)).To(Equal(0))
				Expect(callCount).To(BeNumerically(">", 0))
			})
		})

		Context("WherePrefix", func() {
			BeforeEach(func() {
				r1 := prefixEntry{ID: 123, Data: "data"}
				r2 := prefixEntry{ID: 456, Data: "data"}
				Expect(gorp.NewCreate[[]byte, prefixEntry]().Entry(&r1).Exec(ctx, tx)).To(Succeed())
				Expect(gorp.NewCreate[[]byte, prefixEntry]().Entry(&r2).Exec(ctx, tx)).To(Succeed())
			})

			It("Should count entries matching a prefix", func() {
				Expect(gorp.NewRetrieve[[]byte, prefixEntry]().
					WherePrefix([]byte("prefix-123")).
					Count(ctx, tx)).To(Equal(1))
			})

			It("Should return zero for non-matching prefix", func() {
				Expect(gorp.NewRetrieve[[]byte, prefixEntry]().
					WherePrefix([]byte("nonexistent-prefix")).
					Count(ctx, tx)).To(Equal(0))
			})
		})

		Context("No Parameters", func() {
			It("Should count all entries", func() {
				// Based on the 10 entries created in BeforeEach
				Expect(gorp.NewRetrieve[int, entry]().Count(ctx, tx)).To(Equal(10))
			})
		})
	})
})<|MERGE_RESOLUTION|>--- conflicted
+++ resolved
@@ -25,17 +25,6 @@
 		entries []entry
 		tx      gorp.Tx
 	)
-<<<<<<< HEAD
-	BeforeAll(func() {
-		kv = memkv.New()
-		db = gorp.Wrap(kv)
-		for i := range 10 {
-			entries = append(entries, entry{ID: i, Data: "data"})
-		}
-	})
-	AfterAll(func() { Expect(kv.Close()).To(Succeed()) })
-=======
->>>>>>> d65039b2
 	BeforeEach(func() {
 		ctx = context.Background()
 		tx = db.OpenTx()
