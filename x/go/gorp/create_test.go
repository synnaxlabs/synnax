--- conflicted
+++ resolved
@@ -69,15 +69,8 @@
 				ID:   42,
 				Data: "The answer to life, the universe, and everything",
 			}
-<<<<<<< HEAD
 			Expect(gorp.NewCreate[int32, entry]().Entry(e).Exec(ctx, tx)).To(Succeed())
-			exists, err := gorp.NewRetrieve[int32, entry]().WhereKeys(42).Exists(ctx, tx)
-			Expect(err).ToNot(HaveOccurred())
-			Expect(exists).To(BeTrue())
-=======
-			Expect(gorp.NewCreate[int, entry]().Entry(e).Exec(ctx, tx)).To(Succeed())
-			Expect(gorp.NewRetrieve[int, entry]().WhereKeys(42).Exists(ctx, tx)).To(BeTrue())
->>>>>>> 2fe09c70
+			Expect(gorp.NewRetrieve[int32, entry]().WhereKeys(42).Exists(ctx, tx)).To(BeTrue())
 		})
 	})
 
@@ -85,29 +78,15 @@
 		It("Should create the entries in the db", func() {
 			e := make([]entry, 10)
 			for i := range 10 {
-<<<<<<< HEAD
-				e = append(e, entry{ID: int32(i), Data: "data"})
+				e[i] = entry{ID: i, Data: "data"}
 			}
 			Expect(gorp.NewCreate[int32, entry]().Entries(&e).Exec(ctx, tx)).To(Succeed())
-			var keys []int32
-			for _, e := range e {
-				keys = append(keys, e.ID)
-			}
-			exists, err := gorp.NewRetrieve[int32, entry]().
-				WhereKeys(keys...).Exists(ctx, tx)
-			Expect(err).ToNot(HaveOccurred())
-			Expect(exists).To(BeTrue())
-=======
-				e[i] = entry{ID: i, Data: "data"}
-			}
-			Expect(gorp.NewCreate[int, entry]().Entries(&e).Exec(ctx, tx)).To(Succeed())
-			keys := make([]int, 10)
+			keys := make([]int32, 10)
 			for i, e := range e {
 				keys[i] = e.ID
 			}
-			Expect(gorp.NewRetrieve[int, entry]().WhereKeys(keys...).
+			Expect(gorp.NewRetrieve[int32, entry]().WhereKeys(keys...).
 				Exists(ctx, tx)).To(BeTrue())
->>>>>>> 2fe09c70
 		})
 	})
 
@@ -117,15 +96,9 @@
 				ID:   int32(42),
 				Data: "The answer to life, the universe, and everything",
 			}
-<<<<<<< HEAD
 			Expect(gorp.NewCreate[int32, entry]().Entry(e).Exec(ctx, tx)).To(Succeed())
 			Expect(gorp.NewCreate[int32, entry]().Entry(e).MergeExisting(func(_ gorp.Context, c, e entry) (entry, error) {
 				Expect(e.GorpKey()).To(Equal(int32(42)))
-=======
-			Expect(gorp.NewCreate[int, entry]().Entry(e).Exec(ctx, tx)).To(Succeed())
-			Expect(gorp.NewCreate[int, entry]().Entry(e).MergeExisting(func(_ gorp.Context, _, e entry) (entry, error) {
-				Expect(e.GorpKey()).To(Equal(42))
->>>>>>> 2fe09c70
 				return entry{}, validate.Error
 			}).Exec(ctx, tx)).To(HaveOccurredAs(validate.Error))
 		})
@@ -146,15 +119,9 @@
 				ID:   42,
 				Data: "The answer to life, the universe, and everything",
 			}
-<<<<<<< HEAD
 			Expect(gorp.NewCreate[int32, entry]().Entry(e).Exec(ctx, tx)).To(Succeed())
-			Expect(gorp.NewCreate[int32, entry]().Entry(e).MergeExisting(func(_ gorp.Context, c entry, e entry) (entry, error) {
+			Expect(gorp.NewCreate[int32, entry]().Entry(e).MergeExisting(func(_ gorp.Context, _, e entry) (entry, error) {
 				Expect(e.GorpKey()).To(Equal(int32(42)))
-=======
-			Expect(gorp.NewCreate[int, entry]().Entry(e).Exec(ctx, tx)).To(Succeed())
-			Expect(gorp.NewCreate[int, entry]().Entry(e).MergeExisting(func(_ gorp.Context, _, e entry) (entry, error) {
-				Expect(e.GorpKey()).To(Equal(42))
->>>>>>> 2fe09c70
 				return entry{ID: e.ID, Data: e.Data + "!"}, nil
 			}).Exec(ctx, tx)).To(Succeed())
 			var e2 entry
@@ -165,35 +132,16 @@
 
 	Describe("Writer", func() {
 		It("Should execute operations within a transaction", func() {
-<<<<<<< HEAD
-			var (
-				entries []entry
-				keys    []int32
-			)
-			for i := range 10 {
-				entries = append(entries, entry{ID: int32(i), Data: "data"})
-				keys = append(keys, int32(i))
-			}
-			Expect(gorp.NewCreate[int32, entry]().Entries(&entries).Exec(ctx, tx)).To(Succeed())
-			exists, err := gorp.NewRetrieve[int32, entry]().WhereKeys(keys...).Exists(ctx, db)
-			Expect(err).To(BeNil())
-			Expect(exists).To(BeFalse())
-			Expect(tx.Commit(ctx)).To(Succeed())
-			exists, err = gorp.NewRetrieve[int32, entry]().WhereKeys(keys...).Exists(ctx, tx)
-			Expect(err).To(BeNil())
-			Expect(exists).To(BeTrue())
-=======
 			entries := make([]entry, 10)
-			keys := make([]int, 10)
+			keys := make([]int32, 10)
 			for i := range 10 {
 				entries[i] = entry{ID: i, Data: "data"}
 				keys[i] = i
 			}
-			Expect(gorp.NewCreate[int, entry]().Entries(&entries).Exec(ctx, tx)).To(Succeed())
-			Expect(gorp.NewRetrieve[int, entry]().WhereKeys(keys...).Exists(ctx, db)).To(BeFalse())
+			Expect(gorp.NewCreate[int32, entry]().Entries(&entries).Exec(ctx, tx)).To(Succeed())
+			Expect(gorp.NewRetrieve[int32, entry]().WhereKeys(keys...).Exists(ctx, db)).To(BeFalse())
 			Expect(tx.Commit(ctx)).To(Succeed())
-			Expect(gorp.NewRetrieve[int, entry]().WhereKeys(keys...).Exists(ctx, tx)).To(BeTrue())
->>>>>>> 2fe09c70
+			Expect(gorp.NewRetrieve[int32, entry]().WhereKeys(keys...).Exists(ctx, tx)).To(BeTrue())
 		})
 	})
 })