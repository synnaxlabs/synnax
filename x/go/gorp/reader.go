--- conflicted
+++ resolved
@@ -57,21 +57,7 @@
 	if err != nil {
 		return e, err
 	}
-<<<<<<< HEAD
 	err = r.Decode(ctx, b, &e)
-=======
-	b, closer, err := r.BaseReader.Get(ctx, bKey)
-	if err != nil {
-		return e, lo.Ternary(errors.Is(err, kv.NotFound), query.NotFound, err)
-	}
-
-	// Check for custom unmarshaler (e.g., jerky-generated types)
-	if unmarshaler, ok := any(&e).(GorpUnmarshaler); ok {
-		err = unmarshaler.UnmarshalGorp(b)
-	} else {
-		err = r.Decode(ctx, b, &e)
-	}
->>>>>>> c927c0d0
 	return e, errors.Combine(err, closer.Close())
 }
 
