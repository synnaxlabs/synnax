// Copyright 2025 Synnax Labs, Inc.
//
// Use of this software is governed by the Business Source License included in the file
// licenses/BSL.txt.
//
// As of the Change Date specified in that file, in accordance with the Business Source
// License, use of this software will be governed by the Apache License, Version 2.0,
// included in the file licenses/APL.txt.

package gorp_test

import (
	"context"

	. "github.com/onsi/ginkgo/v2"
	. "github.com/onsi/gomega"
	"github.com/synnaxlabs/x/gorp"
	"github.com/synnaxlabs/x/query"
	. "github.com/synnaxlabs/x/testutil"
)

var _ = Describe("DB", func() {
	var ctx context.Context

	BeforeEach(func() {
		ctx = context.Background()
	})

	Describe("WithTx", func() {
		It("Should commit the transaction if the callback returns nil", func() {
			Expect(db.WithTx(ctx, func(tx gorp.Tx) error {
				return gorp.NewCreate[int32, entry]().Entry(&entry{ID: 1, Data: "One"}).Exec(ctx, tx)
			})).To(Succeed())
			var res entry
			Expect(gorp.NewRetrieve[int32, entry]().WhereKeys(1).Entry(&res).Exec(ctx, db)).To(Succeed())
			Expect(res).To(Equal(entry{ID: 1, Data: "One"}))
		})
		It("Should not commit the transaction if the callback returns an error", func() {
			Expect(db.WithTx(ctx, func(tx gorp.Tx) error {
				return gorp.NewCreate[int32, entry]().Entry(&entry{ID: 1, Data: "One"}).Exec(ctx, tx)
			})).To(Succeed())
<<<<<<< HEAD
			Expect(db.WithTx(ctx, func(tx gorp.Tx) error {
				_ = gorp.NewCreate[int32, entry]().Entry(&entry{ID: 2, Data: "Two"}).Exec(ctx, tx)
				return query.NotFound
			})).ToNot(Succeed())
			Expect(gorp.NewRetrieve[int32, entry]().WhereKeys(2).Exec(ctx, db)).To(HaveOccurredAs(query.NotFound))
=======
			Expect(db.WithTx(ctx, func(_ gorp.Tx) error { return query.NotFound })).
				ToNot(Succeed())
			Expect(gorp.NewRetrieve[int, entry]().WhereKeys(2).Exec(ctx, db)).To(HaveOccurredAs(query.NotFound))
>>>>>>> 2fe09c70
		})
	})

	Describe("OverrideTx", func() {
		It("Should return the override transaction if it is not nil", func() {
			tx := db.OpenTx()
			Expect(gorp.OverrideTx(db, tx)).To(Equal(tx))
			Expect(tx.Close()).To(Succeed())
		})
		It("Should return the base transaction if the override transaction is nil", func() {
			Expect(gorp.OverrideTx(db, nil)).To(Equal(db))
		})
	})

	Describe("KV", func() {
		It("Should return the underlying key-value store for the DB", func() {
			Expect(db.KV()).To(BeIdenticalTo(kvDB))
		})
	})
})<|MERGE_RESOLUTION|>--- conflicted
+++ resolved
@@ -39,17 +39,9 @@
 			Expect(db.WithTx(ctx, func(tx gorp.Tx) error {
 				return gorp.NewCreate[int32, entry]().Entry(&entry{ID: 1, Data: "One"}).Exec(ctx, tx)
 			})).To(Succeed())
-<<<<<<< HEAD
-			Expect(db.WithTx(ctx, func(tx gorp.Tx) error {
-				_ = gorp.NewCreate[int32, entry]().Entry(&entry{ID: 2, Data: "Two"}).Exec(ctx, tx)
-				return query.NotFound
-			})).ToNot(Succeed())
-			Expect(gorp.NewRetrieve[int32, entry]().WhereKeys(2).Exec(ctx, db)).To(HaveOccurredAs(query.NotFound))
-=======
 			Expect(db.WithTx(ctx, func(_ gorp.Tx) error { return query.NotFound })).
 				ToNot(Succeed())
-			Expect(gorp.NewRetrieve[int, entry]().WhereKeys(2).Exec(ctx, db)).To(HaveOccurredAs(query.NotFound))
->>>>>>> 2fe09c70
+			Expect(gorp.NewRetrieve[int32, entry]().WhereKeys(2).Exec(ctx, db)).To(HaveOccurredAs(query.NotFound))
 		})
 	})
 
