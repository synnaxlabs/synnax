--- conflicted
+++ resolved
@@ -25,29 +25,14 @@
 		entries []entry
 		tx      gorp.Tx
 	)
-<<<<<<< HEAD
-	BeforeAll(func() {
-		kv = memkv.New()
-		db = gorp.Wrap(kv)
-		for i := range 10 {
-			entries = append(entries, entry{ID: int32(i), Data: "data"})
-		}
-	})
-	AfterAll(func() { Expect(kv.Close()).To(Succeed()) })
-=======
->>>>>>> 2fe09c70
 	BeforeEach(func() {
 		ctx = context.Background()
 		tx = db.OpenTx()
-<<<<<<< HEAD
-		Expect(gorp.NewCreate[int32, entry]().Entries(&entries).Exec(ctx, tx)).To(Succeed())
-=======
 		entries = make([]entry, 10)
 		for i := range 10 {
 			entries[i] = entry{ID: i, Data: "data"}
 		}
-		Expect(gorp.NewCreate[int, entry]().Entries(&entries).Exec(ctx, tx)).To(Succeed())
->>>>>>> 2fe09c70
+		Expect(gorp.NewCreate[int32, entry]().Entries(&entries).Exec(ctx, tx)).To(Succeed())
 	})
 	AfterEach(func() { Expect(tx.Close()).To(Succeed()) })
 
@@ -97,25 +82,15 @@
 
 	Describe("Where", func() {
 		It("Should correctly update a set of entries based on a where filter function", func() {
-<<<<<<< HEAD
 			Expect(gorp.NewUpdate[int32, entry]().
-				Where(func(ctx gorp.Context, e *entry) (bool, error) { return e.ID < 5, nil }).
-=======
-			Expect(gorp.NewUpdate[int, entry]().
 				Where(func(_ gorp.Context, e *entry) (bool, error) { return e.ID < 5, nil }).
->>>>>>> 2fe09c70
 				Change(func(_ gorp.Context, e entry) entry {
 					e.Data = "new data"
 					return e
 				}).Exec(ctx, tx)).To(Succeed())
 			var res []entry
-<<<<<<< HEAD
 			Expect(gorp.NewRetrieve[int32, entry]().
-				Where(func(ctx gorp.Context, e *entry) (bool, error) { return e.ID < 5, nil }).
-=======
-			Expect(gorp.NewRetrieve[int, entry]().
 				Where(func(_ gorp.Context, e *entry) (bool, error) { return e.ID < 5, nil }).
->>>>>>> 2fe09c70
 				Entries(&res).
 				Exec(ctx, tx)).To(Succeed())
 			for i := range res {
