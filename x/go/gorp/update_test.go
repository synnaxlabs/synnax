--- conflicted
+++ resolved
@@ -79,41 +79,4 @@
 			}).Exec(ctx, tx)).To(Succeed())
 		Expect(count).To(Equal(1))
 	})
-
-<<<<<<< HEAD
-=======
-	Describe("Where", func() {
-		It("Should correctly update a set of entries based on a where filter function", func() {
-			Expect(gorp.NewUpdate[int, entry]().
-				Where(func(_ gorp.Context, e *entry) (bool, error) { return e.ID < 5, nil }).
-				Change(func(_ gorp.Context, e entry) entry {
-					e.Data = "new data"
-					return e
-				}).Exec(ctx, tx)).To(Succeed())
-			var res []entry
-			Expect(gorp.NewRetrieve[int, entry]().
-				Where(func(_ gorp.Context, e *entry) (bool, error) { return e.ID < 5, nil }).
-				Entries(&res).
-				Exec(ctx, tx)).To(Succeed())
-			for i := range res {
-				Expect(res[i]).To(Equal(entry{ID: i, Data: "new data"}))
-			}
-		})
-
-		It("Should pass the correct transaction to the gorp.Context in the where function", func() {
-			count := 0
-			Expect(gorp.NewUpdate[int, entry]().
-				WhereKeys(entries[0].GorpKey()).
-				Where(func(gCtx gorp.Context, e *entry) (bool, error) {
-					count++
-					Expect(gCtx.Context).To(BeIdenticalTo(ctx))
-					Expect(gCtx.Tx).To(BeIdenticalTo(tx))
-					Expect(e).NotTo(BeNil())
-					return true, nil
-				}).Change(func(_ gorp.Context, e entry) entry { return e }).
-				Exec(ctx, tx)).To(Succeed())
-			Expect(count).To(Equal(1))
-		})
-	})
->>>>>>> d65039b2
 })