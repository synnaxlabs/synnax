--- conflicted
+++ resolved
@@ -46,21 +46,11 @@
 			Expect(gorp.NewCreate[int32, entry]().
 				Entries(&[]entry{{ID: 1, Data: "data"}, {ID: 2, Data: "data"}}).
 				Exec(ctx, tx)).To(Succeed())
-<<<<<<< HEAD
-			nexter := MustSucceed(gorp.WrapReader[int32, entry](tx).OpenNexter())
-			v, ok := nexter.Next(ctx)
-			Expect(ok).To(BeTrue())
-			Expect(v.Data).To(Equal("data"))
-			v, ok = nexter.Next(ctx)
-			Expect(ok).To(BeTrue())
-			Expect(nexter.Close()).To(Succeed())
-=======
 			nexter, closer := MustSucceed2(gorp.WrapReader[int, entry](tx).OpenNexter(ctx))
 			for v := range nexter {
 				Expect(v.Data).To(Equal("data"))
 			}
 			Expect(closer.Close()).To(Succeed())
->>>>>>> 2fe09c70
 		})
 		It("Should correctly iterate over entries with a binary key", func() {
 			Expect(gorp.NewCreate[[]byte, prefixEntry]().
