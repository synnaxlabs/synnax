// Copyright 2025 Synnax Labs, Inc.
//
// Use of this software is governed by the Business Source License included in the file
// licenses/BSL.txt.
//
// As of the Change Date specified in that file, in accordance with the Business Source
// License, use of this software will be governed by the Apache License, Version 2.0,
// included in the file licenses/APL.txt.

package gorp_test

import (
	"context"

	. "github.com/onsi/ginkgo/v2"
	. "github.com/onsi/gomega"
	"github.com/synnaxlabs/x/gorp"
	. "github.com/synnaxlabs/x/testutil"
)

var _ = Describe("Reader", func() {
	var (
		ctx context.Context
		tx  gorp.Tx
	)
	BeforeEach(func() {
		ctx = context.Background()
		tx = db.OpenTx()
	})
	Describe("Iterator", func() {
		It("Should iterate over entries matching a type", func() {
			Expect(gorp.NewCreate[int, entry]().
				Entries(&[]entry{{ID: 1, Data: "data"}, {ID: 2, Data: "data"}}).
				Exec(ctx, tx)).To(Succeed())
			iter := MustSucceed(gorp.WrapReader[int, entry](tx).OpenIterator(gorp.IterOptions{}))
			Expect(iter.First()).To(BeTrue())
			Expect(iter.Value(ctx).Data).To(Equal("data"))
			Expect(iter.Next()).To(BeTrue())
			Expect(iter.Value(ctx).Data).To(Equal("data"))
			Expect(iter.Next()).To(BeFalse())
			Expect(iter.Close()).To(Succeed())
		})
	})
	Describe("Nexter", func() {
		It("Should iterate over entries matching a type", func() {
			Expect(gorp.NewCreate[int, entry]().
				Entries(&[]entry{{ID: 1, Data: "data"}, {ID: 2, Data: "data"}}).
				Exec(ctx, tx)).To(Succeed())
<<<<<<< HEAD
			nexter, closer := MustSucceed2(gorp.WrapReader[int, entry](tx).OpenNexter(ctx))
			for v := range nexter {
				Expect(v.Data).To(Equal("data"))
			}
			Expect(closer.Close()).To(Succeed())
=======
			nexter := MustSucceed(gorp.WrapReader[int, entry](tx).OpenNexter())
			v := MustBeOk(nexter.Next(ctx))
			Expect(v.Data).To(Equal("data"))
			v = MustBeOk(nexter.Next(ctx))
			Expect(nexter.Close()).To(Succeed())
>>>>>>> 7105ab93
		})
		It("Should correctly iterate over entries with a binary key", func() {
			Expect(gorp.NewCreate[[]byte, prefixEntry]().
				Entries(&[]prefixEntry{{ID: 1, Data: "data"}, {ID: 2, Data: "data"}}).
				Exec(ctx, tx)).To(Succeed())
<<<<<<< HEAD
			nexter, closer := MustSucceed2(gorp.WrapReader[[]byte, prefixEntry](tx).OpenNexter(ctx))
			for v := range nexter {
				Expect(v.Data).To(Equal("data"))
			}
			Expect(closer.Close()).To(Succeed())
=======
			nexter := MustSucceed(gorp.WrapReader[[]byte, prefixEntry](tx).OpenNexter())
			v := MustBeOk(nexter.Next(ctx))
			Expect(v.Data).To(Equal("data"))
			v = MustBeOk(nexter.Next(ctx))
			Expect(nexter.Close()).To(Succeed())
>>>>>>> 7105ab93
		})
	})
})<|MERGE_RESOLUTION|>--- conflicted
+++ resolved
@@ -46,37 +46,21 @@
 			Expect(gorp.NewCreate[int, entry]().
 				Entries(&[]entry{{ID: 1, Data: "data"}, {ID: 2, Data: "data"}}).
 				Exec(ctx, tx)).To(Succeed())
-<<<<<<< HEAD
 			nexter, closer := MustSucceed2(gorp.WrapReader[int, entry](tx).OpenNexter(ctx))
 			for v := range nexter {
 				Expect(v.Data).To(Equal("data"))
 			}
 			Expect(closer.Close()).To(Succeed())
-=======
-			nexter := MustSucceed(gorp.WrapReader[int, entry](tx).OpenNexter())
-			v := MustBeOk(nexter.Next(ctx))
-			Expect(v.Data).To(Equal("data"))
-			v = MustBeOk(nexter.Next(ctx))
-			Expect(nexter.Close()).To(Succeed())
->>>>>>> 7105ab93
 		})
 		It("Should correctly iterate over entries with a binary key", func() {
 			Expect(gorp.NewCreate[[]byte, prefixEntry]().
 				Entries(&[]prefixEntry{{ID: 1, Data: "data"}, {ID: 2, Data: "data"}}).
 				Exec(ctx, tx)).To(Succeed())
-<<<<<<< HEAD
 			nexter, closer := MustSucceed2(gorp.WrapReader[[]byte, prefixEntry](tx).OpenNexter(ctx))
 			for v := range nexter {
 				Expect(v.Data).To(Equal("data"))
 			}
 			Expect(closer.Close()).To(Succeed())
-=======
-			nexter := MustSucceed(gorp.WrapReader[[]byte, prefixEntry](tx).OpenNexter())
-			v := MustBeOk(nexter.Next(ctx))
-			Expect(v.Data).To(Equal("data"))
-			v = MustBeOk(nexter.Next(ctx))
-			Expect(nexter.Close()).To(Succeed())
->>>>>>> 7105ab93
 		})
 	})
 })