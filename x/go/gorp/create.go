// Copyright 2025 Synnax Labs, Inc.
//
// Use of this software is governed by the Business Source License included in the file
// licenses/BSL.txt.
//
// As of the Change Date specified in that file, in accordance with the Business Source
// License, use of this software will be governed by the Apache License, Version 2.0,
// included in the file licenses/APL.txt.

package gorp

import (
	"context"

	"github.com/synnaxlabs/x/errors"
	"github.com/synnaxlabs/x/query"
)

// Create is a query that creates Entries in the DB.
type Create[K Key, E Entry[K]] struct{ params query.Parameters }

// NewCreate opens a new Create query.
func NewCreate[K Key, E Entry[K]]() Create[K, E] {
	return Create[K, E]{params: make(query.Parameters)}
}

// MergeExisting adds a function to the query that can be used to prevent the accidental
// override of existing entries with the same GorpKey. The provided function receives
// the existing entry and should return an error if the entry should not be overwritten.
// If no entry with a matching GorpKey is found, the function is not called. MergeExisting
// adds overhead to the query, as a retrieval is required to check for existing entries.
<<<<<<< HEAD
func (c Create[K, E]) MergeExisting(filter func(ctx Context, creating, existing E) (E, error)) Create[K, E] {
	addMergeExisting[K, E](c.params, filter)
=======
func (c Create[K, E]) MergeExisting(filter func(ctx Context, creating E, existing E) (E, error)) Create[K, E] {
	addMergeExisting(c.params, filter)
>>>>>>> d65039b2
	return c
}

// Entries sets the Entries to write to the DB.
func (c Create[K, E]) Entries(entries *[]E) Create[K, E] {
	SetEntries(c.params, entries)
	return c
}

// Entry sets the entry to write to the DB.
func (c Create[K, E]) Entry(entry *E) Create[K, E] {
	SetEntry(c.params, entry)
	return c
}

// Exec executes the query against the provided transaction. It returns any errors
// encountered during execution.
func (c Create[K, E]) Exec(ctx context.Context, tx Tx) error {
	checkForNilTx("Create.Exec", tx)
	entries, w := GetEntries[K, E](c.params), WrapWriter[K, E](tx)
	mergeExisting, hasMergeExisting := getMergeExisting[K, E](c.params)
	if hasMergeExisting {
		r := WrapReader[K, E](tx)
		for i, entry := range entries.All() {
			e, err := r.Get(ctx, entry.GorpKey())
			if errors.Is(err, query.NotFound) {
				continue
			}
			if err != nil {
				return err
			}
			if e, err = mergeExisting.exec(Context{
				Context: ctx,
				Tx:      tx,
			}, entry, e); err != nil {
				return err
			}
			entries.Set(i, e)
		}
	}
	return w.Set(ctx, entries.All()...)
}

const mergeExistingKey = "mergeExisting"

type MergeExistingFunc[K Key, E Entry[K]] = func(ctx Context, creating, existing E) (E, error)

type onUpdate[K Key, E Entry[K]] []MergeExistingFunc[K, E]

func (o onUpdate[K, E]) exec(ctx Context, creating, existing E) (E, error) {
	var err error
	for _, f := range o {
		if creating, err = f(ctx, creating, existing); err != nil {
			return creating, err
		}
	}
	return creating, nil
}

func addMergeExisting[K Key, E Entry[K]](q query.Parameters, f MergeExistingFunc[K, E]) {
	var o onUpdate[K, E]
	ro, ok := q.Get(mergeExistingKey)
	if !ok {
		o = make(onUpdate[K, E], 0, 1)
	} else {
		o = ro.(onUpdate[K, E])
	}
	o = append(o, f)
	q.Set(mergeExistingKey, o)
}

func getMergeExisting[K Key, E Entry[K]](q query.Parameters) (o onUpdate[K, E], ok bool) {
	ro, ok := q.Get(mergeExistingKey)
	if !ok {
		return nil, false
	}
	return ro.(onUpdate[K, E]), true
}<|MERGE_RESOLUTION|>--- conflicted
+++ resolved
@@ -27,15 +27,11 @@
 // MergeExisting adds a function to the query that can be used to prevent the accidental
 // override of existing entries with the same GorpKey. The provided function receives
 // the existing entry and should return an error if the entry should not be overwritten.
-// If no entry with a matching GorpKey is found, the function is not called. MergeExisting
-// adds overhead to the query, as a retrieval is required to check for existing entries.
-<<<<<<< HEAD
+// If no entry with a matching GorpKey is found, the function is not called.
+// MergeExisting adds overhead to the query, as a retrieval is required to check for
+// existing entries.
 func (c Create[K, E]) MergeExisting(filter func(ctx Context, creating, existing E) (E, error)) Create[K, E] {
-	addMergeExisting[K, E](c.params, filter)
-=======
-func (c Create[K, E]) MergeExisting(filter func(ctx Context, creating E, existing E) (E, error)) Create[K, E] {
 	addMergeExisting(c.params, filter)
->>>>>>> d65039b2
 	return c
 }
 
