--- conflicted
+++ resolved
@@ -61,12 +61,7 @@
 	if err != nil {
 		return err
 	}
-<<<<<<< HEAD
-
-	prefixedKey, err := encodeKey[K](ctx, w, w.prefix(ctx), entry.GorpKey())
-=======
 	prefixedKey, err := encodeKey(ctx, w, w.prefix(ctx), entry.GorpKey())
->>>>>>> 29dd906b
 	if err != nil {
 		return err
 	}
