// Copyright 2025 Synnax Labs, Inc.
//
// Use of this software is governed by the Business Source License included in the file
// licenses/BSL.txt.
//
// As of the Change Date specified in that file, in accordance with the Business Source
// License, use of this software will be governed by the Apache License, Version 2.0,
// included in the file licenses/APL.txt.

package gorp_test

import (
	. "github.com/onsi/ginkgo/v2"
	. "github.com/onsi/gomega"
	"github.com/synnaxlabs/x/gorp"
)

var _ = Describe("Entries", func() {
	Describe("All", func() {
		It("Should return an empty slice if no entries were set on the query", func() {
<<<<<<< HEAD
			q := gorp.NewRetrieve[int32, entry]()
			entries := gorp.GetEntries[int32, entry](q.Params)
			Expect(entries.All()).To(HaveLen(0))
=======
			q := gorp.NewRetrieve[int, entry]()
			entries := gorp.GetEntries[int, entry](q.Params)
			Expect(entries.All()).To(BeEmpty())
>>>>>>> 2fe09c70
		})
	})

	Describe("Get + Set", func() {
		Context("Single Entry", func() {
			It("Should return the entry that was set", func() {
<<<<<<< HEAD
				q := gorp.NewRetrieve[int32, entry]()
				gorp.SetEntry[int32, entry](q.Params, &entry{ID: 1})
				entries := gorp.GetEntries[int32, entry](q.Params)
=======
				q := gorp.NewRetrieve[int, entry]()
				gorp.SetEntry(q.Params, &entry{ID: 1})
				entries := gorp.GetEntries[int, entry](q.Params)
>>>>>>> 2fe09c70
				entries.Set(0, entry{ID: 2})
				Expect(entries.All()).To(HaveLen(1))
			})
		})
		Context("Multiple Entries", func() {
			It("Should return the entry that was set", func() {
<<<<<<< HEAD
				q := gorp.NewRetrieve[int32, entry]()
				gorp.SetEntries[int32, entry](q.Params, &[]entry{{ID: 1}})
				e := gorp.GetEntries[int32, entry](q.Params)
=======
				q := gorp.NewRetrieve[int, entry]()
				gorp.SetEntries(q.Params, &[]entry{{ID: 1}})
				e := gorp.GetEntries[int, entry](q.Params)
>>>>>>> 2fe09c70
				e.Set(0, entry{ID: 2})
				Expect(e.All()).To(HaveLen(1))
				Expect(e.All()[0].ID).To(Equal(int32(2)))
			})
		})
	})

	Describe("Any", func() {
		It("Should return false if no entries were set on the query", func() {
			q := gorp.NewRetrieve[int32, entry]()
			entries := gorp.GetEntries[int32, entry](q.Params)
			Expect(entries.Any()).To(BeFalse())
		})
		It("Should return true if entries were set on the query", func() {
<<<<<<< HEAD
			q := gorp.NewRetrieve[int32, entry]()
			gorp.SetEntry[int32, entry](q.Params, &entry{ID: 1})
			entries := gorp.GetEntries[int32, entry](q.Params)
=======
			q := gorp.NewRetrieve[int, entry]()
			gorp.SetEntry(q.Params, &entry{ID: 1})
			entries := gorp.GetEntries[int, entry](q.Params)
>>>>>>> 2fe09c70
			Expect(entries.Any()).To(BeTrue())
		})
	})

	Describe("MapInPlace", func() {
		Context("Multiple entries", func() {
			It("Should map the entries in place", func() {
				q := gorp.NewRetrieve[int32, entry]()
				entries := gorp.GetEntries[int32, entry](q.Params)
				entries.Add(entry{ID: 1})
				entries.Add(entry{ID: 2})
				Expect(entries.MapInPlace(func(e entry) (entry, bool, error) {
					return e, e.ID == 2, nil
				})).To(Succeed())
				Expect(entries.All()).To(HaveLen(1))
				Expect(entries.All()[0].ID).To(Equal(int32(2)))
			})
		})
		Context("Single entry", func() {
			It("Should map the entry in place", func() {
<<<<<<< HEAD
				q := gorp.NewRetrieve[int32, entry]()
				gorp.SetEntry[int32, entry](q.Params, &entry{ID: 2})
				entries := gorp.GetEntries[int32, entry](q.Params)
=======
				q := gorp.NewRetrieve[int, entry]()
				gorp.SetEntry(q.Params, &entry{ID: 2})
				entries := gorp.GetEntries[int, entry](q.Params)
>>>>>>> 2fe09c70
				Expect(entries.MapInPlace(func(e entry) (entry, bool, error) {
					return e, e.ID == 2, nil
				})).To(Succeed())
				Expect(entries.All()).To(HaveLen(1))
			})
			It("Should remove the entry if the map function returns false", func() {
<<<<<<< HEAD
				q := gorp.NewRetrieve[int32, entry]()
				gorp.SetEntry[int32, entry](q.Params, &entry{ID: 2})
				entries := gorp.GetEntries[int32, entry](q.Params)
=======
				q := gorp.NewRetrieve[int, entry]()
				gorp.SetEntry(q.Params, &entry{ID: 2})
				entries := gorp.GetEntries[int, entry](q.Params)
>>>>>>> 2fe09c70
				Expect(entries.MapInPlace(func(e entry) (entry, bool, error) {
					return e, false, nil
				})).To(Succeed())
				Expect(entries.Any()).To(BeFalse())
			})
		})
	})

	Describe("Keys", func() {
		It("Should return the keys of the entries", func() {
<<<<<<< HEAD
			q := gorp.NewRetrieve[int32, entry]()
			gorp.SetEntry[int32, entry](q.Params, &entry{ID: 1})
			entries := gorp.GetEntries[int32, entry](q.Params)
			Expect(entries.Keys()).To(ConsistOf(int32(1)))
=======
			q := gorp.NewRetrieve[int, entry]()
			gorp.SetEntry(q.Params, &entry{ID: 1})
			entries := gorp.GetEntries[int, entry](q.Params)
			Expect(entries.Keys()).To(ConsistOf(1))
>>>>>>> 2fe09c70
		})
	})
})<|MERGE_RESOLUTION|>--- conflicted
+++ resolved
@@ -18,45 +18,27 @@
 var _ = Describe("Entries", func() {
 	Describe("All", func() {
 		It("Should return an empty slice if no entries were set on the query", func() {
-<<<<<<< HEAD
 			q := gorp.NewRetrieve[int32, entry]()
 			entries := gorp.GetEntries[int32, entry](q.Params)
-			Expect(entries.All()).To(HaveLen(0))
-=======
-			q := gorp.NewRetrieve[int, entry]()
-			entries := gorp.GetEntries[int, entry](q.Params)
 			Expect(entries.All()).To(BeEmpty())
->>>>>>> 2fe09c70
 		})
 	})
 
 	Describe("Get + Set", func() {
 		Context("Single Entry", func() {
 			It("Should return the entry that was set", func() {
-<<<<<<< HEAD
 				q := gorp.NewRetrieve[int32, entry]()
-				gorp.SetEntry[int32, entry](q.Params, &entry{ID: 1})
+				gorp.SetEntry(q.Params, &entry{ID: 1})
 				entries := gorp.GetEntries[int32, entry](q.Params)
-=======
-				q := gorp.NewRetrieve[int, entry]()
-				gorp.SetEntry(q.Params, &entry{ID: 1})
-				entries := gorp.GetEntries[int, entry](q.Params)
->>>>>>> 2fe09c70
 				entries.Set(0, entry{ID: 2})
 				Expect(entries.All()).To(HaveLen(1))
 			})
 		})
 		Context("Multiple Entries", func() {
 			It("Should return the entry that was set", func() {
-<<<<<<< HEAD
 				q := gorp.NewRetrieve[int32, entry]()
-				gorp.SetEntries[int32, entry](q.Params, &[]entry{{ID: 1}})
+				gorp.SetEntries(q.Params, &[]entry{{ID: 1}})
 				e := gorp.GetEntries[int32, entry](q.Params)
-=======
-				q := gorp.NewRetrieve[int, entry]()
-				gorp.SetEntries(q.Params, &[]entry{{ID: 1}})
-				e := gorp.GetEntries[int, entry](q.Params)
->>>>>>> 2fe09c70
 				e.Set(0, entry{ID: 2})
 				Expect(e.All()).To(HaveLen(1))
 				Expect(e.All()[0].ID).To(Equal(int32(2)))
@@ -71,15 +53,9 @@
 			Expect(entries.Any()).To(BeFalse())
 		})
 		It("Should return true if entries were set on the query", func() {
-<<<<<<< HEAD
 			q := gorp.NewRetrieve[int32, entry]()
-			gorp.SetEntry[int32, entry](q.Params, &entry{ID: 1})
+			gorp.SetEntry(q.Params, &entry{ID: 1})
 			entries := gorp.GetEntries[int32, entry](q.Params)
-=======
-			q := gorp.NewRetrieve[int, entry]()
-			gorp.SetEntry(q.Params, &entry{ID: 1})
-			entries := gorp.GetEntries[int, entry](q.Params)
->>>>>>> 2fe09c70
 			Expect(entries.Any()).To(BeTrue())
 		})
 	})
@@ -100,30 +76,18 @@
 		})
 		Context("Single entry", func() {
 			It("Should map the entry in place", func() {
-<<<<<<< HEAD
 				q := gorp.NewRetrieve[int32, entry]()
-				gorp.SetEntry[int32, entry](q.Params, &entry{ID: 2})
+				gorp.SetEntry(q.Params, &entry{ID: 2})
 				entries := gorp.GetEntries[int32, entry](q.Params)
-=======
-				q := gorp.NewRetrieve[int, entry]()
-				gorp.SetEntry(q.Params, &entry{ID: 2})
-				entries := gorp.GetEntries[int, entry](q.Params)
->>>>>>> 2fe09c70
 				Expect(entries.MapInPlace(func(e entry) (entry, bool, error) {
 					return e, e.ID == 2, nil
 				})).To(Succeed())
 				Expect(entries.All()).To(HaveLen(1))
 			})
 			It("Should remove the entry if the map function returns false", func() {
-<<<<<<< HEAD
 				q := gorp.NewRetrieve[int32, entry]()
-				gorp.SetEntry[int32, entry](q.Params, &entry{ID: 2})
+				gorp.SetEntry(q.Params, &entry{ID: 2})
 				entries := gorp.GetEntries[int32, entry](q.Params)
-=======
-				q := gorp.NewRetrieve[int, entry]()
-				gorp.SetEntry(q.Params, &entry{ID: 2})
-				entries := gorp.GetEntries[int, entry](q.Params)
->>>>>>> 2fe09c70
 				Expect(entries.MapInPlace(func(e entry) (entry, bool, error) {
 					return e, false, nil
 				})).To(Succeed())
@@ -134,17 +98,10 @@
 
 	Describe("Keys", func() {
 		It("Should return the keys of the entries", func() {
-<<<<<<< HEAD
 			q := gorp.NewRetrieve[int32, entry]()
-			gorp.SetEntry[int32, entry](q.Params, &entry{ID: 1})
+			gorp.SetEntry(q.Params, &entry{ID: 1})
 			entries := gorp.GetEntries[int32, entry](q.Params)
-			Expect(entries.Keys()).To(ConsistOf(int32(1)))
-=======
-			q := gorp.NewRetrieve[int, entry]()
-			gorp.SetEntry(q.Params, &entry{ID: 1})
-			entries := gorp.GetEntries[int, entry](q.Params)
 			Expect(entries.Keys()).To(ConsistOf(1))
->>>>>>> 2fe09c70
 		})
 	})
 })