// Copyright 2025 Synnax Labs, Inc.
//
// Use of this software is governed by the Business Source License included in the file
// licenses/BSL.txt.
//
// As of the Change Date specified in that file, in accordance with the Business Source
// License, use of this software will be governed by the Apache License, Version 2.0,
// included in the file licenses/APL.txt.

package status

<<<<<<< HEAD
import (
	"github.com/synnaxlabs/x/telem"
	"github.com/synnaxlabs/x/zyn"
)
=======
import "github.com/synnaxlabs/x/telem"
>>>>>>> d0e4900d

// Variant is a general classification mechanism for statuses.
type Variant string

const (
	InfoVariant     Variant = "info"
	SuccessVariant  Variant = "success"
	ErrorVariant    Variant = "error"
	WarningVariant  Variant = "warning"
	DisabledVariant Variant = "disabled"
	LoadingVariant  Variant = "loading"
)

<<<<<<< HEAD
var (
	Variants = []Variant{
		InfoVariant,
		SuccessVariant,
		ErrorVariant,
		WarningVariant,
		DisabledVariant,
		LoadingVariant,
	}
	VariantZ = zyn.Enum(Variants...)
)

type Status[D any] struct {
	Key         string          `json:"key" msgpack:"key"`
	Variant     Variant         `json:"variant" msgpack:"variant"`
	Message     string          `json:"message" msgpack:"message"`
	Description string          `json:"description" msgpack:"description"`
	Time        telem.TimeStamp `json:"time" msgpack:"time"`
	Details     D               `json:"details" msgpack:"details"`
=======
// Status is a standardized payload used across Synnax.
type Status[D any] struct {
	// Key is a unique key for the status.
	Key string `json:"key" msgpack:"key"`
	// Variant is the variant of the status.
	Variant Variant `json:"variant" msgpack:"variant"`
	// Message is the message of the status.
	Message string `json:"message" msgpack:"message"`
	// Description is the description of the status.
	Description string `json:"description" msgpack:"description"`
	// Time is the time the status was created.
	Time telem.TimeStamp `json:"time" msgpack:"time"`
	// Details are customizable details for component specific statuses.
	Details D `json:"details" msgpack:"details"`
>>>>>>> d0e4900d
}<|MERGE_RESOLUTION|>--- conflicted
+++ resolved
@@ -9,14 +9,10 @@
 
 package status
 
-<<<<<<< HEAD
 import (
 	"github.com/synnaxlabs/x/telem"
 	"github.com/synnaxlabs/x/zyn"
 )
-=======
-import "github.com/synnaxlabs/x/telem"
->>>>>>> d0e4900d
 
 // Variant is a general classification mechanism for statuses.
 type Variant string
@@ -30,7 +26,7 @@
 	LoadingVariant  Variant = "loading"
 )
 
-<<<<<<< HEAD
+
 var (
 	Variants = []Variant{
 		InfoVariant,
@@ -43,14 +39,6 @@
 	VariantZ = zyn.Enum(Variants...)
 )
 
-type Status[D any] struct {
-	Key         string          `json:"key" msgpack:"key"`
-	Variant     Variant         `json:"variant" msgpack:"variant"`
-	Message     string          `json:"message" msgpack:"message"`
-	Description string          `json:"description" msgpack:"description"`
-	Time        telem.TimeStamp `json:"time" msgpack:"time"`
-	Details     D               `json:"details" msgpack:"details"`
-=======
 // Status is a standardized payload used across Synnax.
 type Status[D any] struct {
 	// Key is a unique key for the status.
@@ -65,5 +53,6 @@
 	Time telem.TimeStamp `json:"time" msgpack:"time"`
 	// Details are customizable details for component specific statuses.
 	Details D `json:"details" msgpack:"details"`
->>>>>>> d0e4900d
-}+}
+
+
