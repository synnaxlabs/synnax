--- conflicted
+++ resolved
@@ -78,78 +78,6 @@
 		It("should close all closers in reverse order", func() {
 			var closeOrder []int
 
-<<<<<<< HEAD
-		closer = xio.NopCloserFunc(func() {
-			called = true
-		})
-
-		Expect(closer.Close()).To(Succeed())
-		Expect(called).To(BeTrue())
-	})
-
-	Describe("nil handling", func() {
-		It("should not panic when Close is called on a nil NopCloserFunc", func() {
-			var closer xio.NopCloserFunc
-			Expect(closer).To(BeNil())
-			Expect(func() {
-				_ = closer.Close()
-			}).ToNot(Panic())
-		})
-
-		It("should return nil when Close is called on a nil NopCloserFunc", func() {
-			var closer xio.NopCloserFunc
-			err := closer.Close()
-			Expect(err).To(BeNil())
-		})
-
-		It("should not call the function when NopCloserFunc is nil", func() {
-			var closer xio.NopCloserFunc
-			// This should not panic and should return nil
-			// The function is not called because the receiver is nil
-			Expect(closer.Close()).To(Succeed())
-		})
-	})
-})
-
-var _ = Describe("MultiCloser", func() {
-	It("should close all closers in reverse order", func() {
-		var closeOrder []int
-
-		closer1 := xio.CloserFunc(func() error {
-			closeOrder = append(closeOrder, 1)
-			return nil
-		})
-		closer2 := xio.CloserFunc(func() error {
-			closeOrder = append(closeOrder, 2)
-			return nil
-		})
-		closer3 := xio.CloserFunc(func() error {
-			closeOrder = append(closeOrder, 3)
-			return nil
-		})
-
-		multi := xio.MultiCloser{closer1, closer2, closer3}
-
-		Expect(multi.Close()).To(Succeed())
-		Expect(closeOrder).To(Equal([]int{3, 2, 1}))
-	})
-
-	It("should aggregate errors from all closers", func() {
-		err1 := errors.New("error 1")
-		err2 := errors.New("error 2")
-
-		closer1 := xio.CloserFunc(func() error {
-			return err1
-		})
-		closer2 := xio.CloserFunc(func() error {
-			return nil
-		})
-		closer3 := xio.CloserFunc(func() error {
-			return err2
-		})
-
-		multi := xio.MultiCloser{closer1, closer2, closer3}
-=======
 			closer1 := io.CloserFunc(func() error {
 				closeOrder = append(closeOrder, 1)
 				return nil
@@ -162,7 +90,6 @@
 				closeOrder = append(closeOrder, 3)
 				return nil
 			})
->>>>>>> 29dd906b
 
 			multi := io.MultiCloser{closer1, closer2, closer3}
 
