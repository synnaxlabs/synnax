// Copyright 2025 Synnax Labs, Inc.
//
// Use of this software is governed by the Business Source License included in the file
// licenses/BSL.txt.
//
// As of the Change Date specified in that file, in accordance with the Business Source
// License, use of this software will be governed by the Apache License, Version 2.0,
// included in the file licenses/APL.txt.

package fs

import (
	"io"
	"io/fs"
	"path"
)

type File interface {
	io.Closer
	io.Reader
	io.ReaderAt
	io.Writer
	io.WriterAt

	// Truncate resizes the file to the given size in bytes. It is important to note
	// that the file offset is NOT changed: i.e. if the file handle was used to write 10
	// bytes and the file is then truncated to 5 bytes, the file offset will still be at
	// 10 bytes, rendering the next read to EOF and write to leave null bytes between.
	// This is the default behavior of the os.File implementation, and the memFS
	// implementation has been adapted to match this behavior.
	//
	// In addition, the Windows implementation of FS allows a file without write
	// permissions to be truncated whereas Unix and our memFS implementation do not.
	Truncate(int64) error
	Stat() (FileInfo, error)
	Sync() error
}

type FileInfo = fs.FileInfo

<<<<<<< HEAD
const defaultPerm = 0o755
=======
const defaultPerm = OwnerAll | GroupReadExecute | OthersReadExecute
>>>>>>> ddcd1608

type FS interface {
	// Open opens a file according to the provided flag. The provided flag can be OR-ed
	// in out of the flags in os, e.g. os.O_CREATE|os.O_WRONLY.
	Open(string, int) (File, error)
	// Sub returns a new FS rooted at the given directory.
	Sub(string) (FS, error)
	// List returns a list of files in the directory SORTED by file name.
	List(string) ([]FileInfo, error)
	// Exists returns true if the file exists, false otherwise.
	Exists(string) (bool, error)
	// Remove removes a file or directory recursively. It returns nil if the name does
	// not exist.
	Remove(string) error
	// Rename renames a file or directory. It returns an error if the target does not
	// exist.
	Rename(oldPath string, newPath string) error
	// Stat returns a FileInfo interface.
	Stat(string) (FileInfo, error)
}

type subFS struct {
	dir string
	FS
}

func (s *subFS) Open(name string, flag int) (File, error) {
	return s.FS.Open(path.Join(s.dir, name), flag)
}

func (s *subFS) Sub(name string) (FS, error) { return s.FS.Sub(path.Join(s.dir, name)) }

func (s *subFS) Exists(name string) (bool, error) {
	return s.FS.Exists(path.Join(s.dir, name))
}

func (s *subFS) List(name string) ([]FileInfo, error) {
	return s.FS.List(path.Join(s.dir, name))
}

func (s *subFS) Remove(name string) error { return s.FS.Remove(path.Join(s.dir, name)) }

func (s *subFS) Rename(oldName string, newName string) error {
	return s.FS.Rename(path.Join(s.dir, oldName), path.Join(s.dir, newName))
}

func (s *subFS) Stat(name string) (FileInfo, error) {
	return s.FS.Stat(path.Join(s.dir, name))
}<|MERGE_RESOLUTION|>--- conflicted
+++ resolved
@@ -38,16 +38,12 @@
 
 type FileInfo = fs.FileInfo
 
-<<<<<<< HEAD
-const defaultPerm = 0o755
-=======
 const defaultPerm = OwnerAll | GroupReadExecute | OthersReadExecute
->>>>>>> ddcd1608
 
 type FS interface {
 	// Open opens a file according to the provided flag. The provided flag can be OR-ed
 	// in out of the flags in os, e.g. os.O_CREATE|os.O_WRONLY.
-	Open(string, int) (File, error)
+	Open(name string, flag int) (File, error)
 	// Sub returns a new FS rooted at the given directory.
 	Sub(string) (FS, error)
 	// List returns a list of files in the directory SORTED by file name.
