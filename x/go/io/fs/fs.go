// Copyright 2023 Synnax Labs, Inc.
//
// Use of this software is governed by the Business Source License included in the file
// licenses/BSL.txt.
//
// As of the Change Date specified in that file, in accordance with the Business Source
// License, use of this software will be governed by the Apache License, Version 2.0,
// included in the file licenses/APL.txt.

package fs

import (
	"github.com/cockroachdb/pebble/vfs"
	"io"
	"os"
	goPath "path"
	"sort"
)

type File interface {
	io.Closer
	io.Reader
	io.ReaderAt
	io.Writer
	io.WriterAt

	Stat() (os.FileInfo, error)
	Sync() error
}

const defaultPerm = 0755

type FS interface {
<<<<<<< HEAD
	Open(path string, flag int) (File, error)
	Sub(path string) (FS, error)
	List(path string) ([]os.FileInfo, error)
	Exists(path string) (bool, error)
	Remove(path string) error
	Rename(path string, newPath string) error
	Stat(path string) (os.FileInfo, error)
=======
	Open(name string, flag int) (File, error)
	Sub(name string) (FS, error)
	List(name string) ([]os.FileInfo, error)
	Exists(name string) (bool, error)
	Remove(name string) error
	Rename(name string, newPath string) error
	Stat(name string) (os.FileInfo, error)
>>>>>>> d66f4102
}

type subFS struct {
	dir string
	FS
}

func (s *subFS) Open(name string, flag int) (File, error) {
	return s.FS.Open(goPath.Join(s.dir, name), flag)
}

func (s *subFS) Sub(name string) (FS, error) {
	return s.FS.Sub(goPath.Join(s.dir, name))
}

func (s *subFS) Exists(name string) (bool, error) {
	return s.FS.Exists(goPath.Join(s.dir, name))
}

func (s *subFS) List(name string) ([]os.FileInfo, error) {
	return s.FS.List(goPath.Join(s.dir, name))
}

func (s *subFS) Remove(name string) error {
	return s.FS.Remove(goPath.Join(s.dir, name))
}

func (s *subFS) Rename(oldName string, newName string) error {
	return s.FS.Rename(goPath.Join(s.dir, oldName), goPath.Join(s.dir, newName))
}

func (s *subFS) Stat(name string) (os.FileInfo, error) {
	return s.FS.Stat(goPath.Join(s.dir, name))
}

type defaultFS struct {
	perm os.FileMode
}

var Default FS = &defaultFS{perm: defaultPerm}

<<<<<<< HEAD
func (d *defaultFS) Open(path string, flag int) (File, error) {
	return os.OpenFile(path, flag, d.perm)
}

func (d *defaultFS) Sub(path string) (FS, error) {
	if err := os.MkdirAll(path, d.perm); err != nil {
		return nil, err
	}
	return &subFS{dir: path, FS: d}, nil
}

func (d *defaultFS) Exists(path string) (bool, error) {
	_, err := os.Stat(path)
=======
func (d *defaultFS) Open(name string, flag int) (File, error) {
	return os.OpenFile(name, flag, d.perm)
}

func (d *defaultFS) Sub(name string) (FS, error) {
	if err := os.MkdirAll(name, d.perm); err != nil {
		return nil, err
	}
	return &subFS{dir: name, FS: d}, nil
}

func (d *defaultFS) Exists(name string) (bool, error) {
	_, err := os.Stat(name)
>>>>>>> d66f4102
	if os.IsNotExist(err) {
		return false, nil
	}
	return true, err
}

<<<<<<< HEAD
func (d *defaultFS) List(path string) ([]os.FileInfo, error) {
	entries, err := os.ReadDir(path)
=======
func (d *defaultFS) List(name string) ([]os.FileInfo, error) {
	entries, err := os.ReadDir(name)
>>>>>>> d66f4102
	if err != nil {
		return nil, err
	}
	infos := make([]os.FileInfo, len(entries))
	for i, e := range entries {
		infos[i], err = e.Info()
		if err != nil {
			return nil, err
		}
	}
	return infos, nil
}

<<<<<<< HEAD
func (d *defaultFS) Remove(path string) error {
	return os.RemoveAll(path)
}

func (d *defaultFS) Rename(path string, newPath string) error {
	return os.Rename(path, newPath)
}

func (d *defaultFS) Stat(path string) (os.FileInfo, error) {
	return os.Stat(path)
=======
func (d *defaultFS) Remove(name string) error {
	return os.RemoveAll(name)
}

func (d *defaultFS) Rename(name string, newName string) error {
	return os.Rename(name, newName)
}

func (d *defaultFS) Stat(name string) (os.FileInfo, error) {
	return os.Stat(name)
>>>>>>> d66f4102
}

func NewMem() FS {
	return &memFS{
		FS:   vfs.NewMem(),
		perm: defaultPerm,
	}
}

type memFS struct {
	vfs.FS
	perm os.FileMode
}

func (m *memFS) Open(name string, flag int) (File, error) {
	if flag&os.O_CREATE != 0 {
		// create
		if flag&os.O_EXCL == 0 {
			return m.FS.Create(name)
		} else {
			if e, err := m.Exists(name); err != nil || e {
				if err != nil {
					return nil, err
				} else {
					return nil, nil
				}
			} else {
				return m.FS.Create(name)
			}

		}
	} else if flag&os.O_RDWR != 0 || flag&os.O_WRONLY != 0 {
		// not readonly
		return m.FS.OpenReadWrite(name)
	} else {
		// readonly
		return m.FS.Open(name)
	}
}

<<<<<<< HEAD
func (m *memFS) Sub(path string) (FS, error) {
	if err := m.FS.MkdirAll(goPath.Clean(path), m.perm); err != nil {
		return nil, err
	}
	return &subFS{dir: path, FS: m}, nil
=======
func (m *memFS) Sub(name string) (FS, error) {
	if err := m.FS.MkdirAll(goPath.Clean(name), m.perm); err != nil {
		return nil, err
	}
	return &subFS{dir: name, FS: m}, nil
>>>>>>> d66f4102
}

func (m *memFS) Exists(name string) (bool, error) {
	_, err := m.FS.Stat(name)
	if err == nil {
		return true, nil
	}
	if os.IsNotExist(err) {
		return false, nil
	}
	return false, err
}

<<<<<<< HEAD
func (m *memFS) List(path string) ([]os.FileInfo, error) {
	entries, err := m.FS.List(path)
=======
func (m *memFS) List(name string) ([]os.FileInfo, error) {
	entries, err := m.FS.List(name)
>>>>>>> d66f4102
	if err != nil {
		return nil, err
	}
	infos := make([]os.FileInfo, len(entries))
	for i, e := range entries {
<<<<<<< HEAD
		infos[i], err = m.FS.Stat(goPath.Join(path, e))
=======
		infos[i], err = m.FS.Stat(goPath.Join(name, e))
>>>>>>> d66f4102
		if err != nil {
			return nil, err
		}
	}
	sort.Slice(infos, func(i, j int) bool {
		return infos[i].Name() < infos[j].Name()
	})

	return infos, nil
}

<<<<<<< HEAD
func (m *memFS) Remove(path string) error {
	return m.RemoveAll(path)
}

func (m *memFS) Rename(path string, newPath string) error {
	return m.FS.Rename(path, newPath)
}

func (m *memFS) Stat(path string) (os.FileInfo, error) {
	return m.FS.Stat(path)
=======
func (m *memFS) Remove(name string) error {
	return m.RemoveAll(name)
}

func (m *memFS) Rename(name string, newName string) error {
	return m.FS.Rename(name, newName)
}

func (m *memFS) Stat(name string) (os.FileInfo, error) {
	return m.FS.Stat(name)
>>>>>>> d66f4102
}<|MERGE_RESOLUTION|>--- conflicted
+++ resolved
@@ -31,15 +31,6 @@
 const defaultPerm = 0755
 
 type FS interface {
-<<<<<<< HEAD
-	Open(path string, flag int) (File, error)
-	Sub(path string) (FS, error)
-	List(path string) ([]os.FileInfo, error)
-	Exists(path string) (bool, error)
-	Remove(path string) error
-	Rename(path string, newPath string) error
-	Stat(path string) (os.FileInfo, error)
-=======
 	Open(name string, flag int) (File, error)
 	Sub(name string) (FS, error)
 	List(name string) ([]os.FileInfo, error)
@@ -47,7 +38,6 @@
 	Remove(name string) error
 	Rename(name string, newPath string) error
 	Stat(name string) (os.FileInfo, error)
->>>>>>> d66f4102
 }
 
 type subFS struct {
@@ -89,21 +79,6 @@
 
 var Default FS = &defaultFS{perm: defaultPerm}
 
-<<<<<<< HEAD
-func (d *defaultFS) Open(path string, flag int) (File, error) {
-	return os.OpenFile(path, flag, d.perm)
-}
-
-func (d *defaultFS) Sub(path string) (FS, error) {
-	if err := os.MkdirAll(path, d.perm); err != nil {
-		return nil, err
-	}
-	return &subFS{dir: path, FS: d}, nil
-}
-
-func (d *defaultFS) Exists(path string) (bool, error) {
-	_, err := os.Stat(path)
-=======
 func (d *defaultFS) Open(name string, flag int) (File, error) {
 	return os.OpenFile(name, flag, d.perm)
 }
@@ -117,20 +92,14 @@
 
 func (d *defaultFS) Exists(name string) (bool, error) {
 	_, err := os.Stat(name)
->>>>>>> d66f4102
 	if os.IsNotExist(err) {
 		return false, nil
 	}
 	return true, err
 }
 
-<<<<<<< HEAD
-func (d *defaultFS) List(path string) ([]os.FileInfo, error) {
-	entries, err := os.ReadDir(path)
-=======
 func (d *defaultFS) List(name string) ([]os.FileInfo, error) {
 	entries, err := os.ReadDir(name)
->>>>>>> d66f4102
 	if err != nil {
 		return nil, err
 	}
@@ -144,18 +113,6 @@
 	return infos, nil
 }
 
-<<<<<<< HEAD
-func (d *defaultFS) Remove(path string) error {
-	return os.RemoveAll(path)
-}
-
-func (d *defaultFS) Rename(path string, newPath string) error {
-	return os.Rename(path, newPath)
-}
-
-func (d *defaultFS) Stat(path string) (os.FileInfo, error) {
-	return os.Stat(path)
-=======
 func (d *defaultFS) Remove(name string) error {
 	return os.RemoveAll(name)
 }
@@ -166,7 +123,6 @@
 
 func (d *defaultFS) Stat(name string) (os.FileInfo, error) {
 	return os.Stat(name)
->>>>>>> d66f4102
 }
 
 func NewMem() FS {
@@ -207,19 +163,11 @@
 	}
 }
 
-<<<<<<< HEAD
-func (m *memFS) Sub(path string) (FS, error) {
-	if err := m.FS.MkdirAll(goPath.Clean(path), m.perm); err != nil {
-		return nil, err
-	}
-	return &subFS{dir: path, FS: m}, nil
-=======
 func (m *memFS) Sub(name string) (FS, error) {
 	if err := m.FS.MkdirAll(goPath.Clean(name), m.perm); err != nil {
 		return nil, err
 	}
 	return &subFS{dir: name, FS: m}, nil
->>>>>>> d66f4102
 }
 
 func (m *memFS) Exists(name string) (bool, error) {
@@ -233,23 +181,14 @@
 	return false, err
 }
 
-<<<<<<< HEAD
-func (m *memFS) List(path string) ([]os.FileInfo, error) {
-	entries, err := m.FS.List(path)
-=======
 func (m *memFS) List(name string) ([]os.FileInfo, error) {
 	entries, err := m.FS.List(name)
->>>>>>> d66f4102
 	if err != nil {
 		return nil, err
 	}
 	infos := make([]os.FileInfo, len(entries))
 	for i, e := range entries {
-<<<<<<< HEAD
-		infos[i], err = m.FS.Stat(goPath.Join(path, e))
-=======
 		infos[i], err = m.FS.Stat(goPath.Join(name, e))
->>>>>>> d66f4102
 		if err != nil {
 			return nil, err
 		}
@@ -261,18 +200,6 @@
 	return infos, nil
 }
 
-<<<<<<< HEAD
-func (m *memFS) Remove(path string) error {
-	return m.RemoveAll(path)
-}
-
-func (m *memFS) Rename(path string, newPath string) error {
-	return m.FS.Rename(path, newPath)
-}
-
-func (m *memFS) Stat(path string) (os.FileInfo, error) {
-	return m.FS.Stat(path)
-=======
 func (m *memFS) Remove(name string) error {
 	return m.RemoveAll(name)
 }
@@ -283,5 +210,4 @@
 
 func (m *memFS) Stat(name string) (os.FileInfo, error) {
 	return m.FS.Stat(name)
->>>>>>> d66f4102
 }