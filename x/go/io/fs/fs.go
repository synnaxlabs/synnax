--- conflicted
+++ resolved
@@ -180,8 +180,6 @@
 			return m.FS.Create(name)
 		}
 	} else if flag&os.O_RDWR != 0 || flag&os.O_WRONLY != 0 {
-<<<<<<< HEAD
-=======
 		e, err := m.Exists(name)
 		if err != nil {
 			return nil, err
@@ -190,7 +188,6 @@
 			return nil, os.ErrNotExist
 		}
 
->>>>>>> 08939124
 		f, err := m.FS.OpenReadWrite(name)
 		if err != nil {
 			return f, err
