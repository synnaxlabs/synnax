// Copyright 2025 Synnax Labs, Inc.
//
// Use of this software is governed by the Business Source License included in the file
// licenses/BSL.txt.
//
// As of the Change Date specified in that file, in accordance with the Business Source
// License, use of this software will be governed by the Apache License, Version 2.0,
// included in the file licenses/APL.txt.

package binary_test

import (
	"bytes"

	. "github.com/onsi/ginkgo/v2"
	. "github.com/onsi/gomega"
	"github.com/synnaxlabs/x/binary"
	. "github.com/synnaxlabs/x/testutil"
)

type toEncode struct {
	Value int
}

var _ = Describe("Codec", func() {
	DescribeTable("Encode + Decode", func(codec binary.Codec) {
		b, err := codec.Encode(nil, toEncode{1})
		Expect(err).ToNot(HaveOccurred())
		var d toEncode
		Expect(codec.Decode(ctx, b, &d)).To(Succeed())
		Expect(d.Value).To(Equal(1))
		var d2 toEncode
		Expect(codec.DecodeStream(nil, bytes.NewReader(b), &d2)).To(Succeed())
		Expect(d2.Value).To(Equal(1))
	},
		Entry("Gob", &binary.GobCodec{}),
		Entry("JSON", &binary.JSONCodec{}),
		Entry("MsgPack", &binary.MsgPackCodec{}),
		Entry("PassThrough", &binary.PassThroughCodec{Codec: &binary.GobCodec{}}),
	)
	Describe("PassThrough encoding and decoding", func() {
		It("Should pass through the encoding and decoding when a byte slice is provided", func() {
			codec := &binary.PassThroughCodec{Codec: &binary.GobCodec{}}
			b, err := codec.Encode(ctx, []byte{1, 2, 3})
			Expect(err).ToNot(HaveOccurred())
			Expect(b).To(Equal([]byte{1, 2, 3}))
			var d []byte
			Expect(codec.Decode(ctx, b, &d)).To(Succeed())
			Expect(d).To(Equal([]byte{1, 2, 3}))
		})
	})
	Describe("Additional Error Info", func() {
		DescribeTable("Standard Type", func(codec binary.Codec) {
			_, err := codec.Encode(ctx, make(chan int))
			Expect(err).To(HaveOccurred())
			msg := err.Error()
			Expect(msg).To(ContainSubstring("failed to encode value"))
			Expect(msg).To(ContainSubstring("kind=chan, type=chan int"))
		},
			Entry("Gob", &binary.GobCodec{}),
			Entry("JSON", &binary.JSONCodec{}),
			Entry("MsgPack", &binary.MsgPackCodec{}),
		)
		DescribeTable("Custom Type", func(codec binary.Codec) {
			type custom struct {
				Value int
				Chan  chan int
			}
			_, err := codec.Encode(ctx, custom{Chan: make(chan int)})
			Expect(err).To(HaveOccurred())
			msg := err.Error()
			Expect(msg).To(ContainSubstring("failed to encode value"))
			Expect(msg).To(ContainSubstring("kind=struct, type=binary_test.custom"))
		},
			// Explicit exclusion of Gob because it can encode arbitrary go types
			Entry("JSON", &binary.JSONCodec{}),
			Entry("MsgPack", &binary.MsgPackCodec{}),
		)
	})
	Describe("Fallback", func() {
		It("Should fallback to the next codec when the first one fails", func() {
			js := &binary.JSONCodec{}
			gb := &binary.GobCodec{}
			type abc struct {
				Value int `json:"value"`
			}
			v := abc{Value: 12}
			jsonB := MustSucceed(js.Encode(ctx, v))
			gobB := MustSucceed(gb.Encode(ctx, v))
			var res abc
			fbc := binary.NewDecodeFallbackCodec(&binary.GobCodec{}, &binary.JSONCodec{})
<<<<<<< HEAD
			Expect(fbc.Decode(nil, jsonB, &res)).To(Succeed())
=======
			Expect(fbc.Decode(ctx, jsonB, &res)).To(Succeed())
>>>>>>> 831c09e9
			Expect(res.Value).To(Equal(12))
			Expect(fbc.Decode(ctx, gobB, &res)).To(Succeed())
			Expect(res.Value).To(Equal(12))
		})
		It("Should return the error of the last decoder if all codecs fail", func() {
			fbc := binary.NewDecodeFallbackCodec(&binary.GobCodec{}, &binary.JSONCodec{})
<<<<<<< HEAD
			_, err := fbc.Encode(nil, make(chan int))
=======
			_, err := fbc.Encode(ctx, make(chan int))
			Expect(err).To(HaveOccurred())
		})
		It("Should handle DecodeStream fallback correctly", func() {
			js := &binary.JSONCodec{}
			type abc struct {
				Value int `json:"value"`
			}
			v := abc{Value: 12}
			jsonB := MustSucceed(js.Encode(ctx, v))

			var res abc
			fbc := binary.NewDecodeFallbackCodec(&binary.MsgPackCodec{}, &binary.JSONCodec{})

			// Create a bytes.Buffer that implements io.Reader
			buf := bytes.NewBuffer(jsonB)
			Expect(fbc.DecodeStream(ctx, buf, &res)).To(Succeed())
			Expect(res.Value).To(Equal(12))
		})

		It("Should return error when DecodeStream fails for all codecs", func() {
			fbc := binary.NewDecodeFallbackCodec(&binary.GobCodec{}, &binary.JSONCodec{})

			invalidData := []byte("completely invalid data")
			var res struct{ Value int }
			err := fbc.DecodeStream(ctx, bytes.NewReader(invalidData), &res)
			Expect(err).To(HaveOccurred())
		})
	})
	Describe("Tracing", func() {
		It("Should properly wrap encoding and decoding operations", func() {
			underlying := &binary.GobCodec{}
			codec := &binary.TracingCodec{
				Codec: underlying,
			}

			// Test encoding
			b, err := codec.Encode(ctx, toEncode{1})
			Expect(err).ToNot(HaveOccurred())

			// Test decoding
			var d toEncode
			Expect(codec.Decode(ctx, b, &d)).To(Succeed())
			Expect(d.Value).To(Equal(1))

			// Test stream decoding
			var d2 toEncode
			Expect(codec.DecodeStream(ctx, bytes.NewReader(b), &d2)).To(Succeed())
			Expect(d2.Value).To(Equal(1))
		})

		It("Should properly handle encoding errors", func() {
			underlying := &binary.JSONCodec{}
			codec := &binary.TracingCodec{
				Codec: underlying,
			}

			// Try to encode an unencodable type
			_, err := codec.Encode(ctx, make(chan int))
>>>>>>> 831c09e9
			Expect(err).To(HaveOccurred())
			Expect(err.Error()).To(ContainSubstring("failed to encode value"))
		})

		It("Should properly handle decoding errors", func() {
			underlying := &binary.JSONCodec{}
			codec := &binary.TracingCodec{
				Codec: underlying,
			}

			invalidData := []byte("invalid json")
			var d toEncode
			err := codec.Decode(ctx, invalidData, &d)
			Expect(err).To(HaveOccurred())
			Expect(err.Error()).To(ContainSubstring("failed to decode"))

			err = codec.DecodeStream(ctx, bytes.NewReader(invalidData), &d)
			Expect(err).To(HaveOccurred())
			Expect(err.Error()).To(ContainSubstring("failed to decode"))
		})
	})
	Describe("String Number Unmarshaling", func() {
		DescribeTable("UnmarshalJSONStringInt64", func(input string, expected int64, shouldError bool) {
			b := []byte(input)
			val, err := binary.UnmarshalJSONStringInt64(b)
			if shouldError {
				Expect(err).To(HaveOccurred())
			} else {
				Expect(err).ToNot(HaveOccurred())
				Expect(val).To(Equal(expected))
			}
		},
			Entry("direct number", `123`, int64(123), false),
			Entry("string number", `"123"`, int64(123), false),
			Entry("negative number", `-123`, int64(-123), false),
			Entry("negative string", `"-123"`, int64(-123), false),
			Entry("max int64", `9223372036854775807`, int64(9223372036854775807), false),
			Entry("invalid string", `"abc"`, int64(0), true),
			Entry("invalid json", `{invalid}`, int64(0), true),
		)

		DescribeTable("UnmarshalJSONStringUint64", func(input string, expected uint64, shouldError bool) {
			b := []byte(input)
			val, err := binary.UnmarshalJSONStringUint64(b)
			if shouldError {
				Expect(err).To(HaveOccurred())
			} else {
				Expect(err).ToNot(HaveOccurred())
				Expect(val).To(Equal(expected))
			}
		},
			Entry("direct number", `123`, uint64(123), false),
			Entry("string number", `"123"`, uint64(123), false),
			Entry("max uint64", `18446744073709551615`, uint64(18446744073709551615), false),
			Entry("negative number", `-123`, uint64(0), true),
			Entry("negative string", `"-123"`, uint64(0), true),
			Entry("invalid string", `"abc"`, uint64(0), true),
			Entry("invalid json", `{invalid}`, uint64(0), true),
		)
	})
	Describe("MustEncodeJSONToString", func() {
		It("Should encode valid values to JSON string", func() {
			type testStruct struct {
				Value string `json:"value"`
			}
			str := binary.MustEncodeJSONToString(testStruct{Value: "test"})
			Expect(str).To(Equal(`{"value":"test"}`))
		})

		It("Should panic on unencodable values", func() {
			Expect(func() {
				binary.MustEncodeJSONToString(make(chan int))
			}).To(Panic())
		})
	})

	Describe("MarshalStringInt64", func() {
		It("Should encode an int64 value as a string", func() {
			Expect(binary.MarshalStringInt64(12)).To(Equal([]byte("\"12\"")))
			Expect(binary.MarshalStringInt64(-1)).To(Equal([]byte("\"-1\"")))
		})
	})

	Describe("MarshalStringUint64", func() {
		It("Should encode a uint64 value as a string", func() {
			Expect(binary.MarshalStringUint64(12)).To(Equal([]byte("\"12\"")))
		})
		It("Should handle DecodeStream fallback correctly", func() {
			js := &binary.JSONCodec{}
			type abc struct {
				Value int `json:"value"`
			}
			v := abc{Value: 12}
			jsonB := MustSucceed(js.Encode(nil, v))

			var res abc
			fbc := binary.NewDecodeFallbackCodec(&binary.MsgPackCodec{}, &binary.JSONCodec{})

			// Create a bytes.Buffer that implements io.Reader
			buf := bytes.NewBuffer(jsonB)
			Expect(fbc.DecodeStream(nil, buf, &res)).To(Succeed())
			Expect(res.Value).To(Equal(12))
		})
		It("Should return error when DecodeStream fails for all codecs", func() {
			fbc := binary.NewDecodeFallbackCodec(&binary.GobCodec{}, &binary.JSONCodec{})

			invalidData := []byte("completely invalid data")
			var res struct{ Value int }
			err := fbc.DecodeStream(nil, bytes.NewReader(invalidData), &res)
			Expect(err).To(HaveOccurred())
		})
	})
	Describe("Tracing", func() {
		It("Should properly wrap encoding and decoding operations", func() {
			underlying := &binary.GobCodec{}
			codec := &binary.TracingCodec{
				Codec: underlying,
			}

			// Test encoding
			b, err := codec.Encode(nil, toEncode{1})
			Expect(err).ToNot(HaveOccurred())

			// Test decoding
			var d toEncode
			Expect(codec.Decode(nil, b, &d)).To(Succeed())
			Expect(d.Value).To(Equal(1))

			// Test stream decoding
			var d2 toEncode
			Expect(codec.DecodeStream(nil, bytes.NewReader(b), &d2)).To(Succeed())
			Expect(d2.Value).To(Equal(1))
		})

		It("Should properly handle encoding errors", func() {
			underlying := &binary.JSONCodec{}
			codec := &binary.TracingCodec{
				Codec: underlying,
			}

			// Try to encode an unencodable type
			_, err := codec.Encode(nil, make(chan int))
			Expect(err).To(HaveOccurred())
			Expect(err.Error()).To(ContainSubstring("failed to encode value"))
		})

		It("Should properly handle decoding errors", func() {
			underlying := &binary.JSONCodec{}
			codec := &binary.TracingCodec{
				Codec: underlying,
			}

			// Try to decode invalid data
			invalidData := []byte("invalid json")
			var d toEncode
			err := codec.Decode(nil, invalidData, &d)
			Expect(err).To(HaveOccurred())
			Expect(err.Error()).To(ContainSubstring("failed to decode"))

			// Try to decode invalid data through stream
			err = codec.DecodeStream(nil, bytes.NewReader(invalidData), &d)
			Expect(err).To(HaveOccurred())
			Expect(err.Error()).To(ContainSubstring("failed to decode"))
		})
	})
	Describe("String Number Unmarshaling", func() {
		DescribeTable("UnmarshalStringInt64", func(input string, expected int64, shouldError bool) {
			b := []byte(input)
			val, err := binary.UnmarshalStringInt64(b)
			if shouldError {
				Expect(err).To(HaveOccurred())
			} else {
				Expect(err).ToNot(HaveOccurred())
				Expect(val).To(Equal(expected))
			}
		},
			Entry("direct number", `123`, int64(123), false),
			Entry("string number", `"123"`, int64(123), false),
			Entry("negative number", `-123`, int64(-123), false),
			Entry("negative string", `"-123"`, int64(-123), false),
			Entry("max int64", `9223372036854775807`, int64(9223372036854775807), false),
			Entry("invalid string", `"abc"`, int64(0), true),
			Entry("invalid json", `{invalid}`, int64(0), true),
		)

		DescribeTable("UnmarshalStringUint64", func(input string, expected uint64, shouldError bool) {
			b := []byte(input)
			val, err := binary.UnmarshalStringUint64(b)
			if shouldError {
				Expect(err).To(HaveOccurred())
			} else {
				Expect(err).ToNot(HaveOccurred())
				Expect(val).To(Equal(expected))
			}
		},
			Entry("direct number", `123`, uint64(123), false),
			Entry("string number", `"123"`, uint64(123), false),
			Entry("max uint64", `18446744073709551615`, uint64(18446744073709551615), false),
			Entry("negative number", `-123`, uint64(0), true),
			Entry("negative string", `"-123"`, uint64(0), true),
			Entry("invalid string", `"abc"`, uint64(0), true),
			Entry("invalid json", `{invalid}`, uint64(0), true),
		)
	})
	Describe("MustEncodeJSONtoString", func() {
		It("Should encode valid values to JSON string", func() {
			type testStruct struct {
				Value string `json:"value"`
			}
			str := binary.MustEncodeJSONtoString(testStruct{Value: "test"})
			Expect(str).To(Equal(`{"value":"test"}`))
		})

		It("Should panic on unencodable values", func() {
			Expect(func() {
				binary.MustEncodeJSONtoString(make(chan int))
			}).To(Panic())
		})
	})

	Describe("MarshalStringInt64", func() {
		It("Should encode an int64 value as a string", func() {
			Expect(binary.MarshalStringInt64(12)).To(Equal([]byte("\"12\"")))
			Expect(binary.MarshalStringInt64(-1)).To(Equal([]byte("\"-1\"")))
		})
	})

	Describe("MarshalStringUint64", func() {
		It("Should encode a uint64 value as a string", func() {
			Expect(binary.MarshalStringUint64(12)).To(Equal([]byte("\"12\"")))
		})
	})
})<|MERGE_RESOLUTION|>--- conflicted
+++ resolved
@@ -89,20 +89,13 @@
 			gobB := MustSucceed(gb.Encode(ctx, v))
 			var res abc
 			fbc := binary.NewDecodeFallbackCodec(&binary.GobCodec{}, &binary.JSONCodec{})
-<<<<<<< HEAD
-			Expect(fbc.Decode(nil, jsonB, &res)).To(Succeed())
-=======
 			Expect(fbc.Decode(ctx, jsonB, &res)).To(Succeed())
->>>>>>> 831c09e9
 			Expect(res.Value).To(Equal(12))
 			Expect(fbc.Decode(ctx, gobB, &res)).To(Succeed())
 			Expect(res.Value).To(Equal(12))
 		})
 		It("Should return the error of the last decoder if all codecs fail", func() {
 			fbc := binary.NewDecodeFallbackCodec(&binary.GobCodec{}, &binary.JSONCodec{})
-<<<<<<< HEAD
-			_, err := fbc.Encode(nil, make(chan int))
-=======
 			_, err := fbc.Encode(ctx, make(chan int))
 			Expect(err).To(HaveOccurred())
 		})
@@ -162,7 +155,6 @@
 
 			// Try to encode an unencodable type
 			_, err := codec.Encode(ctx, make(chan int))
->>>>>>> 831c09e9
 			Expect(err).To(HaveOccurred())
 			Expect(err.Error()).To(ContainSubstring("failed to encode value"))
 		})
@@ -250,149 +242,5 @@
 		It("Should encode a uint64 value as a string", func() {
 			Expect(binary.MarshalStringUint64(12)).To(Equal([]byte("\"12\"")))
 		})
-		It("Should handle DecodeStream fallback correctly", func() {
-			js := &binary.JSONCodec{}
-			type abc struct {
-				Value int `json:"value"`
-			}
-			v := abc{Value: 12}
-			jsonB := MustSucceed(js.Encode(nil, v))
-
-			var res abc
-			fbc := binary.NewDecodeFallbackCodec(&binary.MsgPackCodec{}, &binary.JSONCodec{})
-
-			// Create a bytes.Buffer that implements io.Reader
-			buf := bytes.NewBuffer(jsonB)
-			Expect(fbc.DecodeStream(nil, buf, &res)).To(Succeed())
-			Expect(res.Value).To(Equal(12))
-		})
-		It("Should return error when DecodeStream fails for all codecs", func() {
-			fbc := binary.NewDecodeFallbackCodec(&binary.GobCodec{}, &binary.JSONCodec{})
-
-			invalidData := []byte("completely invalid data")
-			var res struct{ Value int }
-			err := fbc.DecodeStream(nil, bytes.NewReader(invalidData), &res)
-			Expect(err).To(HaveOccurred())
-		})
-	})
-	Describe("Tracing", func() {
-		It("Should properly wrap encoding and decoding operations", func() {
-			underlying := &binary.GobCodec{}
-			codec := &binary.TracingCodec{
-				Codec: underlying,
-			}
-
-			// Test encoding
-			b, err := codec.Encode(nil, toEncode{1})
-			Expect(err).ToNot(HaveOccurred())
-
-			// Test decoding
-			var d toEncode
-			Expect(codec.Decode(nil, b, &d)).To(Succeed())
-			Expect(d.Value).To(Equal(1))
-
-			// Test stream decoding
-			var d2 toEncode
-			Expect(codec.DecodeStream(nil, bytes.NewReader(b), &d2)).To(Succeed())
-			Expect(d2.Value).To(Equal(1))
-		})
-
-		It("Should properly handle encoding errors", func() {
-			underlying := &binary.JSONCodec{}
-			codec := &binary.TracingCodec{
-				Codec: underlying,
-			}
-
-			// Try to encode an unencodable type
-			_, err := codec.Encode(nil, make(chan int))
-			Expect(err).To(HaveOccurred())
-			Expect(err.Error()).To(ContainSubstring("failed to encode value"))
-		})
-
-		It("Should properly handle decoding errors", func() {
-			underlying := &binary.JSONCodec{}
-			codec := &binary.TracingCodec{
-				Codec: underlying,
-			}
-
-			// Try to decode invalid data
-			invalidData := []byte("invalid json")
-			var d toEncode
-			err := codec.Decode(nil, invalidData, &d)
-			Expect(err).To(HaveOccurred())
-			Expect(err.Error()).To(ContainSubstring("failed to decode"))
-
-			// Try to decode invalid data through stream
-			err = codec.DecodeStream(nil, bytes.NewReader(invalidData), &d)
-			Expect(err).To(HaveOccurred())
-			Expect(err.Error()).To(ContainSubstring("failed to decode"))
-		})
-	})
-	Describe("String Number Unmarshaling", func() {
-		DescribeTable("UnmarshalStringInt64", func(input string, expected int64, shouldError bool) {
-			b := []byte(input)
-			val, err := binary.UnmarshalStringInt64(b)
-			if shouldError {
-				Expect(err).To(HaveOccurred())
-			} else {
-				Expect(err).ToNot(HaveOccurred())
-				Expect(val).To(Equal(expected))
-			}
-		},
-			Entry("direct number", `123`, int64(123), false),
-			Entry("string number", `"123"`, int64(123), false),
-			Entry("negative number", `-123`, int64(-123), false),
-			Entry("negative string", `"-123"`, int64(-123), false),
-			Entry("max int64", `9223372036854775807`, int64(9223372036854775807), false),
-			Entry("invalid string", `"abc"`, int64(0), true),
-			Entry("invalid json", `{invalid}`, int64(0), true),
-		)
-
-		DescribeTable("UnmarshalStringUint64", func(input string, expected uint64, shouldError bool) {
-			b := []byte(input)
-			val, err := binary.UnmarshalStringUint64(b)
-			if shouldError {
-				Expect(err).To(HaveOccurred())
-			} else {
-				Expect(err).ToNot(HaveOccurred())
-				Expect(val).To(Equal(expected))
-			}
-		},
-			Entry("direct number", `123`, uint64(123), false),
-			Entry("string number", `"123"`, uint64(123), false),
-			Entry("max uint64", `18446744073709551615`, uint64(18446744073709551615), false),
-			Entry("negative number", `-123`, uint64(0), true),
-			Entry("negative string", `"-123"`, uint64(0), true),
-			Entry("invalid string", `"abc"`, uint64(0), true),
-			Entry("invalid json", `{invalid}`, uint64(0), true),
-		)
-	})
-	Describe("MustEncodeJSONtoString", func() {
-		It("Should encode valid values to JSON string", func() {
-			type testStruct struct {
-				Value string `json:"value"`
-			}
-			str := binary.MustEncodeJSONtoString(testStruct{Value: "test"})
-			Expect(str).To(Equal(`{"value":"test"}`))
-		})
-
-		It("Should panic on unencodable values", func() {
-			Expect(func() {
-				binary.MustEncodeJSONtoString(make(chan int))
-			}).To(Panic())
-		})
-	})
-
-	Describe("MarshalStringInt64", func() {
-		It("Should encode an int64 value as a string", func() {
-			Expect(binary.MarshalStringInt64(12)).To(Equal([]byte("\"12\"")))
-			Expect(binary.MarshalStringInt64(-1)).To(Equal([]byte("\"-1\"")))
-		})
-	})
-
-	Describe("MarshalStringUint64", func() {
-		It("Should encode a uint64 value as a string", func() {
-			Expect(binary.MarshalStringUint64(12)).To(Equal([]byte("\"12\"")))
-		})
 	})
 })