--- conflicted
+++ resolved
@@ -26,34 +26,17 @@
 
 // sugarEncodingErr adds additional context to encoding errors.
 func sugarEncodingErr(value any, err error) error {
-<<<<<<< HEAD
-	if err != nil {
-		val := reflect.ValueOf(value)
-		err = errors.Wrapf(err, "failed to encode value: kind=%s, type=%s, value=%+v", val.Kind(), val.Type(), value)
-	}
-	return err
-=======
 	if err == nil {
 		return err
 	}
 	val := reflect.ValueOf(value)
 	return errors.Wrapf(err, "failed to encode value: kind=%s, type=%s, value=%+v", val.Kind(), val.Type(), value)
->>>>>>> 831c09e9
 }
 
 // sugarDecodingErr adds additional context to decoding errors.
 func sugarDecodingErr(data []byte, value any, err error) error {
-<<<<<<< HEAD
-	if err != nil {
-		val := reflect.ValueOf(value)
-		err = errors.Wrapf(err, "failed to decode into value: kind=%s, type=%s, data=%x", val.Kind(), val.Type(), data)
-	}
-	return err
-
-=======
 	val := reflect.ValueOf(value)
 	return errors.Wrapf(err, "failed to decode into value: kind=%s, type=%s, data=%x", val.Kind(), val.Type(), data)
->>>>>>> 831c09e9
 }
 
 // Codec is an interface that encodes and decodes values.
@@ -64,19 +47,11 @@
 
 // Encoder encodes values into binary.
 type Encoder interface {
-<<<<<<< HEAD
-	// Encode encodes the value into binary. It returns the encoded value along
-	// with any errors encountered.
-	Encode(ctx context.Context, value any) ([]byte, error)
-	// EncodeStream encodes the value into binary and writes it to the given
-	// writer. It returns any errors encountered.
-=======
 	// Encode encodes the value into binary. It returns the encoded value along with any
 	// errors encountered.
 	Encode(ctx context.Context, value any) ([]byte, error)
 	// EncodeStream encodes the value into binary and writes it to the given writer. It
 	// returns any errors encountered.
->>>>>>> 831c09e9
 	EncodeStream(ctx context.Context, w io.Writer, value any) error
 }
 
@@ -84,11 +59,7 @@
 type Decoder interface {
 	// Decode decodes data into a pointer value.
 	Decode(ctx context.Context, data []byte, value any) error
-<<<<<<< HEAD
-	// DecodeStream decodes data from the given reader into a pointer value.;
-=======
 	// DecodeStream decodes data from the given reader into a pointer value.
->>>>>>> 831c09e9
 	DecodeStream(ctx context.Context, r io.Reader, value any) error
 }
 
@@ -134,12 +105,7 @@
 
 // DecodeStream implements the Decoder interface.
 func (e *GobCodec) DecodeStream(_ context.Context, r io.Reader, value any) error {
-<<<<<<< HEAD
-	err := gob.NewDecoder(r).Decode(value)
-	if err != nil {
-=======
 	if err := gob.NewDecoder(r).Decode(value); err != nil {
->>>>>>> 831c09e9
 		data, _ := io.ReadAll(r)
 		return sugarDecodingErr(data, value, err)
 	}
@@ -154,15 +120,10 @@
 
 // Encode implements the Encoder interface.
 func (j *JSONCodec) Encode(_ context.Context, value any) ([]byte, error) {
-<<<<<<< HEAD
-	var b []byte
-	var err error
-=======
 	var (
 		b   []byte
 		err error
 	)
->>>>>>> 831c09e9
 	if j.Pretty {
 		b, err = json.MarshalIndent(value, "", "  ")
 	} else {
@@ -173,12 +134,7 @@
 
 // Decode implements the Decoder interface.
 func (j *JSONCodec) Decode(_ context.Context, data []byte, value any) error {
-<<<<<<< HEAD
-	err := json.Unmarshal(data, value)
-	if err != nil {
-=======
 	if err := json.Unmarshal(data, value); err != nil {
->>>>>>> 831c09e9
 		return sugarDecodingErr(data, value, err)
 	}
 	return nil
@@ -186,12 +142,7 @@
 
 // DecodeStream implements the Decoder interface.
 func (j *JSONCodec) DecodeStream(_ context.Context, r io.Reader, value any) error {
-<<<<<<< HEAD
-	err := json.NewDecoder(r).Decode(value)
-	if err != nil {
-=======
 	if err := json.NewDecoder(r).Decode(value); err != nil {
->>>>>>> 831c09e9
 		data, _ := io.ReadAll(r)
 		return sugarDecodingErr(data, value, err)
 	}
@@ -210,14 +161,7 @@
 		}
 		_, err = w.Write(b)
 	}
-<<<<<<< HEAD
-	if err != nil {
-		return sugarEncodingErr(value, err)
-	}
-	return nil
-=======
 	return sugarEncodingErr(value, err)
->>>>>>> 831c09e9
 }
 
 // MsgPackCodec is a msgpack implementation of Codec.
@@ -237,38 +181,17 @@
 
 // DecodeStream implements the Decoder interface.
 func (m *MsgPackCodec) DecodeStream(_ context.Context, r io.Reader, value any) error {
-<<<<<<< HEAD
-	err := msgpack.NewDecoder(r).Decode(value)
-	if err != nil {
-=======
 	if err := msgpack.NewDecoder(r).Decode(value); err != nil {
->>>>>>> 831c09e9
 		data, _ := io.ReadAll(r)
 		return sugarDecodingErr(data, value, err)
 	}
 	return nil
 }
 
-<<<<<<< HEAD
+// EncodeStream implements the Encoder interface.
 func (m *MsgPackCodec) EncodeStream(ctx context.Context, w io.Writer, value any) error {
 	b, err := m.Encode(ctx, value)
 	if err != nil {
-		return err
-	}
-	_, err = w.Write(b)
-	if err != nil {
-		return sugarEncodingErr(value, err)
-	}
-	return nil
-}
-
-// PassThroughCodec wraps a Codec and checks for values
-// that are already encoded ([]byte) and returns them as is.
-=======
-// EncodeStream implements the Encoder interface.
-func (m *MsgPackCodec) EncodeStream(ctx context.Context, w io.Writer, value any) error {
-	b, err := m.Encode(ctx, value)
-	if err != nil {
 		return sugarEncodingErr(value, err)
 	}
 	_, err = w.Write(b)
@@ -277,7 +200,6 @@
 
 // PassThroughCodec wraps a Codec and checks for values that are already encoded
 // ([]byte) and returns them as is.
->>>>>>> 831c09e9
 type PassThroughCodec struct{ Codec }
 
 // Encode implements the Encoder interface.
@@ -307,12 +229,7 @@
 	return enc.Codec.EncodeStream(ctx, w, value)
 }
 
-<<<<<<< HEAD
-// TracingCodec wraps a Codec and traces the encoding and decoding
-// operations.
-=======
 // TracingCodec wraps a Codec and traces the encoding and decoding operations.
->>>>>>> 831c09e9
 type TracingCodec struct {
 	alamos.Instrumentation
 	Level alamos.Environment
@@ -346,19 +263,6 @@
 	if err != nil {
 		data, _ := io.ReadAll(r)
 		err = sugarDecodingErr(data, value, err)
-<<<<<<< HEAD
-	}
-	return span.EndWith(err)
-}
-
-// EncodeStream implements the Encoder interface.
-func (enc *TracingCodec) EncodeStream(ctx context.Context, w io.Writer, value any) error {
-	ctx, span := enc.T.Trace(ctx, "encode_stream", enc.Level)
-	err := enc.Codec.EncodeStream(ctx, w, value)
-	if err != nil {
-		err = sugarEncodingErr(value, err)
-=======
->>>>>>> 831c09e9
 	}
 	return span.EndWith(err)
 }
@@ -406,18 +310,9 @@
 	return []byte(`"` + strconv.Itoa(int(n)) + `"`), nil
 }
 
-<<<<<<< HEAD
-func MarshalStringInt64(n int64) ([]byte, error) {
-	return []byte("\"" + strconv.Itoa(int(n)) + "\""), nil
-}
-
-func MarshalStringUint64(n uint64) ([]byte, error) {
-	return []byte("\"" + strconv.FormatUint(n, 10) + "\""), nil
-=======
 // MarshalStringUint64 marshals the uint64 value to a UTF-8 string.
 func MarshalStringUint64(n uint64) ([]byte, error) {
 	return []byte(`"` + strconv.FormatUint(n, 10) + `"`), nil
->>>>>>> 831c09e9
 }
 
 // decodeFallbackCodec wraps a set of Codecs. When the first Codec in the chain fails to
@@ -434,11 +329,7 @@
 var _ Codec = (*decodeFallbackCodec)(nil)
 
 // Encode implements the Encoder interface.
-<<<<<<< HEAD
-func (f *decodeFallbackCodec) Encode(ctx context.Context, value any) (b []byte, err error) {
-=======
 func (f *decodeFallbackCodec) Encode(ctx context.Context, value any) ([]byte, error) {
->>>>>>> 831c09e9
 	return f.Codecs[0].Encode(ctx, value)
 }
 
@@ -447,11 +338,7 @@
 }
 
 // Decode implements the Decoder interface.
-<<<<<<< HEAD
-func (f *decodeFallbackCodec) Decode(ctx context.Context, data []byte, value any) (err error) {
-=======
 func (f *decodeFallbackCodec) Decode(ctx context.Context, data []byte, value any) error {
->>>>>>> 831c09e9
 	for _, c := range f.Codecs {
 		if err := c.Decode(ctx, data, value); err == nil {
 			return err
@@ -465,43 +352,26 @@
 	ctx context.Context,
 	r io.Reader,
 	value any,
-<<<<<<< HEAD
-) (err error) {
-	if len(f.Codecs) == 0 {
-		panic("[binary] - no codecs provided to decodeFallbackCodec")
-	}
-	// We need to read out all the data here, otherwise an initial codec that fails
-	// will leave the reader in a bad state. It's not ideal, but we need to do it.
-=======
 ) error {
 	if len(f.Codecs) == 0 {
 		panic("[binary] - no codecs provided to decodeFallbackCodec")
 	}
 	// We need to read out all the data here, otherwise an initial codec that fails will
 	// leave the reader in a bad state. It's not ideal, but we need to do it.
->>>>>>> 831c09e9
 	data, err := io.ReadAll(r)
 	if err != nil {
 		return err
 	}
 	for _, c := range f.Codecs {
 		if err = c.DecodeStream(ctx, bytes.NewReader(data), value); err == nil {
-<<<<<<< HEAD
-			return
-=======
 			return err
->>>>>>> 831c09e9
 		}
 	}
 	return err
 }
 
-<<<<<<< HEAD
-func MustEncodeJSONtoString(v any) string {
-=======
 // MustEncodeJSONToString encodes the value to a JSON string, and panics if an error
 // occurs.
 func MustEncodeJSONToString(v any) string {
->>>>>>> 831c09e9
 	return string(lo.Must((&JSONCodec{}).Encode(context.Background(), v)))
 }