// Copyright 2025 Synnax Labs, Inc.
//
// Use of this software is governed by the Business Source License included in the file
// licenses/BSL.txt.
//
// As of the Change Date specified in that file, in accordance with the Business Source
// License, use of this software will be governed by the Apache License, Version 2.0,
// included in the file licenses/APL.txt.

package binary

import (
	"bytes"
	"context"
	"encoding/gob"
	"encoding/json"
	"io"
	"reflect"
	"strconv"

	"github.com/samber/lo"
	"github.com/synnaxlabs/alamos"
	"github.com/synnaxlabs/x/errors"
	"github.com/vmihailenco/msgpack/v5"
)

// sugarEncodingErr adds additional context to encoding errors.
func sugarEncodingErr(value any, err error) error {
	if err == nil {
		return err
	}
	val := reflect.ValueOf(value)
	return errors.Wrapf(err, "failed to encode value: kind=%s, type=%s, value=%+v", val.Kind(), val.Type(), value)
}

// sugarDecodingErr adds additional context to decoding errors.
func sugarDecodingErr(data []byte, value any, err error) error {
	val := reflect.ValueOf(value)
	return errors.Wrapf(err, "failed to decode into value: kind=%s, type=%s, data=%x", val.Kind(), val.Type(), data)
}

// Codec is an interface that encodes and decodes values.
type Codec interface {
	Encoder
	Decoder
}

// Encoder encodes values into binary.
type Encoder interface {
	// Encode encodes the value into binary. It returns the encoded value along with any
	// errors encountered.
	Encode(ctx context.Context, value any) ([]byte, error)
	// EncodeStream encodes the value into binary and writes it to the given writer. It
	// returns any errors encountered.
	EncodeStream(ctx context.Context, w io.Writer, value any) error
}

// Decoder decodes values from binary.
type Decoder interface {
	// Decode decodes data into a pointer value.
	Decode(ctx context.Context, data []byte, value any) error
	// DecodeStream decodes data from the given reader into a pointer value.
	DecodeStream(ctx context.Context, r io.Reader, value any) error
}

var (
	_ Codec = (*GobCodec)(nil)
	_ Codec = (*JSONCodec)(nil)
	_ Codec = (*MsgPackCodec)(nil)
)

// GobCodec is a gob implementation of the Codec interface.
type GobCodec struct{}

// Encode implements the Encoder interface.
func (e *GobCodec) Encode(_ context.Context, value any) ([]byte, error) {
	var (
		buff bytes.Buffer
		err  = gob.NewEncoder(&buff).Encode(value)
		b    = buff.Bytes()
	)
	if err != nil {
		return nil, sugarEncodingErr(value, err)
	}
	return b, nil
}

// EncodeStream implements the Encoder interface.
func (e *GobCodec) EncodeStream(_ context.Context, w io.Writer, value any) error {
	err := gob.NewEncoder(w).Encode(value)
	if err != nil {
		return sugarEncodingErr(value, err)
	}
	return nil
}

// Decode implements the Decoder interface.
func (e *GobCodec) Decode(ctx context.Context, data []byte, value any) error {
	err := e.DecodeStream(ctx, bytes.NewReader(data), value)
	if err != nil {
		return sugarDecodingErr(data, value, err)
	}
	return nil
}

// DecodeStream implements the Decoder interface.
func (e *GobCodec) DecodeStream(_ context.Context, r io.Reader, value any) error {
	if err := gob.NewDecoder(r).Decode(value); err != nil {
		data, _ := io.ReadAll(r)
		return sugarDecodingErr(data, value, err)
	}
	return nil
}

// JSONCodec is a JSON implementation of Codec.
type JSONCodec struct {
	// Pretty indicates whether the JSON should be pretty printed.
	Pretty bool
}

// Encode implements the Encoder interface.
<<<<<<< HEAD
func (j *JSONCodec) Encode(_ context.Context, value any) (b []byte, err error) {
=======
func (j *JSONCodec) Encode(_ context.Context, value any) ([]byte, error) {
	var (
		b   []byte
		err error
	)
>>>>>>> 413a05fe
	if j.Pretty {
		b, err = json.MarshalIndent(value, "", "  ")
	} else {
		b, err = json.Marshal(value)
	}
	return b, sugarEncodingErr(value, err)
}

// Decode implements the Decoder interface.
func (j *JSONCodec) Decode(_ context.Context, data []byte, value any) error {
	if err := json.Unmarshal(data, value); err != nil {
		return sugarDecodingErr(data, value, err)
	}
	return nil
}

// DecodeStream implements the Decoder interface.
func (j *JSONCodec) DecodeStream(_ context.Context, r io.Reader, value any) error {
	if err := json.NewDecoder(r).Decode(value); err != nil {
		data, _ := io.ReadAll(r)
		return sugarDecodingErr(data, value, err)
	}
	return nil
}

// EncodeStream implements the Encoder interface.
func (j *JSONCodec) EncodeStream(ctx context.Context, w io.Writer, value any) error {
	var err error
	if j.Pretty {
		err = json.NewEncoder(w).Encode(value)
	} else {
		b, err := j.Encode(ctx, value)
		if err != nil {
			return err
		}
		_, err = w.Write(b)
	}
	return sugarEncodingErr(value, err)
}

// MsgPackCodec is a msgpack implementation of Codec.
type MsgPackCodec struct{}

// Encode implements the Encoder interface.
func (m *MsgPackCodec) Encode(_ context.Context, value any) ([]byte, error) {
	b, err := msgpack.Marshal(value)
	return b, sugarEncodingErr(value, err)
}

// Decode implements the Decoder interface.
func (m *MsgPackCodec) Decode(ctx context.Context, data []byte, value any) error {
	err := m.DecodeStream(ctx, bytes.NewReader(data), value)
	return sugarDecodingErr(data, value, err)
}

// DecodeStream implements the Decoder interface.
func (m *MsgPackCodec) DecodeStream(_ context.Context, r io.Reader, value any) error {
	if err := msgpack.NewDecoder(r).Decode(value); err != nil {
		data, _ := io.ReadAll(r)
		return sugarDecodingErr(data, value, err)
	}
	return nil
}

// EncodeStream implements the Encoder interface.
func (m *MsgPackCodec) EncodeStream(ctx context.Context, w io.Writer, value any) error {
	b, err := m.Encode(ctx, value)
	if err != nil {
		return sugarEncodingErr(value, err)
	}
	_, err = w.Write(b)
	return sugarEncodingErr(value, err)
}

// PassThroughCodec wraps a Codec and checks for values that are already encoded
// ([]byte) and returns them as is.
type PassThroughCodec struct{ Codec }

// Encode implements the Encoder interface.
func (enc *PassThroughCodec) Encode(ctx context.Context, value any) ([]byte, error) {
	if bv, ok := value.([]byte); ok {
		return bv, nil
	}
	return enc.Codec.Encode(ctx, value)
}

// Decode implements the Decoder interface.
func (enc *PassThroughCodec) Decode(ctx context.Context, data []byte, value any) error {
	return enc.DecodeStream(ctx, bytes.NewReader(data), value)
}

// DecodeStream implements the Decoder interface.
func (enc *PassThroughCodec) DecodeStream(ctx context.Context, r io.Reader, value any) error {
	if bv, ok := value.(*[]byte); ok {
		*bv, _ = io.ReadAll(r)
		return nil
	}
	return enc.Codec.DecodeStream(ctx, r, value)
}

// EncodeStream implements the Encoder interface.
func (enc *PassThroughCodec) EncodeStream(ctx context.Context, w io.Writer, value any) error {
	return enc.Codec.EncodeStream(ctx, w, value)
}

// TracingCodec wraps a Codec and traces the encoding and decoding operations.
type TracingCodec struct {
	alamos.Instrumentation
	Level alamos.Environment
	Codec
}

// Encode implements the Encoder interface.
func (enc *TracingCodec) Encode(ctx context.Context, value any) ([]byte, error) {
	ctx, span := enc.T.Trace(ctx, "encode", enc.Level)
	b, err := enc.Codec.Encode(ctx, value)
	if err != nil {
		return nil, sugarEncodingErr(value, err)
	}
	return b, span.EndWith(err)
}

// Decode implements the Decoder interface.
func (enc *TracingCodec) Decode(ctx context.Context, data []byte, value any) error {
	ctx, span := enc.T.Trace(ctx, "decode", enc.Level)
	err := enc.Codec.Decode(ctx, data, value)
	if err != nil {
		return sugarDecodingErr(data, value, err)
	}
	return span.EndWith(err)
}

// DecodeStream implements the Decoder interface.
func (enc *TracingCodec) DecodeStream(ctx context.Context, r io.Reader, value any) error {
	ctx, span := enc.T.Trace(ctx, "decode_stream", enc.Level)
	err := enc.Codec.DecodeStream(ctx, r, value)
	if err != nil {
		data, _ := io.ReadAll(r)
		err = sugarDecodingErr(data, value, err)
	}
	return span.EndWith(err)
}

// EncodeStream implements the Encoder interface.
func (enc *TracingCodec) EncodeStream(ctx context.Context, w io.Writer, value any) error {
	ctx, span := enc.T.Trace(ctx, "encode_stream", enc.Level)
	err := enc.Codec.EncodeStream(ctx, w, value)
	if err != nil {
		err = sugarEncodingErr(value, err)
	}
	return span.EndWith(err)
}

// UnmarshalJSONStringInt64 attempts to unmarshal an int64 directly. If that fails,
// it attempts to convert a string to an int64.
<<<<<<< HEAD
func UnmarshalJSONStringInt64(b []byte) (n int64, err error) {
	if err = json.Unmarshal(b, &n); err == nil {
=======
func UnmarshalJSONStringInt64(b []byte) (int64, error) {
	var n int64
	if err := json.Unmarshal(b, &n); err == nil {
>>>>>>> 413a05fe
		return n, nil
	}
	var str string
	if err := json.Unmarshal(b, &str); err != nil {
		return n, err
	}
	return strconv.ParseInt(str, 10, 64)
}

// UnmarshalJSONStringUint64 attempts to unmarshal the uint64 directly. If that fails,
// it attempts to convert a string to a uint64.
<<<<<<< HEAD
func UnmarshalJSONStringUint64(b []byte) (n uint64, err error) {
	if err = json.Unmarshal(b, &n); err == nil {
=======
func UnmarshalJSONStringUint64(b []byte) (uint64, error) {
	var n uint64
	if err := json.Unmarshal(b, &n); err == nil {
>>>>>>> 413a05fe
		return n, nil
	}
	var str string
	if err := json.Unmarshal(b, &str); err != nil {
		return n, err
	}
	return strconv.ParseUint(str, 10, 64)
}

// MarshalStringInt64 marshals the int64 value to a UTF-8 string.
func MarshalStringInt64(n int64) ([]byte, error) {
	return []byte(`"` + strconv.Itoa(int(n)) + `"`), nil
}

<<<<<<< HEAD
// MarshalStringInt64 marshals the int64 value to a UTF-8 string.
func MarshalStringInt64(n int64) ([]byte, error) {
	return []byte(`"` + strconv.Itoa(int(n)) + `"`), nil
}

=======
>>>>>>> 413a05fe
// MarshalStringUint64 marshals the uint64 value to a UTF-8 string.
func MarshalStringUint64(n uint64) ([]byte, error) {
	return []byte(`"` + strconv.FormatUint(n, 10) + `"`), nil
}

// decodeFallbackCodec wraps a set of Codecs. When the first Codec in the chain fails to
// decode a value, it falls back to the next Codec in the chain.
type decodeFallbackCodec struct {
	// Codecs is the list of codecs to fallback on.
	Codecs []Codec
}

func NewDecodeFallbackCodec(base Codec, codecs ...Codec) Codec {
	return &decodeFallbackCodec{Codecs: append([]Codec{base}, codecs...)}
}

var _ Codec = (*decodeFallbackCodec)(nil)

// Encode implements the Encoder interface.
<<<<<<< HEAD
func (f *decodeFallbackCodec) Encode(ctx context.Context, value any) (b []byte, err error) {
=======
func (f *decodeFallbackCodec) Encode(ctx context.Context, value any) ([]byte, error) {
>>>>>>> 413a05fe
	return f.Codecs[0].Encode(ctx, value)
}

func (f *decodeFallbackCodec) EncodeStream(ctx context.Context, w io.Writer, value any) error {
	return f.Codecs[0].EncodeStream(ctx, w, value)
}

// Decode implements the Decoder interface.
<<<<<<< HEAD
func (f *decodeFallbackCodec) Decode(ctx context.Context, data []byte, value any) (err error) {
=======
func (f *decodeFallbackCodec) Decode(ctx context.Context, data []byte, value any) error {
>>>>>>> 413a05fe
	for _, c := range f.Codecs {
		if err := c.Decode(ctx, data, value); err == nil {
			return err
		}
	}
	return nil
}

// DecodeStream implements the Decoder interface.
func (f *decodeFallbackCodec) DecodeStream(
	ctx context.Context,
	r io.Reader,
	value any,
<<<<<<< HEAD
) (err error) {
=======
) error {
>>>>>>> 413a05fe
	if len(f.Codecs) == 0 {
		panic("[binary] - no codecs provided to decodeFallbackCodec")
	}
	// We need to read out all the data here, otherwise an initial codec that fails will
	// leave the reader in a bad state. It's not ideal, but we need to do it.
	data, err := io.ReadAll(r)
	if err != nil {
		return err
	}
	for _, c := range f.Codecs {
		if err = c.DecodeStream(ctx, bytes.NewReader(data), value); err == nil {
			return err
		}
	}
	return err
}

// MustEncodeJSONToString encodes the value to a JSON string, and panics if an error
// occurs.
func MustEncodeJSONToString(v any) string {
	return string(lo.Must((&JSONCodec{}).Encode(context.Background(), v)))
}<|MERGE_RESOLUTION|>--- conflicted
+++ resolved
@@ -119,15 +119,11 @@
 }
 
 // Encode implements the Encoder interface.
-<<<<<<< HEAD
-func (j *JSONCodec) Encode(_ context.Context, value any) (b []byte, err error) {
-=======
 func (j *JSONCodec) Encode(_ context.Context, value any) ([]byte, error) {
 	var (
 		b   []byte
 		err error
 	)
->>>>>>> 413a05fe
 	if j.Pretty {
 		b, err = json.MarshalIndent(value, "", "  ")
 	} else {
@@ -283,14 +279,9 @@
 
 // UnmarshalJSONStringInt64 attempts to unmarshal an int64 directly. If that fails,
 // it attempts to convert a string to an int64.
-<<<<<<< HEAD
-func UnmarshalJSONStringInt64(b []byte) (n int64, err error) {
-	if err = json.Unmarshal(b, &n); err == nil {
-=======
 func UnmarshalJSONStringInt64(b []byte) (int64, error) {
 	var n int64
 	if err := json.Unmarshal(b, &n); err == nil {
->>>>>>> 413a05fe
 		return n, nil
 	}
 	var str string
@@ -302,14 +293,9 @@
 
 // UnmarshalJSONStringUint64 attempts to unmarshal the uint64 directly. If that fails,
 // it attempts to convert a string to a uint64.
-<<<<<<< HEAD
-func UnmarshalJSONStringUint64(b []byte) (n uint64, err error) {
-	if err = json.Unmarshal(b, &n); err == nil {
-=======
 func UnmarshalJSONStringUint64(b []byte) (uint64, error) {
 	var n uint64
 	if err := json.Unmarshal(b, &n); err == nil {
->>>>>>> 413a05fe
 		return n, nil
 	}
 	var str string
@@ -324,14 +310,6 @@
 	return []byte(`"` + strconv.Itoa(int(n)) + `"`), nil
 }
 
-<<<<<<< HEAD
-// MarshalStringInt64 marshals the int64 value to a UTF-8 string.
-func MarshalStringInt64(n int64) ([]byte, error) {
-	return []byte(`"` + strconv.Itoa(int(n)) + `"`), nil
-}
-
-=======
->>>>>>> 413a05fe
 // MarshalStringUint64 marshals the uint64 value to a UTF-8 string.
 func MarshalStringUint64(n uint64) ([]byte, error) {
 	return []byte(`"` + strconv.FormatUint(n, 10) + `"`), nil
@@ -351,11 +329,7 @@
 var _ Codec = (*decodeFallbackCodec)(nil)
 
 // Encode implements the Encoder interface.
-<<<<<<< HEAD
-func (f *decodeFallbackCodec) Encode(ctx context.Context, value any) (b []byte, err error) {
-=======
 func (f *decodeFallbackCodec) Encode(ctx context.Context, value any) ([]byte, error) {
->>>>>>> 413a05fe
 	return f.Codecs[0].Encode(ctx, value)
 }
 
@@ -364,11 +338,7 @@
 }
 
 // Decode implements the Decoder interface.
-<<<<<<< HEAD
-func (f *decodeFallbackCodec) Decode(ctx context.Context, data []byte, value any) (err error) {
-=======
 func (f *decodeFallbackCodec) Decode(ctx context.Context, data []byte, value any) error {
->>>>>>> 413a05fe
 	for _, c := range f.Codecs {
 		if err := c.Decode(ctx, data, value); err == nil {
 			return err
@@ -382,11 +352,7 @@
 	ctx context.Context,
 	r io.Reader,
 	value any,
-<<<<<<< HEAD
-) (err error) {
-=======
 ) error {
->>>>>>> 413a05fe
 	if len(f.Codecs) == 0 {
 		panic("[binary] - no codecs provided to decodeFallbackCodec")
 	}
