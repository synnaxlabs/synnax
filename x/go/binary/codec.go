--- conflicted
+++ resolved
@@ -40,15 +40,9 @@
 }
 
 // sugarDecodingErr adds additional context to decoding errors.
-<<<<<<< HEAD
-func sugarDecodingErr(data []byte, value any, err error) error {
-	if err == nil {
-		return err
-=======
 func sugarDecodingErr(data []byte, value any, base error) error {
 	if base == nil {
 		return base
->>>>>>> d0e4900d
 	}
 	val := reflect.ValueOf(value)
 	main := errors.Wrapf(DecodeError, "kind=%s, type=%s, data=%x", val.Kind(), val.Type(), data)
