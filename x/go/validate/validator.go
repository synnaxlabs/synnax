--- conflicted
+++ resolved
@@ -43,10 +43,7 @@
 	return v.Error() != nil
 }
 
-<<<<<<< HEAD
-=======
 // NotNil returns true and attaches an error to v if the value is nil.
->>>>>>> d65039b2
 func NotNil(v *Validator, field string, value any) bool {
 	isNil := value == nil
 	if !isNil {
