// Copyright 2025 Synnax Labs, Inc.
//
// Use of this software is governed by the Business Source License included in the file
// licenses/BSL.txt.
//
// As of the Change Date specified in that file, in accordance with the Business Source
// License, use of this software will be governed by the Apache License, Version 2.0,
// included in the file licenses/APL.txt.

package validate

import (
	"reflect"

	"github.com/samber/lo"
	"github.com/synnaxlabs/x/errors"
	"github.com/synnaxlabs/x/override"
	"github.com/synnaxlabs/x/types"
)

type Validator struct {
	scope string
	errors.Catcher
}

func New(scope string) *Validator {
	return &Validator{scope: scope, Catcher: *errors.NewCatcher()}
}

// Ternary adds the error with the given message to the validator if the condition is
// true.
func (v *Validator) Ternary(path string, cond bool, msg string) bool {
	v.Exec(func() error {
		return lo.Ternary(cond, PathedError(errors.New(msg), path), nil)
	})
	return v.Error() != nil
}

func (v *Validator) Ternaryf(field string, cond bool, format string, args ...any) bool {
	v.Exec(func() error {
		return lo.Ternary(cond, PathedError(errors.Newf(format, args...), field), nil)
	})
	return v.Error() != nil
}

// NotNil returns true and attaches an error to v if the value is nil.
func NotNil(v *Validator, field string, value any) bool {
	isNil := value == nil
	if !isNil {
		rv := reflect.ValueOf(value)
		switch rv.Kind() {
		case reflect.Chan, reflect.Func, reflect.Interface,
			reflect.Map, reflect.Pointer, reflect.Slice:
			isNil = rv.IsNil()
		}
	}
	return v.Ternary(field, isNil, "must be non-nil")
}

func Positive[T types.Numeric](v *Validator, field string, value T) bool {
	return v.Ternary(field, value <= 0, "must be positive")
}

func GreaterThanEq[T types.Numeric](
	v *Validator,
	field string,
	value T,
	threshold T,
) bool {
	return v.Ternaryf(
		field,
		value < threshold,
		"must be greater than or equal to %v",
		threshold,
	)
}

<<<<<<< HEAD
func LessThan[T types.Numeric](v *Validator, field string, value, threshold T) bool {
	return v.Ternaryf(field, value >= threshold, "must be less than %v", threshold)
}

=======
>>>>>>> a19d2bdd
func LessThanEq[T types.Numeric](
	v *Validator,
	field string,
	value T,
	threshold T,
) bool {
	return v.Ternaryf(
		field,
		value > threshold,
		"must be less than or equal to %v",
		threshold,
	)
}

func NonZero[T types.Numeric](v *Validator, field string, value T) bool {
	return v.Ternary(field, value == 0, "must be non-zero")
}

func NonZeroable(v *Validator, field string, value override.Zeroable) bool {
	return v.Ternary(field, value.IsZero(), "must be non-zero")
}

func NotEmptySlice[T any](v *Validator, field string, value []T) bool {
	return v.Ternary(field, len(value) == 0, "must be non-empty")
}

func NotEmptyString[T ~string](v *Validator, field string, value T) bool {
	return v.Ternary(field, value == "", "required")
}<|MERGE_RESOLUTION|>--- conflicted
+++ resolved
@@ -75,13 +75,6 @@
 	)
 }
 
-<<<<<<< HEAD
-func LessThan[T types.Numeric](v *Validator, field string, value, threshold T) bool {
-	return v.Ternaryf(field, value >= threshold, "must be less than %v", threshold)
-}
-
-=======
->>>>>>> a19d2bdd
 func LessThanEq[T types.Numeric](
 	v *Validator,
 	field string,
