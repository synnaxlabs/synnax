// Copyright 2023 Synnax Labs, Inc.
//
// Use of this software is governed by the Business Source License included in the file
// licenses/BSL.txt.
//
// As of the Change Date specified in that file, in accordance with the Business Source
// License, use of this software will be governed by the Apache License, Version 2.0,
// included in the file licenses/APL.txt.

package validate

import (
	"context"
	"fmt"
	"github.com/samber/lo"
	"github.com/synnaxlabs/x/errors"
	errors2 "github.com/synnaxlabs/x/errors"
	"github.com/synnaxlabs/x/override"
	"github.com/synnaxlabs/x/types"
	"reflect"
	"strings"
)

type Validator struct {
	scope string
	errors2.Catcher
}

func New(scope string) *Validator {
	return &Validator{scope: scope, Catcher: *errors2.NewCatcher()}
}

// Ternary adds the error with the given message to the validator if the condition
// is true.
func (v *Validator) Ternary(field string, cond bool, msg string) bool {
	v.Exec(func() error {
		return lo.Ternary[error](cond, FieldError{
			Field:   field,
			Message: msg,
		}, nil)
	})
	return v.Error() != nil
}

func (v *Validator) Ternaryf(field string, cond bool, format string, args ...any) bool {
	v.Exec(func() error {
		err := lo.Ternary[error](cond, FieldError{
			Field:   field,
			Message: fmt.Sprintf(format, args...),
		}, nil)
		return err
	})
	return v.Error() != nil
}

func (v *Validator) New(msg string) error {
	return errors.Wrapf(Error, "[%s] - "+msg, v.scope)
}

func (v *Validator) Newf(format string, args ...any) error {
	return errors.Wrapf(Error, "[%s] - "+format, append([]any{v.scope}, args...)...)
}

func (v *Validator) Funcf(f func() bool, format string, args ...any) bool {
	v.Exec(func() error {
		return lo.Ternary(f(), v.Newf(format, args...), nil)
	})
	return v.Error() != nil
}

func (v *Validator) Func(f func() bool, msg string) bool {
	v.Exec(func() error {
		return lo.Ternary(f(), v.New(msg), nil)
	})
	return v.Error() != nil
}

var Error = errors.New("validation error")

type FieldError struct {
	Field   string `json:"field"`
	Message string `json:"message"`
}

func (fe FieldError) Error() string { return fe.Field + ":" + fe.Message }

func encode(_ context.Context, err error) (errors.Payload, bool) {
	var fe FieldError
	if errors.As(err, &fe) {
		return errors.Payload{
			Type: "sy.validation.field",
			Data: fe.Error(),
		}, true
	}
	if errors.Is(err, Error) {
		return errors.Payload{
			Type: "sy.validation",
			Data: err.Error(),
		}, true
	}
	return errors.Payload{}, false
}

func decode(_ context.Context, p errors.Payload) (error, bool) {
	switch p.Type {
	case "sy.validation.field":
		values := strings.Split(p.Data, ": ")
		if len(values) < 2 {
			return errors.Wrapf(Error, p.Data), true
		}
		return FieldError{Field: values[0], Message: values[1]}, true
	case "sy.validation":
		return errors.Wrapf(Error, p.Data), true
	default:
		return nil, false
	}
}

func init() { errors.Register(encode, decode) }

func NotNil(v *Validator, field string, value any) bool {
	isNil := value == nil || (reflect.ValueOf(value).Kind() == reflect.Ptr && reflect.ValueOf(value).IsNil())
	return v.Ternary(field, isNil, "must be non-nil")
}

func Positive[T types.Numeric](v *Validator, field string, value T) bool {
	return v.Ternaryf(field, value <= 0, "must be positive")
}

func GreaterThan[T types.Numeric](v *Validator, field string, value T, threshold T) bool {
	return v.Ternaryf(field, value <= threshold, "must be greater than %d", field, threshold)
}

func GreaterThanEq[T types.Numeric](v *Validator, field string, value T, threshold T) bool {
	return v.Ternaryf(
		field,
		value < threshold,
		"must be greater than or equal to %d", threshold,
	)
}

<<<<<<< HEAD
func NonZero[T types.Numeric](v *Validator, field string, value T) bool {
	return v.Ternaryf(field, value == 0, "must be non-zero")
=======
func LessThan[T types.Numeric](v *Validator, name string, value T, threshold T) bool {
	return v.Ternaryf(value >= threshold, "%s must be less than %d", name, threshold)
}

func LessThanEq[T types.Numeric](v *Validator, name string, value T, threshold T) bool {
	return v.Ternaryf(
		value >= threshold,
		"%s must be less than or equal to %d", name, threshold)
}

func NonZero[T types.Numeric](v *Validator, name string, value T) bool {
	return v.Ternaryf(
		value == 0,
		"%s must be non-zero", name)
>>>>>>> 1979da9f
}

func NonZeroable(v *Validator, field string, value override.Zeroable) bool {
	return v.Ternary(field, value.IsZero(), "must be non-zero")
}

func NonNegative[T types.Numeric](v *Validator, field string, value T) bool {
	return v.Ternary(field, value < 0, "field must be non-negative")
}

func NotEmptySlice[T any](v *Validator, field string, value []T) bool {
	return v.Ternary(field, len(value) == 0, "must be non-empty")
}

func NotEmptyString[T ~string](v *Validator, field string, value T) bool {
	return v.Ternary(field, value == "", "field must be set")
}

func MapDoesNotContainF[K comparable, V any](
	v *Validator,
	value K,
	m map[K]V,
	format string,
	args ...any,
) bool {
	return v.Funcf(func() bool {
		_, ok := m[value]
		return ok
	}, format, args...)
}

func MapContainsf[K comparable, V any](
	v *Validator,
	value K,
	m map[K]V,
	format string,
	args ...any,
) bool {
	return v.Funcf(func() bool {
		_, ok := m[value]
		return !ok
	}, format, args...)
}<|MERGE_RESOLUTION|>--- conflicted
+++ resolved
@@ -139,25 +139,23 @@
 	)
 }
 
-<<<<<<< HEAD
+func LessThan[T types.Numeric](v *Validator, field string, value T, threshold T) bool {
+	return v.Ternaryf(field, value >= threshold, "must be less than %d", threshold)
+}
+
+func LessThanEq[T types.Numeric](v *Validator, field string, value T, threshold T) bool {
+	return v.Ternaryf(
+		field,
+		value >= threshold,
+		"must be less than or equal to %d", threshold)
+}
+
 func NonZero[T types.Numeric](v *Validator, field string, value T) bool {
-	return v.Ternaryf(field, value == 0, "must be non-zero")
-=======
-func LessThan[T types.Numeric](v *Validator, name string, value T, threshold T) bool {
-	return v.Ternaryf(value >= threshold, "%s must be less than %d", name, threshold)
-}
-
-func LessThanEq[T types.Numeric](v *Validator, name string, value T, threshold T) bool {
 	return v.Ternaryf(
-		value >= threshold,
-		"%s must be less than or equal to %d", name, threshold)
-}
-
-func NonZero[T types.Numeric](v *Validator, name string, value T) bool {
-	return v.Ternaryf(
+		field,
 		value == 0,
-		"%s must be non-zero", name)
->>>>>>> 1979da9f
+		"must be non-zero",
+	)
 }
 
 func NonZeroable(v *Validator, field string, value override.Zeroable) bool {
