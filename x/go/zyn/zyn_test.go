// Copyright 2025 Synnax Labs, Inc.
//
// Use of this software is governed by the Business Source License included in the file
// licenses/BSL.txt.
//
// As of the Change Date specified in that file, in accordance with the Business Source
// License, use of this software will be governed by the Apache License, Version 2.0,
// included in the file licenses/APL.txt.

package zyn_test

import (
	"fmt"

	. "github.com/onsi/ginkgo/v2"
	. "github.com/onsi/gomega"
	"github.com/synnaxlabs/x/zyn"
)

var _ = Describe("Zyn", func() {
	Describe("DataType Enums", func() {
		Describe("Integer DataTypes", func() {
			for _, t := range zyn.IntegerTypes {
				It(fmt.Sprintf("Should parse %s successfully", t), func() {
					var dest zyn.DataType
					Expect(zyn.IntegerTypeSchema.Parse(t, &dest)).To(Succeed())
					Expect(dest).To(Equal(t))
				})
			}
			It("Should fail on a floating point type", func() {
				var dest zyn.DataType
				Expect(zyn.IntegerTypeSchema.Parse(zyn.Float32T, &dest)).
					To(MatchError(ContainSubstring("invalid enum value")))
			})
		})
		Describe("Floating Point DataTypes", func() {
			for _, t := range zyn.FloatingPointTypes {
				It(fmt.Sprintf("Should parse %s successfully", t), func() {
					var dest zyn.DataType
					Expect(zyn.FloatingPointTypeSchema.Parse(t, &dest)).To(Succeed())
					Expect(dest).To(Equal(t))
				})
				It("Should fail on an integer type", func() {
					var dest zyn.DataType
					Expect(zyn.FloatingPointTypeSchema.Parse(zyn.Int32T, &dest)).
						To(MatchError(ContainSubstring("invalid enum value")))
				})
			}
		})
		Describe("Numeric DataTypes", func() {
			for _, t := range zyn.NumericTypes {
				It(fmt.Sprintf("Should parse %s successfully", t), func() {
					var dest zyn.DataType
					Expect(zyn.NumericTypeSchema.Parse(t, &dest)).To(Succeed())
					Expect(dest).To(Equal(t))
				})
			}
			It("Should fail on a string type", func() {
				var dest zyn.DataType
				Expect(zyn.NumericTypeSchema.Parse(zyn.StringT, &dest)).
					To(MatchError(ContainSubstring("invalid enum value")))
			})
		})
		Describe("Primitive DataTypes", func() {
			for _, t := range zyn.PrimitiveTypes {
				It(fmt.Sprintf("Should parse %s successfully", t), func() {
					var dest zyn.DataType
					Expect(zyn.PrimitiveTypeSchema.Parse(t, &dest)).To(Succeed())
				})
			}
			It("Should fail on an object type", func() {
				var dest zyn.DataType
				Expect(zyn.PrimitiveTypeSchema.Parse(zyn.ObjectT, &dest)).
					To(MatchError(ContainSubstring("invalid enum value")))
			})
		})
		Describe("DataTypes", func() {
			for _, t := range zyn.DataTypes {
				It(fmt.Sprintf("Should parse %s successfully", t), func() {
					var dest zyn.DataType
					Expect(zyn.AnyDataTypeSchema.Parse(t, &dest)).To(Succeed())
				})
			}
			It("Should fail on a random string", func() {
				var dest zyn.DataType
<<<<<<< HEAD
				Expect(zyn.AnyDataTypeSchema.Parse("dog", &dest)).To(MatchError(ContainSubstring("invalid enum value")))
=======
				Expect(zyn.AnyDataTypeSchema.Parse("dog", &dest)).
					To(MatchError(ContainSubstring("invalid enum value")))
>>>>>>> c40a282a
			})
		})
	})
	DescribeTable("DataType Literals", func(literal zyn.Schema, dataType zyn.DataType) {
		var dest zyn.DataType
		Expect(literal.Parse(dataType, &dest)).Should(Succeed())
		Expect(dest).To(Equal(dataType))
		Expect(literal.Parse("cat", &dest)).To(HaveOccurred())
	},
		Entry("string", zyn.StringTypeSchema, zyn.StringT),
		Entry("bool", zyn.BoolTypeSchema, zyn.BoolT),
		Entry("object", zyn.ObjectTypeSchema, zyn.ObjectT),
		Entry("number", zyn.NumberTypeSchema, zyn.NumberT),
		Entry("UUID", zyn.UUIDTypeSchema, zyn.UUIDT),
		Entry("float32", zyn.Float32TypeSchema, zyn.Float32T),
		Entry("float64", zyn.Float64TypeSchema, zyn.Float64T),
		Entry("uint8", zyn.Uint8TypeSchema, zyn.Uint8T),
		Entry("uint16", zyn.Uint16TypeSchema, zyn.Uint16T),
		Entry("uint32", zyn.Uint32TypeSchema, zyn.Uint32T),
		Entry("uint64", zyn.Uint64TypeSchema, zyn.Uint64T),
		Entry("int", zyn.IntTypeSchema, zyn.IntT),
		Entry("int8", zyn.Int8TypeSchema, zyn.Int8T),
		Entry("int16", zyn.Int16TypeSchema, zyn.Int16T),
		Entry("int32", zyn.Int32TypeSchema, zyn.Int32T),
		Entry("int64", zyn.Int64TypeSchema, zyn.Int64T),
		Entry("uint", zyn.UintTypeSchema, zyn.UintT),
		Entry("uint8", zyn.Uint8TypeSchema, zyn.Uint8T),
		Entry("uint16", zyn.Uint16TypeSchema, zyn.Uint16T),
		Entry("uint32", zyn.Uint32TypeSchema, zyn.Uint32T),
		Entry("uint64", zyn.Uint64TypeSchema, zyn.Uint64T),
	)
})<|MERGE_RESOLUTION|>--- conflicted
+++ resolved
@@ -83,12 +83,8 @@
 			}
 			It("Should fail on a random string", func() {
 				var dest zyn.DataType
-<<<<<<< HEAD
-				Expect(zyn.AnyDataTypeSchema.Parse("dog", &dest)).To(MatchError(ContainSubstring("invalid enum value")))
-=======
 				Expect(zyn.AnyDataTypeSchema.Parse("dog", &dest)).
 					To(MatchError(ContainSubstring("invalid enum value")))
->>>>>>> c40a282a
 			})
 		})
 	})
