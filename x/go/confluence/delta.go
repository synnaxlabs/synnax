// Copyright 2025 Synnax Labs, Inc.
//
// Use of this software is governed by the Business Source License included in the file
// licenses/BSL.txt.
//
// As of the Change Date specified in that file, in accordance with the Business Source
// License, use of this software will be governed by the Apache License, Version 2.0,
// included in the file licenses/APL.txt.

package confluence

import (
	"context"
	"fmt"
	"slices"
	"time"

	"github.com/samber/lo"
	"github.com/synnaxlabs/alamos"
	"github.com/synnaxlabs/x/errors"
	"github.com/synnaxlabs/x/signal"
	"github.com/synnaxlabs/x/timeout"
)

// Delta is an abstract Segment that reads values from an input Stream
// and pipes them to multiple output streams. Delta does not implement the
// Flow method, and is therefore not usable directly. It should be embedded in a
// concrete segment.
type Delta[I, O Value] struct {
	UnarySink[I]
	AbstractMultiSource[O]
}

// DeltaMultiplier reads a value from an of input stream and copies the value to
// every output stream.
type DeltaMultiplier[V Value] struct{ Delta[V, V] }

// Flow implements the Segment interface.
func (d *DeltaMultiplier[V]) Flow(ctx signal.Context, opts ...Option) {
	o := NewOptions(opts)
	o.AttachClosables(InletsToClosables(d.Out)...)
	d.GoRange(ctx, d.SendToEach, o.Signal...)
}

// DeltaTransformMultiplier reads a value from an input stream, performs a
// transformation on it, and writes the transformed value to every output stream.
type DeltaTransformMultiplier[I, O Value] struct {
	Delta[I, O]
	Transform TransformFunc[I, O]
}

// Flow implements the Segment interface.
func (d *DeltaTransformMultiplier[I, O]) Flow(ctx signal.Context, opts ...Option) {
	o := NewOptions(opts)
	o.AttachClosables(InletsToClosables(d.Out)...)
	d.GoRange(ctx, d.transformAndMultiply, o.Signal...)
}

func (d *DeltaTransformMultiplier[I, O]) transformAndMultiply(ctx context.Context, i I) error {
	o, ok, err := d.Transform(ctx, i)
	if !ok || err != nil {
		return err
	}
	return d.SendToEach(ctx, o)
}

// DynamicDeltaMultiplier is a segment that reads values from an input stream and
// dynamically distributes them to multiple output streams. It supports runtime
// connection and disconnection of output streams, with optional timeout handling
// for sending values to downstream consumers.
type DynamicDeltaMultiplier[V Value] struct {
	alamos.Instrumentation
	UnarySink[V]
	Source         AbstractMultiSource[V]
	connections    chan []Inlet[V]
	disconnections chan []Inlet[V]
	timeout        time.Duration
}

<<<<<<< HEAD
=======
// NewDynamicDeltaMultiplier creates a new DynamicDeltaMultiplier with the specified
// timeout duration and instrumentation. The connectionBuffers parameter optionally
// specifies the buffer size for connection and disconnection channels.
>>>>>>> 831c09e9
func NewDynamicDeltaMultiplier[V Value](
	timeout time.Duration,
	instrumentation alamos.Instrumentation,
	connectionBuffers ...int,
) *DynamicDeltaMultiplier[V] {
	buf := parseBuffer(connectionBuffers)
	return &DynamicDeltaMultiplier[V]{
		Instrumentation: instrumentation,
		connections:     make(chan []Inlet[V], buf),
		disconnections:  make(chan []Inlet[V], buf),
		timeout:         timeout,
	}
}

// Connect adds one or more inlets to the DynamicDeltaMultiplier's output streams.
// The inlets will receive values from the input stream until they are disconnected.
func (d *DynamicDeltaMultiplier[V]) Connect(inlets ...Inlet[V]) {
	d.connections <- inlets
}

// Disconnect removes one or more inlets from the DynamicDeltaMultiplier's output streams.
// The inlets will no longer receive values from the input stream.
func (d *DynamicDeltaMultiplier[V]) Disconnect(inlets ...Inlet[V]) {
	d.disconnections <- inlets
}

// Flow implements the Segment interface. It continuously reads values from the input
// stream and distributes them to all connected output streams. If a timeout is configured,
// it will attempt to send values to downstream consumers within the timeout period.
// The Flow method handles dynamic connection and disconnection of output streams
// through the connections and disconnections channels.
func (d *DynamicDeltaMultiplier[v]) Flow(ctx signal.Context, opts ...Option) {
	o := NewOptions(opts)
	ctx.Go(func(ctx context.Context) error {
		var timer *time.Timer
		if d.timeout > 0 {
			timer = time.NewTimer(d.timeout)
		}
		defer func() {
			if timer != nil && !timer.Stop() {
				<-timer.C
			}
			d.disconnectAll()
		}()
		for {
			select {
			case <-ctx.Done():
				return ctx.Err()
			case inlets := <-d.connections:
				d.connect(inlets)
			case inlets := <-d.disconnections:
				d.disconnect(inlets)
			case res, ok := <-d.In.Outlet():
				if !ok {
					return nil
				}
				var err error
				if timer != nil {
					if !timer.Stop() {
						// If the timer had already fired, drain the channel.
						select {
						case <-timer.C:
						default:
						}
					}
					timer.Reset(d.timeout)
					err = d.Source.SendToEachWithTimeout(ctx, res, d.timeout, timer)
				} else {
					err = d.Source.SendToEach(ctx, res)
				}
				if err != nil {
					if !errors.Is(err, timeout.Timeout) {
						return err
					}
					d.Instrumentation.L.Warn(fmt.Sprintf("delta: %s", err))
				}
			}
		}
	}, o.Signal...)
}

// disconnectAll closes all connected inlets and clears the output streams.
func (d *DynamicDeltaMultiplier[V]) disconnectAll() {
	for _, inlet := range d.Source.Out {
		inlet.Close()
	}
	d.Source.Out = nil
}

// disconnect removes the specified inlets from the output streams and closes them.
// If an inlet is not found in the current connections, it logs a warning.
func (d *DynamicDeltaMultiplier[V]) disconnect(inlets []Inlet[V]) {
	for _, inlet := range inlets {
		i, ok := d.findInletIndex(inlet)
		if !ok {
			d.L.DPanic(fmt.Sprintf(
				"[confluence] - attempted to disconnect inlet %v, but it was never connected",
				inlet,
			))
			return
		}
		d.Source.Out = slices.Delete(d.Source.Out, i, i+1)
		inlet.Close()
	}
}

// connect adds the specified inlets to the output streams. If an inlet is already
// connected, it logs a warning. Each new inlet is acquired with a count of 1.
func (d *DynamicDeltaMultiplier[V]) connect(inlets []Inlet[V]) {
	for _, inlet := range inlets {
		if _, ok := d.findInletIndex(inlet); ok {
			d.L.DPanic(fmt.Sprintf(
				"[confluence] - attempted to connect inlet that was already connected: %s",
				inlet.InletAddress(),
			))
		}
		inlet.Acquire(1)
		d.Source.Out = append(d.Source.Out, inlet)
	}
}

// findInletIndex returns the index of the specified inlet in the output streams
// and a boolean indicating whether the inlet was found.
func (d *DynamicDeltaMultiplier[V]) findInletIndex(inlet Inlet[V]) (int, bool) {
	_, i, ok := lo.FindIndexOf(d.Source.Out, func(i Inlet[V]) bool {
		return i.InletAddress() == inlet.InletAddress()
	})
	return i, ok
}<|MERGE_RESOLUTION|>--- conflicted
+++ resolved
@@ -77,12 +77,9 @@
 	timeout        time.Duration
 }
 
-<<<<<<< HEAD
-=======
 // NewDynamicDeltaMultiplier creates a new DynamicDeltaMultiplier with the specified
 // timeout duration and instrumentation. The connectionBuffers parameter optionally
 // specifies the buffer size for connection and disconnection channels.
->>>>>>> 831c09e9
 func NewDynamicDeltaMultiplier[V Value](
 	timeout time.Duration,
 	instrumentation alamos.Instrumentation,
