--- conflicted
+++ resolved
@@ -42,16 +42,6 @@
 			Expect(sink).To(Equal(unarySink))
 		})
 
-<<<<<<< HEAD
-		It("Should set and get a segment", func() {
-			trans := &confluence.LinearTransform[int, int]{}
-			SetSegment(pipe, "segment", trans)
-			segment, err := GetSegment[int, int](pipe, "segment")
-			Expect(err).ToNot(HaveOccurred())
-			Expect(segment).To(Equal(segment))
-		})
-=======
->>>>>>> a19d2bdd
 	})
 
 	Describe("NewHardShutdown Chain", func() {
@@ -101,29 +91,11 @@
 			Expect(err).To(HaveOccurred())
 		})
 		It("Should return an error if the sink is of the wrong type", func() {
-<<<<<<< HEAD
-			SetSink(pipe, "sink", &confluence.UnarySink[int]{})
-=======
 			SetSink[int](pipe, "sink", &confluence.UnarySink[int]{})
->>>>>>> a19d2bdd
 			_, err := GetSink[[]int](pipe, "sink")
 			Expect(err).To(HaveOccurred())
 		})
 	})
-<<<<<<< HEAD
-	Describe("GetSegment", func() {
-		It("Should return an error if the segment is not found", func() {
-			_, err := GetSegment[int, int](pipe, "segment")
-			Expect(err).To(HaveOccurred())
-		})
-		It("Should return an error if the segment is of the wrong type", func() {
-			SetSegment(pipe, "segment", &confluence.LinearTransform[int, int]{})
-			_, err := GetSegment[int, []int](pipe, "segment")
-			Expect(err).To(HaveOccurred())
-		})
-	})
-=======
->>>>>>> a19d2bdd
 	Describe("GetSource", func() {
 		It("Should return an error if the source is not found", func() {
 			_, err := GetSource[int](pipe, "source")
