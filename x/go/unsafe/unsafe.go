--- conflicted
+++ resolved
@@ -148,7 +148,28 @@
 		return nil
 	}
 	return *(*map[K]B)(unsafe.Pointer(&in))
-<<<<<<< HEAD
+}
+
+// ReinterpretMapKeys re-interprets a map's keys from one type to another while preserving
+// values of any type. A and B must have the same memory layout (e.g., uint32 -> type alias).
+//
+// IF YOU DON'T KNOW WHAT YOU'RE DOING, DON'T USE THIS.
+func ReinterpretMapKeys[A, B types.Sized, V any](in map[A]V) map[B]V {
+	if len(in) == 0 {
+		return nil
+	}
+	return *(*map[B]V)(unsafe.Pointer(&in))
+}
+
+// ReinterpretMapValues re-interprets a map's values from one type to another while preserving
+// keys of any comparable type. A and B must have the same memory layout (e.g., uint64 -> type alias).
+//
+// IF YOU DON'T KNOW WHAT YOU'RE DOING, DON'T USE THIS.
+func ReinterpretMapValues[K comparable, A, B types.Sized](in map[K]A) map[K]B {
+	if len(in) == 0 {
+		return nil
+	}
+	return *(*map[K]B)(unsafe.Pointer(&in))
 }
 
 // EncodePrimitive encodes a primitive value to a byte slice using little-endian
@@ -180,6 +201,4 @@
 	default:
 		return *(*K)(unsafe.Pointer(&data[0])), nil
 	}
-=======
->>>>>>> 2fe09c70
 }