--- conflicted
+++ resolved
@@ -26,7 +26,6 @@
 
 var detailsCodec = &binary.JSONCodec{}
 
-<<<<<<< HEAD
 // NewStaticString creates a new String from static data. The data is encoded using
 // the binary.JSONCodec. This function should only be used with static data as it
 // will panic if encoding fails. For dynamic data, use json.Marshal directly.
@@ -37,10 +36,7 @@
 //
 // Returns:
 //   - String: The encoded JSON string
-func NewStaticString(ctx context.Context, data interface{}) String {
-=======
 func NewStaticString(ctx context.Context, data any) String {
->>>>>>> 10e48a1e
 	b, err := detailsCodec.Encode(ctx, data)
 	if err != nil {
 		zap.S().DPanic("unexpected static encode error", zap.Error(err))
