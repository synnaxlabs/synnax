// Copyright 2025 Synnax Labs, Inc.
//
// Use of this software is governed by the Business Source License included in the file
// licenses/BSL.txt.
//
// As of the Change Date specified in that file, in accordance with the Business Source
// License, use of this software will be governed by the Apache License, Version 2.0,
// included in the file licenses/APL.txt.

<<<<<<< HEAD
// Package math provides extended math functionality.
package math

// IntPow efficiently returns the result of the operation base^exponent for two
// numbers. IntPow panics if exponent is negative. This implementation uses
// exponentiation by squaring. See
// https://en.wikipedia.org/wiki/Exponentiation_by_squaring
func IntPow(base, exponent int) int {
	if exponent < 0 {
		panic("[math] IntPow: negative exponent")
	}
	y := 1
	for exponent > 0 {
		if exponent%2 == 1 {
			y *= base
		}
		base *= base
		exponent /= 2
	}
	return y
=======
package math

import "github.com/synnaxlabs/x/types"

const (
	// MaxUint20 is the maximum value of a 20-bit unsigned integer.
	MaxUint20 types.Uint20 = 2<<19 - 1
	// MaxUint12 is the maximum value of a 12-bit unsigned integer.
	MaxUint12 types.Uint12 = 2<<11 - 1
)

// IntPow returns x^n for two integers x and n. IntPow requires n to be a
// nonnegative integer.
func IntPow(x, n int) int {
	return expBySquaring(1, x, n)
}

// expBySquaring returns y*x^n for integers y, x, and n. This requires n to be
// a nonnegative integer.
func expBySquaring(y, x, n int) int {
	if n == 0 {
		return y
	}
	if n%2 == 0 {
		return expBySquaring(y, x*x, n/2)
	}
	return expBySquaring(x*y, x*x, (n-1)/2)
>>>>>>> beeb58e9
}<|MERGE_RESOLUTION|>--- conflicted
+++ resolved
@@ -7,9 +7,17 @@
 // License, use of this software will be governed by the Apache License, Version 2.0,
 // included in the file licenses/APL.txt.
 
-<<<<<<< HEAD
 // Package math provides extended math functionality.
 package math
+
+import "github.com/synnaxlabs/x/types"
+
+const (
+	// MaxUint20 is the maximum value of a 20-bit unsigned integer.
+	MaxUint20 types.Uint20 = 2<<19 - 1
+	// MaxUint12 is the maximum value of a 12-bit unsigned integer.
+	MaxUint12 types.Uint12 = 2<<11 - 1
+)
 
 // IntPow efficiently returns the result of the operation base^exponent for two
 // numbers. IntPow panics if exponent is negative. This implementation uses
@@ -28,33 +36,4 @@
 		exponent /= 2
 	}
 	return y
-=======
-package math
-
-import "github.com/synnaxlabs/x/types"
-
-const (
-	// MaxUint20 is the maximum value of a 20-bit unsigned integer.
-	MaxUint20 types.Uint20 = 2<<19 - 1
-	// MaxUint12 is the maximum value of a 12-bit unsigned integer.
-	MaxUint12 types.Uint12 = 2<<11 - 1
-)
-
-// IntPow returns x^n for two integers x and n. IntPow requires n to be a
-// nonnegative integer.
-func IntPow(x, n int) int {
-	return expBySquaring(1, x, n)
-}
-
-// expBySquaring returns y*x^n for integers y, x, and n. This requires n to be
-// a nonnegative integer.
-func expBySquaring(y, x, n int) int {
-	if n == 0 {
-		return y
-	}
-	if n%2 == 0 {
-		return expBySquaring(y, x*x, n/2)
-	}
-	return expBySquaring(x*y, x*x, (n-1)/2)
->>>>>>> beeb58e9
 }