--- conflicted
+++ resolved
@@ -9,13 +9,6 @@
 
 package types
 
-<<<<<<< HEAD
-// Numeric represents any numeric value.
-type Numeric interface {
-	~int | ~int8 | ~int16 | ~int32 | ~int64 |
-		~uint | ~uint8 | ~uint16 | ~uint32 | ~uint64 |
-		~float32 | ~float64
-=======
 import (
 	"encoding/json"
 	"strconv"
@@ -24,7 +17,6 @@
 // SizedSignedInteger represents signed integers with fixed bit widths.
 type SizedSignedInteger interface {
 	~int8 | ~int16 | ~int32 | ~int64
->>>>>>> 4505e7b1
 }
 
 // SizedUnsignedInteger represents unsigned integers with fixed bit widths.
@@ -47,11 +39,6 @@
 	~uint | SizedUnsignedInteger
 }
 
-<<<<<<< HEAD
-// Floating represents any floating-point value.
-type Floating interface {
-	~float32 | ~float64
-=======
 // Integer represents any integer value.
 type Integer interface {
 	SignedInteger | UnsignedInteger
@@ -97,5 +84,4 @@
 	}
 	*s = StringParseableUint64(n)
 	return nil
->>>>>>> 4505e7b1
 }