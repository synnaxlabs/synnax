--- conflicted
+++ resolved
@@ -60,14 +60,11 @@
 	}
 }
 
-<<<<<<< HEAD
-=======
 // PackageName extracts the package name from a reflect.Type.
 // It returns the last component of the package path, which is typically
 // the package name. For example, given a type from "github.com/user/project/pkg",
 // it returns "pkg". If the type has no package path or the path is empty,
 // it returns "unknown".
->>>>>>> d0e4900d
 func PackageName(t reflect.Type) string {
 	pkgPath := t.PkgPath()
 	parts := strings.Split(pkgPath, "/")
@@ -133,20 +130,12 @@
 			if t.Name() != "" {
 				return t.String()
 			}
-<<<<<<< HEAD
-			return "interface{} (nil)"
-=======
 			return "any (nil)"
->>>>>>> d0e4900d
 		}
 		if t.Name() != "" {
 			return t.String()
 		}
-<<<<<<< HEAD
-		return "interface{}"
-=======
 		return "any"
->>>>>>> d0e4900d
 	default:
 		if t.Name() != "" {
 			if t.PkgPath() != "" {
