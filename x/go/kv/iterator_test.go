--- conflicted
+++ resolved
@@ -10,11 +10,6 @@
 package kv_test
 
 import (
-<<<<<<< HEAD
-	"encoding/binary"
-
-=======
->>>>>>> a19d2bdd
 	. "github.com/onsi/ginkgo/v2"
 	. "github.com/onsi/gomega"
 	xkv "github.com/synnaxlabs/x/kv"
