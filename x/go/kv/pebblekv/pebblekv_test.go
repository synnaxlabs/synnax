--- conflicted
+++ resolved
@@ -193,17 +193,9 @@
 			Expect(iter.Close()).To(Succeed())
 		})
 
-<<<<<<< HEAD
-	It("Should handle iterator bounds correctly", func() {
-		for i := range byte(5) {
-			key := []byte{i}
-			Expect(db.Set(ctx, key, []byte{i + 10})).To(Succeed())
-		}
-=======
 		It("Should respect NoSync write options", func() {
 			key := []byte("nosync-key")
 			value := []byte("nosync-value")
->>>>>>> 5a91e280
 
 			Expect(db.Set(ctx, key, value, pebble.NoSync)).To(Succeed())
 
