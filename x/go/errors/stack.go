--- conflicted
+++ resolved
@@ -57,22 +57,12 @@
 		}
 		mustPrintf(b, "\n\t")
 
-<<<<<<< HEAD
-		switch {
-		case f.Filename != "":
-			_, _ = fmt.Fprintf(&b, "%s", f.Filename)
-		case f.AbsPath != "":
-			_, _ = fmt.Fprintf(&b, "%s", f.AbsPath)
-		default:
-			_, _ = fmt.Fprintf(&b, "<unknown file>")
-=======
 		if f.Filename != "" {
 			mustPrintf(b, "%s", f.Filename)
 		} else if f.AbsPath != "" {
 			mustPrintf(b, "%s", f.AbsPath)
 		} else {
 			mustPrintf(b, "<unknown file>")
->>>>>>> a19d2bdd
 		}
 
 		if f.Lineno > 0 {
