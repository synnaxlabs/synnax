// Copyright 2025 Synnax Labs, Inc.
//
// Use of this software is governed by the Business Source License included in the file
// licenses/BSL.txt.
//
// As of the Change Date specified in that file, in accordance with the Business Source
// License, use of this software will be governed by the Apache License, Version 2.0,
// included in the file licenses/APL.txt.

package errors

import "github.com/cockroachdb/errors"

const (
	// TypeEmpty represents an error that hasn't been properly parsed or detected.
	// TypeEmpty errors typically represent a programming error.
	TypeEmpty = ""
	// TypeNil represents a nil error i.e., one that has not occurred.
	TypeNil = "nil"
	// TypeUnknown represents an error not registered with the errors package.
	TypeUnknown = "unknown"
	// TypeRoach represents an error type encoded using cockroachdb's errors package.
	// This is the default error type for errors that are not registered with the errors
	// package, and is used mostly for go-to-go communication.
	TypeRoach = "roach"
)

<<<<<<< HEAD
// IsAny determines whether any of the causes of the given error or any of its causes is
=======
// Is determines whether one of the causes of the given error or any of its causes is
// equivalent to some reference error.
//
// As in the Go standard library, an error is considered to match a reference error if
// it is equal to that target or if it implements a method Is(error) bool such that
// Is(reference) returns true
func Is(err, ref error) bool { return errors.Is(err, ref) }

// IsAny determines whether any causes the given error or any of its causes is
>>>>>>> 831c09e9
// equivalent to one of the reference errors.
//
// Note that IsAny returns true if err matches errors.Is for ANY of the reference errors
// i.e., this is an OR operation, not an AND operation.
//
// As in the Go standard library, an error is considered to match a reference error if
// it is equal to that target or if it implements a method Is(error) bool such that
// Is(reference) returns true
func IsAny(err error, refs ...error) bool {
	for _, e := range refs {
		if errors.Is(err, e) {
			return true
		}
	}
	return false
}

<<<<<<< HEAD
// Is determines whether one of the causes of the given error or any of its causes is
// equivalent to some reference error.
//
// As in the Go standard library, an error is considered to match a reference error if
// it is equal to that target or if it implements a method Is(error) bool such that
// Is(reference) returns true
func Is(err, ref error) bool { return errors.Is(err, ref) }

=======
>>>>>>> 831c09e9
// Wrap wraps an error with a message prefix. A stack trace is retained
func Wrap(err error, msg string) error { return errors.Wrap(err, msg) }

// Wrapf wraps an error with a formatted message prefix. A stack trace is also retained.
// If the format is empty, no prefix is added, but the extra arguments are still
// processed for reportable strings
func Wrapf(err error, format string, args ...any) error {
	return errors.Wrapf(err, format, args...)
}

<<<<<<< HEAD
=======
// Join returns an error that wraps the given errors. Any nil error values are discarded.
// Join returns nil if errs contains no non-nil values. The error formats as the
// concatenation of the strings obtained by calling the Error method of each element of
// errs, with a newline between each string. A stack trace is also retained.
func Join(errs ...error) error {
	return errors.Join(errs...)
}

>>>>>>> 831c09e9
// Combine returns:
//  1. err if otherErr is nil.
//  2. nil if both err and otherErr are nil.
//  3. otherErr if err is nil.
//  4. if err and otherErr are non-nil, attaches otherErr as a secondary error. See
//     WithSecondaryError for details on how the secondary error is presented.
func Combine(err error, otherErr error) error {
	return errors.CombineErrors(err, otherErr)
}

// New creates an error with a simple error message. A stack trace is retained.
func New(msg string) error { return errors.New(msg) }

// Newf creates an error with a formatted error message. A stack trace is retained.
func Newf(format string, args ...any) error { return errors.Newf(format, args...) }

<<<<<<< HEAD
// As finds the first error in the chain that matches the type to which target points,
// and if so, sets the target to its value and returns true. An error matches a type if it
// is assignable to the target type, or if it has a method As(interface{}) bool such that
// As(target) returns true. As will panic if the target is not a non-nil pointer to a type
// which implements an error or is of interface type.
=======
// As finds the first error in err's chain that matches the type to which target points,
// and if so, sets the target to its value and returns true. An error matches a type if it
// is assignable to the target type, or if it has a method As(any) bool such that
// As(target) returns true. As will panic if target is not a non-nil pointer to a type
// which implements error or is of interface type.
>>>>>>> 831c09e9
//
// The As method should set the target to its value and return true if err matches the
// type to which target points.
func As(err error, target any) bool { return errors.As(err, target) }

// Skip returns nil if the error satisfied errors.Is for any of the reference errors.
// Otherwise, it returns the error itself.
func Skip(err error, refs ...error) error {
	if errors.IsAny(err, refs...) {
		return nil
	}
	return err
}<|MERGE_RESOLUTION|>--- conflicted
+++ resolved
@@ -15,19 +15,16 @@
 	// TypeEmpty represents an error that hasn't been properly parsed or detected.
 	// TypeEmpty errors typically represent a programming error.
 	TypeEmpty = ""
-	// TypeNil represents a nil error i.e., one that has not occurred.
+	// TypeNil represents a nil error i.e. one that has not occurred.
 	TypeNil = "nil"
-	// TypeUnknown represents an error not registered with the errors package.
+	// TypeUnknown represents an error that was not registered with the ferrors package.
 	TypeUnknown = "unknown"
-	// TypeRoach represents an error type encoded using cockroachdb's errors package.
-	// This is the default error type for errors that are not registered with the errors
-	// package, and is used mostly for go-to-go communication.
+	// TypeRoach represents an error type that was encoded using cockroachdb's errors package.
+	// This is the default error type for errors that are not registered with the ferrors package,
+	// and is used mostly for go-to-go communication.
 	TypeRoach = "roach"
 )
 
-<<<<<<< HEAD
-// IsAny determines whether any of the causes of the given error or any of its causes is
-=======
 // Is determines whether one of the causes of the given error or any of its causes is
 // equivalent to some reference error.
 //
@@ -37,7 +34,6 @@
 func Is(err, ref error) bool { return errors.Is(err, ref) }
 
 // IsAny determines whether any causes the given error or any of its causes is
->>>>>>> 831c09e9
 // equivalent to one of the reference errors.
 //
 // Note that IsAny returns true if err matches errors.Is for ANY of the reference errors
@@ -55,17 +51,6 @@
 	return false
 }
 
-<<<<<<< HEAD
-// Is determines whether one of the causes of the given error or any of its causes is
-// equivalent to some reference error.
-//
-// As in the Go standard library, an error is considered to match a reference error if
-// it is equal to that target or if it implements a method Is(error) bool such that
-// Is(reference) returns true
-func Is(err, ref error) bool { return errors.Is(err, ref) }
-
-=======
->>>>>>> 831c09e9
 // Wrap wraps an error with a message prefix. A stack trace is retained
 func Wrap(err error, msg string) error { return errors.Wrap(err, msg) }
 
@@ -76,8 +61,6 @@
 	return errors.Wrapf(err, format, args...)
 }
 
-<<<<<<< HEAD
-=======
 // Join returns an error that wraps the given errors. Any nil error values are discarded.
 // Join returns nil if errs contains no non-nil values. The error formats as the
 // concatenation of the strings obtained by calling the Error method of each element of
@@ -86,7 +69,6 @@
 	return errors.Join(errs...)
 }
 
->>>>>>> 831c09e9
 // Combine returns:
 //  1. err if otherErr is nil.
 //  2. nil if both err and otherErr are nil.
@@ -103,19 +85,11 @@
 // Newf creates an error with a formatted error message. A stack trace is retained.
 func Newf(format string, args ...any) error { return errors.Newf(format, args...) }
 
-<<<<<<< HEAD
-// As finds the first error in the chain that matches the type to which target points,
-// and if so, sets the target to its value and returns true. An error matches a type if it
-// is assignable to the target type, or if it has a method As(interface{}) bool such that
-// As(target) returns true. As will panic if the target is not a non-nil pointer to a type
-// which implements an error or is of interface type.
-=======
 // As finds the first error in err's chain that matches the type to which target points,
 // and if so, sets the target to its value and returns true. An error matches a type if it
 // is assignable to the target type, or if it has a method As(any) bool such that
 // As(target) returns true. As will panic if target is not a non-nil pointer to a type
 // which implements error or is of interface type.
->>>>>>> 831c09e9
 //
 // The As method should set the target to its value and return true if err matches the
 // type to which target points.
