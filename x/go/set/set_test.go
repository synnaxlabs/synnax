--- conflicted
+++ resolved
@@ -114,42 +114,6 @@
 		})
 	})
 
-<<<<<<< HEAD
-	Describe("Reset", func() {
-		It("should clear all elements from the set", func() {
-			s.Add(1, 2, 3, 4, 5)
-			Expect(s).To(HaveLen(5))
-
-			s.Reset()
-			Expect(s).To(BeEmpty())
-			Expect(s.Contains(1)).To(BeFalse())
-			Expect(s.Contains(2)).To(BeFalse())
-			Expect(s.Contains(3)).To(BeFalse())
-		})
-
-		It("should be idempotent when called on an empty set", func() {
-			s.Reset()
-			Expect(s).To(BeEmpty())
-
-			s.Reset()
-			Expect(s).To(BeEmpty())
-		})
-
-		It("should allow adding elements after reset", func() {
-			s.Add(1, 2, 3)
-			s.Reset()
-			s.Add(4, 5, 6)
-
-			Expect(s).To(HaveLen(3))
-			Expect(s.Contains(1)).To(BeFalse())
-			Expect(s.Contains(4)).To(BeTrue())
-			Expect(s.Contains(5)).To(BeTrue())
-			Expect(s.Contains(6)).To(BeTrue())
-		})
-	})
-
-=======
->>>>>>> d65039b2
 	Describe("Copy", func() {
 		It("should create an independent copy of the set", func() {
 			s.Add(1, 2, 3)
