// Copyright 2025 Synnax Labs, Inc.
//
// Use of this software is governed by the Business Source License included in the file
// licenses/BSL.txt.
//
// As of the Change Date specified in that file, in accordance with the Business Source
// License, use of this software will be governed by the Apache License, Version 2.0,
// included in the file licenses/APL.txt.

package telem

import (
	"encoding/binary"
	"fmt"
<<<<<<< HEAD
	"math"
	"strconv"
=======
>>>>>>> 4505e7b1

	"github.com/samber/lo"
	xbinary "github.com/synnaxlabs/x/binary"
	"github.com/synnaxlabs/x/types"
	xunsafe "github.com/synnaxlabs/x/unsafe"
)

// Sample represents any numeric value that can be stored in a Series.
// It must satisfy the Sample interface.
type Sample = types.SizedNumeric

// NewSeries creates a new Series from a slice of numeric values. It automatically
// determines the data type from the first element.
func NewSeries[T Sample](data []T) Series {
	return Series{
		DataType: InferDataType[T](),
		Data:     MarshalSlice(data),
	}
}

// NewSeriesV is a variadic version of NewSeries that creates a new Series from
// individual numeric values.
func NewSeriesV[T Sample](data ...T) Series { return NewSeries(data) }

// MakeSeries allocates a new Series with the specified DataType and length. Note that
// this function allocates a length and not a capacity.
func MakeSeries(dt DataType, len int) Series {
	return Series{DataType: dt, Data: make([]byte, len*int(dt.Density()))}
}

// NewSeriesSecondsTSV creates a new Series containing TimeStamp values. All input timestamps
// are multiplied by SecondTS to convert them to the standard time unit used in the
// system.
func NewSeriesSecondsTSV(data ...TimeStamp) Series {
	for i := range data {
		data[i] *= SecondTS
	}
	return Series{DataType: TimeStampT, Data: MarshalSlice(data)}
}

// NewSeriesStrings creates a new Series from a slice of strings. The strings are stored with
// newline characters as delimiters.
func NewSeriesStrings(data []string) Series {
	return Series{DataType: StringT, Data: MarshalStrings(data, StringT)}
}

// NewSeriesStringsV is a variadic version of NewSeriesStrings that creates a new Series from
// individual string values.
func NewSeriesStringsV(data ...string) Series { return NewSeriesStrings(data) }

// NewSeriesStaticJSONV constructs a new series from an arbitrary set of JSON values,
// marshaling each one in the process.
func NewSeriesStaticJSONV[T any](data ...T) (series Series) {
	series.DataType = JSONT
	strings := make([]string, len(data))
	for i, v := range data {
		strings[i] = xbinary.MustEncodeJSONToString(v)
	}
	series.Data = MarshalStrings(strings, series.DataType)
	return series
}

const newLine = '\n'

// MarshalStrings converts a slice of strings into a byte slice. Each string is
// terminated with a newline character. Panics if the DataType is not variable.
func MarshalStrings(data []string, dt DataType) []byte {
	if !dt.IsVariable() {
		panic("data type must be variable length")
	}
	total := lo.SumBy(data, func(s string) int64 { return int64(len(s)) + 1 })
	b := make([]byte, total)
	offset := 0
	for _, s := range data {
		copy(b[offset:], s)
		b[offset+len(s)] = newLine
		offset += len(s) + 1
	}
	return b
}

// UnmarshalStrings converts a byte slice back into a slice of strings. It assumes
// strings are separated by newline characters.
func UnmarshalStrings(b []byte) []string {
	var (
		offset = 0
		data   []string
	)
	for offset < len(b) {
		end := offset
		for b[end] != newLine {
			end++
		}
		data = append(data, string(b[offset:end]))
		offset = end + 1
	}
	return data
}

// MarshalSlice converts a slice of numeric values into a byte slice according to the
// specified DataType.
func MarshalSlice[T Sample](data []T) []byte {
	dt := InferDataType[T]()
	b := make([]byte, dt.Density().Size(int64(len(data))))
	typedData := xunsafe.CastSlice[byte, T](b)
	copy(typedData, data)
	return b
}

// UnmarshalSlice converts a byte slice back into a slice of numeric values according to
// the specified DataType.
func UnmarshalSlice[T Sample](b []byte, dt DataType) []T {
	return xunsafe.CastSlice[byte, T](b)
}

// UnmarshalSeries converts a Series' data back into a slice of the original type.
func UnmarshalSeries[T Sample](series Series) []T {
	return xunsafe.CastSlice[byte, T](series.Data)
}

// ByteOrder is the standard order for encoding/decoding numeric values across
// the Synnax telemetry ecosystem.
var ByteOrder = binary.LittleEndian

<<<<<<< HEAD
// MarshalInt8 casts the value to uint8 and marshals it into the byte slice.
// The byte slice should have a length of at least 1.
func MarshalInt8[T Sample](b []byte, v T) { b[0] = byte(v) }

// MarshalInt16 casts the value to int64 and marshals it into the byte slice.
// The byte slice should have a length of at least 2.
func MarshalInt16[T Sample](b []byte, v T) { ByteOrder.PutUint16(b, uint16(v)) }

// MarshalInt32 casts the value to int32 and marshals it into the byte slice.
// The byte slice should have a length of at least 4.
func MarshalInt32[T Sample](b []byte, v T) { ByteOrder.PutUint32(b, uint32(v)) }

// MarshalInt64 casts the value to int64 and marshals it into the byte slice.
// The byte slice should have a length of at least 8.
func MarshalInt64[T Sample](b []byte, v T) { ByteOrder.PutUint64(b, uint64(v)) }

// MarshalUint8 casts the value to uint8 and marshals it into the byte slice.
// The byte slice should have a length of at least 1.
func MarshalUint8[T Sample](b []byte, v T) { b[0] = byte(v) }

// MarshalUint16 casts the value to uint16 and marshals it into the byte slice.
// The byte slice should have a length of at least 2.
func MarshalUint16[T Sample](b []byte, v T) { ByteOrder.PutUint16(b, uint16(v)) }

// MarshalUint32 casts the value to uint32 and marshals it into the byte slice.
// The byte slice should have a length of at least 4.
func MarshalUint32[T Sample](b []byte, v T) { ByteOrder.PutUint32(b, uint32(v)) }

// MarshalUint64 casts the value to uint64 and marshals it into the byte slice.
// The byte slice should have a length of at least 8.
func MarshalUint64[T Sample](b []byte, v T) { ByteOrder.PutUint64(b, uint64(v)) }

// MarshalFloat32 casts the value to float32 and marshals it into the byte slice.
// The byte slice should have a length of at least 4.
func MarshalFloat32[T Sample](b []byte, v T) {
	ByteOrder.PutUint32(b, math.Float32bits(float32(v)))
}

// MarshalFloat64 casts the value to float64 and marshals it into the byte slice.
// The byte slice should have a length of at least 8.
func MarshalFloat64[T Sample](b []byte, v T) {
	ByteOrder.PutUint64(b, math.Float64bits(float64(v)))
}

// MarshalTimeStamp casts the value to a TimeStamp and marshals it into the byte slice.
// The byte slice should have a length of at least 8.
func MarshalTimeStamp[T Sample](b []byte, v T) { ByteOrder.PutUint64(b, uint64(v)) }

// MarshalF returns a function that can marshal a single value of type K into a byte
// slice according to the specified DataType. Panics if the DataType is not supported.
func MarshalF[T Sample](dt DataType) func(b []byte, v T) {
	switch dt {
	case Float64T:
		return MarshalFloat64[T]
	case Float32T:
		return MarshalFloat32[T]
	case Int64T:
		return MarshalInt64[T]
	case Int32T:
		return MarshalInt32[T]
	case Int16T:
		return MarshalInt16[T]
	case Int8T:
		return MarshalInt8[T]
	case Uint64T:
		return MarshalUint64[T]
	case Uint32T:
		return MarshalUint32[T]
	case Uint16T:
		return MarshalUint16[T]
	case Uint8T:
		return MarshalUint8[T]
	case TimeStampT:
		return MarshalTimeStamp[T]
	}
	panic(fmt.Sprintf("unsupported data type %s", dt))
}

// UnmarshalInt8 unmarshals an 8-bit signed integer from a byte slice.
func UnmarshalInt8[T Sample](b []byte) T { return T(b[0]) }

// UnmarshalInt16 unmarshals a 16-bit signed integer from a byte slice.
func UnmarshalInt16[T Sample](b []byte) T { return T(ByteOrder.Uint16(b)) }

// UnmarshalInt32 unmarshals a 32-bit signed integer from a byte slice.
func UnmarshalInt32[T Sample](b []byte) T { return T(ByteOrder.Uint32(b)) }

// UnmarshalInt64 unmarshals a 64-bit signed integer from a byte slice.
func UnmarshalInt64[T Sample](b []byte) T { return T(ByteOrder.Uint64(b)) }

// UnmarshalUint8 unmarshals an 8-bit unsigned integer from a byte slice.
func UnmarshalUint8[T Sample](b []byte) T { return T(b[0]) }

// UnmarshalUint16 unmarshals a 16-bit unsigned integer from a byte slice.
func UnmarshalUint16[T Sample](b []byte) T { return T(ByteOrder.Uint16(b)) }

// UnmarshalUint32 unmarshals a 32-bit unsigned integer from a byte slice.
func UnmarshalUint32[T Sample](b []byte) T { return T(ByteOrder.Uint32(b)) }

// UnmarshalUint64 unmarshals a 64-bit unsigned integer from a byte slice.
func UnmarshalUint64[T Sample](b []byte) T { return T(ByteOrder.Uint64(b)) }

// UnmarshalFloat32 unmarshals a 32-bit floating point number from a byte slice.
func UnmarshalFloat32[T Sample](b []byte) T {
	return T(math.Float32frombits(ByteOrder.Uint32(b)))
}

// UnmarshalFloat64 unmarshals a 64-bit floating point number from a byte slice.
func UnmarshalFloat64[T Sample](b []byte) T {
	return T(math.Float64frombits(ByteOrder.Uint64(b)))
}

// UnmarshalTimeStamp unmarshals a TimeStamp from a byte slice.
func UnmarshalTimeStamp[T Sample](b []byte) T { return T(TimeStamp(ByteOrder.Uint64(b))) }

// UnmarshalF returns a function that can unmarshal a byte slice into a single value of
// type K according to the specified DataType. Panics if the DataType is not supported.
func UnmarshalF[T Sample](dt DataType) func(b []byte) T {
	switch dt {
	case Float64T:
		return UnmarshalFloat64[T]
	case Float32T:
		return UnmarshalFloat32[T]
	case Int64T:
		return UnmarshalInt64[T]
	case Int32T:
		return UnmarshalInt32[T]
	case Int16T:
		return UnmarshalInt16[T]
	case Int8T:
		return UnmarshalInt8[T]
	case Uint64T:
		return UnmarshalUint64[T]
	case Uint32T:
		return UnmarshalUint32[T]
	case Uint16T:
		return UnmarshalUint16[T]
	case Uint8T:
		return UnmarshalUint8[T]
	case TimeStampT:
		return UnmarshalTimeStamp[T]
	}
	panic(fmt.Sprintf("unsupported data type %s", dt))
}

// Arrange creates a new Series containing count values starting from start, with each
// subsequent value incremented by spacing. For example, Arrange(0, 5, 2) produces [0,
// 2, 4, 6, 8]. Panics if count is less than or equal to 0.
func Arrange[T Sample](start T, count int, spacing T) Series {
=======
// Arange creates a new Series containing count values starting from start, with each
// subsequent value incremented by spacing. For example, Arange(0, 5, 2) produces [0, 2, 4, 6, 8].
// Panics if count is less than or equal to 0.
func Arange[T Sample](start T, count int, spacing T) Series {
>>>>>>> 4505e7b1
	data := make([]T, count)
	for i := range count {
		data[i] = start + T(i)*spacing
	}
	return NewSeries(data)
}

// NewSeriesFromAny creates a single-value Series from a value of type any, casting it
// to the specified DataType. This function preserves numeric precision by avoiding
// unnecessary intermediate conversions. Supports numeric types, strings, TimeStamp,
// JSON, and bytes. Panics if the value cannot be converted to the target DataType.
func NewSeriesFromAny(value any, dt DataType) Series {
	switch dt {
	case Int64T:
		return NewSeriesV(castToInt64(value))
	case Int32T:
		return NewSeriesV(castToInt32(value))
	case Int16T:
		return NewSeriesV(castToInt16(value))
	case Int8T:
		return NewSeriesV(castToInt8(value))
	case Uint64T:
		return NewSeriesV(castToUint64(value))
	case Uint32T:
		return NewSeriesV(castToUint32(value))
	case Uint16T:
		return NewSeriesV(castToUint16(value))
	case Uint8T:
		return NewSeriesV(castToUint8(value))
	case Float64T:
		return NewSeriesV(castToFloat64(value))
	case Float32T:
		return NewSeriesV(castToFloat32(value))
	case TimeStampT:
		return NewSeriesV(castToTimeStamp(value))
	case StringT:
		return NewSeriesStringsV(castToString(value))
	case JSONT:
		return castToJSON(value)
	case BytesT:
		return castToBytes(value)
	default:
		panic(fmt.Sprintf("unsupported data type %s", dt))
	}
}

func castToInt64(value any) int64 {
	switch v := value.(type) {
	case int:
		return int64(v)
	case int64:
		return v
	case int32:
		return int64(v)
	case int16:
		return int64(v)
	case int8:
		return int64(v)
	case uint:
		return int64(v)
	case uint64:
		return int64(v)
	case uint32:
		return int64(v)
	case uint16:
		return int64(v)
	case uint8:
		return int64(v)
	case float64:
		return int64(v)
	case float32:
		return int64(v)
	case TimeStamp:
		return int64(v)
	case string:
		panic("cannot cast string to int64")
	default:
		panic(fmt.Sprintf("cannot cast %T to int64", value))
	}
}

func castToInt32(value any) int32 { return int32(castToInt64(value)) }

func castToInt16(value any) int16 { return int16(castToInt64(value)) }

func castToInt8(value any) int8 { return int8(castToInt64(value)) }

func castToUint64(value any) uint64 {
	switch v := value.(type) {
	case int:
		return uint64(v)
	case int64:
		return uint64(v)
	case int32:
		return uint64(v)
	case int16:
		return uint64(v)
	case int8:
		return uint64(v)
	case uint:
		return uint64(v)
	case uint64:
		return v
	case uint32:
		return uint64(v)
	case uint16:
		return uint64(v)
	case uint8:
		return uint64(v)
	case float64:
		return uint64(v)
	case float32:
		return uint64(v)
	case TimeStamp:
		return uint64(v)
	case string:
		panic("cannot cast string to uint64")
	default:
		panic(fmt.Sprintf("cannot cast %T to uint64", value))
	}
}

func castToUint32(value any) uint32 { return uint32(castToUint64(value)) }

func castToUint16(value any) uint16 { return uint16(castToUint64(value)) }

func castToUint8(value any) uint8 { return uint8(castToUint64(value)) }

func castToFloat64(value any) float64 {
	switch v := value.(type) {
	case int:
		return float64(v)
	case int64:
		return float64(v)
	case int32:
		return float64(v)
	case int16:
		return float64(v)
	case int8:
		return float64(v)
	case uint:
		return float64(v)
	case uint64:
		return float64(v)
	case uint32:
		return float64(v)
	case uint16:
		return float64(v)
	case uint8:
		return float64(v)
	case float64:
		return v
	case float32:
		return float64(v)
	case TimeStamp:
		return float64(v)
	case string:
		panic("cannot cast string to float64")
	default:
		panic(fmt.Sprintf("cannot cast %T to float64", value))
	}
}

func castToFloat32(value any) float32 { return float32(castToFloat64(value)) }

func castToTimeStamp(value any) TimeStamp {
	switch v := value.(type) {
	case TimeStamp:
		return v
	case string:
		panic("cannot cast string to TimeStamp")
	default:
		return TimeStamp(castToInt64(value))
	}
}

func castToString(value any) string {
	switch v := value.(type) {
	case string:
		return v
	case int:
		return strconv.Itoa(v)
	case int64:
		return strconv.FormatInt(v, 10)
	case int32:
		return strconv.Itoa(int(v))
	case int16:
		return strconv.Itoa(int(v))
	case int8:
		return strconv.Itoa(int(v))
	case uint:
		return strconv.FormatUint(uint64(v), 10)
	case uint64:
		return strconv.FormatUint(v, 10)
	case uint32:
		return strconv.FormatUint(uint64(v), 10)
	case uint16:
		return strconv.FormatUint(uint64(v), 10)
	case uint8:
		return strconv.FormatUint(uint64(v), 10)
	case float64:
		return fmt.Sprintf("%g", v)
	case float32:
		return fmt.Sprintf("%g", v)
	case TimeStamp:
		return fmt.Sprintf("%d", v)
	default:
		return fmt.Sprintf("%v", value)
	}
}

func castToJSON(value any) Series {
	switch v := value.(type) {
	case string:
		return Series{DataType: JSONT, Data: MarshalStrings([]string{v}, JSONT)}
	case []byte:
		return Series{DataType: JSONT, Data: MarshalStrings([]string{string(v)}, JSONT)}
	default:
		jsonStr := xbinary.MustEncodeJSONToString(value)
		return Series{DataType: JSONT, Data: MarshalStrings([]string{jsonStr}, JSONT)}
	}
}

func castToBytes(value any) Series {
	switch v := value.(type) {
	case []byte:
		return Series{DataType: BytesT, Data: append(v, newLine)}
	case string:
		return Series{DataType: BytesT, Data: append([]byte(v), newLine)}
	default:
		str := castToString(value)
		return Series{DataType: BytesT, Data: append([]byte(str), newLine)}
	}
}<|MERGE_RESOLUTION|>--- conflicted
+++ resolved
@@ -12,11 +12,7 @@
 import (
 	"encoding/binary"
 	"fmt"
-<<<<<<< HEAD
-	"math"
 	"strconv"
-=======
->>>>>>> 4505e7b1
 
 	"github.com/samber/lo"
 	xbinary "github.com/synnaxlabs/x/binary"
@@ -141,162 +137,10 @@
 // the Synnax telemetry ecosystem.
 var ByteOrder = binary.LittleEndian
 
-<<<<<<< HEAD
-// MarshalInt8 casts the value to uint8 and marshals it into the byte slice.
-// The byte slice should have a length of at least 1.
-func MarshalInt8[T Sample](b []byte, v T) { b[0] = byte(v) }
-
-// MarshalInt16 casts the value to int64 and marshals it into the byte slice.
-// The byte slice should have a length of at least 2.
-func MarshalInt16[T Sample](b []byte, v T) { ByteOrder.PutUint16(b, uint16(v)) }
-
-// MarshalInt32 casts the value to int32 and marshals it into the byte slice.
-// The byte slice should have a length of at least 4.
-func MarshalInt32[T Sample](b []byte, v T) { ByteOrder.PutUint32(b, uint32(v)) }
-
-// MarshalInt64 casts the value to int64 and marshals it into the byte slice.
-// The byte slice should have a length of at least 8.
-func MarshalInt64[T Sample](b []byte, v T) { ByteOrder.PutUint64(b, uint64(v)) }
-
-// MarshalUint8 casts the value to uint8 and marshals it into the byte slice.
-// The byte slice should have a length of at least 1.
-func MarshalUint8[T Sample](b []byte, v T) { b[0] = byte(v) }
-
-// MarshalUint16 casts the value to uint16 and marshals it into the byte slice.
-// The byte slice should have a length of at least 2.
-func MarshalUint16[T Sample](b []byte, v T) { ByteOrder.PutUint16(b, uint16(v)) }
-
-// MarshalUint32 casts the value to uint32 and marshals it into the byte slice.
-// The byte slice should have a length of at least 4.
-func MarshalUint32[T Sample](b []byte, v T) { ByteOrder.PutUint32(b, uint32(v)) }
-
-// MarshalUint64 casts the value to uint64 and marshals it into the byte slice.
-// The byte slice should have a length of at least 8.
-func MarshalUint64[T Sample](b []byte, v T) { ByteOrder.PutUint64(b, uint64(v)) }
-
-// MarshalFloat32 casts the value to float32 and marshals it into the byte slice.
-// The byte slice should have a length of at least 4.
-func MarshalFloat32[T Sample](b []byte, v T) {
-	ByteOrder.PutUint32(b, math.Float32bits(float32(v)))
-}
-
-// MarshalFloat64 casts the value to float64 and marshals it into the byte slice.
-// The byte slice should have a length of at least 8.
-func MarshalFloat64[T Sample](b []byte, v T) {
-	ByteOrder.PutUint64(b, math.Float64bits(float64(v)))
-}
-
-// MarshalTimeStamp casts the value to a TimeStamp and marshals it into the byte slice.
-// The byte slice should have a length of at least 8.
-func MarshalTimeStamp[T Sample](b []byte, v T) { ByteOrder.PutUint64(b, uint64(v)) }
-
-// MarshalF returns a function that can marshal a single value of type K into a byte
-// slice according to the specified DataType. Panics if the DataType is not supported.
-func MarshalF[T Sample](dt DataType) func(b []byte, v T) {
-	switch dt {
-	case Float64T:
-		return MarshalFloat64[T]
-	case Float32T:
-		return MarshalFloat32[T]
-	case Int64T:
-		return MarshalInt64[T]
-	case Int32T:
-		return MarshalInt32[T]
-	case Int16T:
-		return MarshalInt16[T]
-	case Int8T:
-		return MarshalInt8[T]
-	case Uint64T:
-		return MarshalUint64[T]
-	case Uint32T:
-		return MarshalUint32[T]
-	case Uint16T:
-		return MarshalUint16[T]
-	case Uint8T:
-		return MarshalUint8[T]
-	case TimeStampT:
-		return MarshalTimeStamp[T]
-	}
-	panic(fmt.Sprintf("unsupported data type %s", dt))
-}
-
-// UnmarshalInt8 unmarshals an 8-bit signed integer from a byte slice.
-func UnmarshalInt8[T Sample](b []byte) T { return T(b[0]) }
-
-// UnmarshalInt16 unmarshals a 16-bit signed integer from a byte slice.
-func UnmarshalInt16[T Sample](b []byte) T { return T(ByteOrder.Uint16(b)) }
-
-// UnmarshalInt32 unmarshals a 32-bit signed integer from a byte slice.
-func UnmarshalInt32[T Sample](b []byte) T { return T(ByteOrder.Uint32(b)) }
-
-// UnmarshalInt64 unmarshals a 64-bit signed integer from a byte slice.
-func UnmarshalInt64[T Sample](b []byte) T { return T(ByteOrder.Uint64(b)) }
-
-// UnmarshalUint8 unmarshals an 8-bit unsigned integer from a byte slice.
-func UnmarshalUint8[T Sample](b []byte) T { return T(b[0]) }
-
-// UnmarshalUint16 unmarshals a 16-bit unsigned integer from a byte slice.
-func UnmarshalUint16[T Sample](b []byte) T { return T(ByteOrder.Uint16(b)) }
-
-// UnmarshalUint32 unmarshals a 32-bit unsigned integer from a byte slice.
-func UnmarshalUint32[T Sample](b []byte) T { return T(ByteOrder.Uint32(b)) }
-
-// UnmarshalUint64 unmarshals a 64-bit unsigned integer from a byte slice.
-func UnmarshalUint64[T Sample](b []byte) T { return T(ByteOrder.Uint64(b)) }
-
-// UnmarshalFloat32 unmarshals a 32-bit floating point number from a byte slice.
-func UnmarshalFloat32[T Sample](b []byte) T {
-	return T(math.Float32frombits(ByteOrder.Uint32(b)))
-}
-
-// UnmarshalFloat64 unmarshals a 64-bit floating point number from a byte slice.
-func UnmarshalFloat64[T Sample](b []byte) T {
-	return T(math.Float64frombits(ByteOrder.Uint64(b)))
-}
-
-// UnmarshalTimeStamp unmarshals a TimeStamp from a byte slice.
-func UnmarshalTimeStamp[T Sample](b []byte) T { return T(TimeStamp(ByteOrder.Uint64(b))) }
-
-// UnmarshalF returns a function that can unmarshal a byte slice into a single value of
-// type K according to the specified DataType. Panics if the DataType is not supported.
-func UnmarshalF[T Sample](dt DataType) func(b []byte) T {
-	switch dt {
-	case Float64T:
-		return UnmarshalFloat64[T]
-	case Float32T:
-		return UnmarshalFloat32[T]
-	case Int64T:
-		return UnmarshalInt64[T]
-	case Int32T:
-		return UnmarshalInt32[T]
-	case Int16T:
-		return UnmarshalInt16[T]
-	case Int8T:
-		return UnmarshalInt8[T]
-	case Uint64T:
-		return UnmarshalUint64[T]
-	case Uint32T:
-		return UnmarshalUint32[T]
-	case Uint16T:
-		return UnmarshalUint16[T]
-	case Uint8T:
-		return UnmarshalUint8[T]
-	case TimeStampT:
-		return UnmarshalTimeStamp[T]
-	}
-	panic(fmt.Sprintf("unsupported data type %s", dt))
-}
-
-// Arrange creates a new Series containing count values starting from start, with each
-// subsequent value incremented by spacing. For example, Arrange(0, 5, 2) produces [0,
-// 2, 4, 6, 8]. Panics if count is less than or equal to 0.
-func Arrange[T Sample](start T, count int, spacing T) Series {
-=======
 // Arange creates a new Series containing count values starting from start, with each
 // subsequent value incremented by spacing. For example, Arange(0, 5, 2) produces [0, 2, 4, 6, 8].
 // Panics if count is less than or equal to 0.
 func Arange[T Sample](start T, count int, spacing T) Series {
->>>>>>> 4505e7b1
 	data := make([]T, count)
 	for i := range count {
 		data[i] = start + T(i)*spacing
