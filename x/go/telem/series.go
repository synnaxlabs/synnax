--- conflicted
+++ resolved
@@ -18,10 +18,7 @@
 
 	"github.com/samber/lo"
 	"github.com/synnaxlabs/x/bounds"
-<<<<<<< HEAD
-=======
 	xslices "github.com/synnaxlabs/x/slices"
->>>>>>> 831c09e9
 	"github.com/synnaxlabs/x/stringer"
 	"github.com/synnaxlabs/x/types"
 )
@@ -82,14 +79,9 @@
 			}
 			return
 		}
-<<<<<<< HEAD
-		for i := int64(0); i < s.Len(); i++ {
-			b := s.Data[i*int64(s.DataType.Density()) : (i+1)*int64(s.DataType.Density())]
-=======
 		den := int64(s.DataType.Density())
 		for i := int64(0); i < s.Len(); i++ {
 			b := s.Data[i*den : (i+1)*den]
->>>>>>> 831c09e9
 			if !yield(b) {
 				return
 			}
@@ -99,13 +91,7 @@
 
 // At returns the binary representation of the sample at the given index.
 func (s Series) At(i int) []byte {
-<<<<<<< HEAD
-	if i < 0 {
-		i += int(s.Len())
-	}
-=======
 	i = xslices.ConvertNegativeIndex(i, int(s.Len()))
->>>>>>> 831c09e9
 	if s.DataType.IsVariable() {
 		var offset int
 		for j := range s.Data {
@@ -117,55 +103,24 @@
 				offset = j + 1
 			}
 		}
-<<<<<<< HEAD
-		return nil
-	}
-	return s.Data[i*int(s.DataType.Density()) : (i+1)*int(s.DataType.Density())]
-=======
 		panic(fmt.Sprintf("index %v out of bounds for series with length %v", i, s.Len()))
 	}
 	den := int(s.DataType.Density())
 	return s.Data[i*den : (i+1)*den]
->>>>>>> 831c09e9
 }
 
 // ValueAt returns the numeric value at the given index in the series. ValueAt supports
 // negative indices, which will be wrapped around the end of the series. This function
 // cannot be used for variable density series.
-<<<<<<< HEAD
-func ValueAt[T Sample](s Series, i int) (o T) {
-	return UnmarshalF[T](s.DataType)(s.At(i))
-}
-
-// MultiSeriesAtAlignment returns the value at the given alignment in the MultiSeries.
-func MultiSeriesAtAlignment[T types.Numeric](
-	ms MultiSeries,
-	alignment Alignment,
-) (o T) {
-	for _, s := range ms.Series {
-		if s.AlignmentBounds().Contains(alignment) {
-			return ValueAt[T](s, int(alignment-s.Alignment))
-		}
-	}
-	panic(fmt.Sprintf("alignment %v out of bounds for multi series with alignment bounds %v", alignment, ms.AlignmentBounds()))
-=======
 func ValueAt[T Sample](s Series, i int) T {
 	return UnmarshalF[T](s.DataType)(s.At(i))
->>>>>>> 831c09e9
 }
 
 // SetValueAt sets the value at the given index in the series. SetValueAt supports
 // negative indices, which will be wrapped around the end of the series. This function
 // cannot be used for variable density series.
-<<<<<<< HEAD
-func SetValueAt[T types.Numeric](s Series, i int64, v T) {
-	if i < 0 {
-		i += s.Len()
-	}
-=======
 func SetValueAt[T types.Numeric](s Series, i int, v T) {
 	i = xslices.ConvertNegativeIndex(i, int(s.Len()))
->>>>>>> 831c09e9
 	f := MarshalF[T](s.DataType)
 	f(s.Data[i*int(s.DataType.Density()):], v)
 }
@@ -187,11 +142,7 @@
 func (s Series) String() string {
 	var b strings.Builder
 	_, _ = fmt.Fprintf(&b, "Series{TimeRange: %v, DataType: %v, Len: %d, Size: %d bytes, Contents: ",
-<<<<<<< HEAD
-		s.TimeRange.RawString(),
-=======
 		s.TimeRange.String(),
->>>>>>> 831c09e9
 		s.DataType,
 		s.Len(),
 		s.Size(),
@@ -201,15 +152,9 @@
 	return b.String()
 }
 
-<<<<<<< HEAD
-// DownSample returns a copy of the Series with the data down sampled by the given
-// factor, i.e., 1 out of every factor samples is kept.
-func (s Series) DownSample(factor int) Series {
-=======
 // Downsample returns a copy of the Series with the data down sampled by the given
 // factor, i.e., 1 out of every factor samples is kept.
 func (s Series) Downsample(factor int) Series {
->>>>>>> 831c09e9
 	if factor <= 1 || len(s.Data) == 0 {
 		return s
 	}
@@ -246,10 +191,7 @@
 	return stringer.TruncateAndFormatSlice(slice, maxDisplayValues)
 }
 
-<<<<<<< HEAD
-=======
 // DataString returns a string representation of the data in a seris.
->>>>>>> 831c09e9
 func (s Series) DataString() string {
 	if s.Len() == 0 {
 		return "[]"
@@ -259,29 +201,6 @@
 	}
 	switch s.DataType {
 	case Float64T:
-<<<<<<< HEAD
-		return truncateAndFormatSlice(Unmarshal[float64](s))
-	case Float32T:
-		return truncateAndFormatSlice(Unmarshal[float32](s))
-	case Int64T:
-		return truncateAndFormatSlice(Unmarshal[int64](s))
-	case Int32T:
-		return truncateAndFormatSlice(Unmarshal[int32](s))
-	case Int16T:
-		return truncateAndFormatSlice(Unmarshal[int16](s))
-	case Int8T:
-		return truncateAndFormatSlice(Unmarshal[int8](s))
-	case Uint64T:
-		return truncateAndFormatSlice(Unmarshal[uint64](s))
-	case Uint32T:
-		return truncateAndFormatSlice(Unmarshal[uint32](s))
-	case Uint16T:
-		return truncateAndFormatSlice(Unmarshal[uint16](s))
-	case Uint8T:
-		return truncateAndFormatSlice(Unmarshal[uint8](s))
-	case TimeStampT:
-		first, last := stringer.TruncateSlice(Unmarshal[TimeStamp](s), maxDisplayValues)
-=======
 		return truncateAndFormatSlice(UnmarshalSeries[float64](s))
 	case Float32T:
 		return truncateAndFormatSlice(UnmarshalSeries[float32](s))
@@ -303,7 +222,6 @@
 		return truncateAndFormatSlice(UnmarshalSeries[uint8](s))
 	case TimeStampT:
 		first, last := xslices.Truncate(UnmarshalSeries[TimeStamp](s), maxDisplayValues)
->>>>>>> 831c09e9
 		firstDeltas := make([]string, len(first)-1)
 		for i := 1; i < len(first); i++ {
 			firstDeltas[i-1] = "+" + TimeSpan(first[i]-first[0]).String()
@@ -330,13 +248,10 @@
 // upper bound is exclusive.
 type AlignmentBounds = bounds.Bounds[Alignment]
 
-<<<<<<< HEAD
-=======
 // AlignmentBoundsZero is a set of alignment bounds whose lower and upper bound
 // are both zero.
 var AlignmentBoundsZero = AlignmentBounds{}
 
->>>>>>> 831c09e9
 // MultiSeries is a collection of ordered Series that share the same data type.
 type MultiSeries struct{ Series []Series }
 
@@ -346,60 +261,21 @@
 
 // NewMultiSeries constructs a new MultiSeries from the given set of Series.
 // The series are sorted by their alignment, and the data type of the series must
-<<<<<<< HEAD
-// be the same. If the data types are different, a panic will occur. The series
-=======
 // be the same. If the data types are different, a panic will occur.
->>>>>>> 831c09e9
 func NewMultiSeries(series []Series) MultiSeries {
 	if len(series) == 0 {
 		return MultiSeries{}
 	}
-<<<<<<< HEAD
-	first := series[0]
-	for _, s := range series {
-		if s.DataType != first.DataType {
-			panic(fmt.Sprintf("cannot create MultiSeries with different data types: %v != %v", first.DataType, s.DataType))
-=======
 	dt := series[0].DataType
 	for _, s := range series {
 		if s.DataType != dt {
 			panic(fmt.Sprintf("cannot create MultiSeries with different data types: %v != %v", dt, s.DataType))
->>>>>>> 831c09e9
 		}
 	}
 	slices.SortFunc(series, sortSeriesByAlignment)
 	return MultiSeries{Series: series}
 }
 
-<<<<<<< HEAD
-// NewMultiSeriesV constructs a new MultiSeries from the given set of variadic
-// Series. The series are sorted by their alignment, and the data type of the
-// series must be the same. If the data types are different, a panic will occur.
-func NewMultiSeriesV(series ...Series) MultiSeries { return NewMultiSeries(series) }
-
-// AlignmentBounds returns the alignment bounds of the MultiSeries, where the lower
-// bound is the alignment of the first sample in the series, and the upper bound is
-// the alignment of the last sample in the series + 1 i.e. the lower value is inclusive
-// and the upper value is exclusive.
-func (m MultiSeries) AlignmentBounds() (ab AlignmentBounds) {
-	if len(m.Series) != 0 {
-		ab.Lower = m.Series[0].AlignmentBounds().Lower
-		ab.Upper = m.Series[len(m.Series)-1].AlignmentBounds().Upper
-	}
-	return
-}
-
-// TimeRange returns the time range of the MultiSeries, where the start time is the
-// start time of the first series, and the end time is the end time of the last
-// series. The start time is inclusive and the end time is exclusive.
-func (m MultiSeries) TimeRange() (tr TimeRange) {
-	if len(m.Series) != 0 {
-		tr.Start = m.Series[0].TimeRange.Start
-		tr.End = m.Series[len(m.Series)-1].TimeRange.End
-	}
-	return
-=======
 // MultiSeriesAtAlignment returns the value at the given alignment in the MultiSeries.
 func MultiSeriesAtAlignment[T types.Numeric](
 	ms MultiSeries,
@@ -443,7 +319,6 @@
 		}
 	}
 	return TimeRangeZero
->>>>>>> 831c09e9
 }
 
 // Append appends a series to the MultiSeries. The series must have the same data type
@@ -456,17 +331,6 @@
 	return m
 }
 
-<<<<<<< HEAD
-// FilterLessThan returns a new MultiSeries with all series that have an upper
-// alignment bound greater than the given alignment. This is useful for filtering
-// out series that are not relevant to the given alignment.
-func (m MultiSeries) FilterLessThan(a Alignment) MultiSeries {
-	if len(m.Series) == 0 {
-		return m
-	}
-	// Hot path optimization that does a quick check that the alignment of all series
-	// is above the filter threshold, so we don't need to re-allocate a new slice.
-=======
 // FilterGreaterThanOrEqualTo returns a new MultiSeries with all series that have an upper alignment
 // bound greater than the given alignment. This is useful for filtering out series that
 // are not relevant to the given alignment.
@@ -476,7 +340,6 @@
 	}
 	// Hot path optimization that does a quick check that the alignment of all series is
 	// above the filter threshold, so we don't need to re-allocate a new slice.
->>>>>>> 831c09e9
 	if m.Series[0].AlignmentBounds().Upper > a {
 		return m
 	}
@@ -495,15 +358,6 @@
 	return lo.SumBy(m.Series, func(s Series) int64 { return s.Len() })
 }
 
-<<<<<<< HEAD
-// DataType returns the data type of the multi series. If the multi series is empty,
-// the data type is UnknownT.
-func (m MultiSeries) DataType() (dt DataType) {
-	if len(m.Series) != 0 {
-		dt = m.Series[0].DataType
-	}
-	return
-=======
 // DataType returns the data type of the multi series. If the multi series is empty, the
 // data type is UnknownT.
 func (m MultiSeries) DataType() DataType {
@@ -511,7 +365,6 @@
 		return m.Series[0].DataType
 	}
 	return UnknownT
->>>>>>> 831c09e9
 }
 
 // Data returns a byte slice containing the aggregated data of all series in the
