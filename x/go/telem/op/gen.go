// Copyright 2025 Synnax Labs, Inc.
//
// Use of this software is governed by the Business Source License included in the file
// licenses/BSL.txt.
//
// As of the Change Date specified in that file, in accordance with the Business Source
// License, use of this software will be governed by the Apache License, Version 2.0,
// included in the file licenses/APL.txt.

//go:build ignore

package main

import (
	"fmt"
	"os"
	"strings"
	"text/template"
)

type TypeInfo struct {
	Name       string
	GoType     string
	Size       int
	IsFloat    bool
	IsSigned   bool
	IsUnsigned bool
}

var types = []TypeInfo{
	{Name: "F64", GoType: "float64", Size: 8, IsFloat: true},
	{Name: "F32", GoType: "float32", Size: 4, IsFloat: true},
	{Name: "I64", GoType: "int64", Size: 8, IsSigned: true},
	{Name: "I32", GoType: "int32", Size: 4, IsSigned: true},
	{Name: "I16", GoType: "int16", Size: 2, IsSigned: true},
	{Name: "I8", GoType: "int8", Size: 1, IsSigned: true},
	{Name: "U64", GoType: "uint64", Size: 8, IsUnsigned: true},
	{Name: "U32", GoType: "uint32", Size: 4, IsUnsigned: true},
	{Name: "U16", GoType: "uint16", Size: 2, IsUnsigned: true},
	{Name: "U8", GoType: "uint8", Size: 1, IsUnsigned: true},
}

type Operation struct {
	Name     string
	FuncName string
	Op       string
	IsComp   bool
}

type UnaryOperation struct {
	Name     string
	FuncName string
	Op       string
}

type ReductionOperation struct {
	Name     string
	FuncName string
}

var operations = []Operation{
	// Comparison operations (return uint8/bool)
	{Name: "GreaterThan", FuncName: "Gt", Op: ">", IsComp: true},
	{Name: "GreaterThanOrEqual", FuncName: "Gte", Op: ">=", IsComp: true},
	{Name: "LessThan", FuncName: "Lt", Op: "<", IsComp: true},
	{Name: "LessThanOrEqual", FuncName: "Lte", Op: "<=", IsComp: true},
	{Name: "Equal", FuncName: "Eq", Op: "==", IsComp: true},
	{Name: "NotEqual", FuncName: "Neq", Op: "!=", IsComp: true},
	// Arithmetic operations (return same type)
	{Name: "Add", FuncName: "Add", Op: "+", IsComp: false},
	{Name: "Subtract", FuncName: "Sub", Op: "-", IsComp: false},
	{Name: "Multiply", FuncName: "Mul", Op: "*", IsComp: false},
	{Name: "Divide", FuncName: "Div", Op: "/", IsComp: false},
}

// Logical operations only for uint8 (boolean) types
var logicalOperations = []Operation{
	{Name: "And", FuncName: "And", Op: "&", IsComp: false},
	{Name: "Or", FuncName: "Or", Op: "|", IsComp: false},
<<<<<<< HEAD
	{Name: "Xor", FuncName: "Xor", Op: "^", IsComp: false},
=======
>>>>>>> a19d2bdd
}

var reductionOperations = []ReductionOperation{
	{Name: "Avg", FuncName: "Avg"},
	{Name: "Min", FuncName: "Min"},
	{Name: "Max", FuncName: "Max"},
}

<<<<<<< HEAD
type DerivativeOperation struct {
	Name     string
	FuncName string
}

var derivativeOperations = []DerivativeOperation{
	{Name: "Derivative", FuncName: "Derivative"},
}

const headerTemplate = `package op
=======
const headerTemplate = `
package op
>>>>>>> a19d2bdd

import (
	"github.com/synnaxlabs/x/telem"
	"github.com/synnaxlabs/x/unsafe"
)
`

const unaryFuncTemplate = `{{range $.UnaryOps}}
func {{.Name}}{{$.Type.Name}}(input telem.Series, output *telem.Series) {
	inputLen := input.Len()
	output.Resize(inputLen)

	inData := unsafe.CastSlice[uint8, {{$.Type.GoType}}](input.Data)
	outData := unsafe.CastSlice[uint8, {{$.Type.GoType}}](output.Data)

	for i := range inputLen {
		outData[i] = {{.Op}}inData[i]
	}
}
{{end}}`

const reductionFuncTemplate = `{{range $.Reductions}}
func {{.Name}}{{$.Type.Name}}(input telem.Series, prevCount int64, output *telem.Series) int64 {
	inputLen := input.Len()
	if inputLen == 0 {
		return prevCount
	}

	inData := unsafe.CastSlice[uint8, {{$.Type.GoType}}](input.Data)

	{{if eq .Name "Avg"}}
	// Compute sum of new input samples
	var newSum {{$.Type.GoType}}
	for i := range inputLen {
		newSum += inData[i]
	}

	// Check if we're starting fresh (either no previous samples or output was reset)
	outputLen := output.Len()
	freshStart := prevCount == 0 || outputLen == 0
	output.Resize(1)
	outData := unsafe.CastSlice[uint8, {{$.Type.GoType}}](output.Data)

	if freshStart {
		// Fresh start: compute average of input samples
		outData[0] = newSum / {{$.Type.GoType}}(inputLen)
	} else {
		// Weighted average: combine previous average with new samples
		prevAvg := outData[0]
		totalCount := prevCount + inputLen
		outData[0] = (prevAvg*{{$.Type.GoType}}(prevCount) + newSum) / {{$.Type.GoType}}(totalCount)
	}

	return prevCount + inputLen
{{else if eq .Name "Min"}}
	// Check if we're starting fresh (either no previous samples or output was reset)
	outputLen := output.Len()
	freshStart := prevCount == 0 || outputLen == 0
	output.Resize(1)
	outData := unsafe.CastSlice[uint8, {{$.Type.GoType}}](output.Data)

	// Find minimum in new input samples
	newMin := inData[0]
	for i := range inputLen {
		if inData[i] < newMin {
			newMin = inData[i]
		}
	}

	if freshStart {
		// Fresh start
		outData[0] = newMin
	} else {
		// Compare with previous minimum
		if newMin < outData[0] {
			outData[0] = newMin
		}
	}

	return prevCount + inputLen
{{else if eq .Name "Max"}}
	// Check if we're starting fresh (either no previous samples or output was reset)
	outputLen := output.Len()
	freshStart := prevCount == 0 || outputLen == 0
	output.Resize(1)
	outData := unsafe.CastSlice[uint8, {{$.Type.GoType}}](output.Data)

	// Find maximum in new input samples
	newMax := inData[0]
	for i := range inputLen {
		if inData[i] > newMax {
			newMax = inData[i]
		}
	}

	if freshStart {
		// Fresh start
		outData[0] = newMax
	} else
	// Compare with previous maximum
	if newMax > outData[0] {
		outData[0] = newMax
	}

	return prevCount + inputLen
	{{end}}
}
{{end}}`

<<<<<<< HEAD
const derivativeFuncTemplate = `{{range $.Derivatives}}
func {{.Name}}{{$.Type.Name}}(data, time telem.Series, output *telem.Series) {
	dataLen := data.Len()
	timeLen := time.Len()

	if dataLen == 0 || timeLen == 0 {
		output.Resize(0)
		return
	}

	minLen := min(dataLen, timeLen)

	// Set DataType BEFORE Resize so it can calculate the correct buffer size
{{if $.Type.IsFloat}}
	{{if eq $.Type.Name "F64"}}
	output.DataType = telem.Float64T{{else}}
	output.DataType = telem.Float32T
	{{end}}
	{{else}}
	output.DataType = telem.Float64T
	{{end}}

	output.Resize(minLen)

	dataVals := unsafe.CastSlice[uint8, {{$.Type.GoType}}](data.Data)
	timeVals := unsafe.CastSlice[uint8, int64](time.Data){{if $.Type.IsFloat}}
	outData := unsafe.CastSlice[uint8, {{$.Type.GoType}}](output.Data)
{{else}}
	outData := unsafe.CastSlice[uint8, float64](output.Data)
{{end}}

	// First element derivative is 0 (no previous point for backward difference)
	outData[0] = 0.0

	// Calculate backward differences: dy/dt = (y[i] - y[i-1]) / (t[i] - t[i-1])
	for i := int64(1); i < minLen; i++ {
{{if $.Type.IsUnsigned}}		// Handle unsigned types carefully to avoid underflow
		var dy {{if $.Type.IsFloat}}{{$.Type.GoType}}{{else}}float64{{end}}
		if dataVals[i] >= dataVals[i-1] {
			dy = {{if not $.Type.IsFloat}}float64({{end}}dataVals[i] - dataVals[i-1]{{if not $.Type.IsFloat}}){{end}}
		} else {
			dy = -{{if not $.Type.IsFloat}}float64({{end}}dataVals[i-1] - dataVals[i]{{if not $.Type.IsFloat}}){{end}}
		}
{{else}}
		dy := {{if not $.Type.IsFloat}}float64({{end}}dataVals[i] - dataVals[i-1]{{if not $.Type.IsFloat}}){{end}}
{{end}}
		dt := float64(timeVals[i]-timeVals[i-1]) / 1e9 // Convert nanoseconds to seconds

		if dt == 0 {
			outData[i] = 0.0
		} else {
{{if $.Type.IsFloat}}
			outData[i] = dy / {{$.Type.GoType}}(dt)
{{else}}			outData[i] = dy / dt{{end}}
		}
	}
}
{{end}}`

=======
>>>>>>> a19d2bdd
const funcTemplate = `{{range $.Operations}}{{if .IsComp}}
func {{.Name}}{{$.Type.Name}}(lhs, rhs telem.Series, output *telem.Series) {
	lhsLen := lhs.Len()
	rhsLen := rhs.Len()
	maxLen := max(lhsLen, rhsLen)
	output.Resize(maxLen)

	lhsData := unsafe.CastSlice[uint8, {{$.Type.GoType}}](lhs.Data)
	rhsData := unsafe.CastSlice[uint8, {{$.Type.GoType}}](rhs.Data)
	outData := output.Data

	var lhsLast, rhsLast {{$.Type.GoType}}
	if lhsLen > 0 {
		lhsLast = lhsData[lhsLen-1]
	}
	if rhsLen > 0 {
		rhsLast = rhsData[rhsLen-1]
	}

	for i := range maxLen {
		lhsVal := lhsLast
		if i < lhsLen {
			lhsVal = lhsData[i]
			lhsLast = lhsVal
		}
		rhsVal := rhsLast
		if i < rhsLen {
			rhsVal = rhsData[i]
			rhsLast = rhsVal
		}
		if lhsVal {{.Op}} rhsVal {
			outData[i] = 1
		} else {
			outData[i] = 0
		}
	}
}
{{else}}
func {{.Name}}{{$.Type.Name}}(lhs, rhs telem.Series, output *telem.Series) {
	lhsLen := lhs.Len()
	rhsLen := rhs.Len()
	maxLen := max(lhsLen, rhsLen)
	output.Resize(maxLen)

	lhsData := unsafe.CastSlice[uint8, {{$.Type.GoType}}](lhs.Data)
	rhsData := unsafe.CastSlice[uint8, {{$.Type.GoType}}](rhs.Data)
	outData := unsafe.CastSlice[uint8, {{$.Type.GoType}}](output.Data)

	var lhsLast, rhsLast {{$.Type.GoType}}
	if lhsLen > 0 {
		lhsLast = lhsData[lhsLen-1]
	}
	if rhsLen > 0 {
		rhsLast = rhsData[rhsLen-1]
	}

	for i := range maxLen {
		lhsVal := lhsLast
		if i < lhsLen {
			lhsVal = lhsData[i]
			lhsLast = lhsVal
		}
		rhsVal := rhsLast
		if i < rhsLen {
			rhsVal = rhsData[i]
			rhsLast = rhsVal
		}
		outData[i] = lhsVal {{.Op}} rhsVal
	}
}
{{end}}{{end}}`

func main() {
	tmpl := template.Must(template.New("funcs").Parse(funcTemplate))
	unaryTmpl := template.Must(template.New("unary").Parse(unaryFuncTemplate))
	reductionTmpl := template.Must(template.New("reduction").Parse(reductionFuncTemplate))

	var buf strings.Builder
	buf.WriteString(headerTemplate)

	// Generate regular operations for all types
	for _, typ := range types {
		err := tmpl.Execute(&buf, map[string]any{
			"Type":       typ,
			"Operations": operations,
		})
		if err != nil {
			panic(err)
		}
	}

	// Generate logical operations for uint8 only
	uint8Type := TypeInfo{Name: "U8", GoType: "uint8", Size: 1, IsUnsigned: true}
	err := tmpl.Execute(&buf, map[string]any{
		"Type":       uint8Type,
		"Operations": logicalOperations,
	})
	if err != nil {
		panic(err)
	}

	// Generate Not operation for uint8 only
	notOp := []UnaryOperation{{Name: "Not", FuncName: "Not", Op: "^"}}
	err = unaryTmpl.Execute(&buf, map[string]any{
		"Type":     uint8Type,
		"UnaryOps": notOp,
	})
	if err != nil {
		panic(err)
	}

	// Generate Negate operation for signed and float types only
	negateOp := []UnaryOperation{{Name: "Negate", FuncName: "Neg", Op: "-"}}
	for _, typ := range types {
		if typ.IsSigned || typ.IsFloat {
			err = unaryTmpl.Execute(&buf, map[string]any{
				"Type":     typ,
				"UnaryOps": negateOp,
			})
			if err != nil {
				panic(err)
			}
		}
	}

	// Generate reduction operations for all types
	for _, typ := range types {
		err := reductionTmpl.Execute(&buf, map[string]any{
			"Type":       typ,
			"Reductions": reductionOperations,
		})
		if err != nil {
			panic(err)
		}
	}

<<<<<<< HEAD
	// Generate derivative operations for all types
	for _, typ := range types {
		err := derivativeTmpl.Execute(&buf, map[string]any{
			"Type":        typ,
			"Derivatives": derivativeOperations,
		})
		if err != nil {
			panic(err)
		}
	}

=======
>>>>>>> a19d2bdd
	output := buf.String()
	err = os.WriteFile("op.go", []byte(output), 0o644)
	if err != nil {
		panic(err)
	}

	fmt.Println("Generated op.go successfully")
}<|MERGE_RESOLUTION|>--- conflicted
+++ resolved
@@ -77,10 +77,6 @@
 var logicalOperations = []Operation{
 	{Name: "And", FuncName: "And", Op: "&", IsComp: false},
 	{Name: "Or", FuncName: "Or", Op: "|", IsComp: false},
-<<<<<<< HEAD
-	{Name: "Xor", FuncName: "Xor", Op: "^", IsComp: false},
-=======
->>>>>>> a19d2bdd
 }
 
 var reductionOperations = []ReductionOperation{
@@ -89,21 +85,8 @@
 	{Name: "Max", FuncName: "Max"},
 }
 
-<<<<<<< HEAD
-type DerivativeOperation struct {
-	Name     string
-	FuncName string
-}
-
-var derivativeOperations = []DerivativeOperation{
-	{Name: "Derivative", FuncName: "Derivative"},
-}
-
-const headerTemplate = `package op
-=======
 const headerTemplate = `
 package op
->>>>>>> a19d2bdd
 
 import (
 	"github.com/synnaxlabs/x/telem"
@@ -213,68 +196,6 @@
 }
 {{end}}`
 
-<<<<<<< HEAD
-const derivativeFuncTemplate = `{{range $.Derivatives}}
-func {{.Name}}{{$.Type.Name}}(data, time telem.Series, output *telem.Series) {
-	dataLen := data.Len()
-	timeLen := time.Len()
-
-	if dataLen == 0 || timeLen == 0 {
-		output.Resize(0)
-		return
-	}
-
-	minLen := min(dataLen, timeLen)
-
-	// Set DataType BEFORE Resize so it can calculate the correct buffer size
-{{if $.Type.IsFloat}}
-	{{if eq $.Type.Name "F64"}}
-	output.DataType = telem.Float64T{{else}}
-	output.DataType = telem.Float32T
-	{{end}}
-	{{else}}
-	output.DataType = telem.Float64T
-	{{end}}
-
-	output.Resize(minLen)
-
-	dataVals := unsafe.CastSlice[uint8, {{$.Type.GoType}}](data.Data)
-	timeVals := unsafe.CastSlice[uint8, int64](time.Data){{if $.Type.IsFloat}}
-	outData := unsafe.CastSlice[uint8, {{$.Type.GoType}}](output.Data)
-{{else}}
-	outData := unsafe.CastSlice[uint8, float64](output.Data)
-{{end}}
-
-	// First element derivative is 0 (no previous point for backward difference)
-	outData[0] = 0.0
-
-	// Calculate backward differences: dy/dt = (y[i] - y[i-1]) / (t[i] - t[i-1])
-	for i := int64(1); i < minLen; i++ {
-{{if $.Type.IsUnsigned}}		// Handle unsigned types carefully to avoid underflow
-		var dy {{if $.Type.IsFloat}}{{$.Type.GoType}}{{else}}float64{{end}}
-		if dataVals[i] >= dataVals[i-1] {
-			dy = {{if not $.Type.IsFloat}}float64({{end}}dataVals[i] - dataVals[i-1]{{if not $.Type.IsFloat}}){{end}}
-		} else {
-			dy = -{{if not $.Type.IsFloat}}float64({{end}}dataVals[i-1] - dataVals[i]{{if not $.Type.IsFloat}}){{end}}
-		}
-{{else}}
-		dy := {{if not $.Type.IsFloat}}float64({{end}}dataVals[i] - dataVals[i-1]{{if not $.Type.IsFloat}}){{end}}
-{{end}}
-		dt := float64(timeVals[i]-timeVals[i-1]) / 1e9 // Convert nanoseconds to seconds
-
-		if dt == 0 {
-			outData[i] = 0.0
-		} else {
-{{if $.Type.IsFloat}}
-			outData[i] = dy / {{$.Type.GoType}}(dt)
-{{else}}			outData[i] = dy / dt{{end}}
-		}
-	}
-}
-{{end}}`
-
-=======
->>>>>>> a19d2bdd
 const funcTemplate = `{{range $.Operations}}{{if .IsComp}}
 func {{.Name}}{{$.Type.Name}}(lhs, rhs telem.Series, output *telem.Series) {
 	lhsLen := lhs.Len()
@@ -411,20 +332,6 @@
 		}
 	}
 
-<<<<<<< HEAD
-	// Generate derivative operations for all types
-	for _, typ := range types {
-		err := derivativeTmpl.Execute(&buf, map[string]any{
-			"Type":        typ,
-			"Derivatives": derivativeOperations,
-		})
-		if err != nil {
-			panic(err)
-		}
-	}
-
-=======
->>>>>>> a19d2bdd
 	output := buf.String()
 	err = os.WriteFile("op.go", []byte(output), 0o644)
 	if err != nil {
