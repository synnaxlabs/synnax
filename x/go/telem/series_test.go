--- conflicted
+++ resolved
@@ -17,20 +17,6 @@
 	"github.com/synnaxlabs/x/telem"
 )
 
-<<<<<<< HEAD
-func MarshalTest[T telem.Sample](data []T, dt telem.DataType) func() {
-	return func() {
-		s := telem.NewSeries[T](data)
-		ExpectWithOffset(1, s.DataType).To(Equal(dt))
-		ExpectWithOffset(1, s.Len()).To(Equal(int64(len(data))))
-		ExpectWithOffset(1, telem.Unmarshal[T](s)).To(Equal(data))
-	}
-}
-
-func ValueAtTest[T telem.Sample](value T, dt telem.DataType) func() {
-	return func() {
-		s := telem.NewSeriesV[T](value)
-=======
 func marshalSeriesTest[T telem.Sample](data []T, dt telem.DataType) func() {
 	return func() {
 		s := telem.NewSeries(data)
@@ -50,7 +36,6 @@
 func valueAtTest[T telem.Sample](value T, dt telem.DataType) func() {
 	return func() {
 		s := telem.NewSeriesV(value)
->>>>>>> 831c09e9
 		ExpectWithOffset(1, s.DataType).To(Equal(dt))
 		ExpectWithOffset(1, telem.ValueAt[T](s, 0)).To(Equal(value))
 	}
@@ -69,19 +54,6 @@
 	})
 
 	Describe("Factory", func() {
-<<<<<<< HEAD
-		Describe("Marshal", func() {
-			Specify("float64", MarshalTest([]float64{1.0, 2.0, 3.0}, telem.Float64T))
-			Specify("float32", MarshalTest([]float32{1.0, 2.0, 3.0}, telem.Float32T))
-			Specify("int64", MarshalTest([]int64{1, 2, 3}, telem.Int64T))
-			Specify("int32", MarshalTest([]int32{1, 2, 3}, telem.Int32T))
-			Specify("int16", MarshalTest([]int16{1, 2, 3}, telem.Int16T))
-			Specify("int8", MarshalTest([]int8{1, 2, 3}, telem.Int8T))
-			Specify("uint64", MarshalTest([]uint64{1, 2, 3}, telem.Uint64T))
-			Specify("uint32", MarshalTest([]uint32{1, 2, 3}, telem.Uint32T))
-			Specify("uint16", MarshalTest([]uint16{1, 2, 3}, telem.Uint16T))
-			Specify("uint8", MarshalTest([]uint8{1, 2, 3}, telem.Uint8T))
-=======
 		Describe("MarshalSeries", func() {
 			Specify("float64", marshalSeriesTest([]float64{1.0, 2.0, 3.0}, telem.Float64T))
 			Specify("float32", marshalSeriesTest([]float32{1.0, 2.0, 3.0}, telem.Float32T))
@@ -253,7 +225,6 @@
 				marshalF(b, 12)
 				Expect(unmarshalF(b)).To(Equal(telem.TimeStamp(12)))
 			})
->>>>>>> 831c09e9
 		})
 
 		Describe("StaticJSONV", func() {
@@ -263,11 +234,7 @@
 						"one": "two",
 					},
 				}
-<<<<<<< HEAD
-				s := telem.NewStaticJSONV(data)
-=======
 				s := telem.NewSeriesStaticJSONV(data)
->>>>>>> 831c09e9
 				Expect(s.Len()).To(Equal(int64(1)))
 			})
 		})
@@ -277,11 +244,7 @@
 		It("Should make a series with the specified length", func() {
 			s := telem.MakeSeries(telem.Int64T, 20)
 			Expect(s.Len()).To(Equal(int64(20)))
-<<<<<<< HEAD
-			Expect(s.Size()).To(Equal(telem.ByteSize * 20 * 8))
-=======
 			Expect(s.Size()).To(Equal(telem.Byte * 20 * 8))
->>>>>>> 831c09e9
 		})
 	})
 
@@ -292,17 +255,6 @@
 				Expect(s.At(0)).To(Equal([]byte{1}))
 				Expect(s.At(1)).To(Equal([]byte{2}))
 				Expect(s.At(2)).To(Equal([]byte{3}))
-<<<<<<< HEAD
-			})
-		})
-
-		Context("Variable Density", func() {
-			It("Should return the value at the given index", func() {
-				s := telem.NewStringsV("a", "b", "c")
-				Expect(s.At(0)).To(Equal([]byte("a")))
-				Expect(s.At(1)).To(Equal([]byte("b")))
-				Expect(s.At(2)).To(Equal([]byte("c")))
-=======
 			})
 
 			It("Should panic when the index is out of bounds", func() {
@@ -332,25 +284,12 @@
 				Expect(func() {
 					s.At(-10)
 				}).To(Panic())
->>>>>>> 831c09e9
 			})
 		})
 	})
 
 	Describe("ValueAt", func() {
 		Describe("Happy Path", func() {
-<<<<<<< HEAD
-			Specify("uint8", ValueAtTest(uint8(1), telem.Uint8T))
-			Specify("uint16", ValueAtTest(uint16(1), telem.Uint16T))
-			Specify("uint32", ValueAtTest(uint32(1), telem.Uint32T))
-			Specify("uint64", ValueAtTest(uint64(1), telem.Uint64T))
-			Specify("int8", ValueAtTest(int8(1), telem.Int8T))
-			Specify("int16", ValueAtTest(int16(1), telem.Int16T))
-			Specify("int32", ValueAtTest(int32(1), telem.Int32T))
-			Specify("int64", ValueAtTest(int64(1), telem.Int64T))
-			Specify("float32", ValueAtTest(float32(1.0), telem.Float32T))
-			Specify("float64", ValueAtTest(float64(1.0), telem.Float64T))
-=======
 			Specify("uint8", valueAtTest(uint8(1), telem.Uint8T))
 			Specify("uint16", valueAtTest(uint16(1), telem.Uint16T))
 			Specify("uint32", valueAtTest(uint32(1), telem.Uint32T))
@@ -361,7 +300,6 @@
 			Specify("int64", valueAtTest(int64(1), telem.Int64T))
 			Specify("float32", valueAtTest(float32(1.0), telem.Float32T))
 			Specify("float64", valueAtTest(float64(1.0), telem.Float64T))
->>>>>>> 831c09e9
 		})
 		Describe("Negative Index", func() {
 			It("Should return a value at the given negative index", func() {
@@ -442,17 +380,10 @@
 			Entry("int32", telem.NewSeriesV[int32](1, 2, 3), "[1 2 3]"),
 			Entry("int64", telem.NewSeriesV[int64](1, 2, 3), "[1 2 3]"),
 			Entry("float32", telem.NewSeriesV[float32](1.0, 2.0, 3.0), "[1 2 3]"),
-<<<<<<< HEAD
-			Entry("float64", telem.NewSeriesV[float64](1.0, 2.0, 3.0), "[1 2 3]"),
-			Entry("string", telem.NewStringsV("a", "b", "c"), "[a b c]"),
-			Entry("json", telem.NewStaticJSONV(map[string]any{"a": 1, "b": 2, "c": 3}), "[{\"a\":1,\"b\":2,\"c\":3}]"),
-			Entry("timestamp", telem.NewSecondsTSV(1, 2, 3), "[1970-01-01T00:00:01Z +1s +2s]"),
-=======
 			Entry("float64", telem.NewSeriesV(1.0, 2.0, 3.0), "[1 2 3]"),
 			Entry("string", telem.NewSeriesStringsV("a", "b", "c"), "[a b c]"),
 			Entry("json", telem.NewSeriesStaticJSONV(map[string]any{"a": 1, "b": 2, "c": 3}), `[{"a":1,"b":2,"c":3}]`),
 			Entry("timestamp", telem.NewSeriesSecondsTSV(1, 2, 3), "[1970-01-01T00:00:01Z +1s +2s]"),
->>>>>>> 831c09e9
 		)
 
 		Context("Long Series", func() {
@@ -485,11 +416,7 @@
 			})
 
 			It("Should truncate a long timestamp series", func() {
-<<<<<<< HEAD
-				values := telem.NewSecondsTSV(1, 2, 3, 4, 5, 6, 7, 8, 9, 10, 11, 12, 13, 14, 15, 16, 17, 18, 19, 20)
-=======
 				values := telem.NewSeriesSecondsTSV(1, 2, 3, 4, 5, 6, 7, 8, 9, 10, 11, 12, 13, 14, 15, 16, 17, 18, 19, 20)
->>>>>>> 831c09e9
 				Expect(values.DataString()).To(Equal("[1970-01-01T00:00:01Z +1s +2s +3s +4s +5s ... +14s +15s +16s +17s +18s +19s]"))
 			})
 		})
@@ -509,16 +436,6 @@
 		})
 	})
 
-<<<<<<< HEAD
-	Describe("DownSample", func() {
-		Context("Fixed Length Data Types", func() {
-			It("Should correctly downsample a series with a factor of 2", func() {
-				original := telem.NewSeriesV[int64](1, 2, 3, 4, 5, 6, 7, 8)
-				downsampled := original.DownSample(2)
-
-				Expect(downsampled.Len()).To(Equal(int64(4)))
-				Expect(telem.Unmarshal[int64](downsampled)).To(Equal([]int64{1, 3, 5, 7}))
-=======
 	Describe("Downsample", func() {
 		Context("Fixed Length Data Types", func() {
 			It("Should correctly downsample a series with a factor of 2", func() {
@@ -527,7 +444,6 @@
 
 				Expect(downsampled.Len()).To(Equal(int64(4)))
 				Expect(telem.UnmarshalSeries[int64](downsampled)).To(Equal([]int64{1, 3, 5, 7}))
->>>>>>> 831c09e9
 				Expect(downsampled.DataType).To(Equal(original.DataType))
 				Expect(downsampled.TimeRange).To(Equal(original.TimeRange))
 				Expect(downsampled.Alignment).To(Equal(original.Alignment))
@@ -535,20 +451,6 @@
 
 			It("Should correctly downsample a series with a factor of 3", func() {
 				original := telem.NewSeriesV[int64](1, 2, 3, 4, 5, 6, 7, 8, 9)
-<<<<<<< HEAD
-				downsampled := original.DownSample(3)
-
-				Expect(downsampled.Len()).To(Equal(int64(3)))
-				Expect(telem.Unmarshal[int64](downsampled)).To(Equal([]int64{1, 4, 7}))
-			})
-
-			It("Should work with different numeric types", func() {
-				original := telem.NewSeriesV[float64](1.1, 2.2, 3.3, 4.4, 5.5, 6.6)
-				downsampled := original.DownSample(2)
-
-				Expect(downsampled.Len()).To(Equal(int64(3)))
-				Expect(telem.Unmarshal[float64](downsampled)).To(Equal([]float64{1.1, 3.3, 5.5}))
-=======
 				downsampled := original.Downsample(3)
 
 				Expect(downsampled.Len()).To(Equal(int64(3)))
@@ -569,17 +471,12 @@
 
 				Expect(downsampled.Len()).To(Equal(int64(3)))
 				Expect(telem.UnmarshalSeries[float64](downsampled)).To(Equal([]float64{1.1, 3.3, 5.5}))
->>>>>>> 831c09e9
 			})
 
 			It("Should preserve alignment information", func() {
 				original := telem.NewSeriesV[int64](1, 2, 3, 4, 5, 6)
 				original.Alignment = telem.NewAlignment(1, 5)
-<<<<<<< HEAD
-				downsampled := original.DownSample(2)
-=======
 				downsampled := original.Downsample(2)
->>>>>>> 831c09e9
 
 				Expect(downsampled.Alignment).To(Equal(original.Alignment))
 			})
@@ -587,11 +484,7 @@
 			It("Should preserve time range information", func() {
 				original := telem.NewSeriesV[int64](1, 2, 3, 4, 5, 6)
 				original.TimeRange = telem.TimeRange{Start: 100, End: 600}
-<<<<<<< HEAD
-				downsampled := original.DownSample(2)
-=======
 				downsampled := original.Downsample(2)
->>>>>>> 831c09e9
 
 				Expect(downsampled.TimeRange).To(Equal(original.TimeRange))
 			})
@@ -599,19 +492,11 @@
 
 		Context("Variable Length Data Types", func() {
 			It("Should correctly down sample a string series", func() {
-<<<<<<< HEAD
-				original := telem.NewStringsV("a", "b", "c", "d", "e", "f")
-				downSampled := original.DownSample(2)
-
-				Expect(downSampled.Len()).To(Equal(int64(3)))
-				Expect(telem.UnmarshalStrings(downSampled.Data)).To(Equal([]string{"a", "c", "e"}))
-=======
 				original := telem.NewSeriesStringsV("a", "b", "c", "d", "e", "f")
 				downsampled := original.Downsample(2)
 
 				Expect(downsampled.Len()).To(Equal(int64(3)))
 				Expect(telem.UnmarshalStrings(downsampled.Data)).To(Equal([]string{"a", "c", "e"}))
->>>>>>> 831c09e9
 			})
 
 			It("Should correctly down sample a JSON series", func() {
@@ -622,17 +507,10 @@
 					{"id": 4},
 				}
 
-<<<<<<< HEAD
-				s := telem.NewStaticJSONV(data...)
-				downSampled := s.DownSample(2)
-				Expect(downSampled.Len()).To(Equal(int64(2)))
-				split := bytes.Split(downSampled.Data, []byte("\n"))
-=======
 				s := telem.NewSeriesStaticJSONV(data...)
 				downsampled := s.Downsample(2)
 				Expect(downsampled.Len()).To(Equal(int64(2)))
 				split := bytes.Split(downsampled.Data, []byte("\n"))
->>>>>>> 831c09e9
 				Expect(len(split)).To(Equal(3)) // 2 items + empty string after last newline
 			})
 		})
@@ -640,53 +518,29 @@
 		Context("Edge Cases", func() {
 			It("Should return the original series if factor is <= 1", func() {
 				original := telem.NewSeriesV[int64](1, 2, 3)
-<<<<<<< HEAD
-				downSampled := original.DownSample(0)
-				Expect(downSampled).To(Equal(original))
-				downSampled = original.DownSample(1)
-				Expect(downSampled).To(Equal(original))
-				downSampled = original.DownSample(-1)
-				Expect(downSampled).To(Equal(original))
-=======
 				downsampled := original.Downsample(0)
 				Expect(downsampled).To(Equal(original))
 				downsampled = original.Downsample(1)
 				Expect(downsampled).To(Equal(original))
 				downsampled = original.Downsample(-1)
 				Expect(downsampled).To(Equal(original))
->>>>>>> 831c09e9
 			})
 
 			It("Should return the maximum possible downSampling if series length is <= factor", func() {
 				original := telem.NewSeriesV[int64](1, 2, 3)
-<<<<<<< HEAD
-				downSampled := original.DownSample(3)
-				Expect(downSampled.Len()).To(Equal(int64(1)))
-				Expect(telem.Unmarshal[int64](downSampled)).To(Equal([]int64{1}))
-				downSampled = original.DownSample(10)
-				Expect(downSampled.Len()).To(Equal(int64(1)))
-				Expect(telem.Unmarshal[int64](downSampled)).To(Equal([]int64{1}))
-=======
 				downsampled := original.Downsample(3)
 				Expect(downsampled.Len()).To(Equal(int64(1)))
 				Expect(telem.UnmarshalSeries[int64](downsampled)).To(Equal([]int64{1}))
 				downsampled = original.Downsample(10)
 				Expect(downsampled.Len()).To(Equal(int64(1)))
 				Expect(telem.UnmarshalSeries[int64](downsampled)).To(Equal([]int64{1}))
->>>>>>> 831c09e9
 			})
 
 			It("Should handle empty series correctly", func() {
 				original := telem.Series{DataType: telem.Int64T}
-<<<<<<< HEAD
-				downSampled := original.DownSample(2)
-				Expect(downSampled).To(Equal(original))
-				Expect(downSampled.Len()).To(Equal(int64(0)))
-=======
 				downsampled := original.Downsample(2)
 				Expect(downsampled).To(Equal(original))
 				Expect(downsampled.Len()).To(Equal(int64(0)))
->>>>>>> 831c09e9
 			})
 		})
 	})
@@ -694,54 +548,32 @@
 	Describe("MultiSeries", func() {
 		Describe("NewMultiSeries", func() {
 			It("Should construct a multi-series from a slice of series", func() {
-<<<<<<< HEAD
-				s1 := telem.NewSecondsTSV(1, 2, 3)
-				s2 := telem.NewSecondsTSV(4, 5, 6)
-=======
-				s1 := telem.NewSeriesSecondsTSV(1, 2, 3)
-				s2 := telem.NewSeriesSecondsTSV(4, 5, 6)
->>>>>>> 831c09e9
+				s1 := telem.NewSeriesSecondsTSV(1, 2, 3)
+				s2 := telem.NewSeriesSecondsTSV(4, 5, 6)
 				ms := telem.NewMultiSeriesV(s1, s2)
 				Expect(ms.Len()).To(Equal(int64(6)))
 			})
 			It("Should sort the series by alignment on construction", func() {
-<<<<<<< HEAD
-				s1 := telem.NewSecondsTSV(1, 2, 3)
+				s1 := telem.NewSeriesSecondsTSV(1, 2, 3)
 				s1.Alignment = telem.NewAlignment(0, 0)
-				s2 := telem.NewSecondsTSV(4, 5, 6)
-=======
-				s1 := telem.NewSeriesSecondsTSV(1, 2, 3)
-				s1.Alignment = telem.NewAlignment(0, 0)
-				s2 := telem.NewSeriesSecondsTSV(4, 5, 6)
->>>>>>> 831c09e9
+				s2 := telem.NewSeriesSecondsTSV(4, 5, 6)
 				s2.Alignment = telem.NewAlignment(0, 3)
 				ms := telem.NewMultiSeriesV(s2, s1)
 				Expect(ms.Series[0].Alignment).To(Equal(s1.Alignment))
 				Expect(ms.Series[1].Alignment).To(Equal(s2.Alignment))
 			})
 			It("Should panic when trying to construct the series out of different data types", func() {
-<<<<<<< HEAD
-				s1 := telem.NewSecondsTSV(1, 2, 3)
-				s2 := telem.NewStringsV("a", "b", "c")
-=======
 				s1 := telem.NewSeriesSecondsTSV(1, 2, 3)
 				s2 := telem.NewSeriesStringsV("a", "b", "c")
->>>>>>> 831c09e9
 				Expect(func() { telem.NewMultiSeriesV(s1, s2) }).To(Panic())
 			})
 		})
 
 		Describe("AlignmentBounds", func() {
 			It("Should return the alignment bounds of the multi-series", func() {
-<<<<<<< HEAD
-				s1 := telem.NewSecondsTSV(1, 2, 3)
+				s1 := telem.NewSeriesSecondsTSV(1, 2, 3)
 				s1.Alignment = telem.NewAlignment(0, 0)
-				s2 := telem.NewSecondsTSV(4, 5, 6)
-=======
-				s1 := telem.NewSeriesSecondsTSV(1, 2, 3)
-				s1.Alignment = telem.NewAlignment(0, 0)
-				s2 := telem.NewSeriesSecondsTSV(4, 5, 6)
->>>>>>> 831c09e9
+				s2 := telem.NewSeriesSecondsTSV(4, 5, 6)
 				s2.Alignment = telem.NewAlignment(0, 3)
 				ms := telem.NewMultiSeriesV(s1, s2)
 				Expect(ms.AlignmentBounds()).To(Equal(telem.AlignmentBounds{
@@ -761,15 +593,9 @@
 
 		Describe("TimeRange", func() {
 			It("Should return the time range of the multi-series", func() {
-<<<<<<< HEAD
-				s1 := telem.NewSecondsTSV(1, 2, 3)
+				s1 := telem.NewSeriesSecondsTSV(1, 2, 3)
 				s1.TimeRange = telem.TimeRange{Start: 0, End: 3}
-				s2 := telem.NewSecondsTSV(4, 5, 6)
-=======
-				s1 := telem.NewSeriesSecondsTSV(1, 2, 3)
-				s1.TimeRange = telem.TimeRange{Start: 0, End: 3}
-				s2 := telem.NewSeriesSecondsTSV(4, 5, 6)
->>>>>>> 831c09e9
+				s2 := telem.NewSeriesSecondsTSV(4, 5, 6)
 				s2.TimeRange = telem.TimeRange{Start: 3, End: 6}
 				ms := telem.NewMultiSeriesV(s1, s2)
 				Expect(ms.TimeRange()).To(Equal(telem.TimeRange{
@@ -777,25 +603,17 @@
 					End:   s2.TimeRange.End,
 				}))
 			})
-<<<<<<< HEAD
-=======
 
 			It("Should return a zero time range when the multi-series is empty", func() {
 				ms := telem.MultiSeries{}
 				Expect(ms.TimeRange()).To(Equal(telem.TimeRangeZero))
 			})
->>>>>>> 831c09e9
 		})
 
 		Describe("Append", func() {
 			It("Should append a series to the multi-series", func() {
-<<<<<<< HEAD
-				s1 := telem.NewSecondsTSV(1, 2, 3)
-				s2 := telem.NewSecondsTSV(4, 5, 6)
-=======
-				s1 := telem.NewSeriesSecondsTSV(1, 2, 3)
-				s2 := telem.NewSeriesSecondsTSV(4, 5, 6)
->>>>>>> 831c09e9
+				s1 := telem.NewSeriesSecondsTSV(1, 2, 3)
+				s2 := telem.NewSeriesSecondsTSV(4, 5, 6)
 				ms := telem.NewMultiSeriesV(s1)
 				ms = ms.Append(s2)
 				Expect(ms.Len()).To(Equal(int64(6)))
@@ -804,11 +622,7 @@
 			})
 
 			It("Should panic if the series data types do not match", func() {
-<<<<<<< HEAD
-				s1 := telem.NewSecondsTSV(1, 2, 3)
-=======
-				s1 := telem.NewSeriesSecondsTSV(1, 2, 3)
->>>>>>> 831c09e9
+				s1 := telem.NewSeriesSecondsTSV(1, 2, 3)
 				s2 := telem.NewSeriesV[int32](1, 2, 3)
 				ms := telem.NewMultiSeriesV(s1)
 				Expect(func() {
@@ -817,11 +631,7 @@
 			})
 
 			It("Should not panic when appending to an empty series", func() {
-<<<<<<< HEAD
-				s1 := telem.NewSecondsTSV(1, 2, 3)
-=======
-				s1 := telem.NewSeriesSecondsTSV(1, 2, 3)
->>>>>>> 831c09e9
+				s1 := telem.NewSeriesSecondsTSV(1, 2, 3)
 				ms := telem.MultiSeries{}
 				Expect(func() {
 					ms.Append(s1)
@@ -829,16 +639,6 @@
 			})
 		})
 
-<<<<<<< HEAD
-		Describe("FilterLessThan", func() {
-			It("Should remove series with alignment bounds that are less than the target threshold", func() {
-				s1 := telem.NewSecondsTSV(1, 2, 3)
-				s1.Alignment = telem.NewAlignment(0, 0)
-				s2 := telem.NewSecondsTSV(4, 5, 6)
-				s2.Alignment = telem.NewAlignment(0, 3)
-				ms := telem.NewMultiSeriesV(s1, s2)
-				ms = ms.FilterLessThan(telem.NewAlignment(0, 3))
-=======
 		Describe("FilterGreaterThanOrEqualTo", func() {
 			It("Should remove series with alignment bounds that are less than the target threshold", func() {
 				s1 := telem.NewSeriesSecondsTSV(1, 2, 3)
@@ -847,49 +647,26 @@
 				s2.Alignment = telem.NewAlignment(0, 3)
 				ms := telem.NewMultiSeriesV(s1, s2)
 				ms = ms.FilterGreaterThanOrEqualTo(telem.NewAlignment(0, 3))
->>>>>>> 831c09e9
 				Expect(ms.Len()).To(Equal(int64(3)))
 				Expect(ms.Series[0].Alignment).To(Equal(s2.Alignment))
 			})
 
 			It("Should correctly handle an empty multi-series", func() {
 				var ms telem.MultiSeries
-<<<<<<< HEAD
-				Expect(ms.FilterLessThan(0).Len()).To(Equal(int64(0)))
+				Expect(ms.FilterGreaterThanOrEqualTo(0).Len()).To(Equal(int64(0)))
 			})
 
 			It("Should keep all series when alignment bounds is very low", func() {
-				s1 := telem.NewSecondsTSV(1, 2, 3)
+				s1 := telem.NewSeriesSecondsTSV(1, 2, 3)
 				s1.Alignment = 500
-				s2 := telem.NewSecondsTSV(4, 5, 6)
+				s2 := telem.NewSeriesSecondsTSV(4, 5, 6)
 				s2.Alignment = 5000
 				ms := telem.NewMultiSeriesV(s1, s2)
-				ms = ms.FilterLessThan(5)
-=======
-				Expect(ms.FilterGreaterThanOrEqualTo(0).Len()).To(Equal(int64(0)))
-			})
-
-			It("Should keep all series when alignment bounds is very low", func() {
-				s1 := telem.NewSeriesSecondsTSV(1, 2, 3)
-				s1.Alignment = 500
-				s2 := telem.NewSeriesSecondsTSV(4, 5, 6)
-				s2.Alignment = 5000
-				ms := telem.NewMultiSeriesV(s1, s2)
 				ms = ms.FilterGreaterThanOrEqualTo(5)
->>>>>>> 831c09e9
 				Expect(ms.Len()).To(Equal(int64(6)))
 			})
 
 			It("Should filter all series when alignment bounds is very high", func() {
-<<<<<<< HEAD
-				s1 := telem.NewSecondsTSV(1, 2, 3)
-				s1.Alignment = 0
-				s2 := telem.NewSecondsTSV(4, 5, 6)
-				s2.Alignment = 3
-				ms := telem.NewMultiSeriesV(s1, s2)
-				ms = ms.FilterLessThan(5000)
-				Expect(ms.Len()).To(Equal(int64(0)))
-=======
 				s1 := telem.NewSeriesSecondsTSV(1, 2, 3)
 				s1.Alignment = 0
 				s2 := telem.NewSeriesSecondsTSV(4, 5, 6)
@@ -897,19 +674,11 @@
 				ms := telem.NewMultiSeriesV(s1, s2)
 				ms = ms.FilterGreaterThanOrEqualTo(5000)
 				Expect(ms).To(Equal(telem.MultiSeries{}))
->>>>>>> 831c09e9
 			})
 		})
 
 		Describe("Len", func() {
 			It("Should return the accumulated length of all series", func() {
-<<<<<<< HEAD
-				s1 := telem.NewSecondsTSV(1, 2, 3)
-				s2 := telem.NewSecondsTSV(4, 5, 6)
-				ms := telem.NewMultiSeriesV(s1, s2)
-				Expect(ms.Len()).To(Equal(int64(6)))
-			})
-=======
 				s1 := telem.NewSeriesSecondsTSV(1, 2, 3)
 				s2 := telem.NewSeriesSecondsTSV(4, 5, 6)
 				ms := telem.NewMultiSeriesV(s1, s2)
@@ -920,18 +689,12 @@
 				ms := telem.MultiSeries{}
 				Expect(ms.Len()).To(Equal(int64(0)))
 			})
->>>>>>> 831c09e9
 		})
 
 		Describe("DataType", func() {
 			It("Should return the data type of the multi-series", func() {
-<<<<<<< HEAD
-				s1 := telem.NewSecondsTSV(1, 2, 3)
-				s2 := telem.NewSecondsTSV(4, 5, 6)
-=======
-				s1 := telem.NewSeriesSecondsTSV(1, 2, 3)
-				s2 := telem.NewSeriesSecondsTSV(4, 5, 6)
->>>>>>> 831c09e9
+				s1 := telem.NewSeriesSecondsTSV(1, 2, 3)
+				s2 := telem.NewSeriesSecondsTSV(4, 5, 6)
 				ms := telem.NewMultiSeriesV(s1, s2)
 				Expect(ms.DataType()).To(Equal(telem.TimeStampT))
 			})
@@ -983,11 +746,7 @@
 		})
 
 		It("iterates variable length correctly", func() {
-<<<<<<< HEAD
-			s := telem.NewStringsV("foo", "bar", "baz")
-=======
 			s := telem.NewSeriesStringsV("foo", "bar", "baz")
->>>>>>> 831c09e9
 			values := make([]string, 0, 3)
 			for sample := range s.Samples() {
 				values = append(values, string(sample))
@@ -1010,11 +769,7 @@
 		})
 
 		It("Should allow for early termination in variable length series", func() {
-<<<<<<< HEAD
-			s := telem.NewStringsV("foo", "bar", "baz")
-=======
 			s := telem.NewSeriesStringsV("foo", "bar", "baz")
->>>>>>> 831c09e9
 			values := make([]string, 0, 3)
 			count := 0
 			for sample := range s.Samples() {
