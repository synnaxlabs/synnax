--- conflicted
+++ resolved
@@ -17,11 +17,6 @@
 }
 
 message PBFrame {
-<<<<<<< HEAD
-    repeated uint32 keys = 1;
-    repeated telem.PBSeries series = 2;
-=======
   repeated uint32 keys = 1;
   repeated PBSeries series = 2;
->>>>>>> 1d1d5f27
 }