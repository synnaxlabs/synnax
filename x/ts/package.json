--- conflicted
+++ resolved
@@ -20,12 +20,8 @@
     "fix": "eslint \"src/**/*.ts*\" --fix"
   },
   "dependencies": {
-<<<<<<< HEAD
     "js-convert-case": "^4.2.0",
-    "nanoid": "^5.0.0",
-=======
     "nanoid": "^5.0.7",
->>>>>>> c23330d8
     "zod": "3.23.8"
   },
   "devDependencies": {
