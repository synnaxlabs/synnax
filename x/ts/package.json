--- conflicted
+++ resolved
@@ -28,20 +28,12 @@
     "@synnaxlabs/tsconfig": "workspace:*",
     "@synnaxlabs/vite-plugin": "workspace:*",
     "@types/node": "^22.7.5",
-<<<<<<< HEAD
-    "@vitest/coverage-v8": "^2.1.2",
-    "eslint-config-synnaxlabs": "workspace:*",
-    "typescript": "^5.6.3",
-    "vite": "^5.4.8",
-    "vitest": "^2.1.2"
-=======
     "@vitest/coverage-v8": "^2.1.4",
     "eslint": "^9.12.0",
     "eslint-config-synnaxlabs": "workspace:*",
     "typescript": "^5.6.3",
     "vite": "^5.4.10",
     "vitest": "^2.1.4"
->>>>>>> 7d3e364b
   },
   "main": "./dist/index.cjs",
   "module": "./dist/index.js",
