// Copyright 2025 Synnax Labs, Inc.
//
// Use of this software is governed by the Business Source License included in the file
// licenses/BSL.txt.
//
// As of the Change Date specified in that file, in accordance with the Business Source
// License, use of this software will be governed by the Apache License, Version 2.0,
// included in the file licenses/APL.txt.

import { describe, expect, it, test } from "vitest";
import { z } from "zod/v4";

import { MockGLBufferController } from "@/mock/MockGLBufferController";
import { type CrudeSeries, isCrudeSeries, MultiSeries, Series } from "@/telem/series";
import {
  type CrudeDataType,
  DataType,
  Size,
  TimeRange,
  TimeSpan,
  TimeStamp,
} from "@/telem/telem";

describe("Series", () => {
  describe("construction", () => {
    const IS_CRUDE_SERIES_SPEC: Array<[unknown, boolean]> = [
      [{}, false],
      [{ constructor: {} }, false],
      [1, true],
      [[1, 2, 3], true],
      [["a", "b", "c"], true],
      [new Float32Array([12]), true],
    ];
    IS_CRUDE_SERIES_SPEC.forEach(([value, expected]) => {
      it(`should return ${expected} for ${JSON.stringify(value)}`, () => {
        expect(isCrudeSeries(value)).toEqual(expected);
      });
    });

    describe("length", () => {
      it("should return the correct length for a fixed density series", () => {
        const a = new Series({
          data: new Float32Array([1, 2, 3]),
          dataType: DataType.FLOAT32,
        });
        expect(a.length).toEqual(3);
      });
      it("should return the correct length for a variable density series", () => {
        const a = new Series({
          data: [{ value: 1 }, { value: 2, red: "blue" }, { value: 3, dog: "14" }],
        });
        expect(a.dataType.equals(DataType.JSON)).toBeTruthy();
        expect(a.length).toEqual(3);
        const buf = a.data.buffer;
        const c = new Series({ data: buf, dataType: DataType.JSON });
        expect(c.length).toEqual(3);
      });
    });

    test("from another series", () => {
      const a = new Series({
        data: new Float32Array([1, 2, 3]),
        timeRange: new TimeRange(TimeStamp.seconds(5), TimeStamp.seconds(20)),
      });
      const b = new Series(a);
      expect(b.buffer).toBe(a.buffer);
      expect(b.timeRange).toBe(a.timeRange);
    });

    test("valid from typed array", () => {
      const a = new Series(new Float32Array([1, 2, 3]));
      expect(a.dataType.toString()).toBe(DataType.FLOAT32.toString());
      expect(a.length).toEqual(3);
      expect(a.byteLength).toEqual(Size.bytes(12));
      expect(a.byteCapacity).toEqual(Size.bytes(12));
      expect(a.capacity).toEqual(3);
      const b = new Series({ data: new BigInt64Array([1n]) });
      expect(b.dataType.toString()).toBe(DataType.INT64.toString());
      const c = new Series({
        data: new BigInt64Array([1n]),
        dataType: DataType.TIMESTAMP,
      });
      expect(c.dataType.toString()).toBe(DataType.TIMESTAMP.toString());
    });

    test("from buffer without data type provided", () => {
      expect(() => {
        new Series({ data: new ArrayBuffer(4) });
      }).toThrow();
    });

    test("valid from js array", () => {
      const a = new Series({ data: [1, 2, 3], dataType: DataType.FLOAT32 });
      expect(a.dataType.toString()).toBe(DataType.FLOAT32.toString());
      expect(a.length).toEqual(3);
      expect(a.byteLength).toEqual(Size.bytes(12));
      expect(a.byteCapacity).toEqual(Size.bytes(12));
      expect(a.capacity).toEqual(3);
    });

    it("should assume float64 when JS numbers are passed as data", () => {
      const s = new Series({ data: [1, 2, 3] });
      expect(s.dataType.equals(DataType.FLOAT64));
    });

    it("should assume float64 when a single number is passed in", () => {
      const s = new Series(1);
      expect(s.dataType.equals(DataType.FLOAT64)).toBeTruthy();
    });

    it("should assume string when JS strings are passed as data", () => {
      const s = new Series({ data: ["apple", "banana", "carrot"] });
      expect(s.dataType.equals(DataType.STRING));
      expect(s.length).toEqual(3);
    });

    it("should construct a series from an int32 array", () => {
      const s = new Series(new Int32Array([1, 2, 3]));
      expect(s.dataType.equals(DataType.INT32)).toBeTruthy();
      expect(s.length).toEqual(3);
      expect(Array.from(s)).toEqual([1, 2, 3]);
    });

    it("should assume string when a single string is passed as data", () => {
      const s = new Series("abc");
      expect(s.dataType.equals(DataType.STRING)).toBeTruthy();
      expect(s.length).toEqual(1);
    });

    it("should assume JSON when JS objects are passed as data", () => {
      const s = new Series({ data: [{ a: 1, b: "apple" }] });
      expect(s.dataType.equals(DataType.JSON));
      expect(s.length).toEqual(1);
      expect(s.data.at(-1)).toEqual(10);
    });

    it("should correctly interpret a bigint as an int64", () => {
      const s = new Series(1n);
      expect(s.dataType.equals(DataType.INT64)).toBeTruthy();
      expect(s.length).toEqual(1);
    });

    it("should correctly interpret a TimeStamp object as a data type of timestamp", () => {
      const s = new Series(TimeStamp.now());
      expect(s.dataType).toEqual(DataType.TIMESTAMP);
    });

    it("should correctly interpret an array of TimeStamps as a data type of timestamp", () => {
      const s = new Series([TimeStamp.now(), TimeStamp.now().add(TimeSpan.seconds(1))]);
      expect(s.dataType).toEqual(DataType.TIMESTAMP);
    });

    it("should correctly interpret a Date object as a data type of timestamp", () => {
      const s = new Series(new Date());
      expect(s.dataType).toEqual(DataType.TIMESTAMP);
    });

    it("should encode objects as JSON", () => {
      const a = new Series({ data: [{ a: 1, b: "apple" }], dataType: DataType.JSON });
      expect(a.dataType.toString()).toBe(DataType.JSON.toString());
    });

    it("should convert a numeric value to a BigInt when data type is int64, timestamp, or uint64", () => {
      const a = new Series({ data: 12, dataType: DataType.INT64 });
      expect(a.dataType.toString()).toBe(DataType.INT64.toString());
      expect(a.data).toEqual(new BigInt64Array([12n]));
      const b = new Series({ data: 12, dataType: DataType.TIMESTAMP });
      expect(b.dataType.toString()).toBe(DataType.TIMESTAMP.toString());
      expect(b.data).toEqual(new BigInt64Array([12n]));
      const c = new Series({ data: 12, dataType: DataType.UINT64 });
      expect(c.dataType.toString()).toBe(DataType.UINT64.toString());
      expect(c.data).toEqual(new BigUint64Array([12n]));
    });

    it("should convert an array of numeric values to a BigInt when data type is int64, timestamp, or uint64", () => {
      const a = new Series({ data: [12, 13, 14], dataType: DataType.INT64 });
      expect(a.dataType.toString()).toBe(DataType.INT64.toString());
      expect(a.data).toEqual(new BigInt64Array([12n, 13n, 14n]));
      const b = new Series({ data: [12, 13, 14], dataType: DataType.TIMESTAMP });
      expect(b.dataType.toString()).toBe(DataType.TIMESTAMP.toString());
      expect(b.data).toEqual(new BigInt64Array([12n, 13n, 14n]));
      const c = new Series({ data: [12, 13, 14], dataType: DataType.UINT64 });
      expect(c.dataType.toString()).toBe(DataType.UINT64.toString());
      expect(c.data).toEqual(new BigUint64Array([12n, 13n, 14n]));
    });

    it("should convert bigints to numbers when data type does not use bigints", () => {
      const a = new Series({ data: [12n, 13n, 14n], dataType: DataType.FLOAT32 });
      expect(a.dataType.toString()).toBe(DataType.FLOAT32.toString());
      expect(a.data).toEqual(new Float32Array([12, 13, 14]));
    });

    it("should correctly convert a mix of bigints and numbers", () => {
      const a = new Series({ data: [12n, 13], dataType: DataType.FLOAT32 });
      expect(a.dataType.toString()).toBe(DataType.FLOAT32.toString());
      expect(a.data).toEqual(new Float32Array([12, 13]));
    });

    it("should convert a floating point numeric value to a BigInt when data type is int64, timestamp, or uint64", () => {
      const a = new Series({ data: 12.5, dataType: DataType.INT64 });
      expect(a.dataType.toString()).toBe(DataType.INT64.toString());
      expect(a.data).toEqual(new BigInt64Array([13n]));
    });

    it("should convert encoded keys to snake_case", () => {
      const a = new Series({ data: [{ aB: 1, bC: "apple" }], dataType: DataType.JSON });
      const strContent = new TextDecoder().decode(a.data);
      expect(strContent).toBe('{"a_b":1,"b_c":"apple"}\n');
    });

    it("should throw an error when an empty JS array is provided and no data type is provided", () => {
      expect(() => {
        new Series({ data: [] });
      }).toThrow(
        "cannot infer data type from a zero length JS array when constructing a Series. Please provide a data type.",
      );
    });

    it("should throw an error when constructing a series from a symbol", () => {
      expect(() => {
        new Series({ data: [Symbol("123")] });
      }).toThrow(
        "cannot infer data type of symbol when constructing a Series from a JS array",
      );
    });

    it("should decode keys from snake_case to camelCase", () => {
      const a = new Series({
        data: [{ a_b: 1, b_c: "apple" }],
        dataType: DataType.JSON,
      });
      const obj = a.at(0);
      expect(obj).toEqual({ aB: 1, bC: "apple" });
    });

    it("should correctly separate strings", () => {
      const a = new Series({ data: ["apple"], dataType: DataType.STRING });
      expect(a.dataType.toString()).toBe(DataType.STRING.toString());
    });

    test("from buffer with data type provided", () => {
      const a = new Series({ data: new ArrayBuffer(4), dataType: DataType.FLOAT32 });
      expect(a.dataType.toString()).toBe(DataType.FLOAT32.toString());
    });

    test("with time range", () => {
      const a = new Series({
        data: new Float32Array([1, 2, 3]),
        dataType: DataType.FLOAT32,
        timeRange: new TimeRange(1, 2),
      });
      expect(a.timeRange.span.valueOf()).toBe(1n);
    });

    describe("allocation", () => {
      it("should allocate a lazy array", () => {
        const series = Series.alloc({ capacity: 10, dataType: DataType.FLOAT32 });
        expect(series.byteCapacity).toEqual(Size.bytes(40));
        expect(series.capacity).toEqual(10);
        expect(series.length).toEqual(0);
        expect(series.byteLength).toEqual(Size.bytes(0));
      });
      it("should throw an error when attempting to allocate an array of length 0", () => {
        expect(() => {
          Series.alloc({ capacity: 0, dataType: DataType.FLOAT32 });
        }).toThrow();
      });
    });
  });

  describe("at", () => {
    it("should return the value at the given index and add the sample offset", () => {
      const series = new Series({
        data: new Float32Array([1, 2, 3]),
        dataType: DataType.FLOAT32,
        sampleOffset: 2,
      });
      expect(series.at(0)).toEqual(3);
      expect(series.at(1)).toEqual(4);
      expect(series.at(2)).toEqual(5);
    });
    it("should return undefined when the index is out of bounds", () => {
      const series = new Series({
        data: new Float32Array([1, 2, 3]),
        dataType: DataType.FLOAT32,
      });
      expect(series.at(3)).toBeUndefined();
    });
    it("should allow the index to be negative", () => {
      const series = new Series({
        data: new Float32Array([1, 2, 3]),
        dataType: DataType.FLOAT32,
      });
      expect(series.at(-1)).toEqual(3);
    });
    it("should throw an error when the index is out of bounds and require is set to true", () => {
      const series = new Series({
        data: new Float32Array([1, 2, 3]),
        dataType: DataType.FLOAT32,
      });
      expect(() => {
        series.at(3, true);
      }).toThrow();
    });
    it("should return the correct value for a string series", () => {
      const series = new Series({
        data: ["apple", "banana", "carrot"],
        dataType: DataType.STRING,
      });
      expect(series.at(0)).toEqual("apple");
      expect(series.at(1)).toEqual("banana");
      expect(series.at(2)).toEqual("carrot");
      expect(series.at(-1)).toEqual("carrot");
    });
    it("should return the correct value for a JSON series", () => {
      const series = new Series({
        data: [
          { a: 1, b: "apple" },
          { a: 2, b: "banana" },
        ],
        dataType: DataType.JSON,
      });
      expect(series.at(0)).toEqual({ a: 1, b: "apple" });
      expect(series.at(1)).toEqual({ a: 2, b: "banana" });
    });
    it("should throw an error if the index is out of bounds for a string series", () => {
      const series = new Series({
        data: ["apple", "banana", "carrot"],
        dataType: DataType.STRING,
      });
      expect(() => {
        series.at(3, true);
      }).toThrow();
    });
    it("should throw an error if the index is out of bounds for a JSON series", () => {
      const series = new Series({
        data: [
          { a: 1, b: "apple" },
          { a: 2, b: "banana" },
        ],
        dataType: DataType.JSON,
      });
      expect(() => {
        series.at(2, true);
      }).toThrow();
    });
  });

  describe("atAlignment", () => {
    it("should return the value at a particular alignment", () => {
      const series = new Series({
        data: new Float32Array([1, 2, 3]),
        dataType: DataType.FLOAT32,
        alignment: 1n,
      });
      expect(series.atAlignment(1n)).toEqual(1);
      expect(series.atAlignment(2n)).toEqual(2);
      expect(series.atAlignment(3n)).toEqual(3);
    });
  });

  describe("slice", () => {
    it("should slice a lazy array", () => {
      const a = new Series({
        data: new Float32Array([1, 2, 3]),
        dataType: DataType.FLOAT32,
      });
      const b = a.slice(1, 2);
      expect(b.dataType.toString()).toBe(DataType.FLOAT32.toString());
      expect(b.data).toEqual(new Float32Array([2]));
      expect(b.length).toEqual(1);
      expect(b.byteLength).toEqual(Size.bytes(4));
      expect(b.byteCapacity).toEqual(Size.bytes(4));
      expect(b.capacity).toEqual(1);
    });
  });

  describe("min and max", () => {
    describe("numbers", () => {
      it("should return a min and max of zero on an allocated array", () => {
        const series = Series.alloc({ capacity: 10, dataType: DataType.FLOAT32 });
        expect(series.max).toEqual(-Infinity);
        expect(series.min).toEqual(Infinity);
      });
      it("should correctly calculate the min and max of a lazy array", () => {
        const series = new Series({
          data: new Float32Array([1, 2, 3]),
          dataType: DataType.FLOAT32,
        });
        expect(series.max).toEqual(3);
        expect(series.min).toEqual(1);
      });
    });
    describe("bigints", () => {
      it("should return a min and max of zero on an allocated array", () => {
        const series = Series.alloc({ capacity: 10, dataType: DataType.INT64 });
        expect(series.max).toEqual(-Infinity);
        expect(series.min).toEqual(Infinity);
      });
      it("should correctly calculate the min and max of a lazy array", () => {
        const series = new Series({
          data: new BigInt64Array([1n, 2n, 3n]),
          dataType: DataType.INT64,
        });
        expect(series.max).toEqual(3n);
        expect(series.min).toEqual(1n);
      });
    });
    it("should throw an error if that data type is not numeric", () => {
      const series = new Series({
        data: ["a", "b", "c"],
        dataType: DataType.STRING,
      });
      expect(() => series.min).toThrow(
        "cannot calculate minimum on a variable length data type",
      );
      expect(() => series.max).toThrow(
        "cannot calculate maximum on a variable length data type",
      );
    });
  });

  describe("conversion", () => {
    test("from float64 to float32", () => {
      const a = new Series({
        data: new Float64Array([1, 2, 3]),
        dataType: DataType.FLOAT64,
      });
      const b = a.convert(DataType.FLOAT32);
      expect(b.dataType.toString()).toBe(DataType.FLOAT32.toString());
      expect(b.data).toEqual(new Float32Array([1, 2, 3]));
    });

    test("from int64 to int32", () => {
      const a = new Series({
        data: new BigInt64Array([1n, 2n, 3n]),
      });
      const b = a.convert(DataType.INT32);
      expect(b.dataType.toString()).toBe(DataType.INT32.toString());
      expect(b.data).toEqual(new Int32Array([1, 2, 3]));
    });

    test("from float32 to int64", () => {
      const a = new Series({
        data: new Float32Array([1, 2, 3]),
        dataType: DataType.FLOAT32,
      });
      const b = a.convert(DataType.INT64);
      expect(b.dataType.toString()).toBe(DataType.INT64.toString());
      expect(b.data).toEqual(new BigInt64Array([1n, 2n, 3n]));
    });
  });

  describe("write", () => {
    it("should correctly write to an allocated lazy array", () => {
      const series = Series.alloc({ capacity: 10, dataType: DataType.FLOAT32 });
      expect(series.byteCapacity).toEqual(Size.bytes(40));
      expect(series.length).toEqual(0);
      const writeOne = new Series({ data: new Float32Array([1]) });
      expect(series.write(writeOne)).toEqual(1);
      expect(series.length).toEqual(1);
      const writeTwo = new Series({ data: new Float32Array([2, 3]) });
      expect(series.write(writeTwo)).toEqual(2);
      expect(series.length).toEqual(3);
    });

    it("should recompute cached max and min correctly", () => {
      const series = Series.alloc({ capacity: 10, dataType: DataType.FLOAT32 });
      expect(series.max).toEqual(-Infinity);
      expect(series.min).toEqual(Infinity);
      const writeOne = new Series({ data: new Float32Array([2, 3]) });
      series.write(writeOne);
      expect(series.max).toEqual(3);
      expect(series.min).toEqual(2);
      const writeTwo = new Series({ data: new Float32Array([4, 5]) });
      series.write(writeTwo);
      expect(series.max).toEqual(5);
      expect(series.min).toEqual(2);
    });

    it("should recompute the length of a variable density array", () => {
      const series = Series.alloc({ capacity: 12, dataType: DataType.STRING });
      expect(series.length).toEqual(0);
      const writeOne = new Series({ data: ["apple"] });
      expect(series.write(writeOne)).toEqual(1);
      expect(series.length).toEqual(1);
      const writeTwo = new Series({ data: ["apple"] });
      expect(series.write(writeTwo)).toEqual(1);
      expect(series.length).toEqual(2);
    });

    it("should correctly adjust the sample offset of a written array", () => {
      const series = Series.alloc({
        capacity: 2,
        dataType: DataType.FLOAT32,
        timeRange: TimeRange.ZERO,
        sampleOffset: -3,
      });
      const writeOne = new Series({ data: new Float32Array([-2]) });
      expect(series.write(writeOne)).toEqual(1);
      expect(series.min).toEqual(-5);
      const writeTwo = new Series({
        data: new Float32Array([1]),
        dataType: DataType.FLOAT32,
        timeRange: TimeRange.ZERO,
        sampleOffset: -1,
      });
      expect(series.write(writeTwo)).toEqual(1);
      expect(series.min).toEqual(-5);
      expect(series.max).toEqual(-2);
    });
  });

<<<<<<< HEAD
  describe("createTimeStamps", () => {
    it("should correctly create timestamps", () => {
      const ts = Series.createTimestamps(5, Rate.hz(1), TimeStamp.seconds(1));
      expect(ts.timeRange).toEqual(
        new TimeRange(TimeStamp.seconds(1), TimeStamp.seconds(6)),
      );
      expect(ts.capacity).toEqual(5);
      expect(ts.length).toEqual(5);
      expect(ts.dataType.toString()).toEqual(DataType.TIMESTAMP.toString());
      expect(ts.data).toEqual(
        new BigInt64Array([
          TimeStamp.seconds(1).valueOf(),
          TimeStamp.seconds(2).valueOf(),
          TimeStamp.seconds(3).valueOf(),
          TimeStamp.seconds(4).valueOf(),
          TimeStamp.seconds(5).valueOf(),
        ]),
      );
    });
  });

=======
>>>>>>> beeb58e9
  describe("webgl buffering", () => {
    it("should correctly buffer a new lazy array", () => {
      const series = new Series({
        data: new Float32Array([1, 2, 3]),
        dataType: DataType.FLOAT32,
      });
      const controller = new MockGLBufferController();
      series.updateGLBuffer(controller);
      expect(controller.createBufferMock).toHaveBeenCalledTimes(1);
      expect(controller.bindBufferMock).toHaveBeenCalledTimes(1);
      expect(controller.bufferDataMock).toHaveBeenCalledTimes(1);
      expect(controller.bufferSubDataMock).not.toHaveBeenCalled();
      const buf = controller.buffers[series.glBuffer as number];
      expect(buf).toBeDefined();
      expect(buf.byteLength).toEqual(12);
      expect(buf).toEqual(new Float32Array([1, 2, 3]).buffer);
    });

    it("should correctly update a buffer when writing to an allocated array", () => {
      const series = Series.alloc({ capacity: 10, dataType: DataType.FLOAT32 });
      const controller = new MockGLBufferController();
      series.updateGLBuffer(controller);
      expect(controller.createBufferMock).toHaveBeenCalledTimes(1);
      expect(controller.bindBufferMock).not.toHaveBeenCalled();
      expect(controller.bufferDataMock).not.toHaveBeenCalled();
      expect(controller.bufferSubDataMock).not.toHaveBeenCalled();
      let buf = controller.buffers[series.glBuffer as number];
      expect(buf).toBeDefined();
      expect(buf.byteLength).toEqual(0);
      const writeOne = new Series({ data: new Float32Array([1]) });
      series.write(writeOne);
      series.updateGLBuffer(controller);
      expect(controller.bufferDataMock).toHaveBeenCalledTimes(1);
      expect(controller.bufferSubDataMock).toHaveBeenCalledTimes(1);
      buf = controller.buffers[series.glBuffer as number];
      expect(buf.byteLength).toEqual(series.byteCapacity.valueOf());
      expect(new Float32Array(buf)[0]).toEqual(1);
      const writeTwo = new Series({ data: new Float32Array([2, 3]) });
      series.write(writeTwo);
      series.updateGLBuffer(controller);
      expect(controller.bufferDataMock).not.toHaveBeenCalledTimes(2);
      expect(controller.bufferSubDataMock).toHaveBeenCalledTimes(2);
      buf = controller.buffers[series.glBuffer as number];
      expect(buf.byteLength).toEqual(series.byteCapacity.valueOf());
      expect(new Float32Array(buf)[0]).toEqual(1);
      expect(new Float32Array(buf)[1]).toEqual(2);
      expect(new Float32Array(buf)[2]).toEqual(3);
    });
    it("should correctly de-allocate the buffer when the reference counter drops to 0", () => {
      const series = new Series({
        data: new Float32Array([1, 2, 3]),
        dataType: DataType.FLOAT32,
      });
      const controller = new MockGLBufferController();
      series.acquire(controller);
      expect(controller.createBufferMock).toHaveBeenCalledTimes(1);
      series.release();
      expect(controller.deleteBufferMock).toHaveBeenCalledTimes(1);
      expect(() => series.glBuffer).toThrow();
      expect(Object.keys(controller.buffers)).toHaveLength(0);
    });
    it("should allocate the buffer again when the reference counter goes back up from 0", () => {
      const series = new Series({
        data: new Float32Array([1, 2, 3]),
        dataType: DataType.FLOAT32,
      });
      const controller = new MockGLBufferController();
      series.acquire(controller);
      series.release();
      series.acquire(controller);
      expect(controller.createBufferMock).toHaveBeenCalledTimes(2);
      const buf = controller.buffers[series.glBuffer as number];
      expect(buf.byteLength).toEqual(series.byteCapacity.valueOf());
    });
  });

  describe("acquire", () => {
    it("should increase the reference count and buffer gl data", () => {
      const s = new Series({ data: new Float32Array([1, 2, 3]) });
      expect(s.refCount).toEqual(0);
      const control = new MockGLBufferController();
      s.acquire(control);
      expect(s.refCount).toEqual(1);
      expect(control.createBufferMock).toHaveBeenCalled();
      s.release();
      expect(s.refCount).toEqual(0);
      expect(control.deleteBufferMock).toHaveBeenCalled();
    });
  });

  describe("string series", () => {
    it("should correctly encode and decode a string series", () => {
      const s = new Series(["apple", "banana", "carrot"]);
      expect(s.dataType.toString()).toEqual(DataType.STRING.toString());
      const outStrings = s.toStrings();
      expect(outStrings).toEqual(["apple", "banana", "carrot"]);
    });

    it("should allow allocation of a particular byte capacity", () => {
      const s = Series.alloc({ capacity: 10, dataType: DataType.STRING });
      expect(s.byteCapacity).toEqual(Size.bytes(10));
    });

    it("should allow a caller to write to the series", () => {
      const s = Series.alloc({ capacity: 10, dataType: DataType.STRING });
      const writeOne = new Series({ data: ["apple"] });
      const written = s.write(writeOne);
      expect(written).toEqual(1);
      expect(s.length).toEqual(1);
      expect(s.at(0)).toEqual("apple");
    });

    it("should allow a caller to write to the series multiple times", () => {
      const s = Series.alloc({ capacity: 100, dataType: DataType.STRING });
      const writeOne = new Series({ data: ["apple"] });
      const writeTwo = new Series({ data: ["banana", "carrot"] });
      const written = s.write(writeOne);
      expect(written).toEqual(1);
      const writtenTwo = s.write(writeTwo);
      expect(writtenTwo).toEqual(2);
      expect(s.length).toEqual(3);
      expect(s.at(0)).toEqual("apple");
      expect(s.at(1)).toEqual("banana");
      expect(s.at(2)).toEqual("carrot");
    });

    it("should prevent the caller from writing past the series capacity", () => {
      const s = Series.alloc({ capacity: 10, dataType: DataType.STRING });
      const writeOne = new Series({ data: ["apple"] });
      const writeTwo = new Series({ data: ["banana", "carrot"] });
      const written = s.write(writeOne);
      expect(written).toEqual(1);
      const writtenTwo = s.write(writeTwo);
      expect(writtenTwo).toEqual(0);
    });
  });

  describe("JSON series", () => {
    it("should correctly encode and decode a JSON series", () => {
      const schema = z.object({
        a: z.number(),
        b: z.string(),
      });
      const s = new Series([
        { a: 1, b: "apple" },
        { a: 2, b: "banana" },
        { a: 3, b: "carrot" },
      ]);
      const outJSON = s.parseJSON(schema);
      expect(outJSON).toEqual([
        { a: 1, b: "apple" },
        { a: 2, b: "banana" },
        { a: 3, b: "carrot" },
      ]);
    });
  });

  describe("binarySearch", () => {
    it("should correctly binary search a pre-allocated array", () => {
      const series = Series.alloc({ capacity: 10, dataType: DataType.FLOAT32 });
      const writeOne = new Series({ data: new Float32Array([1, 2, 3, 4, 5]) });
      series.write(writeOne);
      expect(series.binarySearch(3)).toEqual(2);
      expect(series.binarySearch(6)).toEqual(5);
    });
  });

  describe("array construction", () => {
    it("should correctly a JS array from a series", () => {
      const s = new Series([1, 2, 3]);
      const arr = Array.from(s);
      expect(arr).toEqual([1, 2, 3]);
    });
    it("should correctly construct a js array from a string series", () => {
      const s = new Series(["apple", "banana", "carrot"]);
      const arr = Array.from(s);
      expect(arr).toEqual(["apple", "banana", "carrot"]);
    });
    it("should correctly construct a JS array from a JSON series", () => {
      const s = new Series([
        { a: 1, b: "apple" },
        { a: 2, b: "banana" },
        { a: 3, b: "carrot" },
      ]);
      const arr = Array.from(s);
      expect(arr).toEqual([
        { a: 1, b: "apple" },
        { a: 2, b: "banana" },
        { a: 3, b: "carrot" },
      ]);
    });
  });

  describe("as", () => {
    describe("number", () => {
      it("should correctly interpret the series as numeric", () => {
        const s = new Series([1, 2, 3]);
        const s2 = s.as("number");
        expect(s2.at(0)).toEqual(1);
      });
      it("should throw an error if the series is not numeric", () => {
        const s = new Series(["a", "b", "c"]);
        expect(() => {
          s.as("number");
        }).toThrow();
      });
    });
    describe("string", () => {
      it("should correctly interpret the series as a string", () => {
        const s = new Series(["apple", "banana", "carrot"]);
        const s2 = s.as("string");
        expect(s2.at(0)).toEqual("apple");
      });
      it("should throw an error if the series is not a string", () => {
        const s = new Series([1, 2, 3]);
        expect(() => {
          s.as("string");
        }).toThrow();
      });
    });
    describe("bigint", () => {
      it("should correctly interpret the series as a bigint", () => {
        const s = new Series([1n, 2n, 3n]);
        const s2 = s.as("bigint");
        expect(s2.at(0)).toEqual(1n);
      });
      it("should throw an error if the series is not a bigint", () => {
        const s = new Series([1, 2, 3]);
        expect(() => {
          s.as("bigint");
        }).toThrow();
      });
    });
  });

  describe("alignmentBounds", () => {
    it("should correctly return the alignment bounds of a multi-series", () => {
      const a = new Series({
        data: new Float32Array([1, 2, 3]),
        timeRange: new TimeRange(1, 2),
        alignment: 1n,
      });
      expect(a.alignmentBounds).toEqual({ lower: 1n, upper: 4n });
    });
  });

  describe("toStrings", () => {
    interface Spec {
      name: string;
      values: CrudeSeries;
      expected: string[];
      dataType?: CrudeDataType;
    }
    const SPECS: Spec[] = [
      {
        name: "string",
        values: ["apple", "banana", "carrot"],
        expected: ["apple", "banana", "carrot"],
      },
      {
        name: "json",
        values: [
          { a: 1, b: "apple" },
          { a: 2, b: "banana" },
          { a: 3, b: "carrot" },
        ],
        expected: [
          '{"a":1,"b":"apple"}',
          '{"a":2,"b":"banana"}',
          '{"a":3,"b":"carrot"}',
        ],
        dataType: "json",
      },
      {
        name: "number",
        values: [1, 2, 3],
        expected: ["1", "2", "3"],
      },
      {
        name: "bigint",
        values: [BigInt(1), BigInt(2), BigInt(3)],
        expected: ["1", "2", "3"],
      },
    ];
    SPECS.forEach(({ name, values, expected }) => {
      it(`should correctly convert a ${name} series to strings`, () => {
        const s = new Series({ data: values });
        expect(s.toStrings()).toEqual(expected);
      });
    });

    it("should return an series of length 0 if the series is empty", () => {
      const s = new Series({ data: new Float32Array([]), dataType: DataType.STRING });
      const outStrings = s.toStrings();
      expect(outStrings).toEqual([]);
    });
  });

  describe("toUUIDs", () => {
    it("should convert a UUID series to an array of UUID strings", () => {
      // Valid UUID v4 bytes (version 4, variant 1)
      const bytes = new Uint8Array([
        // First UUID: 123e4567-e89b-4xxx-yxxx-426614174000 (version 4, variant 1)
        0x12, 0x3e, 0x45, 0x67, 0xe8, 0x9b, 0x40, 0xd3, 0x80, 0x56, 0x42, 0x66, 0x14,
        0x17, 0x40, 0x00,
        // Second UUID: 7f3e4567-e89b-4xxx-yxxx-426614174000 (version 4, variant 1)
        0x7f, 0x3e, 0x45, 0x67, 0xe8, 0x9b, 0x40, 0xd3, 0x80, 0x56, 0x42, 0x66, 0x14,
        0x17, 0x40, 0x00,
      ]);
      const series = new Series({ data: bytes, dataType: DataType.UUID });
      const uuids = series.toUUIDs();
      expect(uuids).toHaveLength(2);
      expect(uuids[0]).toBe("123e4567-e89b-40d3-8056-426614174000");
      expect(uuids[1]).toBe("7f3e4567-e89b-40d3-8056-426614174000");
    });

    it("should throw an error when converting non-UUID series", () => {
      const series = new Series({ data: [1, 2, 3], dataType: DataType.INT32 });
      expect(() => series.toUUIDs()).toThrow("cannot convert non-uuid series to uuids");
    });

    it("should handle empty UUID series", () => {
      const series = new Series({ data: new Uint8Array(), dataType: DataType.UUID });
      const uuids = series.toUUIDs();
      expect(uuids).toHaveLength(0);
    });

    it("should handle series with nil UUID", () => {
      // Nil UUID: 00000000-0000-0000-0000-000000000000
      const bytes = new Uint8Array(16).fill(0);
      const series = new Series({ data: bytes, dataType: DataType.UUID });
      const uuids = series.toUUIDs();
      expect(uuids).toHaveLength(1);
      expect(uuids[0]).toBe("00000000-0000-0000-0000-000000000000");
    });

    it("should handle series with max UUID", () => {
      // Max UUID: ffffffff-ffff-ffff-ffff-ffffffffffff
      const bytes = new Uint8Array(16).fill(0xff);
      const series = new Series({ data: bytes, dataType: DataType.UUID });
      const uuids = series.toUUIDs();
      expect(uuids).toHaveLength(1);
      expect(uuids[0]).toBe("ffffffff-ffff-ffff-ffff-ffffffffffff");
    });
  });

  describe("digest", () => {
    it("should return a digest of information about the series", () => {
      const digest = new Series({
        data: new Float32Array([1, 2, 3]),
        timeRange: new TimeRange(1, 3),
      }).digest;
      expect(digest.alignment.lower).toEqual({ domain: 0n, sample: 0n });
      expect(digest.alignment.upper).toEqual({ domain: 0n, sample: 3n });
      expect(digest.dataType).toEqual("float32");
      expect(digest.length).toEqual(3);
      expect(digest.timeRange).toEqual(new TimeRange(1, 3).toString());
    });
  });

  describe("parse", () => {
    it("should correctly parse a minimum series", () => {
      const s = Series.z.parse({ dataType: "uint8" });
      expect(s.dataType.equals(DataType.UINT8)).toBeTruthy();
      expect(s.length).toEqual(0);
    });
    it("should correctly parse a string buffer for data", () => {
      const s = Series.z.parse({ data: "", dataType: "string" });
      expect(s.dataType.equals(DataType.STRING)).toBeTruthy();
      expect(s.length).toEqual(0);
    });
    it("should correctly parse a series with null data", () => {
      const s = Series.z.parse({ data: null, dataType: "string" });
      expect(s.dataType.equals(DataType.STRING)).toBeTruthy();
      expect(s.length).toEqual(0);
    });
  });

  describe("toString", () => {
    interface Spec {
      series: Series;
      expected: string;
    }
    const SPECS: Spec[] = [
      {
        series: new Series({ data: [1, 2, 3, 4], dataType: "float64" }),
        expected: "Series(float64 4 [1,2,3,4])",
      },
      {
        series: new Series({
          data: Array.from({ length: 100 }, (_, i) => i),
          dataType: "float32",
        }),
        expected: "Series(float32 100 [0,1,2,3,4,...,95,96,97,98,99])",
      },
    ];
    SPECS.forEach(({ series, expected }) => {
      it(`should convert ${series.toString()} to a string`, () => {
        expect(series.toString()).toEqual(expected);
      });
    });
  });

  describe("sub", () => {
    it("should return a sub-series backed by the same buffer", () => {
      const arr = new Float32Array([1, 2, 3, 4, 5]);
      const v2 = arr.subarray(1, 4);
      expect(v2.buffer).toBe(arr.buffer);
      const s1 = new Series(arr);
      expect(s1.buffer).toBe(arr.buffer);
    });
  });

  describe("subIter", () => {
    it("should return an iterator over a sub-series", () => {
      const s = new Series(new Float32Array([1, 2, 3, 4, 5]));
      const iter = s.subIterator(1, 4);
      expect(iter.next().value).toEqual(2);
      expect(iter.next().value).toEqual(3);
      expect(iter.next().value).toEqual(4);
    });
  });

  describe("subIterAlignment", () => {
    it("should return an iterator over a sub-series", () => {
      const s = new Series({
        data: new Float32Array([1, 2, 3, 4, 5]),
        alignment: 2n,
      });
      const iter = s.subAlignmentIterator(3n, 5n);
      expect(iter.next().value).toEqual(2);
      expect(iter.next().value).toEqual(3);
      expect(iter.next().done).toBeTruthy();
    });
    it("should clamp the bounds to the alignment", () => {
      const s = new Series({
        data: new Float32Array([1, 2, 3, 4, 5]),
        alignment: 2n,
      });
      const iter = s.subAlignmentIterator(1n, 5n);
      expect(iter.next().value).toEqual(1);
      expect(iter.next().value).toEqual(2);
      expect(iter.next().value).toEqual(3);
      expect(iter.next().done).toBeTruthy();
    });
  });

  describe("bounds", () => {
    it("should return the bounds of the series", () => {
      const series = new Series({
        data: new Float32Array([1, 2, 3]),
        dataType: DataType.FLOAT32,
      });
      expect(series.bounds).toEqual({ lower: 1, upper: 3 });
    });

    it("should handle negative numbers", () => {
      const series = new Series({
        data: new Float32Array([-3, -2, -1]),
        dataType: DataType.FLOAT32,
      });
      expect(series.bounds).toEqual({ lower: -3, upper: -1 });
    });

    it("should handle empty series", () => {
      const series = new Series({
        data: new Float32Array([]),
        dataType: DataType.FLOAT32,
      });
      expect(series.bounds).toEqual({ lower: Infinity, upper: -Infinity });
    });
  });

  describe("reAlign", () => {
    it("should create a new series with the specified alignment", () => {
      const original = new Series({
        data: new Float32Array([1, 2, 3]),
        dataType: DataType.FLOAT32,
        alignment: 0n,
      });
      const realigned = original.reAlign(10n);
      expect(realigned.alignment).toBe(10n);
      expect(realigned.alignmentBounds).toEqual({ lower: 10n, upper: 13n });
      expect(realigned.data).toEqual(original.data);
    });

    it("should preserve data when realigning", () => {
      const original = new Series({
        data: new Float32Array([1, 2, 3]),
        dataType: DataType.FLOAT32,
        alignment: 0n,
      });
      const realigned = original.reAlign(10n);
      expect(realigned.at(0)).toBe(1);
      expect(realigned.at(1)).toBe(2);
      expect(realigned.at(2)).toBe(3);
    });

    it("should update alignment bounds correctly", () => {
      const original = new Series({
        data: new Float32Array([1, 2, 3]),
        dataType: DataType.FLOAT32,
        alignment: 0n,
      });
      const realigned = original.reAlign(10n);
      expect(realigned.alignmentBounds).toEqual({ lower: 10n, upper: 13n });
    });

    it("should handle atAlignment with new alignment", () => {
      const original = new Series({
        data: new Float32Array([1, 2, 3]),
        dataType: DataType.FLOAT32,
        alignment: 0n,
      });
      const realigned = original.reAlign(10n);
      expect(realigned.atAlignment(10n)).toBe(1);
      expect(realigned.atAlignment(11n)).toBe(2);
      expect(realigned.atAlignment(12n)).toBe(3);
    });

    it("should handle bigint series", () => {
      const original = new Series({
        data: new BigInt64Array([1n, 2n, 3n]),
        dataType: DataType.INT64,
        alignment: 0n,
      });
      const realigned = original.reAlign(10n);
      expect(realigned.alignment).toBe(10n);
      expect(realigned.alignmentBounds).toEqual({ lower: 10n, upper: 13n });
      expect(realigned.at(0)).toBe(1n);
      expect(realigned.at(1)).toBe(2n);
      expect(realigned.at(2)).toBe(3n);
    });

    it("should handle variable length data types", () => {
      const original = new Series({
        data: ["a", "b", "c"],
        dataType: DataType.STRING,
        alignment: 0n,
      });
      const realigned = original.reAlign(10n);
      expect(realigned.alignment).toBe(10n);
      expect(realigned.alignmentBounds).toEqual({ lower: 10n, upper: 13n });
      expect(realigned.at(0)).toBe("a");
      expect(realigned.at(1)).toBe("b");
      expect(realigned.at(2)).toBe("c");
    });

    it("should preserve sample offset", () => {
      const original = new Series({
        data: new Float32Array([1, 2, 3]),
        dataType: DataType.FLOAT32,
        alignment: 0n,
        sampleOffset: 10,
      });
      const realigned = original.reAlign(10n);
      expect(realigned.sampleOffset).toBe(10);
      expect(realigned.at(0)).toBe(11);
      expect(realigned.at(1)).toBe(12);
      expect(realigned.at(2)).toBe(13);
    });
  });
});

describe("MultiSeries", () => {
  describe("length", () => {
    it("should correctly return the length of the multi-series", () => {
      const a = new Series(new Float32Array([1, 2, 3]));
      const b = new Series(new Float32Array([4, 5, 6]));
      const multi = new MultiSeries([a, b]);
      expect(multi.length).toEqual(6);
    });
  });

  describe("at", () => {
    it("should correctly return the value at a particular index", () => {
      const a = new Series(new Float32Array([1, 2, 3]));
      const b = new Series(new Float32Array([4, 5, 6]));
      const multi = new MultiSeries([a, b]);
      expect(multi.at(0)).toEqual(1);
      expect(multi.at(1)).toEqual(2);
      expect(multi.at(2)).toEqual(3);
      expect(multi.at(3)).toEqual(4);
      expect(multi.at(4)).toEqual(5);
      expect(multi.at(5)).toEqual(6);
    });
    it("should correctly return a value via negative indexing", () => {
      const a = new Series(new Float32Array([1, 2, 3]));
      const b = new Series(new Float32Array([4, 5, 6]));
      const multi = new MultiSeries([a, b]);
      expect(multi.at(-1)).toEqual(6);
      expect(multi.at(-2)).toEqual(5);
      expect(multi.at(-3)).toEqual(4);
      expect(multi.at(-4)).toEqual(3);
      expect(multi.at(-5)).toEqual(2);
      expect(multi.at(-6)).toEqual(1);
    });

    it("should return undefined if the index is not found", () => {
      const a = new Series(new Float32Array([1, 2, 3]));
      const b = new Series(new Float32Array([4, 5, 6]));
      const multi = new MultiSeries([a, b]);
      expect(multi.at(10)).toBeUndefined();
    });

    it("should throw an error if the index is not found and required is true", () => {
      const a = new Series(new Float32Array([1, 2, 3]));
      const b = new Series(new Float32Array([4, 5, 6]));
      const multi = new MultiSeries([a, b]);
      expect(() => multi.at(10, true)).toThrow();
    });
  });

  describe("atAlignment", () => {
    it("should correctly return the value at a particular alignment", () => {
      const a = new Series({
        data: new Float32Array([1, 2, 3]),
        alignment: 1n,
      });
      const b = new Series({
        data: new Float32Array([4, 5, 6]),
        alignment: 5n,
      });
      const multi = new MultiSeries([a, b]);
      expect(multi.atAlignment(1n)).toEqual(1);
      expect(multi.atAlignment(2n)).toEqual(2);
      expect(multi.atAlignment(3n)).toEqual(3);
      expect(multi.atAlignment(5n)).toEqual(4);
      expect(multi.atAlignment(6n)).toEqual(5);
      expect(multi.atAlignment(7n)).toEqual(6);
    });

    it("should return undefined if the alignment is not found", () => {
      const a = new Series({
        data: new Float32Array([1, 2, 3]),
        alignment: 1n,
      });
      const multi = new MultiSeries([a]);
      expect(multi.atAlignment(45n)).toBeUndefined();
    });

    it("should throw if the alignment is not found and required is true", () => {
      const a = new Series({
        data: new Float32Array([1, 2, 3]),
        alignment: 1n,
      });
      const multi = new MultiSeries([a]);
      expect(() => multi.atAlignment(45n, true)).toThrow();
    });
  });

  describe("subIterator", () => {
    it("should return an iterator over a sub-series", () => {
      const a = new Series(new Float32Array([1, 2, 3, 4, 5]));
      const b = new Series(new Float32Array([6, 7, 8, 9, 10]));
      const multi = new MultiSeries([a, b]);
      const iter = multi.subIterator(1, 8);
      expect(iter.next().value).toEqual(2);
      expect(iter.next().value).toEqual(3);
      expect(iter.next().value).toEqual(4);
      expect(iter.next().value).toEqual(5);
      expect(iter.next().value).toEqual(6);
      expect(iter.next().value).toEqual(7);
      expect(iter.next().value).toEqual(8);
      expect(iter.next().done).toBeTruthy();
    });
  });

  describe("subAlignmentIterator", () => {
    it("should return an iterator over a sub-series", () => {
      const a = new Series({
        data: new Float32Array([1, 2, 3, 4, 5]),
        alignment: 2n,
      });
      const b = new Series({
        data: new Float32Array([6, 7, 8, 9, 10]),
        alignment: 8n,
      });
      const multi = new MultiSeries([a, b]);
      const iter = multi.subAlignmentIterator(3n, 9n);
      expect(iter.next().value).toEqual(2);
      expect(iter.next().value).toEqual(3);
      expect(iter.next().value).toEqual(4);
      expect(iter.next().value).toEqual(5);
      expect(iter.next().value).toEqual(6);
      expect(iter.next().done).toBeTruthy();
    });

    it("Should work correctly when starting at an alignment before the first series", () => {
      const a = new Series({
        data: new Float32Array([1, 2, 3, 4, 5]),
        alignment: 2n,
      });
      const b = new Series({
        data: new Float32Array([6, 7, 8, 9, 10]),
        alignment: 8n,
      });
      const multi = new MultiSeries([a, b]);
      const iter = multi.subAlignmentIterator(1n, 9n);
      expect(iter.next().value).toEqual(1);
      expect(iter.next().value).toEqual(2);
      expect(iter.next().value).toEqual(3);
      expect(iter.next().value).toEqual(4);
      expect(iter.next().value).toEqual(5);
      expect(iter.next().value).toEqual(6);
      expect(iter.next().done).toBeTruthy();
    });

    it("should work correctly when staring at an alignment equal to the upper bound of the first series", () => {
      const a = new Series({
        data: new Float32Array([1, 2, 3, 4, 5]),
        alignment: 2n,
      });
      const b = new Series({
        data: new Float32Array([6, 7, 8, 9, 10]),
        alignment: 8n,
      });
      const multi = new MultiSeries([a, b]);
      const iter = multi.subAlignmentIterator(7n, 10n);
      expect(iter.next().value).toEqual(6);
      expect(iter.next().value).toEqual(7);
      expect(iter.next().done).toBeTruthy();
    });

    it("should work correctly when the starting alignment is between two series", () => {
      const a = new Series({
        data: new Float32Array([1, 2, 3, 4, 5]),
        alignment: 2n,
      });
      const b = new Series({
        data: new Float32Array([6, 7, 8, 9, 10]),
        alignment: 10n,
      });
      const multi = new MultiSeries([a, b]);
      const iter = multi.subAlignmentIterator(7n, 12n);
      expect(iter.next().value).toEqual(6);
      expect(iter.next().value).toEqual(7);
      expect(iter.next().done).toBeTruthy();
    });

    it("Should work correctly when ending at an alignment after the last series", () => {
      const a = new Series({
        data: new Float32Array([1, 2, 3, 4, 5]),
        alignment: 2n,
      });
      const b = new Series({
        data: new Float32Array([6, 7, 8, 9, 10]),
        alignment: 8n,
      });
      const multi = new MultiSeries([a, b]);
      const iter = multi.subAlignmentIterator(3n, 20n);
      expect(iter.next().value).toEqual(2);
      expect(iter.next().value).toEqual(3);
      expect(iter.next().value).toEqual(4);
      expect(iter.next().value).toEqual(5);
      expect(iter.next().value).toEqual(6);
      expect(iter.next().value).toEqual(7);
      expect(iter.next().value).toEqual(8);
      expect(iter.next().value).toEqual(9);
      expect(iter.next().value).toEqual(10);
      expect(iter.next().done).toBeTruthy();
    });
  });

  describe("parseJSON", () => {
    it("should correctly parse a multi-series of JSON", () => {
      const a = new Series([
        { a: 1, b: "apple" },
        { a: 2, b: "banana" },
      ]);
      const b = new Series([
        { a: 3, b: "carrot" },
        { a: 4, b: "dog" },
      ]);
      const multi = new MultiSeries([a, b]);
      const arr = multi.parseJSON(z.object({ a: z.number(), b: z.string() }));
      expect(arr).toEqual([
        { a: 1, b: "apple" },
        { a: 2, b: "banana" },
        { a: 3, b: "carrot" },
        { a: 4, b: "dog" },
      ]);
    });
  });

  describe("array construction", () => {
    it("should correctly construct a JS array from a multi-series", () => {
      const a = new Series(new Float32Array([1, 2, 3]));
      const b = new Series(new Float32Array([4, 5, 6]));
      const multi = new MultiSeries([a, b]);
      const arr = Array.from(multi);
      expect(arr).toEqual([1, 2, 3, 4, 5, 6]);
    });
    it("should correctly construct a JS array from a multi-series of strings", () => {
      const a = new Series(["apple", "banana", "carrot"]);
      const b = new Series(["dog", "elephant", "fox"]);
      const multi = new MultiSeries([a, b]);
      const arr = Array.from(multi);
      expect(arr).toEqual(["apple", "banana", "carrot", "dog", "elephant", "fox"]);
    });
    it("should correctly construct a JS array from a multi-series of JSON", () => {
      const a = new Series([
        { a: 1, b: "apple" },
        { a: 2, b: "banana" },
        { a: 3, b: "carrot" },
      ]);
      const b = new Series([
        { a: 4, b: "dog" },
        { a: 5, b: "elephant" },
        { a: 6, b: "fox" },
      ]);
      const multi = new MultiSeries([a, b]);
      const arr = Array.from(multi);
      expect(arr).toEqual([
        { a: 1, b: "apple" },
        { a: 2, b: "banana" },
        { a: 3, b: "carrot" },
        { a: 4, b: "dog" },
        { a: 5, b: "elephant" },
        { a: 6, b: "fox" },
      ]);
    });
    it("should correctly construct a JS array from a multi-series with no series", () => {
      const multi = new MultiSeries([]);
      const arr = Array.from(multi);
      expect(arr).toEqual([]);
    });
  });

  describe("data", () => {
    it("should combine the data of the series into a single typed array", () => {
      const a = new Series(new Float32Array([1, 2, 3]));
      const b = new Series(new Float32Array([4, 5, 6]));
      const multi = new MultiSeries([a, b]);
      const data = multi.data;
      expect(data).toEqual(new Float32Array([1, 2, 3, 4, 5, 6]));
    });
  });

  describe("timeRange", () => {
    it("should correctly return the time range of a multi-series", () => {
      const a = new Series({
        data: new Float32Array([1, 2, 3]),
        timeRange: new TimeRange(1, 2),
      });
      const b = new Series({
        data: new Float32Array([4, 5, 6]),
        timeRange: new TimeRange(3, 4),
      });
      const multi = new MultiSeries([a, b]);
      expect(multi.timeRange).toEqual(new TimeRange(1, 4));
    });
  });

  describe("as", () => {
    it("should correctly cast a numeric series to number type", () => {
      const a = new Series(new Float32Array([1, 2, 3]));
      const b = new Series(new Float32Array([4, 5, 6]));
      const multi = new MultiSeries([a, b]);
      const asNum = multi.as("number");
      expect(asNum.at(0)).toEqual(1);
      expect(asNum.at(5)).toEqual(6);
      expect(Array.from(asNum)).toEqual([1, 2, 3, 4, 5, 6]);
    });

    it("should correctly cast a string series to string type", () => {
      const a = new Series(["apple", "banana"]);
      const b = new Series(["carrot", "date"]);
      const multi = new MultiSeries([a, b]);
      const asStr = multi.as("string");
      expect(asStr.at(0)).toEqual("apple");
      expect(asStr.at(3)).toEqual("date");
      expect(Array.from(asStr)).toEqual(["apple", "banana", "carrot", "date"]);
    });

    it("should correctly cast a bigint series to bigint type", () => {
      const a = new Series([1n, 2n]);
      const b = new Series([3n, 4n]);
      const multi = new MultiSeries([a, b]);
      const asBigInt = multi.as("bigint");
      expect(asBigInt.at(0)).toEqual(1n);
      expect(asBigInt.at(3)).toEqual(4n);
      expect(Array.from(asBigInt)).toEqual([1n, 2n, 3n, 4n]);
    });

    it("should throw an error when trying to cast to an incompatible type", () => {
      const a = new Series(new Float32Array([1, 2, 3]));
      const b = new Series(new Float32Array([4, 5, 6]));
      const multi = new MultiSeries([a, b]);
      expect(() => multi.as("string")).toThrow();
    });
  });

  describe("bounds", () => {
    it("should return bounds of [Infinity, -Infinity] for an empty MultiSeries", () => {
      const multiSeries = new MultiSeries();
      expect(multiSeries.bounds).toEqual({ lower: Infinity, upper: -Infinity });
    });

    it("should correctly calculate bounds across multiple series", () => {
      const series1 = new Series({
        data: new Float32Array([1, 2, 3]),
        dataType: DataType.FLOAT32,
      });
      const series2 = new Series({
        data: new Float32Array([4, 5, 6]),
        dataType: DataType.FLOAT32,
      });
      const multiSeries = new MultiSeries([series1, series2]);
      expect(multiSeries.bounds).toEqual({ lower: 1, upper: 6 });
    });

    it("should handle negative numbers across series", () => {
      const series1 = new Series({
        data: new Float32Array([-5, -3, -1]),
        dataType: DataType.FLOAT32,
      });
      const series2 = new Series({
        data: new Float32Array([0, 2, 4]),
        dataType: DataType.FLOAT32,
      });
      const multiSeries = new MultiSeries([series1, series2]);
      expect(multiSeries.bounds).toEqual({ lower: -5, upper: 4 });
    });

    it("should handle sample offsets across series", () => {
      const series1 = new Series({
        data: new Float32Array([1, 2, 3]),
        dataType: DataType.FLOAT32,
        sampleOffset: 10,
      });
      const series2 = new Series({
        data: new Float32Array([4, 5, 6]),
        dataType: DataType.FLOAT32,
        sampleOffset: 20,
      });
      const multiSeries = new MultiSeries([series1, series2]);
      expect(multiSeries.bounds).toEqual({ lower: 11, upper: 26 });
    });

    it("should handle bigint series", () => {
      const series1 = new Series({
        data: new BigInt64Array([1n, 2n, 3n]),
        dataType: DataType.INT64,
      });
      const series2 = new Series({
        data: new BigInt64Array([4n, 5n, 6n]),
        dataType: DataType.INT64,
      });
      const multiSeries = new MultiSeries([series1, series2]);
      expect(multiSeries.bounds).toEqual({ lower: 1, upper: 6 });
    });

    it("should throw an error for non-numeric data types", () => {
      const series1 = new Series({
        data: ["a", "b", "c"],
        dataType: DataType.STRING,
      });
      const series2 = new Series({
        data: ["d", "e", "f"],
        dataType: DataType.STRING,
      });
      const multiSeries = new MultiSeries([series1, series2]);
      expect(() => multiSeries.bounds).toThrow(
        "cannot calculate minimum on a variable length data type",
      );
    });
  });

  describe("subAlignmentSpanIterator", () => {
    it("should return an empty iterator when start is beyond bounds", () => {
      const s1 = new Series({ data: [1, 2, 3], alignment: 0n });
      const s2 = new Series({ data: [4, 5, 6], alignment: 3n });
      const ms = new MultiSeries([s1, s2]);
      const iter = ms.subAlignmentSpanIterator(10n, 5);
      expect(Array.from(iter)).toEqual([]);
    });

    it("should return an empty iterator when start is at upper bound", () => {
      const s1 = new Series({ data: [1, 2, 3], alignment: 0n });
      const s2 = new Series({ data: [4, 5, 6], alignment: 3n });
      const ms = new MultiSeries([s1, s2]);
      const iter = ms.subAlignmentSpanIterator(6n, 5);
      expect(Array.from(iter)).toEqual([]);
    });

    it("should iterate over samples within a single series", () => {
      const s1 = new Series({ data: [1, 2, 3], alignment: 0n });
      const s2 = new Series({ data: [4, 5, 6], alignment: 3n });
      const ms = new MultiSeries([s1, s2]);
      const iter = ms.subAlignmentSpanIterator(1n, 2);
      expect(Array.from(iter)).toEqual([2, 3]);
    });

    it("should iterate over samples across multiple series", () => {
      const s1 = new Series({ data: [1, 2, 3], alignment: 0n });
      const s2 = new Series({ data: [4, 5, 6], alignment: 3n });
      const ms = new MultiSeries([s1, s2]);
      const iter = ms.subAlignmentSpanIterator(2n, 3);
      expect(Array.from(iter)).toEqual([3, 4, 5]);
    });

    it("should handle span that exceeds available data", () => {
      const s1 = new Series({ data: [1, 2, 3], alignment: 0n });
      const s2 = new Series({ data: [4, 5, 6], alignment: 3n });
      const ms = new MultiSeries([s1, s2]);
      const iter = ms.subAlignmentSpanIterator(4n, 10);
      expect(Array.from(iter)).toEqual([5, 6]);
    });

    it("should handle span that exceeds available data with non-continuous spans", () => {
      const s1 = new Series({ data: [1, 2, 3], alignment: 0n });
      const s2 = new Series({ data: [4, 5, 6], alignment: 500000000n });
      const ms = new MultiSeries([s1, s2]);
      const iter = ms.subAlignmentSpanIterator(4n, 10000000000);
      expect(Array.from(iter)).toEqual([4, 5, 6]);
    });

    it("should handle empty series", () => {
      const ms = new MultiSeries();
      const iter = ms.subAlignmentSpanIterator(0n, 5);
      expect(Array.from(iter)).toEqual([]);
    });

    it("should handle start alignment before first series", () => {
      const s1 = new Series({ data: [1, 2, 3], alignment: 2n });
      const s2 = new Series({ data: [4, 5, 6], alignment: 5n });
      const ms = new MultiSeries([s1, s2]);
      const iter = ms.subAlignmentSpanIterator(0n, 4);
      expect(Array.from(iter)).toEqual([1, 2, 3, 4]);
    });
  });

  describe("traverseAlignment", () => {
    it("should traverse alignment across multiple series", () => {
      const a = new Series({
        data: new Float32Array([1, 2, 3]),
        alignment: 1n,
      });
      const b = new Series({
        data: new Float32Array([5, 6, 7]),
        alignment: 5n,
      });
      const multi = new MultiSeries([a, b]);
      expect(multi.traverseAlignment(1n, 2n)).toEqual(3n);
      expect(multi.traverseAlignment(2n, 4n)).toEqual(7n);
      expect(multi.traverseAlignment(5n, 2n)).toEqual(7n);
    });

    it("should handle empty multi-series", () => {
      const multi = new MultiSeries();
      expect(multi.traverseAlignment(1n, 2n)).toEqual(1n);
    });
  });

  describe("acquire and release", () => {
    it("should acquire and release all series in the multi-series", () => {
      const a = new Series({
        data: new Float32Array([1, 2, 3]),
        dataType: DataType.FLOAT32,
      });
      const b = new Series({
        data: new Float32Array([4, 5, 6]),
        dataType: DataType.FLOAT32,
      });
      const multi = new MultiSeries([a, b]);
      const controller = new MockGLBufferController();

      multi.acquire(controller);
      expect(a.refCount).toEqual(1);
      expect(b.refCount).toEqual(1);
      expect(controller.createBufferMock).toHaveBeenCalledTimes(2);

      multi.release();
      expect(a.refCount).toEqual(0);
      expect(b.refCount).toEqual(0);
      expect(controller.deleteBufferMock).toHaveBeenCalledTimes(2);
    });

    it("should handle empty multi-series", () => {
      const multi = new MultiSeries();
      const controller = new MockGLBufferController();
      multi.acquire(controller);
      multi.release();
    });
  });

  describe("distance", () => {
    it("should calculate distance between alignments across multiple series", () => {
      const a = new Series({
        data: new Float32Array([1, 2, 3]),
        alignment: 1n,
      });
      const b = new Series({
        data: new Float32Array([5, 6, 7]),
        alignment: 5n,
      });
      const multi = new MultiSeries([a, b]);

      expect(multi.distance(1n, 3n)).toEqual(2n);
      expect(multi.distance(2n, 6n)).toEqual(3n);
      expect(multi.distance(5n, 7n)).toEqual(2n);
    });

    it("should handle empty multi-series", () => {
      const multi = new MultiSeries();
      expect(multi.distance(1n, 2n)).toEqual(0n);
    });

    it("should handle zero distance", () => {
      const a = new Series({
        data: new Float32Array([1, 2, 3]),
        alignment: 1n,
      });
      const multi = new MultiSeries([a]);
      expect(multi.distance(1n, 1n)).toEqual(0n);
    });
  });

  describe("byteLength", () => {
    it("should return the sum of byte lengths of all series", () => {
      const a = new Series({
        data: new Float32Array([1, 2, 3]),
        dataType: DataType.FLOAT32,
      });
      const b = new Series({
        data: new Float32Array([4, 5, 6]),
        dataType: DataType.FLOAT32,
      });
      const multi = new MultiSeries([a, b]);
      expect(multi.byteLength).toEqual(Size.bytes(24)); // 12 bytes per series (3 * 4 bytes)
    });

    it("should return 0 for empty multi-series", () => {
      const multi = new MultiSeries();
      expect(multi.byteLength).toEqual(Size.bytes(0));
    });
  });

  describe("updateGLBuffer", () => {
    it("should update GL buffers for all series", () => {
      const a = new Series({
        data: new Float32Array([1, 2, 3]),
        dataType: DataType.FLOAT32,
      });
      const b = new Series({
        data: new Float32Array([4, 5, 6]),
        dataType: DataType.FLOAT32,
      });
      const multi = new MultiSeries([a, b]);
      const controller = new MockGLBufferController();

      multi.updateGLBuffer(controller);

      expect(controller.createBufferMock).toHaveBeenCalledTimes(2);
      expect(controller.bindBufferMock).toHaveBeenCalledTimes(2);
      expect(controller.bufferDataMock).toHaveBeenCalledTimes(2);
    });

    it("should handle empty multi-series", () => {
      const multi = new MultiSeries();
      const controller = new MockGLBufferController();

      multi.updateGLBuffer(controller);

      expect(controller.createBufferMock).not.toHaveBeenCalled();
      expect(controller.bindBufferMock).not.toHaveBeenCalled();
      expect(controller.bufferDataMock).not.toHaveBeenCalled();
    });

    it("should throw error for non-FLOAT32/UINT8 series", () => {
      const a = new Series({
        data: new BigInt64Array([BigInt(1), BigInt(2)]),
        dataType: DataType.INT64,
      });
      const multi = new MultiSeries([a]);
      const controller = new MockGLBufferController();

      expect(() => multi.updateGLBuffer(controller)).toThrow(
        "Only FLOAT32 and UINT8 arrays can be used in WebGL",
      );
    });

    it("should handle series with different buffer states", () => {
      const a = new Series({
        data: new Float32Array([1, 2, 3]),
        dataType: DataType.FLOAT32,
      });
      const b = Series.alloc({ capacity: 10, dataType: DataType.FLOAT32 });
      const multi = new MultiSeries([a, b]);
      const controller = new MockGLBufferController();

      multi.updateGLBuffer(controller);

      expect(controller.createBufferMock).toHaveBeenCalledTimes(2);
      expect(controller.bindBufferMock).toHaveBeenCalledTimes(1);
      expect(controller.bufferDataMock).toHaveBeenCalledTimes(1);
    });
  });

  describe("push", () => {
    it("should push a single Series to an empty MultiSeries", () => {
      const series = new Series({ data: [1, 2, 3], dataType: DataType.FLOAT32 });
      const multiSeries = new MultiSeries();
      multiSeries.push(series);
      expect(multiSeries.series.length).toBe(1);
      expect(multiSeries.series[0]).toBe(series);
    });

    it("should push a single Series to a non-empty MultiSeries", () => {
      const series1 = new Series({ data: [1, 2, 3], dataType: DataType.FLOAT32 });
      const series2 = new Series({ data: [4, 5, 6], dataType: DataType.FLOAT32 });
      const multiSeries = new MultiSeries([series1]);
      multiSeries.push(series2);
      expect(multiSeries.series.length).toBe(2);
      expect(multiSeries.series[0]).toBe(series1);
      expect(multiSeries.series[1]).toBe(series2);
    });

    it("should push a MultiSeries to another MultiSeries", () => {
      const series1 = new Series({ data: [1, 2, 3], dataType: DataType.FLOAT32 });
      const series2 = new Series({ data: [4, 5, 6], dataType: DataType.FLOAT32 });
      const multiSeries1 = new MultiSeries([series1]);
      const multiSeries2 = new MultiSeries([series2]);
      multiSeries1.push(multiSeries2);
      expect(multiSeries1.series.length).toBe(2);
      expect(multiSeries1.series[0]).toBe(series1);
      expect(multiSeries1.series[1]).toBe(series2);
    });

    it("should maintain data type consistency when pushing series", () => {
      const series1 = new Series({ data: [1, 2, 3], dataType: DataType.FLOAT32 });
      const series2 = new Series({ data: [4, 5, 6], dataType: DataType.FLOAT32 });
      const multiSeries = new MultiSeries([series1]);
      multiSeries.push(series2);
      expect(multiSeries.dataType).toEqual(DataType.FLOAT32);
    });

    it("should push an empty MultiSeries to a non-empty MultiSeries", () => {
      const series1 = new Series({ data: [1, 2, 3], dataType: DataType.FLOAT32 });
      const multiSeries1 = new MultiSeries([series1]);
      const multiSeries2 = new MultiSeries();
      multiSeries1.push(multiSeries2);
      expect(multiSeries1.series.length).toBe(1);
    });

    it("should push an empty MultiSeries to an empty MultiSeries", () => {
      const multiSeries1 = new MultiSeries();
      const multiSeries2 = new MultiSeries();
      multiSeries1.push(multiSeries2);
      expect(multiSeries1.series.length).toBe(0);
    });

    it("should update time range when pushing series", () => {
      const timeRange1 = new TimeRange(1, 2);
      const timeRange2 = new TimeRange(2, 3);
      const series1 = new Series({
        data: [1, 2, 3],
        dataType: DataType.FLOAT32,
        timeRange: timeRange1,
      });
      const series2 = new Series({
        data: [4, 5, 6],
        dataType: DataType.FLOAT32,
        timeRange: timeRange2,
      });
      const multiSeries = new MultiSeries([series1]);
      multiSeries.push(series2);
      expect(multiSeries.timeRange.start.valueOf()).toBe(1n);
      expect(multiSeries.timeRange.end.valueOf()).toBe(3n);
    });

    it("should throw an error when pushing a series with a different data type", () => {
      const series1 = new Series({ data: [1, 2, 3], dataType: DataType.FLOAT32 });
      const series2 = new Series({ data: [4, 5, 6], dataType: DataType.INT64 });
      const multiSeries = new MultiSeries([series1]);
      expect(() => multiSeries.push(series2)).toThrow(
        "cannot push a int64 series to a float32 multi-series",
      );
    });

    it("should throw an error when pushing a multi-series with a different data type", () => {
      const series1 = new Series({ data: [1, 2, 3], dataType: DataType.FLOAT32 });
      const series2 = new Series({ data: [4, 5, 6], dataType: DataType.INT64 });
      const multiSeries1 = new MultiSeries([series1]);
      const multiSeries2 = new MultiSeries([series2]);
      expect(() => multiSeries1.push(multiSeries2)).toThrow(
        "cannot push a int64 series to a float32 multi-series",
      );
    });
  });
});<|MERGE_RESOLUTION|>--- conflicted
+++ resolved
@@ -511,30 +511,6 @@
     });
   });
 
-<<<<<<< HEAD
-  describe("createTimeStamps", () => {
-    it("should correctly create timestamps", () => {
-      const ts = Series.createTimestamps(5, Rate.hz(1), TimeStamp.seconds(1));
-      expect(ts.timeRange).toEqual(
-        new TimeRange(TimeStamp.seconds(1), TimeStamp.seconds(6)),
-      );
-      expect(ts.capacity).toEqual(5);
-      expect(ts.length).toEqual(5);
-      expect(ts.dataType.toString()).toEqual(DataType.TIMESTAMP.toString());
-      expect(ts.data).toEqual(
-        new BigInt64Array([
-          TimeStamp.seconds(1).valueOf(),
-          TimeStamp.seconds(2).valueOf(),
-          TimeStamp.seconds(3).valueOf(),
-          TimeStamp.seconds(4).valueOf(),
-          TimeStamp.seconds(5).valueOf(),
-        ]),
-      );
-    });
-  });
-
-=======
->>>>>>> beeb58e9
   describe("webgl buffering", () => {
     it("should correctly buffer a new lazy array", () => {
       const series = new Series({
