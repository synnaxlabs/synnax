--- conflicted
+++ resolved
@@ -1662,18 +1662,11 @@
   ]);
 }
 
-<<<<<<< HEAD
-/**
- * The Size of an element in bytes.
- */
-export class Size extends Number implements Stringer {
-=======
 /** The size of an element in bytes. */
 export class Size
   extends primitive.ValueExtension<number>
   implements primitive.Stringer
 {
->>>>>>> 957cf1b8
   constructor(value: CrudeSize) {
     super(value.valueOf());
   }
