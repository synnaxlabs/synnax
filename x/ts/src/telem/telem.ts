--- conflicted
+++ resolved
@@ -1960,13 +1960,5 @@
   if (a == 0) return b;
   if (typeof a === "bigint" && typeof b === "bigint") return a + b;
   if (typeof a === "number" && typeof b === "number") return a + b;
-<<<<<<< HEAD
-  if (b === 0 || b === 0n) {
-    if (a === 0n) return 0;
-    return a;
-  }
-  if (a === 0 || a === 0n) return b;
-=======
->>>>>>> 722b9ab0
   return Number(a) + Number(b);
 };