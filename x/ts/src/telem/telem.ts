--- conflicted
+++ resolved
@@ -10,11 +10,7 @@
 import { z } from "zod";
 
 import { math } from "@/math";
-<<<<<<< HEAD
-import { type Stringer } from "@/primitive";
-=======
 import { primitive } from "@/primitive";
->>>>>>> 831c09e9
 import { type bounds } from "@/spatial";
 
 /** Time zone specification when working with time stamps. */
@@ -65,11 +61,7 @@
 };
 
 /**
-<<<<<<< HEAD
- * Represents a UTC timestamp. Synnax uses a nanosecond precision int64 timestamp.
-=======
 UTC timestamp. Synnax uses a nanosecond precision int64 timestamp.
->>>>>>> 831c09e9
  *
  * @param value - The timestamp value to parse. This can be any of the following:
  *
@@ -89,19 +81,10 @@
  * @example ts = new TimeStamp([2021, 1, 1]).add(1 * TimeSpan.HOUR) // 1/1/2021 at 1am UTC
  * @example ts = new TimeStamp("2021-01-01T12:30:00Z") // 1/1/2021 at 12:30pm UTC
  */
-<<<<<<< HEAD
-export class TimeStamp implements Stringer {
-  /** The underlying value for the time stamp */
-  private readonly value: bigint;
-  /** Makes sure JSON encodes the value and not the class. */
-  readonly encodeValue = true;
-
-=======
 export class TimeStamp
   extends primitive.ValueExtension<bigint>
   implements primitive.Stringer
 {
->>>>>>> 831c09e9
   constructor(value?: CrudeTimeStamp, tzInfo: TZInfo = "UTC") {
     if (value == null) super(TimeStamp.now().valueOf());
     else if (value instanceof Date)
@@ -132,13 +115,10 @@
       .valueOf();
   }
 
-<<<<<<< HEAD
-=======
   /**
    * @returns the primitive value of the TimeStamp. Overrides standard JS valueOf()
    * method.
    */
->>>>>>> 831c09e9
   valueOf(): bigint {
     return this.value;
   }
@@ -391,11 +371,7 @@
     return Number(this.valueOf()) / Number(TimeStamp.MILLISECOND.valueOf());
   }
 
-<<<<<<< HEAD
-  /** @returns the floating point number of microseconds since the unix epoch */
-=======
   /** @returns the floating point number of microseconds since the unix epoch. */
->>>>>>> 831c09e9
   get microseconds(): number {
     return Number(this.valueOf()) / Number(TimeStamp.MICROSECOND.valueOf());
   }
@@ -566,16 +542,12 @@
     return new TimeStamp(new Date());
   }
 
-<<<<<<< HEAD
-  /** @returns the maximum value of all the timestamps. */
-=======
   /**
    * Finds the maximum timestamp among the provided timestamps.
    *
    * @param timestamps - The timestamps to compare.
    * @returns The maximum (latest) timestamp from the input.
    */
->>>>>>> 831c09e9
   static max(...timestamps: CrudeTimeStamp[]): TimeStamp {
     let max = TimeStamp.MIN;
     for (const ts of timestamps) {
@@ -585,16 +557,12 @@
     return max;
   }
 
-<<<<<<< HEAD
-  /** @returns the minimum value of all the timestamps. */
-=======
   /**
    * Finds the minimum timestamp among the provided timestamps.
    *
    * @param timestamps - The timestamps to compare.
    * @returns The minimum (earliest) timestamp from the input.
    */
->>>>>>> 831c09e9
   static min(...timestamps: CrudeTimeStamp[]): TimeStamp {
     let min = TimeStamp.MAX;
     for (const ts of timestamps) {
@@ -604,16 +572,12 @@
     return min;
   }
 
-<<<<<<< HEAD
-  /** @returns a new TimeStamp n nanoseconds after the unix epoch */
-=======
   /**
    * Creates a TimeStamp representing the given number of nanoseconds.
    *
    * @param value - The number of nanoseconds.
    * @returns A TimeStamp representing the given number of nanoseconds.
    */
->>>>>>> 831c09e9
   static nanoseconds(value: number, tzInfo: TZInfo = "UTC"): TimeStamp {
     return new TimeStamp(value, tzInfo);
   }
@@ -1345,15 +1309,12 @@
     return overlapDuration.greaterThanOrEqual(delta);
   }
 
-<<<<<<< HEAD
-=======
   /**
    * Checks if the TimeRange contains the given TimeRange or TimeStamp.
    *
    * @param other - The TimeRange or TimeStamp to check if it is contained in the TimeRange.
    * @returns True if the TimeRange contains the given TimeRange or TimeStamp.
    */
->>>>>>> 831c09e9
   contains(other: TimeRange): boolean;
 
   /**
@@ -1424,39 +1385,15 @@
 };
 
 /** DataType is a string that represents a data type. */
-<<<<<<< HEAD
-export class DataType implements Stringer {
-  readonly value: string;
-  readonly encodeValue = true;
-
-  valueOf(): string {
-    return this.value;
-  }
-
-=======
 export class DataType
   extends primitive.ValueExtension<string>
   implements primitive.Stringer
 {
->>>>>>> 831c09e9
   constructor(value: CrudeDataType) {
     if (
       value instanceof DataType ||
       typeof value === "string" ||
       typeof value.valueOf() === "string"
-<<<<<<< HEAD
-    ) {
-      this.value = value.valueOf() as string;
-      return;
-    }
-    const t = DataType.ARRAY_CONSTRUCTOR_DATA_TYPES.get(value.constructor.name);
-    if (t != null) {
-      this.value = t.valueOf();
-      return;
-    }
-    this.value = DataType.UNKNOWN.valueOf();
-    throw new Error(`unable to find data type for ${value.toString()}`);
-=======
     )
       super(value.valueOf() as string);
     else {
@@ -1465,7 +1402,6 @@
         throw new Error(`unable to find data type for ${value.toString()}`);
       super(t.valueOf());
     }
->>>>>>> 831c09e9
   }
 
   /**
@@ -1548,17 +1484,12 @@
     return v;
   }
 
-<<<<<<< HEAD
-  /** @returns ture if the data type is an unsigned numeric integer type */
-  get isUnsigned(): boolean {
-=======
   /**
    * @returns true if the DataType is an unsigned integer.
    * @example DataType.UINT32.isUnsigned // true
    * @example DataType.INT32.isUnsigned // false
    */
   get isUnsignedInteger(): boolean {
->>>>>>> 831c09e9
     return (
       this.equals(DataType.UINT8) ||
       this.equals(DataType.UINT16) ||
@@ -1567,17 +1498,12 @@
     );
   }
 
-<<<<<<< HEAD
-  /** @returns true if the data type is a signed numeric integer type */
-  get isSigned(): boolean {
-=======
   /**
    * @returns true if the DataType is a signed integer.
    * @example DataType.INT32.isSigned // true
    * @example DataType.UINT32.isSigned // false
    */
   get isSignedInteger(): boolean {
->>>>>>> 831c09e9
     return (
       this.equals(DataType.INT8) ||
       this.equals(DataType.INT16) ||
@@ -1612,12 +1538,6 @@
     return this.equals(other);
   }
 
-<<<<<<< HEAD
-  toJSON(): string {
-    return this.toString();
-  }
-
-=======
   /**
    * Checks whether the given TypedArray is of the same type as the DataType.
    *
@@ -1629,7 +1549,6 @@
   }
 
   /** @returns true if the data type uses bigints to store values. */
->>>>>>> 831c09e9
   get usesBigInt(): boolean {
     return DataType.BIG_INT_TYPES.some((t) => t.equals(this));
   }
