/* eslint-disable @typescript-eslint/no-misused-new */
// Copyright 2023 Synnax Labs, Inc.
//
// Use of this software is governed by the Business Source License included in the file
// licenses/BSL.txt.
//
// As of the Change Date specified in that file, in accordance with the Business Source
// License, use of this software will be governed by the Apache License, Version 2.0,
// included in the file licenses/APL.txt.

import { nanoid } from "nanoid/non-secure";
import { type z } from "zod";

import { compare } from "@/compare";
import { bounds } from "@/spatial";
import { type GLBufferController, type GLBufferUsage } from "@/telem/gl";
import {
  convertDataType,
  DataType,
  type TypedArray,
  type Rate,
  Size,
  TimeRange,
  TimeStamp,
  type CrudeDataType,
  type TelemValue,
  isTelemValue,
  TimeSpan,
  type CrudeTimeStamp,
  type NumericTelemValue,
} from "@/telem/telem";

interface GL {
  control: GLBufferController | null;
  buffer: WebGLBuffer | null;
  prevBuffer: number;
  bufferUsage: GLBufferUsage;
}

export interface SeriesDigest {
  key: string;
  dataType: string;
  sampleOffset: NumericTelemValue;
  alignment: bounds.Bounds;
  timeRange?: string;
  length: number;
  capacity: number;
}

interface BaseSeriesProps {
  dataType?: CrudeDataType;
  timeRange?: TimeRange;
  sampleOffset?: NumericTelemValue;
  glBufferUsage?: GLBufferUsage;
  alignment?: number;
  key?: string;
}

export type CrudeSeries =
  | Series
  | ArrayBuffer
  | TypedArray
  | string[]
  | number[]
  | boolean[]
  | unknown[]
  | TimeStamp[]
  | Date[]
  | TelemValue;

export const isCrudeSeries = (value: unknown): value is CrudeSeries => {
  if (value == null) return false;
  if (Array.isArray(value)) return true;
  if (value instanceof ArrayBuffer) return true;
  if (ArrayBuffer.isView(value) && !(value instanceof DataView)) return true;
  if (value instanceof Series) return true;
  return isTelemValue(value);
};

export interface SeriesProps extends BaseSeriesProps {
  data: CrudeSeries;
}

export interface SeriesAllocProps extends BaseSeriesProps {
  capacity: number;
  dataType: CrudeDataType;
}

const FULL_BUFFER = -1;

export interface SeriesMemInfo {
  key: string;
  length: number;
  byteLength: Size;
  glBuffer: boolean;
}

/**
 * Series is a strongly typed array of telemetry samples backed by an underlying binary
 * buffer.
 */
export class Series<T extends TelemValue = TelemValue> {
  key: string = "";
  /** The data type of the array */
  readonly dataType: DataType;
  /**
   * A sample offset that can be used to shift the values of all samples upwards or
   * downwards. Typically used to convert arrays to lower precision while preserving
   * the relative range of actual values.
   */
  sampleOffset: NumericTelemValue;
  /**
   * Stores information about the buffer state of this array into a WebGL buffer.
   */
  private readonly gl: GL;
  /** The underlying data. */
  private readonly _data: ArrayBufferLike;
  readonly _timeRange?: TimeRange;
  readonly alignment: number = 0;
  /** A cached minimum value. */
  private _cachedMin?: NumericTelemValue;
  /** A cached maximum value. */
  private _cachedMax?: NumericTelemValue;
  /** The write position of the buffer. */
  private writePos: number = FULL_BUFFER;
  /** Tracks the number of entities currently using this array. */
  private _refCount: number = 0;
  private _cachedLength?: number;

  constructor(props: SeriesProps | CrudeSeries) {
    if (isCrudeSeries(props)) props = { data: props };
    const {
      dataType,
      timeRange,
      sampleOffset = 0,
      glBufferUsage = "static",
      alignment = 0,
      key = nanoid(),
    } = props;
    const { data } = props;

    if (data instanceof Series) {
      this.key = data.key;
      this.dataType = data.dataType;
      this.sampleOffset = data.sampleOffset;
      this.gl = data.gl;
      this._data = data._data;
      this._timeRange = data._timeRange;
      this.alignment = data.alignment;
      this._cachedMin = data._cachedMin;
      this._cachedMax = data._cachedMax;
      this.writePos = data.writePos;
      this._refCount = data._refCount;
      this._cachedLength = data._cachedLength;
      return;
    }
    const isSingle = isTelemValue(data);
    const isArray = Array.isArray(data);

    if (dataType != null) this.dataType = new DataType(dataType);
    else {
      if (data instanceof ArrayBuffer)
        throw new Error(
          "cannot infer data type from an ArrayBuffer instance when constructing a Series. Please provide a data type.",
        );
      else if (isArray || isSingle) {
        let first: TelemValue | unknown = data as TelemValue;
        if (!isSingle) {
          if (data.length === 0)
            throw new Error(
              "cannot infer data type from a zero length JS array when constructing a Series. Please provide a data type.",
            );
          first = data[0];
        }
        if (typeof first === "string") this.dataType = DataType.STRING;
        else if (typeof first === "number") this.dataType = DataType.FLOAT64;
        else if (typeof first === "bigint") this.dataType = DataType.INT64;
        else if (typeof first === "boolean") this.dataType = DataType.BOOLEAN;
        else if (
          first instanceof TimeStamp ||
          first instanceof Date ||
          first instanceof TimeStamp
        )
          this.dataType = DataType.TIMESTAMP;
        else if (typeof first === "object") this.dataType = DataType.JSON;
        else
          throw new Error(
            `cannot infer data type of ${typeof first} when constructing a Series from a JS array`,
          );
      } else this.dataType = new DataType(data);
    }

    if (!isArray && !isSingle) this._data = data;
    else {
      let data_ = isSingle ? [data] : data;
      const first = data_[0];
      if (
        first instanceof TimeStamp ||
        first instanceof Date ||
        first instanceof TimeSpan
      )
        data_ = data_.map((v) => new TimeStamp(v as CrudeTimeStamp).valueOf());
      if (this.dataType.equals(DataType.STRING)) {
        this._cachedLength = data_.length;
        this._data = new TextEncoder().encode(data_.join("\n") + "\n");
      } else if (this.dataType.equals(DataType.JSON)) {
        this._cachedLength = data_.length;
        this._data = new TextEncoder().encode(
          data_.map((d) => JSON.stringify(d)).join("\n") + "\n",
        );
      } else this._data = new this.dataType.Array(data_ as number[] & bigint[]).buffer;
    }

    this.key = key;
    this.alignment = alignment;
    this.sampleOffset = sampleOffset ?? 0;
    this._timeRange = timeRange;
    this.gl = {
      control: null,
      buffer: null,
      prevBuffer: 0,
      bufferUsage: glBufferUsage,
    };
  }

  static alloc({ capacity: length, dataType, ...props }: SeriesAllocProps): Series {
    if (length === 0)
      throw new Error("[Series] - cannot allocate an array of length 0");
    const data = new new DataType(dataType).Array(length);
    const arr = new Series({
      data: data.buffer,
      dataType,
      ...props,
    });
    arr.writePos = 0;
    return arr;
  }

  static generateTimestamps(length: number, rate: Rate, start: TimeStamp): Series {
    const timeRange = start.spanRange(rate.span(length));
    const data = new BigInt64Array(length);
    for (let i = 0; i < length; i++) {
      data[i] = BigInt(start.add(rate.span(i)).valueOf());
    }
    return new Series({ data, dataType: DataType.TIMESTAMP, timeRange });
  }

  get refCount(): number {
    return this._refCount;
  }

  static fromStrings(data: string[], timeRange?: TimeRange): Series {
    const buffer = new TextEncoder().encode(data.join("\n") + "\n");
    return new Series({ data: buffer, dataType: DataType.STRING, timeRange });
  }

  static fromJSON<T>(data: T[], timeRange?: TimeRange): Series {
    const buffer = new TextEncoder().encode(
      data.map((d) => JSON.stringify(d)).join("\n") + "\n",
    );
    return new Series({ data: buffer, dataType: DataType.JSON, timeRange });
  }

  acquire(gl?: GLBufferController): void {
    this._refCount++;
    if (gl != null) this.updateGLBuffer(gl);
  }

  release(): void {
    this._refCount--;
    if (this._refCount === 0 && this.gl.control != null)
      this.maybeGarbageCollectGLBuffer(this.gl.control);
    else if (this._refCount < 0)
      throw new Error("cannot release an array with a negative reference count");
  }

  /**
   * Writes the given series to this series. If the series being written exceeds the
   * remaining of series being written to, only the portion that fits will be written.
   * @param other the series to write to this series. The data type of the series written
   * must be the same as the data type of the series being written to.
   * @returns the number of samples written. If the entire series fits, this value is
   * equal to the length of the series being written.
   */
  write(other: Series): number {
    if (!other.dataType.equals(this.dataType))
      throw new Error("buffer must be of the same type as this array");

    // We've filled the entire underlying buffer
    if (this.writePos === FULL_BUFFER) return 0;
    const available = this.capacity - this.writePos;

    const toWrite = available < other.length ? other.slice(0, available) : other;
<<<<<<< HEAD
    this.underlyingData.set(
      toWrite.data as unknown as ArrayLike<number> & ArrayLike<bigint>,
      this.writePos,
    );
=======
    this.underlyingData.set(toWrite.data as ArrayLike<any>, this.writePos);
>>>>>>> cb0f4858
    this.maybeRecomputeMinMax(toWrite);
    this._cachedLength = undefined;
    this.writePos += toWrite.length;
    return toWrite.length;
  }

  /** @returns the underlying buffer backing this array. */
  get buffer(): ArrayBufferLike {
    return this._data;
  }

  private get underlyingData(): TypedArray {
    return new this.dataType.Array(this._data);
  }

  /** @returns a native typed array with the proper data type. */
  get data(): TypedArray {
    if (this.writePos === FULL_BUFFER) return this.underlyingData;
    return new this.dataType.Array(this._data, 0, this.writePos);
  }

  toStrings(): string[] {
    if (!this.dataType.equals(DataType.STRING))
      throw new Error("cannot convert non-string series to strings");
    return new TextDecoder().decode(this.buffer).split("\n").slice(0, -1);
  }

  toUUIDs(): string[] {
    if (!this.dataType.equals(DataType.UUID))
      throw new Error("cannot convert non-uuid series to uuids");
    const den = DataType.UUID.density.valueOf();
    const r = Array(this.length);

    for (let i = 0; i < this.length; i++) {
      const v = this.buffer.slice(i * den, (i + 1) * den);
      const id = Array.from(new Uint8Array(v), (b) => b.toString(16).padStart(2, "0"))
        .join("")
        .replace(/(.{8})(.{4})(.{4})(.{4})(.{12})/, "$1-$2-$3-$4-$5");
      r[i] = id;
    }
    return r;
  }

  parseJSON<Z extends z.ZodTypeAny>(schema: Z): Array<z.output<Z>> {
    if (!this.dataType.equals(DataType.JSON))
      throw new Error("cannot convert non-string series to strings");
    return new TextDecoder()
      .decode(this.buffer)
      .split("\n")
      .slice(0, -1)
      .map((s) => schema.parse(JSON.parse(s)));
  }

  /** @returns the time range of this array. */
  get timeRange(): TimeRange {
    if (this._timeRange == null) throw new Error("time range not set on series");
    return this._timeRange;
  }

  /** @returns the capacity of the series in bytes. */
  get byteCapacity(): Size {
    return new Size(this.buffer.byteLength);
  }

  /** @returns the capacity of the series in samples. */
  get capacity(): number {
    return this.dataType.density.length(this.byteCapacity);
  }

  /** @returns the length of the series in bytes. */
  get byteLength(): Size {
    if (this.writePos === FULL_BUFFER) return this.byteCapacity;
    return this.dataType.density.size(this.writePos);
  }

  /** @returns the number of samples in this array. */
  get length(): number {
    if (this._cachedLength != null) return this._cachedLength;
    if (this.dataType.isVariable) return this.calculateCachedLength();
    if (this.writePos === FULL_BUFFER) return this.data.length;
    return this.writePos;
  }

  private calculateCachedLength(): number {
    if (!this.dataType.isVariable)
      throw new Error("cannot calculate length of a non-variable length data type");
    let cl = 0;
    this.data.forEach((v) => {
      if (v === 10) cl++;
    });
    this._cachedLength = cl;
    return cl;
  }

  /**
   * Creates a new array with a different data type.
   * @param target the data type to convert to.
   * @param sampleOffset an offset to apply to each sample. This can help with precision
   * issues when converting between data types.
   *
   * WARNING: This method is expensive and copies the entire underlying array. There
   * also may be untimely precision issues when converting between data types.
   */
  convert(target: DataType, sampleOffset: NumericTelemValue = 0): Series {
    if (this.dataType.equals(target)) return this;
    const data = new target.Array(this.length);
    for (let i = 0; i < this.length; i++) {
      data[i] = convertDataType(this.dataType, target, this.data[i], sampleOffset);
    }
    return new Series({
      data: data.buffer,
      dataType: target,
      timeRange: this._timeRange,
      sampleOffset,
      glBufferUsage: this.gl.bufferUsage,
      alignment: this.alignment,
    });
  }

  private calcRawMax(): NumericTelemValue {
    if (this.length === 0) return -Infinity;
    if (this.dataType.equals(DataType.TIMESTAMP)) {
      this._cachedMax = this.data[this.data.length - 1];
    } else if (this.dataType.usesBigInt) {
      const d = this.data as BigInt64Array;
      this._cachedMax = d.reduce((a, b) => (a > b ? a : b));
    } else {
      const d = this.data as Float64Array;
      this._cachedMax = d.reduce((a, b) => (a > b ? a : b));
    }
    return this._cachedMax;
  }

  /** @returns the maximum value in the array */
  get max(): NumericTelemValue {
    if (this.dataType.isVariable)
      throw new Error("cannot calculate maximum on a variable length data type");
    if (this.writePos === 0) return -Infinity;
    else if (this._cachedMax == null) this._cachedMax = this.calcRawMax();
    return addSamples(this._cachedMax, this.sampleOffset);
  }

  private calcRawMin(): NumericTelemValue {
    if (this.length === 0) return Infinity;
    if (this.dataType.equals(DataType.TIMESTAMP)) {
      this._cachedMin = this.data[0];
    } else if (this.dataType.usesBigInt) {
      const d = this.data as BigInt64Array;
      this._cachedMin = d.reduce((a, b) => (a < b ? a : b));
    } else {
      const d = this.data as Float64Array;
      this._cachedMin = d.reduce((a, b) => (a < b ? a : b));
    }
    return this._cachedMin;
  }

  /** @returns the minimum value in the array */
  get min(): NumericTelemValue {
    if (this.dataType.isVariable)
      throw new Error("cannot calculate minimum on a variable length data type");
    if (this.writePos === 0) return Infinity;
    else if (this._cachedMin == null) this._cachedMin = this.calcRawMin();
    return addSamples(this._cachedMin, this.sampleOffset);
  }

  /** @returns the bounds of this array. */
  get bounds(): bounds.Bounds {
    return bounds.construct(Number(this.min), Number(this.max));
  }

  private maybeRecomputeMinMax(update: Series): void {
    if (this._cachedMin != null) {
      const min = update._cachedMin ?? update.calcRawMin();
      if (min < this._cachedMin) this._cachedMin = min;
    }
    if (this._cachedMax != null) {
      const max = update._cachedMax ?? update.calcRawMax();
      if (max > this._cachedMax) this._cachedMax = max;
    }
  }

  enrich(): void {
    let _ = this.max;
    // eslint-disable-next-line @typescript-eslint/no-unused-vars
    _ = this.min;
  }

  get range(): NumericTelemValue {
    return addSamples(this.max, -this.min);
  }

  at(index: number, required: true): T;

  at(index: number, required?: false): T | undefined;

  at(index: number, required?: boolean): T | undefined {
    if (this.dataType.isVariable) return this.atVariable(index, required ?? false);
    if (index < 0) index = this.length + index;
    const v = this.data[index];
    if (v == null) {
      if (required === true) throw new Error(`[series] - no value at index ${index}`);
<<<<<<< HEAD
=======
      return undefined;
    }
    return addSamples(v, this.sampleOffset) as T;
  }

  private atVariable(index: number, required: boolean): T | undefined {
    if (index < 0) index = this.length + index;
    let start = 0;
    let end = 0;
    for (let i = 0; i < this.data.length; i++) {
      if (this.data[i] === 10) {
        if (index === 0) {
          end = i;
          break;
        }
        start = i + 1;
        index--;
      }
    }
    if (end === 0) end = this.data.length;
    if (start >= end || index > 0) {
      if (required) throw new Error(`[series] - no value at index ${index}`);
>>>>>>> cb0f4858
      return undefined;
    }
    const slice = this.data.slice(start, end);
    if (this.dataType.equals(DataType.STRING))
      return new TextDecoder().decode(slice) as unknown as T;
    return JSON.parse(new TextDecoder().decode(slice)) as unknown as T;
  }

  /**
   * @returns the index of the first sample that is greater than or equal to the given value.
   * The underlying array must be sorted. If it is not, the behavior of this method is undefined.
   * @param value the value to search for.
   */
  binarySearch(value: NumericTelemValue): number {
    let left = 0;
    let right = this.length - 1;
    const cf = compare.newF(value);
    while (left <= right) {
      const mid = Math.floor((left + right) / 2);
      const cmp = cf(this.at(mid, true) as NumericTelemValue, value);
      if (cmp === 0) return mid;
      if (cmp < 0) left = mid + 1;
      else right = mid - 1;
    }
    return left;
  }

  updateGLBuffer(gl: GLBufferController): void {
    this.gl.control = gl;
    if (!this.dataType.equals(DataType.FLOAT32))
      throw new Error("Only FLOAT32 arrays can be used in WebGL");
    const { buffer, bufferUsage, prevBuffer } = this.gl;

    // If no buffer has been created yet, create one.
    if (buffer == null) this.gl.buffer = gl.createBuffer();
    // If the current write position is the same as the previous buffer, we're already
    // up date.
    if (this.writePos === prevBuffer) return;

    // Bind the buffer.
    gl.bindBuffer(gl.ARRAY_BUFFER, this.gl.buffer);

    // This means we only need to buffer part of the array.
    if (this.writePos !== FULL_BUFFER) {
      if (prevBuffer === 0) {
        gl.bufferData(gl.ARRAY_BUFFER, this.byteCapacity.valueOf(), gl.STATIC_DRAW);
      }
      const byteOffset = this.dataType.density.size(prevBuffer).valueOf();
      const slice = this.underlyingData.slice(this.gl.prevBuffer, this.writePos);
      gl.bufferSubData(gl.ARRAY_BUFFER, byteOffset, slice.buffer);
      this.gl.prevBuffer = this.writePos;
    } else {
      // This means we can buffer the entire array in a single go.
      gl.bufferData(
        gl.ARRAY_BUFFER,
        this.buffer,
        bufferUsage === "static" ? gl.STATIC_DRAW : gl.DYNAMIC_DRAW,
      );
      this.gl.prevBuffer = FULL_BUFFER;
    }
  }

  as(jsType: "string"): Series<string>;

  as(jsType: "number"): Series<number>;

  as(jsType: "bigint"): Series<bigint>;

  as<T extends TelemValue>(jsType: "string" | "number" | "bigint"): Series<T> {
    if (jsType === "string") {
      if (!this.dataType.equals(DataType.STRING))
        throw new Error(
          `cannot convert series of type ${this.dataType.toString()} to string`,
        );
      return this as unknown as Series<T>;
    }
    if (jsType === "number") {
      if (!this.dataType.isNumeric)
        throw new Error(
          `cannot convert series of type ${this.dataType.toString()} to number`,
        );
      return this as unknown as Series<T>;
    }
    if (jsType === "bigint") {
      if (!this.dataType.equals(DataType.INT64))
        throw new Error(
          `cannot convert series of type ${this.dataType.toString()} to bigint`,
        );
      return this as unknown as Series<T>;
    }
    throw new Error(`cannot convert series to ${jsType as string}`);
  }

  get digest(): SeriesDigest {
    return {
      key: this.key,
      dataType: this.dataType.toString(),
      sampleOffset: this.sampleOffset,
      alignment: this.alignmentBounds,
      timeRange: this._timeRange?.toString(),
      length: this.length,
      capacity: this.capacity,
    };
  }

  get memInfo(): SeriesMemInfo {
    return {
      key: this.key,
      length: this.length,
      byteLength: this.byteLength,
      glBuffer: this.gl.buffer != null,
    };
  }

  get alignmentBounds(): bounds.Bounds {
    return bounds.construct(this.alignment, this.alignment + this.length);
  }

  private maybeGarbageCollectGLBuffer(gl: GLBufferController): void {
    if (this.gl.buffer == null) return;
    gl.deleteBuffer(this.gl.buffer);
    this.gl.buffer = null;
    this.gl.prevBuffer = 0;
    this.gl.control = null;
  }

  get glBuffer(): WebGLBuffer {
    if (this.gl.buffer == null) throw new Error("gl buffer not initialized");
    if (!(this.gl.prevBuffer === this.writePos)) console.warn("buffer not updated");
    return this.gl.buffer;
  }

  [Symbol.iterator](): Iterator<T> {
    if (this.dataType.isVariable) {
      const s = new StringSeriesIterator(this);
      if (this.dataType.equals(DataType.JSON)) {
        return new JSONSeriesIterator(s) as Iterator<T>;
      }
      return s as Iterator<T>;
    }
    return new FixedSeriesIterator(this) as Iterator<T>;
  }

  slice(start: number, end?: number): Series {
    if (start <= 0 && (end == null || end >= this.length)) return this;
    const data = this.data.slice(start, end);
    return new Series({
      data,
      dataType: this.dataType,
      timeRange: this._timeRange,
      sampleOffset: this.sampleOffset,
      glBufferUsage: this.gl.bufferUsage,
      alignment: this.alignment + start,
    });
  }

  reAlign(alignment: number): Series {
    return new Series({
      data: this.buffer,
      dataType: this.dataType,
      timeRange: TimeRange.ZERO,
      sampleOffset: this.sampleOffset,
      glBufferUsage: "static",
      alignment,
    });
  }
}

class StringSeriesIterator implements Iterator<string> {
  private readonly series: Series;
  private index: number;
  private readonly decoder: TextDecoder;

  constructor(series: Series) {
    if (!series.dataType.isVariable)
      throw new Error(
        "cannot create a variable series iterator for a non-variable series",
      );
    this.series = series;
    this.index = 0;
    this.decoder = new TextDecoder();
  }

  next(): IteratorResult<string> {
    const start = this.index;
    const data = this.series.data;
    while (this.index < data.length && data[this.index] !== 10) this.index++;
    const end = this.index;
    if (start === end) return { done: true, value: undefined };
    this.index++;
    const s = this.decoder.decode(this.series.buffer.slice(start, end));
    return { done: false, value: s };
  }

  [Symbol.iterator](): Iterator<TelemValue> {
    return this;
  }
}

class JSONSeriesIterator implements Iterator<unknown> {
  private readonly wrapped: Iterator<string>;

  constructor(wrapped: Iterator<string>) {
    this.wrapped = wrapped;
  }

  next(): IteratorResult<object> {
    const next = this.wrapped.next();
    if (next.done === true) return { done: true, value: undefined };
    return { done: false, value: JSON.parse(next.value) };
  }

  [Symbol.iterator](): Iterator<object> {
    return this;
  }

  [Symbol.toStringTag] = "JSONSeriesIterator";
}

class FixedSeriesIterator implements Iterator<NumericTelemValue> {
  series: Series;
  index: number;
  constructor(series: Series) {
    this.series = series;
    this.index = 0;
  }

  next(): IteratorResult<NumericTelemValue> {
    if (this.index >= this.series.length) return { done: true, value: undefined };
    return {
      done: false,
      value: this.series.at(this.index++, true) as NumericTelemValue,
    };
  }

  [Symbol.iterator](): Iterator<NumericTelemValue> {
    return this;
  }

  [Symbol.toStringTag] = "SeriesIterator";
}

export const addSamples = (
  a: NumericTelemValue,
  b: NumericTelemValue,
): NumericTelemValue => {
  if (typeof a === "bigint" && typeof b === "bigint") return a + b;
  if (typeof a === "number" && typeof b === "number") return a + b;
  if (b === 0) return a;
  if (a === 0) return b;
  return Number(a) + Number(b);
};

export class MultiSeries<T extends TelemValue = TelemValue> implements Iterable<T> {
  readonly series: Array<Series<T>>;

  constructor(series: Array<Series<T>>) {
    if (series.length !== 0) {
      const type = series[0].dataType;
      for (let i = 1; i < series.length; i++)
        if (!series[i].dataType.equals(type))
          throw new Error("[multi-series] - series must have the same data type");
    }
    this.series = series;
  }

  as(jsType: "string"): MultiSeries<string>;

  as(jsType: "number"): MultiSeries<number>;

  as(jsType: "bigint"): MultiSeries<bigint>;

  as<T extends TelemValue>(dataType: CrudeDataType): MultiSeries<T> {
    if (!new DataType(dataType).equals(this.dataType))
      throw new Error(
        `cannot convert series of type ${this.dataType.toString()} to ${dataType.toString()}`,
      );
    return this as unknown as MultiSeries<T>;
  }

  get dataType(): DataType {
    if (this.series.length === 0) return DataType.UNKNOWN;
    return this.series[0].dataType;
  }

  get timeRange(): TimeRange {
    if (this.series.length === 0) return TimeRange.ZERO;
    return new TimeRange(
      this.series[0].timeRange.start,
      this.series[this.series.length - 1].timeRange.end,
    );
  }

  push(series: Series<T>): void {
    this.series.push(series);
  }

  get length(): number {
    return this.series.reduce((a, b) => a + b.length, 0);
  }

  at(index: number, required: true): T;

  at(index: number, required?: false): T | undefined;

  at(index: number, required: boolean = false): T | undefined {
    if (index < 0) index = this.length + index;
    for (const ser of this.series) {
      if (index < ser.length) return ser.at(index, required as true);
      index -= ser.length;
    }
    if (required) throw new Error(`[series] - no value at index ${index}`);
    return undefined;
  }

  [Symbol.iterator](): Iterator<T> {
    if (this.series.length === 0)
      return {
        next(): IteratorResult<T> {
          return { done: true, value: undefined };
        },
      };
    return new MultiSeriesIterator<T>(this.series);
  }
}

class MultiSeriesIterator<T extends TelemValue = TelemValue> implements Iterator<T> {
  private readonly series: Array<Series<T>>;
  private seriesIndex: number;
  private internal: Iterator<T>;

  constructor(series: Array<Series<T>>) {
    this.series = series;
    this.seriesIndex = 0;
    this.internal = series[0][Symbol.iterator]();
  }

  next(): IteratorResult<T> {
    const next = this.internal.next();
    if (next.done === false) return next;
    if (this.seriesIndex === this.series.length - 1)
      return { done: true, value: undefined };
    this.internal = this.series[++this.seriesIndex][Symbol.iterator]();
    return this.next();
  }

  [Symbol.iterator](): Iterator<TelemValue | unknown> {
    return this;
  }

  [Symbol.toStringTag] = "MultiSeriesIterator";
}<|MERGE_RESOLUTION|>--- conflicted
+++ resolved
@@ -291,14 +291,7 @@
     const available = this.capacity - this.writePos;
 
     const toWrite = available < other.length ? other.slice(0, available) : other;
-<<<<<<< HEAD
-    this.underlyingData.set(
-      toWrite.data as unknown as ArrayLike<number> & ArrayLike<bigint>,
-      this.writePos,
-    );
-=======
     this.underlyingData.set(toWrite.data as ArrayLike<any>, this.writePos);
->>>>>>> cb0f4858
     this.maybeRecomputeMinMax(toWrite);
     this._cachedLength = undefined;
     this.writePos += toWrite.length;
@@ -500,8 +493,6 @@
     const v = this.data[index];
     if (v == null) {
       if (required === true) throw new Error(`[series] - no value at index ${index}`);
-<<<<<<< HEAD
-=======
       return undefined;
     }
     return addSamples(v, this.sampleOffset) as T;
@@ -524,7 +515,6 @@
     if (end === 0) end = this.data.length;
     if (start >= end || index > 0) {
       if (required) throw new Error(`[series] - no value at index ${index}`);
->>>>>>> cb0f4858
       return undefined;
     }
     const slice = this.data.slice(start, end);
