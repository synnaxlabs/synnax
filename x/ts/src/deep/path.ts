--- conflicted
+++ resolved
@@ -86,98 +86,7 @@
     if (obj != null && typeof obj === "object" && "key" in obj)
       parts[i] = obj.key as string;
   });
-<<<<<<< HEAD
-  return parts.join(".");
-};
-
-/**
- * Gets the value at the given path on the object. If the path does not exist
- * and the optional flag is set to true, null will be returned. If the path does
- * not exist and the optional flag is set to false, an error will be thrown.
- * @param obj the object to get the value from.
- * @param path the path to get the value at.
- * @param opts the options for getting the value.
- * @param opts.optional whether the path is optional.
- * @param opts.getter a custom getter function to use on each part of the path.
- * @returns the value at the given path on the object.
- */
-export const get = (<V = record.Unknown, T = record.Unknown>(
-  obj: T,
-  path: string,
-  opts: GetOptions = { optional: false, separator: "." },
-): V | null => {
-  opts.separator ??= ".";
-  const { optional, getter = defaultGetter } = opts;
-  const parts = path.split(opts.separator);
-  if (parts.length === 1 && parts[0] === "") return obj as record.Unknown as V;
-  let result: record.Unknown = obj as record.Unknown;
-  for (const part of parts) {
-    const v = getter(result, part);
-    if (v == null) {
-      if (optional) return null;
-      throw new Error(`Path ${path} does not exist. ${part} is null`);
-    }
-    result = v as record.Unknown;
-  }
-  return result as V;
-}) as Get;
-
-const getIndex = (part: string): number | null => {
-  // in order to be considered an index, all characters must be numbers
-  for (const char of part) if (isNaN(parseInt(char))) return null;
-  return parseInt(part);
-};
-
-/**
- * Sets the value at the given path on the object. If the parents of the deep path
- * do not exist, new objects will be created.
- * @param obj the object to set the value on.
- * @param path the path to set the value at.
- * @param value the value to set.
- */
-export const set = <V>(
-  obj: V,
-  path: string,
-  value: unknown,
-  opts: GetOptions = { optional: false, separator: "." },
-): void => {
-  opts.separator ??= ".";
-  const { optional, getter = defaultGetter } = opts;
-  const parts = path.split(opts.separator);
-  let result: record.Unknown = obj as record.Unknown;
-  for (let i = 0; i < parts.length - 1; i++) {
-    const part = parts[i];
-    const v = defaultGetter(result, part);
-    if (v == null) throw new Error(`Path ${path} does not exist. ${part} is null`);
-    result = v as record.Unknown;
-  }
-  try {
-    if (!Array.isArray(result)) {
-      result[parts[parts.length - 1]] = value;
-      return;
-    }
-    if (result.length === 0) return;
-    const index = getIndex(parts[parts.length - 1]);
-    // If we can't parse an index, try to interpret it as an object key.
-    if (index == null) {
-      const first = result[0];
-      if (typeof first === "object" && "key" in first) {
-        const objIndex = result.findIndex((o) => o.key === parts[parts.length - 1]);
-        if (objIndex !== -1) {
-          result[objIndex] = value;
-          return;
-        }
-      }
-      return;
-    }
-    result[index] = value;
-  } catch (e) {
-    console.error("failed to set value", value, "at path", path, "on object", obj);
-    throw e;
-  }
-=======
   return parts.join(SEPARATOR);
->>>>>>> 4ecf3a36
 };
 
 export const element = (path: string, index: number): string => {
