// Copyright 2025 Synnax Labs, Inc.
//
// Use of this software is governed by the Business Source License included in the file
// licenses/BSL.txt.
//
// As of the Change Date specified in that file, in accordance with the Business Source
// License, use of this software will be governed by the Apache License, Version 2.0,
// included in the file licenses/APL.txt.

import { z } from "zod";

import { id } from "@/id";
import { type Optional } from "@/optional";
import { TimeStamp } from "@/telem";

export const variantZ = z.enum([
  "success",
  "info",
  "warning",
  "error",
  "loading",
  "disabled",
]);

// Represents one of the possible variants of a status message.
export type Variant = z.infer<typeof variantZ>;

<<<<<<< HEAD
type StatusZodObject<D extends z.ZodType> = z.ZodObject<{
  key: z.ZodString;
  variant: typeof variantZ;
  message: z.ZodString;
  description: z.ZodOptional<z.ZodString>;
  time: typeof TimeStamp.z;
  name: z.ZodDefault<z.ZodString>;
  details: D;
}>;
=======
type StatusZodObject<DetailsSchema extends z.ZodType> = z.ZodObject<
  {
    key: z.ZodString;
    variant: typeof variantZ;
    message: z.ZodString;
    description: z.ZodOptional<z.ZodString>;
    time: typeof TimeStamp.z;
  } & ([DetailsSchema] extends [z.ZodNever] ? {} : { details: DetailsSchema })
>;
>>>>>>> d7a03464

interface StatusZFunction {
  (): StatusZodObject<z.ZodNever>;
  <DetailsSchema extends z.ZodType>(
    details: DetailsSchema,
  ): StatusZodObject<DetailsSchema>;
}

export const statusZ: StatusZFunction = <DetailsSchema extends z.ZodType>(
  details?: DetailsSchema,
) =>
  z.object({
    key: z.string(),
    name: z.string().default(""),
    variant: variantZ,
    message: z.string(),
    description: z.string().optional(),
    time: TimeStamp.z,
    details: details ?? z.unknown().optional(),
  });

type Base<V extends Variant> = {
  key: string;
  name: string;
  variant: V;
  message: string;
  description?: string;
  time: TimeStamp;
};

<<<<<<< HEAD
export type Crude<D = undefined, V extends Variant = Variant> = Optional<
  Status<D, V>,
  "time" | "key" | "name"
>;
=======
export type Status<Details = never, V extends Variant = Variant> = Base<V> &
  ([Details] extends [never] ? {} : { details: Details });

export type Crude<Details = never, V extends Variant = Variant> = Optional<
  Base<V>,
  "key" | "time"
> &
  ([Details] extends [never] ? {} : { details: Details });
>>>>>>> d7a03464

export interface ExceptionDetails {
  stack: string;
}

export const fromException = (
  exc: unknown,
  message?: string,
): Status<ExceptionDetails, "error"> => {
  if (!(exc instanceof Error)) throw exc;
  return create<ExceptionDetails, "error">({
    variant: "error",
    message: message ?? exc.message,
    description: message != null ? exc.message : undefined,
    details: {
      stack: exc.stack ?? "",
    },
  });
};

export const create = <Details = never, V extends Variant = Variant>(
  spec: Crude<Details, V>,
): Status<Details, V> =>
  ({
    key: id.create(),
    time: TimeStamp.now(),
    name: "",
    ...spec,
  }) as Status<Details, V>;

export const keepVariants = (
  variant?: Variant,
  keep: Variant | Variant[] = [],
): Variant | undefined => {
  if (variant == null) return undefined;
  if (Array.isArray(keep)) {
    if (keep.includes(variant)) return variant;
    return undefined;
  }
  return keep === variant ? variant : undefined;
};

export const removeVariants = (
  variant?: Variant,
  remove: Variant | Variant[] = [],
): Variant | undefined => {
  if (variant == null) return undefined;
  if (Array.isArray(remove)) {
    if (remove.includes(variant)) return undefined;
    return variant;
  }
  return remove === variant ? undefined : variant;
};<|MERGE_RESOLUTION|>--- conflicted
+++ resolved
@@ -25,27 +25,16 @@
 // Represents one of the possible variants of a status message.
 export type Variant = z.infer<typeof variantZ>;
 
-<<<<<<< HEAD
-type StatusZodObject<D extends z.ZodType> = z.ZodObject<{
-  key: z.ZodString;
-  variant: typeof variantZ;
-  message: z.ZodString;
-  description: z.ZodOptional<z.ZodString>;
-  time: typeof TimeStamp.z;
-  name: z.ZodDefault<z.ZodString>;
-  details: D;
-}>;
-=======
 type StatusZodObject<DetailsSchema extends z.ZodType> = z.ZodObject<
   {
     key: z.ZodString;
+    name: z.ZodDefault<z.ZodString>;
     variant: typeof variantZ;
     message: z.ZodString;
     description: z.ZodOptional<z.ZodString>;
     time: typeof TimeStamp.z;
   } & ([DetailsSchema] extends [z.ZodNever] ? {} : { details: DetailsSchema })
 >;
->>>>>>> d7a03464
 
 interface StatusZFunction {
   (): StatusZodObject<z.ZodNever>;
@@ -76,21 +65,14 @@
   time: TimeStamp;
 };
 
-<<<<<<< HEAD
-export type Crude<D = undefined, V extends Variant = Variant> = Optional<
-  Status<D, V>,
-  "time" | "key" | "name"
->;
-=======
 export type Status<Details = never, V extends Variant = Variant> = Base<V> &
   ([Details] extends [never] ? {} : { details: Details });
 
 export type Crude<Details = never, V extends Variant = Variant> = Optional<
   Base<V>,
-  "key" | "time"
+  "key" | "time" | "name"
 > &
   ([Details] extends [never] ? {} : { details: Details });
->>>>>>> d7a03464
 
 export interface ExceptionDetails {
   stack: string;
