// Copyright 2025 Synnax Labs, Inc.
//
// Use of this software is governed by the Business Source License included in the file
// licenses/BSL.txt.
//
// As of the Change Date specified in that file, in accordance with the Business Source
// License, use of this software will be governed by the Apache License, Version 2.0,
// included in the file licenses/APL.txt.

import { z } from "zod";

import { id } from "@/id";
import { type Optional } from "@/optional";
import { TimeStamp } from "@/telem";

export const variantZ = z.enum([
  "success",
  "info",
  "warning",
  "error",
  "loading",
  "disabled",
]);

// Represents one of the possible variants of a status message.
export type Variant = z.infer<typeof variantZ>;

type StatusZodObject<DetailsSchema extends z.ZodType> = z.ZodObject<
  {
    key: z.ZodString;
    variant: typeof variantZ;
    message: z.ZodString;
    description: z.ZodOptional<z.ZodString>;
    time: typeof TimeStamp.z;
  } & ([DetailsSchema] extends [z.ZodNever] ? {} : { details: DetailsSchema })
>;

interface StatusZFunction {
  (): StatusZodObject<z.ZodNever>;
  <DetailsSchema extends z.ZodType>(
    details: DetailsSchema,
  ): StatusZodObject<DetailsSchema>;
}

export const statusZ: StatusZFunction = <DetailsSchema extends z.ZodType>(
  details?: DetailsSchema,
) =>
  z.object({
    key: z.string(),
    variant: variantZ,
    message: z.string(),
    description: z.string().optional(),
    time: TimeStamp.z,
    details: details ?? z.unknown().optional(),
  });

type Base<V extends Variant> = {
  key: string;
  variant: V;
  message: string;
  description?: string;
  time: TimeStamp;
};
<<<<<<< HEAD

export type Status<D = never, V extends Variant = Variant> = Base<V> &
  ([D] extends [never] ? {} : { details: D });

export type Crude<D = never, V extends Variant = Variant> = Optional<
  Base<V>,
  "key" | "time"
> &
  ([D] extends [never] ? {} : { details: D });
=======

export type Status<Details = never, V extends Variant = Variant> = Base<V> &
  ([Details] extends [never] ? {} : { details: Details });

export type Crude<Details = never, V extends Variant = Variant> = Optional<
  Base<V>,
  "key" | "time"
> &
  ([Details] extends [never] ? {} : { details: Details });
>>>>>>> 77ea7ece

export interface ExceptionDetails {
  stack: string;
}

export const fromException = (
  exc: unknown,
  message?: string,
): Status<ExceptionDetails, "error"> => {
  if (!(exc instanceof Error)) throw exc;
  return create<ExceptionDetails, "error">({
    variant: "error",
    message: message ?? exc.message,
    description: message != null ? exc.message : undefined,
    details: {
      stack: exc.stack ?? "",
    },
  });
};

<<<<<<< HEAD
export const create = <D = never, V extends Variant = Variant>(
  spec: Crude<D, V>,
): Status<D, V> =>
=======
export const create = <Details = never, V extends Variant = Variant>(
  spec: Crude<Details, V>,
): Status<Details, V> =>
>>>>>>> 77ea7ece
  ({
    key: id.create(),
    time: TimeStamp.now(),
    ...spec,
<<<<<<< HEAD
  }) as Status<D, V>;
=======
  }) as Status<Details, V>;
>>>>>>> 77ea7ece

export const keepVariants = (
  variant?: Variant,
  keep: Variant | Variant[] = [],
): Variant | undefined => {
  if (variant == null) return undefined;
  if (Array.isArray(keep)) {
    if (keep.includes(variant)) return variant;
    return undefined;
  }
  return keep === variant ? variant : undefined;
};

export const removeVariants = (
  variant?: Variant,
  remove: Variant | Variant[] = [],
): Variant | undefined => {
  if (variant == null) return undefined;
  if (Array.isArray(remove)) {
    if (remove.includes(variant)) return undefined;
    return variant;
  }
  return remove === variant ? undefined : variant;
};<|MERGE_RESOLUTION|>--- conflicted
+++ resolved
@@ -61,17 +61,6 @@
   description?: string;
   time: TimeStamp;
 };
-<<<<<<< HEAD
-
-export type Status<D = never, V extends Variant = Variant> = Base<V> &
-  ([D] extends [never] ? {} : { details: D });
-
-export type Crude<D = never, V extends Variant = Variant> = Optional<
-  Base<V>,
-  "key" | "time"
-> &
-  ([D] extends [never] ? {} : { details: D });
-=======
 
 export type Status<Details = never, V extends Variant = Variant> = Base<V> &
   ([Details] extends [never] ? {} : { details: Details });
@@ -81,7 +70,6 @@
   "key" | "time"
 > &
   ([Details] extends [never] ? {} : { details: Details });
->>>>>>> 77ea7ece
 
 export interface ExceptionDetails {
   stack: string;
@@ -102,24 +90,14 @@
   });
 };
 
-<<<<<<< HEAD
-export const create = <D = never, V extends Variant = Variant>(
-  spec: Crude<D, V>,
-): Status<D, V> =>
-=======
 export const create = <Details = never, V extends Variant = Variant>(
   spec: Crude<Details, V>,
 ): Status<Details, V> =>
->>>>>>> 77ea7ece
   ({
     key: id.create(),
     time: TimeStamp.now(),
     ...spec,
-<<<<<<< HEAD
-  }) as Status<D, V>;
-=======
   }) as Status<Details, V>;
->>>>>>> 77ea7ece
 
 export const keepVariants = (
   variant?: Variant,
