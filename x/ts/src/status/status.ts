// Copyright 2025 Synnax Labs, Inc.
//
// Use of this software is governed by the Business Source License included in the file
// licenses/BSL.txt.
//
// As of the Change Date specified in that file, in accordance with the Business Source
// License, use of this software will be governed by the Apache License, Version 2.0,
// included in the file licenses/APL.txt.

import { z } from "zod";

import { array } from "@/array";
import { id } from "@/id";
import { label } from "@/label";
import { type Optional } from "@/optional";
import { TimeStamp } from "@/telem";

export const variantZ = z.enum([
  "success",
  "info",
  "warning",
  "error",
  "loading",
  "disabled",
]);

// Represents one of the possible variants of a status message.
export type Variant = z.infer<typeof variantZ>;

export type StatusZodObject<DetailsSchema extends z.ZodType = z.ZodNever> = z.ZodObject<
  {
    key: z.ZodString;
    name: z.ZodDefault<z.ZodString>;
    variant: typeof variantZ;
    message: z.ZodString;
    description: z.ZodOptional<z.ZodString>;
    labels: z.ZodOptional<ReturnType<typeof array.nullableZ<typeof label.labelZ>>>;
    time: typeof TimeStamp.z;
  } & ([DetailsSchema] extends [z.ZodNever] ? {} : { details: DetailsSchema })
>;

export interface StatusZFunction {
  <DetailsSchema extends z.ZodType>(
    details: DetailsSchema,
  ): StatusZodObject<DetailsSchema>;
  <DetailsSchema extends z.ZodType = z.ZodNever>(
    details?: DetailsSchema,
  ): StatusZodObject<DetailsSchema>;
}

export const statusZ: StatusZFunction = <DetailsSchema extends z.ZodType>(
  details?: DetailsSchema,
) =>
  z.object({
    key: z.string(),
    name: z.string().default(""),
    variant: variantZ,
    message: z.string(),
    description: z.string().optional(),
    time: TimeStamp.z,
    labels: array.nullableZ(label.labelZ).optional(),
    details: details ?? z.unknown().optional(),
  });

type Base<V extends Variant> = {
  key: string;
  name: string;
  variant: V;
  message: string;
  description?: string;
  time: TimeStamp;
  labels?: label.Label[];
};

export type Status<DetailsSchema = z.ZodNever, V extends Variant = Variant> = Base<V> &
  ([DetailsSchema] extends [z.ZodNever] ? {} : { details: z.output<DetailsSchema> });

export type Crude<DetailsSchema = z.ZodNever, V extends Variant = Variant> = Optional<
  Base<V>,
  "key" | "time" | "name"
> &
  ([DetailsSchema] extends [z.ZodNever] ? {} : { details: z.output<DetailsSchema> });

export const exceptionDetailsSchema = z.object({
  stack: z.string(),
<<<<<<< HEAD
=======
  error: z.instanceof(Error),
>>>>>>> 46448fc2
});

export const fromException = (
  exc: unknown,
  message?: string,
): Status<typeof exceptionDetailsSchema, "error"> => {
  if (!(exc instanceof Error)) throw exc;
  return create<typeof exceptionDetailsSchema, "error">({
    variant: "error",
    message: message ?? exc.message,
    description: message != null ? exc.message : undefined,
    details: { stack: exc.stack ?? "", error: exc },
  });
};

export const create = <DetailsSchema = z.ZodNever, V extends Variant = Variant>(
  spec: Crude<DetailsSchema, V>,
): Status<DetailsSchema, V> =>
  ({
    key: id.create(),
    time: TimeStamp.now(),
    name: "",
    ...spec,
  }) as Status<DetailsSchema, V>;

export const keepVariants = (
  variant?: Variant,
  keep: Variant | Variant[] = [],
): Variant | undefined => {
  if (variant == null) return undefined;
  if (Array.isArray(keep)) {
    if (keep.includes(variant)) return variant;
    return undefined;
  }
  return keep === variant ? variant : undefined;
};

export const removeVariants = (
  variant?: Variant,
  remove: Variant | Variant[] = [],
): Variant | undefined => {
  if (variant == null) return undefined;
  if (Array.isArray(remove)) {
    if (remove.includes(variant)) return undefined;
    return variant;
  }
  return remove === variant ? undefined : variant;
};<|MERGE_RESOLUTION|>--- conflicted
+++ resolved
@@ -83,10 +83,7 @@
 
 export const exceptionDetailsSchema = z.object({
   stack: z.string(),
-<<<<<<< HEAD
-=======
   error: z.instanceof(Error),
->>>>>>> 46448fc2
 });
 
 export const fromException = (
