// Copyright 2025 Synnax Labs, Inc.
//
// Use of this software is governed by the Business Source License included in the file
// licenses/BSL.txt.
//
// As of the Change Date specified in that file, in accordance with the Business Source
// License, use of this software will be governed by the Apache License, Version 2.0,
// included in the file licenses/APL.txt.

import { customAlphabet } from "nanoid/non-secure";

const ALPHANUMERIC = "0123456789ABCDEFGHIJKLMNOPQRSTUVWXYZabcdefghijklmnopqrstuvwxyz";

export const LENGTH = 11;

<<<<<<< HEAD
const createInternal = customAlphabet(ALPHANUMERIC, 11);
=======
const createInternal = customAlphabet(ALPHANUMERIC, LENGTH);
>>>>>>> d0e4900d

/**
 * Creates a unique alphanumeric string of length 11.
 *
 * @returns {string} A unique alphanumeric string.
 */
export const create = (): string => createInternal();<|MERGE_RESOLUTION|>--- conflicted
+++ resolved
@@ -13,11 +13,7 @@
 
 export const LENGTH = 11;
 
-<<<<<<< HEAD
-const createInternal = customAlphabet(ALPHANUMERIC, 11);
-=======
 const createInternal = customAlphabet(ALPHANUMERIC, LENGTH);
->>>>>>> d0e4900d
 
 /**
  * Creates a unique alphanumeric string of length 11.
