--- conflicted
+++ resolved
@@ -7,10 +7,6 @@
         "//arc/cpp/proto",
         "//arc/go/graph:graph_grpc",
         "//x/cpp/spatial",
-<<<<<<< HEAD
-        "//x/cpp/xjson",
-=======
         "@nlohmann_json//:json",
->>>>>>> c7941ad7
     ],
 )