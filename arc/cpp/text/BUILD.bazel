--- conflicted
+++ resolved
@@ -2,12 +2,5 @@
     name = "text",
     hdrs = ["text.h"],
     visibility = ["//visibility:public"],
-<<<<<<< HEAD
-    deps = [
-        "//arc/go/text:text_grpc",
-        "//x/cpp/xjson",
-    ],
-=======
     deps = ["//arc/go/text:text_grpc"],
->>>>>>> c7941ad7
 )