// Copyright 2025 Synnax Labs, Inc.
//
// Use of this software is governed by the Business Source License included in the file
// licenses/BSL.txt.
//
// As of the Change Date specified in that file, in accordance with the Business Source
// License, use of this software will be governed by the Apache License, Version 2.0,
// included in the file licenses/APL.txt.

#include "gtest/gtest.h"

#include "arc/cpp/ir/ir.h"
#include "arc/go/ir/arc/go/ir/ir.pb.h"

/// @brief it should correctly round-trip Handle through protobuf
TEST(IRTest, testHandleProtobufRoundTrip) {
    const arc::ir::Handle original("node1", "param1");
    arc::v1::ir::PBHandle pb;
    original.to_proto(&pb);
    const arc::ir::Handle reconstructed(pb);
    ASSERT_EQ(reconstructed.node, "node1");
    ASSERT_EQ(reconstructed.param, "param1");
}

/// @brief it should correctly round-trip Edge through protobuf
TEST(IRTest, testEdgeProtobufRoundTrip) {
    arc::ir::Handle src("src_node", "output");
    arc::ir::Handle tgt("tgt_node", "input");
    arc::ir::Edge original(src, tgt);
    arc::v1::ir::PBEdge pb;
    original.to_proto(&pb);
    arc::ir::Edge reconstructed(pb);
    ASSERT_EQ(reconstructed.source.node, "src_node");
    ASSERT_EQ(reconstructed.source.param, "output");
    ASSERT_EQ(reconstructed.target.node, "tgt_node");
    ASSERT_EQ(reconstructed.target.param, "input");
}

/// @brief it should correctly round-trip Channels through protobuf
TEST(IRTest, testChannelsProtobufRoundTrip) {
    arc::ir::Channels original;
    original.read[1] = "channel_a";
    original.read[2] = "channel_b";
    original.write[3] = "channel_c";
    arc::v1::symbol::PBChannels pb;
    original.to_proto(&pb);
    arc::ir::Channels reconstructed(pb);
    ASSERT_EQ(reconstructed.read.size(), 2);
    ASSERT_EQ(reconstructed.read[1], "channel_a");
    ASSERT_EQ(reconstructed.read[2], "channel_b");
    ASSERT_EQ(reconstructed.write.size(), 1);
    ASSERT_EQ(reconstructed.write[3], "channel_c");
}

/// @brief it should correctly round-trip Param through protobuf
TEST(IRTest, testParamProtobufRoundTrip) {
    arc::ir::Param original;
    original.name = "test_param";
    original.type = arc::types::Type(arc::types::Kind::F64);
    original.value = 42.5;
    arc::v1::types::PBParam pb;
    original.to_proto(&pb);
    arc::ir::Param reconstructed(pb);
    ASSERT_EQ(reconstructed.name, "test_param");
    ASSERT_EQ(reconstructed.type.kind, arc::types::Kind::F64);
    ASSERT_EQ(reconstructed.get<double>(), 42.5);
}

/// @brief it should correctly round-trip IR through protobuf
TEST(IRTest, testIRProtobufRoundTrip) {
    arc::ir::IR original;

    arc::ir::Function fn;
    fn.key = "test_func";
    fn.channels.read[1] = "chan1";
    original.functions.push_back(fn);

    arc::ir::Node node;
    node.key = "test_node";
    node.type = "add";
    original.nodes.push_back(node);

    arc::ir::Edge edge(arc::ir::Handle("node1", "out"), arc::ir::Handle("node2", "in"));
    original.edges.push_back(edge);

    arc::v1::ir::PBIR pb;
    original.to_proto(&pb);

    arc::ir::IR reconstructed(pb);

    ASSERT_EQ(reconstructed.functions.size(), 1);
    ASSERT_EQ(reconstructed.functions[0].key, "test_func");
    ASSERT_EQ(reconstructed.nodes.size(), 1);
    ASSERT_EQ(reconstructed.nodes[0].key, "test_node");
    ASSERT_EQ(reconstructed.edges.size(), 1);
    ASSERT_EQ(reconstructed.edges[0].source.node, "node1");
}

<<<<<<< HEAD
// -------------------- Params access tests --------------------

/// @brief it should access params by name using operator[]
TEST(ParamsTest, testOperatorBracketByName) {
    arc::ir::Params params;
    arc::ir::Param p1;
    p1.name = "alpha";
    p1.value = static_cast<int32_t>(42);
    arc::ir::Param p2;
    p2.name = "beta";
    p2.value = 3.14;
    params.params.push_back(p1);
    params.params.push_back(p2);

    ASSERT_EQ(params["alpha"].get<int32_t>(), 42);
    ASSERT_DOUBLE_EQ(params["beta"].get<double>(), 3.14);
}

/// @brief it should access params by index using operator[]
TEST(ParamsTest, testOperatorBracketByIndex) {
    arc::ir::Params params;
    arc::ir::Param p1;
    p1.name = "first";
    p1.value = static_cast<int32_t>(100);
    arc::ir::Param p2;
    p2.name = "second";
    p2.value = static_cast<int32_t>(200);
    params.params.push_back(p1);
    params.params.push_back(p2);

    ASSERT_EQ(params[0].name, "first");
    ASSERT_EQ(params[0].get<int32_t>(), 100);
    ASSERT_EQ(params[1].name, "second");
    ASSERT_EQ(params[1].get<int32_t>(), 200);
}

// -------------------- IR access tests --------------------

/// @brief it should access nodes by key using node()
TEST(IRTest, testNodeAccess) {
    arc::ir::IR ir;
    arc::ir::Node n1;
    n1.key = "node_a";
    n1.type = "add";
    arc::ir::Node n2;
    n2.key = "node_b";
    n2.type = "multiply";
    ir.nodes.push_back(n1);
    ir.nodes.push_back(n2);

    ASSERT_EQ(ir.node("node_a").type, "add");
    ASSERT_EQ(ir.node("node_b").type, "multiply");
}

/// @brief it should access functions by key using function()
TEST(IRTest, testFunctionAccess) {
    arc::ir::IR ir;
    arc::ir::Function f1;
    f1.key = "func_x";
    arc::ir::Function f2;
    f2.key = "func_y";
    ir.functions.push_back(f1);
    ir.functions.push_back(f2);

    ASSERT_EQ(ir.function("func_x").key, "func_x");
    ASSERT_EQ(ir.function("func_y").key, "func_y");
}

/// @brief it should access sequences by key using sequence()
TEST(IRTest, testSequenceAccess) {
    arc::ir::IR ir;
    arc::ir::Sequence s1;
    s1.key = "seq_1";
    arc::ir::Sequence s2;
    s2.key = "seq_2";
    ir.sequences.push_back(s1);
    ir.sequences.push_back(s2);

    ASSERT_EQ(ir.sequence("seq_1").key, "seq_1");
    ASSERT_EQ(ir.sequence("seq_2").key, "seq_2");
}

/// @brief it should find edges by target handle using edge_to()
TEST(IRTest, testEdgeTo) {
    arc::ir::IR ir;
    arc::ir::Handle src1("node_a", "output");
    arc::ir::Handle tgt1("node_b", "input");
    arc::ir::Handle src2("node_c", "out");
    arc::ir::Handle tgt2("node_d", "in");
    ir.edges.emplace_back(src1, tgt1);
    ir.edges.emplace_back(src2, tgt2);

    auto edge1 = ir.edge_to(tgt1);
    ASSERT_TRUE(edge1.has_value());
    ASSERT_EQ(edge1->source.node, "node_a");
    ASSERT_EQ(edge1->source.param, "output");

    auto edge2 = ir.edge_to(tgt2);
    ASSERT_TRUE(edge2.has_value());
    ASSERT_EQ(edge2->source.node, "node_c");

    // Non-existent target should return nullopt
    arc::ir::Handle missing("missing", "input");
    auto no_edge = ir.edge_to(missing);
    ASSERT_FALSE(no_edge.has_value());
}

/// @brief it should return edges grouped by output param using edges_from()
TEST(IRTest, testEdgesFrom) {
    arc::ir::IR ir;
    // Two edges from node_a.output to different targets
    ir.edges.emplace_back(
        arc::ir::Handle("node_a", "output"),
        arc::ir::Handle("node_b", "in1")
    );
    ir.edges.emplace_back(
        arc::ir::Handle("node_a", "output"),
        arc::ir::Handle("node_c", "in2")
    );
    // One edge from node_a.other to another target
    ir.edges.emplace_back(
        arc::ir::Handle("node_a", "other"),
        arc::ir::Handle("node_d", "in3")
    );
    // Edge from different node
    ir.edges.emplace_back(
        arc::ir::Handle("node_x", "out"),
        arc::ir::Handle("node_y", "in")
    );

    auto edges = ir.edges_from("node_a");
    ASSERT_EQ(edges.size(), 2); // Two params: "output" and "other"
    ASSERT_EQ(edges["output"].size(), 2); // Two edges from "output"
    ASSERT_EQ(edges["other"].size(), 1); // One edge from "other"

    // Non-existent node should return empty map
    auto no_edges = ir.edges_from("nonexistent");
    ASSERT_TRUE(no_edges.empty());
}

/// @brief it should return all edges into a node using edges_into()
TEST(IRTest, testEdgesInto) {
    arc::ir::IR ir;
    ir.edges.emplace_back(
        arc::ir::Handle("node_a", "out"),
        arc::ir::Handle("node_target", "in1")
    );
    ir.edges.emplace_back(
        arc::ir::Handle("node_b", "out"),
        arc::ir::Handle("node_target", "in2")
    );
    ir.edges.emplace_back(
        arc::ir::Handle("node_c", "out"),
        arc::ir::Handle("node_other", "in")
    );

    auto edges = ir.edges_into("node_target");
    ASSERT_EQ(edges.size(), 2);

    // Non-existent node should return empty vector
    auto no_edges = ir.edges_into("nonexistent");
    ASSERT_TRUE(no_edges.empty());
}

// -------------------- Sequence access tests --------------------

/// @brief it should access stages by key using operator[]
TEST(SequenceTest, testOperatorBracket) {
    arc::ir::Sequence seq;
    seq.key = "my_sequence";
    arc::ir::Stage s1;
    s1.key = "stage_init";
    s1.nodes = {"node1", "node2"};
    arc::ir::Stage s2;
    s2.key = "stage_run";
    s2.nodes = {"node3"};
    seq.stages.push_back(s1);
    seq.stages.push_back(s2);

    ASSERT_EQ(seq["stage_init"].nodes.size(), 2);
    ASSERT_EQ(seq["stage_run"].nodes.size(), 1);
}

/// @brief it should return next stage using next()
TEST(SequenceTest, testNext) {
    arc::ir::Sequence seq;
    arc::ir::Stage s1;
    s1.key = "first";
    arc::ir::Stage s2;
    s2.key = "second";
    arc::ir::Stage s3;
    s3.key = "third";
    seq.stages.push_back(s1);
    seq.stages.push_back(s2);
    seq.stages.push_back(s3);

    auto next1 = seq.next("first");
    ASSERT_TRUE(next1.has_value());
    ASSERT_EQ(next1->key, "second");

    auto next2 = seq.next("second");
    ASSERT_TRUE(next2.has_value());
    ASSERT_EQ(next2->key, "third");

    // Last stage should return nullopt
    auto next3 = seq.next("third");
    ASSERT_FALSE(next3.has_value());

    // Non-existent stage should return nullopt
    auto no_next = seq.next("nonexistent");
    ASSERT_FALSE(no_next.has_value());
=======
/// @brief Stage::to_string should format stage with nodes
TEST(StageTest, ToStringFormatsStageWithNodes) {
    arc::ir::Stage stage;
    stage.key = "pressurization";
    stage.nodes = {"timer_1", "controller_1"};
    EXPECT_EQ(stage.to_string(), "pressurization: [timer_1, controller_1]");
}

/// @brief Stage::to_string should format stage with empty nodes
TEST(StageTest, ToStringFormatsEmptyNodes) {
    arc::ir::Stage stage;
    stage.key = "terminal";
    EXPECT_EQ(stage.to_string(), "terminal: []");
}

/// @brief Stage::to_string should include strata when present
TEST(StageTest, ToStringIncludesStrata) {
    arc::ir::Stage stage;
    stage.key = "main";
    stage.nodes = {"a", "b"};
    stage.strata.strata = {{"a"}, {"b"}};
    const auto str = stage.to_string();
    EXPECT_NE(str.find("main: [a, b]"), std::string::npos);
    EXPECT_NE(str.find("[0]: a"), std::string::npos);
    EXPECT_NE(str.find("[1]: b"), std::string::npos);
}

/// @brief Sequence::to_string should format with tree structure
TEST(SequenceTest, ToStringFormatsTreeStructure) {
    arc::ir::Sequence seq;
    seq.key = "main";
    arc::ir::Stage s1, s2;
    s1.key = "precheck";
    s1.nodes = {"check_1"};
    s2.key = "complete";
    seq.stages = {s1, s2};
    const auto str = seq.to_string();
    EXPECT_EQ(str.substr(0, 5), "main\n");
    EXPECT_NE(str.find("precheck:"), std::string::npos);
    EXPECT_NE(str.find("complete:"), std::string::npos);
}

/// @brief Sequence::to_string should use correct tree prefixes
TEST(SequenceTest, ToStringUsesCorrectTreePrefixes) {
    arc::ir::Sequence seq;
    seq.key = "seq";
    arc::ir::Stage s1, s2;
    s1.key = "first";
    s2.key = "last";
    seq.stages = {s1, s2};
    const auto str = seq.to_string();
    // First stage uses ├──, last stage uses └──
    EXPECT_NE(str.find("├── first"), std::string::npos);
    EXPECT_NE(str.find("└── last"), std::string::npos);
>>>>>>> 36a0d498
}<|MERGE_RESOLUTION|>--- conflicted
+++ resolved
@@ -96,219 +96,6 @@
     ASSERT_EQ(reconstructed.edges[0].source.node, "node1");
 }
 
-<<<<<<< HEAD
-// -------------------- Params access tests --------------------
-
-/// @brief it should access params by name using operator[]
-TEST(ParamsTest, testOperatorBracketByName) {
-    arc::ir::Params params;
-    arc::ir::Param p1;
-    p1.name = "alpha";
-    p1.value = static_cast<int32_t>(42);
-    arc::ir::Param p2;
-    p2.name = "beta";
-    p2.value = 3.14;
-    params.params.push_back(p1);
-    params.params.push_back(p2);
-
-    ASSERT_EQ(params["alpha"].get<int32_t>(), 42);
-    ASSERT_DOUBLE_EQ(params["beta"].get<double>(), 3.14);
-}
-
-/// @brief it should access params by index using operator[]
-TEST(ParamsTest, testOperatorBracketByIndex) {
-    arc::ir::Params params;
-    arc::ir::Param p1;
-    p1.name = "first";
-    p1.value = static_cast<int32_t>(100);
-    arc::ir::Param p2;
-    p2.name = "second";
-    p2.value = static_cast<int32_t>(200);
-    params.params.push_back(p1);
-    params.params.push_back(p2);
-
-    ASSERT_EQ(params[0].name, "first");
-    ASSERT_EQ(params[0].get<int32_t>(), 100);
-    ASSERT_EQ(params[1].name, "second");
-    ASSERT_EQ(params[1].get<int32_t>(), 200);
-}
-
-// -------------------- IR access tests --------------------
-
-/// @brief it should access nodes by key using node()
-TEST(IRTest, testNodeAccess) {
-    arc::ir::IR ir;
-    arc::ir::Node n1;
-    n1.key = "node_a";
-    n1.type = "add";
-    arc::ir::Node n2;
-    n2.key = "node_b";
-    n2.type = "multiply";
-    ir.nodes.push_back(n1);
-    ir.nodes.push_back(n2);
-
-    ASSERT_EQ(ir.node("node_a").type, "add");
-    ASSERT_EQ(ir.node("node_b").type, "multiply");
-}
-
-/// @brief it should access functions by key using function()
-TEST(IRTest, testFunctionAccess) {
-    arc::ir::IR ir;
-    arc::ir::Function f1;
-    f1.key = "func_x";
-    arc::ir::Function f2;
-    f2.key = "func_y";
-    ir.functions.push_back(f1);
-    ir.functions.push_back(f2);
-
-    ASSERT_EQ(ir.function("func_x").key, "func_x");
-    ASSERT_EQ(ir.function("func_y").key, "func_y");
-}
-
-/// @brief it should access sequences by key using sequence()
-TEST(IRTest, testSequenceAccess) {
-    arc::ir::IR ir;
-    arc::ir::Sequence s1;
-    s1.key = "seq_1";
-    arc::ir::Sequence s2;
-    s2.key = "seq_2";
-    ir.sequences.push_back(s1);
-    ir.sequences.push_back(s2);
-
-    ASSERT_EQ(ir.sequence("seq_1").key, "seq_1");
-    ASSERT_EQ(ir.sequence("seq_2").key, "seq_2");
-}
-
-/// @brief it should find edges by target handle using edge_to()
-TEST(IRTest, testEdgeTo) {
-    arc::ir::IR ir;
-    arc::ir::Handle src1("node_a", "output");
-    arc::ir::Handle tgt1("node_b", "input");
-    arc::ir::Handle src2("node_c", "out");
-    arc::ir::Handle tgt2("node_d", "in");
-    ir.edges.emplace_back(src1, tgt1);
-    ir.edges.emplace_back(src2, tgt2);
-
-    auto edge1 = ir.edge_to(tgt1);
-    ASSERT_TRUE(edge1.has_value());
-    ASSERT_EQ(edge1->source.node, "node_a");
-    ASSERT_EQ(edge1->source.param, "output");
-
-    auto edge2 = ir.edge_to(tgt2);
-    ASSERT_TRUE(edge2.has_value());
-    ASSERT_EQ(edge2->source.node, "node_c");
-
-    // Non-existent target should return nullopt
-    arc::ir::Handle missing("missing", "input");
-    auto no_edge = ir.edge_to(missing);
-    ASSERT_FALSE(no_edge.has_value());
-}
-
-/// @brief it should return edges grouped by output param using edges_from()
-TEST(IRTest, testEdgesFrom) {
-    arc::ir::IR ir;
-    // Two edges from node_a.output to different targets
-    ir.edges.emplace_back(
-        arc::ir::Handle("node_a", "output"),
-        arc::ir::Handle("node_b", "in1")
-    );
-    ir.edges.emplace_back(
-        arc::ir::Handle("node_a", "output"),
-        arc::ir::Handle("node_c", "in2")
-    );
-    // One edge from node_a.other to another target
-    ir.edges.emplace_back(
-        arc::ir::Handle("node_a", "other"),
-        arc::ir::Handle("node_d", "in3")
-    );
-    // Edge from different node
-    ir.edges.emplace_back(
-        arc::ir::Handle("node_x", "out"),
-        arc::ir::Handle("node_y", "in")
-    );
-
-    auto edges = ir.edges_from("node_a");
-    ASSERT_EQ(edges.size(), 2); // Two params: "output" and "other"
-    ASSERT_EQ(edges["output"].size(), 2); // Two edges from "output"
-    ASSERT_EQ(edges["other"].size(), 1); // One edge from "other"
-
-    // Non-existent node should return empty map
-    auto no_edges = ir.edges_from("nonexistent");
-    ASSERT_TRUE(no_edges.empty());
-}
-
-/// @brief it should return all edges into a node using edges_into()
-TEST(IRTest, testEdgesInto) {
-    arc::ir::IR ir;
-    ir.edges.emplace_back(
-        arc::ir::Handle("node_a", "out"),
-        arc::ir::Handle("node_target", "in1")
-    );
-    ir.edges.emplace_back(
-        arc::ir::Handle("node_b", "out"),
-        arc::ir::Handle("node_target", "in2")
-    );
-    ir.edges.emplace_back(
-        arc::ir::Handle("node_c", "out"),
-        arc::ir::Handle("node_other", "in")
-    );
-
-    auto edges = ir.edges_into("node_target");
-    ASSERT_EQ(edges.size(), 2);
-
-    // Non-existent node should return empty vector
-    auto no_edges = ir.edges_into("nonexistent");
-    ASSERT_TRUE(no_edges.empty());
-}
-
-// -------------------- Sequence access tests --------------------
-
-/// @brief it should access stages by key using operator[]
-TEST(SequenceTest, testOperatorBracket) {
-    arc::ir::Sequence seq;
-    seq.key = "my_sequence";
-    arc::ir::Stage s1;
-    s1.key = "stage_init";
-    s1.nodes = {"node1", "node2"};
-    arc::ir::Stage s2;
-    s2.key = "stage_run";
-    s2.nodes = {"node3"};
-    seq.stages.push_back(s1);
-    seq.stages.push_back(s2);
-
-    ASSERT_EQ(seq["stage_init"].nodes.size(), 2);
-    ASSERT_EQ(seq["stage_run"].nodes.size(), 1);
-}
-
-/// @brief it should return next stage using next()
-TEST(SequenceTest, testNext) {
-    arc::ir::Sequence seq;
-    arc::ir::Stage s1;
-    s1.key = "first";
-    arc::ir::Stage s2;
-    s2.key = "second";
-    arc::ir::Stage s3;
-    s3.key = "third";
-    seq.stages.push_back(s1);
-    seq.stages.push_back(s2);
-    seq.stages.push_back(s3);
-
-    auto next1 = seq.next("first");
-    ASSERT_TRUE(next1.has_value());
-    ASSERT_EQ(next1->key, "second");
-
-    auto next2 = seq.next("second");
-    ASSERT_TRUE(next2.has_value());
-    ASSERT_EQ(next2->key, "third");
-
-    // Last stage should return nullopt
-    auto next3 = seq.next("third");
-    ASSERT_FALSE(next3.has_value());
-
-    // Non-existent stage should return nullopt
-    auto no_next = seq.next("nonexistent");
-    ASSERT_FALSE(no_next.has_value());
-=======
 /// @brief Stage::to_string should format stage with nodes
 TEST(StageTest, ToStringFormatsStageWithNodes) {
     arc::ir::Stage stage;
@@ -329,7 +116,7 @@
     arc::ir::Stage stage;
     stage.key = "main";
     stage.nodes = {"a", "b"};
-    stage.strata.strata = {{"a"}, {"b"}};
+    stage.strata = arc::ir::Strata({{"a"}, {"b"}});
     const auto str = stage.to_string();
     EXPECT_NE(str.find("main: [a, b]"), std::string::npos);
     EXPECT_NE(str.find("[0]: a"), std::string::npos);
@@ -363,5 +150,217 @@
     // First stage uses ├──, last stage uses └──
     EXPECT_NE(str.find("├── first"), std::string::npos);
     EXPECT_NE(str.find("└── last"), std::string::npos);
->>>>>>> 36a0d498
+}
+
+// -------------------- Params access tests --------------------
+
+/// @brief it should access params by name using operator[]
+TEST(ParamsTest, testOperatorBracketByName) {
+    arc::ir::Params params;
+    arc::ir::Param p1;
+    p1.name = "alpha";
+    p1.value = static_cast<int32_t>(42);
+    arc::ir::Param p2;
+    p2.name = "beta";
+    p2.value = 3.14;
+    params.params.push_back(p1);
+    params.params.push_back(p2);
+
+    ASSERT_EQ(params["alpha"].get<int32_t>(), 42);
+    ASSERT_DOUBLE_EQ(params["beta"].get<double>(), 3.14);
+}
+
+/// @brief it should access params by index using operator[]
+TEST(ParamsTest, testOperatorBracketByIndex) {
+    arc::ir::Params params;
+    arc::ir::Param p1;
+    p1.name = "first";
+    p1.value = static_cast<int32_t>(100);
+    arc::ir::Param p2;
+    p2.name = "second";
+    p2.value = static_cast<int32_t>(200);
+    params.params.push_back(p1);
+    params.params.push_back(p2);
+
+    ASSERT_EQ(params[0].name, "first");
+    ASSERT_EQ(params[0].get<int32_t>(), 100);
+    ASSERT_EQ(params[1].name, "second");
+    ASSERT_EQ(params[1].get<int32_t>(), 200);
+}
+
+// -------------------- IR access tests --------------------
+
+/// @brief it should access nodes by key using node()
+TEST(IRTest, testNodeAccess) {
+    arc::ir::IR ir;
+    arc::ir::Node n1;
+    n1.key = "node_a";
+    n1.type = "add";
+    arc::ir::Node n2;
+    n2.key = "node_b";
+    n2.type = "multiply";
+    ir.nodes.push_back(n1);
+    ir.nodes.push_back(n2);
+
+    ASSERT_EQ(ir.node("node_a").type, "add");
+    ASSERT_EQ(ir.node("node_b").type, "multiply");
+}
+
+/// @brief it should access functions by key using function()
+TEST(IRTest, testFunctionAccess) {
+    arc::ir::IR ir;
+    arc::ir::Function f1;
+    f1.key = "func_x";
+    arc::ir::Function f2;
+    f2.key = "func_y";
+    ir.functions.push_back(f1);
+    ir.functions.push_back(f2);
+
+    ASSERT_EQ(ir.function("func_x").key, "func_x");
+    ASSERT_EQ(ir.function("func_y").key, "func_y");
+}
+
+/// @brief it should access sequences by key using sequence()
+TEST(IRTest, testSequenceAccess) {
+    arc::ir::IR ir;
+    arc::ir::Sequence s1;
+    s1.key = "seq_1";
+    arc::ir::Sequence s2;
+    s2.key = "seq_2";
+    ir.sequences.push_back(s1);
+    ir.sequences.push_back(s2);
+
+    ASSERT_EQ(ir.sequence("seq_1").key, "seq_1");
+    ASSERT_EQ(ir.sequence("seq_2").key, "seq_2");
+}
+
+/// @brief it should find edges by target handle using edge_to()
+TEST(IRTest, testEdgeTo) {
+    arc::ir::IR ir;
+    arc::ir::Handle src1("node_a", "output");
+    arc::ir::Handle tgt1("node_b", "input");
+    arc::ir::Handle src2("node_c", "out");
+    arc::ir::Handle tgt2("node_d", "in");
+    ir.edges.emplace_back(src1, tgt1);
+    ir.edges.emplace_back(src2, tgt2);
+
+    auto edge1 = ir.edge_to(tgt1);
+    ASSERT_TRUE(edge1.has_value());
+    ASSERT_EQ(edge1->source.node, "node_a");
+    ASSERT_EQ(edge1->source.param, "output");
+
+    auto edge2 = ir.edge_to(tgt2);
+    ASSERT_TRUE(edge2.has_value());
+    ASSERT_EQ(edge2->source.node, "node_c");
+
+    // Non-existent target should return nullopt
+    arc::ir::Handle missing("missing", "input");
+    auto no_edge = ir.edge_to(missing);
+    ASSERT_FALSE(no_edge.has_value());
+}
+
+/// @brief it should return edges grouped by output param using edges_from()
+TEST(IRTest, testEdgesFrom) {
+    arc::ir::IR ir;
+    // Two edges from node_a.output to different targets
+    ir.edges.emplace_back(
+        arc::ir::Handle("node_a", "output"),
+        arc::ir::Handle("node_b", "in1")
+    );
+    ir.edges.emplace_back(
+        arc::ir::Handle("node_a", "output"),
+        arc::ir::Handle("node_c", "in2")
+    );
+    // One edge from node_a.other to another target
+    ir.edges.emplace_back(
+        arc::ir::Handle("node_a", "other"),
+        arc::ir::Handle("node_d", "in3")
+    );
+    // Edge from different node
+    ir.edges.emplace_back(
+        arc::ir::Handle("node_x", "out"),
+        arc::ir::Handle("node_y", "in")
+    );
+
+    auto edges = ir.edges_from("node_a");
+    ASSERT_EQ(edges.size(), 2); // Two params: "output" and "other"
+    ASSERT_EQ(edges["output"].size(), 2); // Two edges from "output"
+    ASSERT_EQ(edges["other"].size(), 1); // One edge from "other"
+
+    // Non-existent node should return empty map
+    auto no_edges = ir.edges_from("nonexistent");
+    ASSERT_TRUE(no_edges.empty());
+}
+
+/// @brief it should return all edges into a node using edges_into()
+TEST(IRTest, testEdgesInto) {
+    arc::ir::IR ir;
+    ir.edges.emplace_back(
+        arc::ir::Handle("node_a", "out"),
+        arc::ir::Handle("node_target", "in1")
+    );
+    ir.edges.emplace_back(
+        arc::ir::Handle("node_b", "out"),
+        arc::ir::Handle("node_target", "in2")
+    );
+    ir.edges.emplace_back(
+        arc::ir::Handle("node_c", "out"),
+        arc::ir::Handle("node_other", "in")
+    );
+
+    auto edges = ir.edges_into("node_target");
+    ASSERT_EQ(edges.size(), 2);
+
+    // Non-existent node should return empty vector
+    auto no_edges = ir.edges_into("nonexistent");
+    ASSERT_TRUE(no_edges.empty());
+}
+
+// -------------------- Sequence access tests --------------------
+
+/// @brief it should access stages by key using operator[]
+TEST(SequenceTest, testOperatorBracket) {
+    arc::ir::Sequence seq;
+    seq.key = "my_sequence";
+    arc::ir::Stage s1;
+    s1.key = "stage_init";
+    s1.nodes = {"node1", "node2"};
+    arc::ir::Stage s2;
+    s2.key = "stage_run";
+    s2.nodes = {"node3"};
+    seq.stages.push_back(s1);
+    seq.stages.push_back(s2);
+
+    ASSERT_EQ(seq["stage_init"].nodes.size(), 2);
+    ASSERT_EQ(seq["stage_run"].nodes.size(), 1);
+}
+
+/// @brief it should return next stage using next()
+TEST(SequenceTest, testNext) {
+    arc::ir::Sequence seq;
+    arc::ir::Stage s1;
+    s1.key = "first";
+    arc::ir::Stage s2;
+    s2.key = "second";
+    arc::ir::Stage s3;
+    s3.key = "third";
+    seq.stages.push_back(s1);
+    seq.stages.push_back(s2);
+    seq.stages.push_back(s3);
+
+    auto next1 = seq.next("first");
+    ASSERT_TRUE(next1.has_value());
+    ASSERT_EQ(next1->key, "second");
+
+    auto next2 = seq.next("second");
+    ASSERT_TRUE(next2.has_value());
+    ASSERT_EQ(next2->key, "third");
+
+    // Last stage should return nullopt
+    auto next3 = seq.next("third");
+    ASSERT_FALSE(next3.has_value());
+
+    // Non-existent stage should return nullopt
+    auto no_next = seq.next("nonexistent");
+    ASSERT_FALSE(no_next.has_value());
 }