// Copyright 2025 Synnax Labs, Inc.
//
// Use of this software is governed by the Business Source License included in the file
// licenses/BSL.txt.
//
// As of the Change Date specified in that file, in accordance with the Business Source
// License, use of this software will be governed by the Apache License, Version 2.0,
// included in the file licenses/APL.txt.

#include <chrono>
#include <cmath>
#include <cstdio>
#include <cstring>

#include "bindings.h"
#include "wasmtime.hh" // For Wasmtime C++ API

namespace arc::runtime::wasm {

/// WasmType maps C++ types to their WASM-compatible equivalents.
/// WASM only has i32, i64, f32, f64 - smaller integer types must be widened.
template<typename T>
struct WasmType {
    using type = T;
};
template<>
struct WasmType<uint8_t> {
    using type = uint32_t;
};
template<>
struct WasmType<uint16_t> {
    using type = uint32_t;
};
template<>
struct WasmType<int8_t> {
    using type = int32_t;
};
template<>
struct WasmType<int16_t> {
    using type = int32_t;
};

/// MethodWrapper provides a callable with WASM-compatible operator() signature,
/// enabling wasmtime::Func::wrap to deduce the function type correctly.
/// Automatically converts between C++ types and WASM types using WasmType trait.
template<typename C, typename R, typename... Args>
struct MethodWrapper {
    C *obj;
    R (C::*fn)(Args...);

    using WasmR = typename WasmType<R>::type;

    WasmR operator()(typename WasmType<Args>::type... args) const {
        return static_cast<WasmR>((obj->*fn)(static_cast<Args>(args)...));
    }
};

template<typename C, typename R, typename... Args>
auto wrap(C *obj, R (C::*fn)(Args...)) {
    return MethodWrapper<C, R, Args...>{obj, fn};
}

Bindings::Bindings(state::State *state, wasmtime::Store *store):
    state(state),
    store(store),
    memory(nullptr),
    string_handle_counter(1),
    series_handle_counter(1) {}

#define IMPL_CHANNEL_OPS(suffix, cpptype, default_val)                                 \
    cpptype Bindings::channel_read_##suffix(uint32_t channel_id) {                     \
        return default_val;                                                            \
    }                                                                                  \
    void Bindings::channel_write_##suffix(uint32_t channel_id, cpptype value) {}

IMPL_CHANNEL_OPS(u8, uint8_t, 0)
IMPL_CHANNEL_OPS(u16, uint16_t, 0)
IMPL_CHANNEL_OPS(u32, uint32_t, 0)
IMPL_CHANNEL_OPS(u64, uint64_t, 0)
IMPL_CHANNEL_OPS(i8, int8_t, 0)
IMPL_CHANNEL_OPS(i16, int16_t, 0)
IMPL_CHANNEL_OPS(i32, int32_t, 0)
IMPL_CHANNEL_OPS(i64, int64_t, 0)
IMPL_CHANNEL_OPS(f32, float, 0.0f)
IMPL_CHANNEL_OPS(f64, double, 0.0)

#undef IMPL_CHANNEL_OPS

uint32_t Bindings::channel_read_str(uint32_t channel_id) {
    return 0;
}
void Bindings::channel_write_str(uint32_t channel_id, uint32_t str_handle) {}

#define IMPL_STATE_OPS(suffix, cpptype)                                                \
    cpptype Bindings::state_load_##suffix(                                             \
        uint32_t func_id,                                                              \
        uint32_t var_id,                                                               \
        cpptype init_value                                                             \
    ) {                                                                                \
        auto key = state_key(func_id, var_id);                                         \
        auto it = state_##suffix.find(key);                                            \
        if (it != state_##suffix.end()) return it->second;                             \
        state_##suffix[key] = init_value;                                              \
        return init_value;                                                             \
    }                                                                                  \
    void Bindings::state_store_##suffix(                                               \
        uint32_t func_id,                                                              \
        uint32_t var_id,                                                               \
        cpptype value                                                                  \
    ) {                                                                                \
        state_##suffix[state_key(func_id, var_id)] = value;                            \
    }

IMPL_STATE_OPS(u8, uint8_t)
IMPL_STATE_OPS(u16, uint16_t)
IMPL_STATE_OPS(u32, uint32_t)
IMPL_STATE_OPS(u64, uint64_t)
IMPL_STATE_OPS(i8, int8_t)
IMPL_STATE_OPS(i16, int16_t)
IMPL_STATE_OPS(i32, int32_t)
IMPL_STATE_OPS(i64, int64_t)
IMPL_STATE_OPS(f32, float)
IMPL_STATE_OPS(f64, double)

#undef IMPL_STATE_OPS

uint32_t Bindings::state_load_str(
    const uint32_t func_id,
    const uint32_t var_id,
    const uint32_t init_handle
) {
    const auto key = state_key(func_id, var_id);
    if (const auto it = this->state_string.find(key); it != this->state_string.end()) {
        const uint32_t handle = ++this->string_handle_counter;
        this->strings[handle] = it->second;
        return handle;
    }
    if (const auto init_it = this->strings.find(init_handle); init_it != strings.end())
        this->state_string[key] = init_it->second;
    else
        this->state_string[key] = "";
    const uint32_t handle = ++this->string_handle_counter;
    this->strings[handle] = this->state_string[key];
    return handle;
}

auto Bindings::state_store_str(
    const uint32_t func_id,
    const uint32_t var_id,
    const uint32_t str_handle
) -> void {
    if (const auto it = strings.find(str_handle); it != strings.end())
        state_string[state_key(func_id, var_id)] = it->second;
}

<<<<<<< HEAD
=======
uint64_t Bindings::series_len(const uint32_t handle) {
    const auto it = series.find(handle);
    if (it == series.end()) return 0;
    return it->second.size();
}
uint32_t Bindings::series_slice(const uint32_t handle, uint32_t start, uint32_t end) {
    auto it = series.find(handle);
    if (it == series.end()) return 0;
    const auto &src = it->second;
    const auto src_size = src.size();
    if (start >= src_size || end > src_size || start >= end) return 0;
    const auto slice_len = end - start;
    auto sliced = telem::Series(src.data_type(), slice_len);
    const auto density = src.data_type().density();
    std::memcpy(sliced.data(), src.data() + start * density, slice_len * density);
    sliced.resize(slice_len);
    const uint32_t new_handle = series_handle_counter++;
    series.emplace(new_handle, std::move(sliced));
    return new_handle;
}

>>>>>>> 0ff62ad1
uint32_t Bindings::string_from_literal(const uint32_t ptr, const uint32_t len) {
    if (!memory || !store) {
        std::fprintf(
            stderr,
            "ERROR: string_from_literal called but no memory or store available\n"
        );
        return 0;
    }

    const auto mem_span = memory->data(*store);
    const uint8_t *mem_data = mem_span.data();

    if (const size_t mem_size = mem_span.size(); ptr + len > mem_size) {
        std::fprintf(
            stderr,
            "ERROR: string_from_literal ptr=%u len=%u exceeds memory size=%zu\n",
            ptr,
            len,
            mem_size
        );
        return 0;
    }

    const std::string str(reinterpret_cast<const char *>(mem_data + ptr), len);
    const uint32_t handle = ++string_handle_counter;
    strings[handle] = str;
    return handle;
}
<<<<<<< HEAD
uint32_t Bindings::string_concat(uint32_t h1, uint32_t h2) {
    const auto it1 = strings.find(h1);
    const auto it2 = strings.find(h2);
    if (it1 == strings.end() || it2 == strings.end()) return 0;
    const uint32_t handle = ++string_handle_counter;
    strings[handle] = it1->second + it2->second;
    return handle;
}
=======
>>>>>>> 0ff62ad1

uint32_t Bindings::string_concat(const uint32_t handle1, const uint32_t handle2) {
    const auto it1 = strings.find(handle1);
    const auto it2 = strings.find(handle2);
    if (it1 == strings.end() || it2 == strings.end()) return 0;
    const std::string result = it1->second + it2->second;
    const uint32_t new_handle = string_handle_counter++;
    strings[new_handle] = result;
    return new_handle;
}

uint32_t Bindings::string_equal(const uint32_t handle1, const uint32_t handle2) {
    const auto it1 = strings.find(handle1);
    const auto it2 = strings.find(handle2);
    if (it1 == strings.end() || it2 == strings.end()) return 0;
    return it1->second == it2->second ? 1 : 0;
}

<<<<<<< HEAD
uint32_t Bindings::string_create(const std::string &str) {
    const uint32_t handle = ++string_handle_counter;
    strings[handle] = str;
    return handle;
}

std::string Bindings::string_get(const uint32_t handle) {
    const auto it = strings.find(handle);
    if (it == strings.end()) return "";
    return it->second;
}

uint64_t Bindings::series_len(uint32_t handle) {
    auto it = series.find(handle);
    if (it == series.end()) return 0;
    return static_cast<uint64_t>(it->second.size());
}

uint32_t Bindings::series_slice(uint32_t handle, uint32_t start, uint32_t end) {
    auto it = series.find(handle);
    if (it == series.end()) return 0;
    const auto &src = it->second;
    const auto src_size = src.size();
    if (start >= src_size || end > src_size || start >= end) return 0;
    const auto slice_len = end - start;
    auto sliced = telem::Series(src.data_type(), slice_len);
    const auto density = src.data_type().density();
    std::memcpy(sliced.data(), src.data() + start * density, slice_len * density);
    sliced.resize(slice_len);
    const uint32_t new_handle = series_handle_counter++;
    series.emplace(new_handle, std::move(sliced));
    return new_handle;
}

template<typename T>
static std::pair<telem::Series, telem::Series>
extend_to_match_length(const telem::Series &a, const telem::Series &b) {
    const auto a_len = a.size();
    const auto b_len = b.size();

    if (a_len == b_len) { return {a.deep_copy(), b.deep_copy()}; }

    const auto max_len = std::max(a_len, b_len);

    auto extend = [](const telem::Series &src, size_t target_len) -> telem::Series {
        if (src.size() >= target_len) return src.deep_copy();
        auto result = telem::Series(src.data_type(), target_len);
        result.resize(target_len);
        const auto density = src.data_type().density();
        std::memcpy(result.data(), src.data(), src.size() * density);
        if (src.size() > 0) {
            auto *data = reinterpret_cast<T *>(result.data());
            const T last_val = data[src.size() - 1];
            for (size_t i = src.size(); i < target_len; i++) {
                data[i] = last_val;
            }
        }
        return result;
    };

    return {extend(a, max_len), extend(b, max_len)};
=======
uint32_t Bindings::string_len(const uint32_t handle) {
    const auto it = strings.find(handle);
    if (it == strings.end()) return 0;
    return static_cast<uint32_t>(it->second.length());
>>>>>>> 0ff62ad1
}

#define IMPL_SERIES_SCALAR_OP(suffix, cpptype, name, op)                               \
    uint32_t Bindings::series_element_##name##_##suffix(uint32_t handle, cpptype v) {  \
        auto it = series.find(handle);                                                 \
        if (it == series.end()) return 0;                                              \
        auto result = it->second op v;                                                 \
        const uint32_t new_handle = series_handle_counter++;                           \
        series.emplace(new_handle, std::move(result));                                 \
        return new_handle;                                                             \
    }

#define IMPL_SERIES_BINARY_OP(suffix, cpptype, prefix, name, op)                       \
    uint32_t Bindings::prefix##_##name##_##suffix(uint32_t a, uint32_t b) {            \
        auto it_a = series.find(a);                                                    \
        auto it_b = series.find(b);                                                    \
        if (it_a == series.end() || it_b == series.end()) return 0;                    \
        if (it_a->second.size() != it_b->second.size())                                \
            throw std::runtime_error("arc panic: series length mismatch in " #name);   \
        auto result = it_a->second op it_b->second;                                    \
        const uint32_t new_handle = series_handle_counter++;                           \
        series.emplace(new_handle, std::move(result));                                 \
        return new_handle;                                                             \
    }

#define IMPL_SERIES_OPS(suffix, cpptype, data_type_const)                              \
    uint32_t Bindings::series_create_empty_##suffix(uint32_t length) {                 \
        auto s = telem::Series(data_type_const, static_cast<size_t>(length));          \
        s.resize(length);                                                              \
        const uint32_t handle = series_handle_counter++;                               \
        series.emplace(handle, std::move(s));                                          \
        return handle;                                                                 \
    }                                                                                  \
    uint32_t Bindings::series_set_element_##suffix(                                    \
        uint32_t handle,                                                               \
        uint32_t index,                                                                \
        cpptype value                                                                  \
    ) {                                                                                \
        auto it = series.find(handle);                                                 \
        if (it == series.end()) return handle;                                         \
        it->second.set(static_cast<int>(index), value);                                \
        return handle;                                                                 \
    }                                                                                  \
    cpptype Bindings::series_index_##suffix(uint32_t handle, uint32_t index) {         \
        auto it = series.find(handle);                                                 \
        if (it == series.end()) return cpptype{};                                      \
        return it->second.at<cpptype>(static_cast<int>(index));                        \
    }                                                                                  \
    IMPL_SERIES_SCALAR_OP(suffix, cpptype, add, +)                                     \
    IMPL_SERIES_SCALAR_OP(suffix, cpptype, mul, *)                                     \
    IMPL_SERIES_SCALAR_OP(suffix, cpptype, sub, -)                                     \
    uint32_t Bindings::series_element_div_##suffix(uint32_t handle, cpptype value) {   \
        auto it = series.find(handle);                                                 \
        if (it == series.end()) return 0;                                              \
        if (value == 0) return 0;                                                      \
        auto result = it->second / value;                                              \
        const uint32_t new_handle = series_handle_counter++;                           \
        series.emplace(new_handle, std::move(result));                                 \
        return new_handle;                                                             \
    }                                                                                  \
    uint32_t Bindings::series_element_rsub_##suffix(cpptype value, uint32_t handle) {  \
        auto it = series.find(handle);                                                 \
        if (it == series.end()) return 0;                                              \
        auto result = value - it->second;                                              \
        const uint32_t new_handle = series_handle_counter++;                           \
        series.emplace(new_handle, std::move(result));                                 \
        return new_handle;                                                             \
    }                                                                                  \
    uint32_t Bindings::series_element_rdiv_##suffix(cpptype value, uint32_t handle) {  \
        auto it = series.find(handle);                                                 \
        if (it == series.end()) return 0;                                              \
        auto result = value / it->second;                                              \
        const uint32_t new_handle = series_handle_counter++;                           \
        series.emplace(new_handle, std::move(result));                                 \
        return new_handle;                                                             \
    }                                                                                  \
    uint32_t Bindings::series_element_mod_##suffix(uint32_t handle, cpptype value) {   \
        auto it = series.find(handle);                                                 \
        if (it == series.end()) return 0;                                              \
        if (value == 0) return 0;                                                      \
        auto result = it->second % value;                                              \
        const uint32_t new_handle = series_handle_counter++;                           \
        series.emplace(new_handle, std::move(result));                                 \
        return new_handle;                                                             \
    }                                                                                  \
    IMPL_SERIES_BINARY_OP(suffix, cpptype, series_series, add, +)                      \
    IMPL_SERIES_BINARY_OP(suffix, cpptype, series_series, mul, *)                      \
    IMPL_SERIES_BINARY_OP(suffix, cpptype, series_series, sub, -)                      \
    IMPL_SERIES_BINARY_OP(suffix, cpptype, series_series, div, /)                      \
    IMPL_SERIES_BINARY_OP(suffix, cpptype, series_compare, gt, >)                      \
    IMPL_SERIES_BINARY_OP(suffix, cpptype, series_compare, lt, <)                      \
    IMPL_SERIES_BINARY_OP(suffix, cpptype, series_compare, ge, >=)                     \
    IMPL_SERIES_BINARY_OP(suffix, cpptype, series_compare, le, <=)                     \
    IMPL_SERIES_BINARY_OP(suffix, cpptype, series_compare, eq, ==)                     \
    IMPL_SERIES_BINARY_OP(suffix, cpptype, series_compare, ne, !=)                     \
    uint32_t Bindings::series_compare_gt_scalar_##suffix(uint32_t handle, cpptype v) { \
        auto it = series.find(handle);                                                 \
        if (it == series.end()) return 0;                                              \
        auto result = it->second > v;                                                  \
        const uint32_t new_handle = series_handle_counter++;                           \
        series.emplace(new_handle, std::move(result));                                 \
        return new_handle;                                                             \
    }                                                                                  \
    uint32_t Bindings::series_compare_lt_scalar_##suffix(uint32_t handle, cpptype v) { \
        auto it = series.find(handle);                                                 \
        if (it == series.end()) return 0;                                              \
        auto result = it->second < v;                                                  \
        const uint32_t new_handle = series_handle_counter++;                           \
        series.emplace(new_handle, std::move(result));                                 \
        return new_handle;                                                             \
    }                                                                                  \
    uint32_t Bindings::series_compare_ge_scalar_##suffix(uint32_t handle, cpptype v) { \
        auto it = series.find(handle);                                                 \
        if (it == series.end()) return 0;                                              \
        auto result = it->second >= v;                                                 \
        const uint32_t new_handle = series_handle_counter++;                           \
        series.emplace(new_handle, std::move(result));                                 \
        return new_handle;                                                             \
    }                                                                                  \
    uint32_t Bindings::series_compare_le_scalar_##suffix(uint32_t handle, cpptype v) { \
        auto it = series.find(handle);                                                 \
        if (it == series.end()) return 0;                                              \
        auto result = it->second <= v;                                                 \
        const uint32_t new_handle = series_handle_counter++;                           \
        series.emplace(new_handle, std::move(result));                                 \
        return new_handle;                                                             \
    }                                                                                  \
    uint32_t Bindings::series_compare_eq_scalar_##suffix(uint32_t handle, cpptype v) { \
        auto it = series.find(handle);                                                 \
        if (it == series.end()) return 0;                                              \
        auto result = it->second == v;                                                 \
        const uint32_t new_handle = series_handle_counter++;                           \
        series.emplace(new_handle, std::move(result));                                 \
        return new_handle;                                                             \
    }                                                                                  \
    uint32_t Bindings::series_compare_ne_scalar_##suffix(uint32_t handle, cpptype v) { \
        auto it = series.find(handle);                                                 \
        if (it == series.end()) return 0;                                              \
        auto result = it->second != v;                                                 \
        const uint32_t new_handle = series_handle_counter++;                           \
        series.emplace(new_handle, std::move(result));                                 \
        return new_handle;                                                             \
    }                                                                                  \
    uint32_t Bindings::state_load_series_##suffix(                                     \
        uint32_t func_id,                                                              \
        uint32_t var_id,                                                               \
        uint32_t init_handle                                                           \
    ) {                                                                                \
        const auto key = state_key(func_id, var_id);                                   \
        auto state_it = state_series.find(key);                                        \
        if (state_it != state_series.end()) {                                          \
            auto copy = state_it->second.deep_copy();                                  \
            const uint32_t handle = series_handle_counter++;                           \
            series.emplace(handle, std::move(copy));                                   \
            return handle;                                                             \
        }                                                                              \
        auto init_it = series.find(init_handle);                                       \
        if (init_it != series.end()) {                                                 \
            state_series.emplace(key, init_it->second.deep_copy());                    \
        }                                                                              \
        return init_handle;                                                            \
    }                                                                                  \
    void Bindings::state_store_series_##suffix(                                        \
        uint32_t func_id,                                                              \
        uint32_t var_id,                                                               \
        uint32_t handle                                                                \
    ) {                                                                                \
        auto it = series.find(handle);                                                 \
        if (it != series.end()) {                                                      \
            const auto key = state_key(func_id, var_id);                               \
            auto state_it = state_series.find(key);                                    \
            if (state_it != state_series.end()) { state_series.erase(state_it); }      \
            state_series.emplace(key, it->second.deep_copy());                         \
        }                                                                              \
    }

IMPL_SERIES_OPS(u8, uint8_t, telem::UINT8_T)
IMPL_SERIES_OPS(u16, uint16_t, telem::UINT16_T)
IMPL_SERIES_OPS(u32, uint32_t, telem::UINT32_T)
IMPL_SERIES_OPS(u64, uint64_t, telem::UINT64_T)
IMPL_SERIES_OPS(i8, int8_t, telem::INT8_T)
IMPL_SERIES_OPS(i16, int16_t, telem::INT16_T)
IMPL_SERIES_OPS(i32, int32_t, telem::INT32_T)
IMPL_SERIES_OPS(i64, int64_t, telem::INT64_T)
IMPL_SERIES_OPS(f32, float, telem::FLOAT32_T)
IMPL_SERIES_OPS(f64, double, telem::FLOAT64_T)

#undef IMPL_SERIES_OPS
#undef IMPL_SERIES_SCALAR_OP
#undef IMPL_SERIES_BINARY_OP

<<<<<<< HEAD
// Series unary operations - negate for signed types
#define IMPL_SERIES_NEGATE(suffix, cpptype, data_type_const)                           \
    uint32_t Bindings::series_negate_##suffix(uint32_t handle) {                       \
        auto it = series.find(handle);                                                 \
        if (it == series.end()) return 0;                                              \
        const auto &src = it->second;                                                  \
        const size_t len = src.size();                                                 \
        auto result = telem::Series(data_type_const, len);                             \
        result.resize(len);                                                            \
        for (size_t i = 0; i < len; i++) {                                             \
            result.set(static_cast<int>(i), -src.at<cpptype>(static_cast<int>(i)));    \
        }                                                                              \
=======
// Unary negate operations (signed types only)
#define IMPL_SERIES_NEGATE(suffix)                                                     \
    uint32_t Bindings::series_negate_##suffix(uint32_t handle) {                       \
        auto it = series.find(handle);                                                 \
        if (it == series.end()) return 0;                                              \
        auto result = -it->second;                                                     \
>>>>>>> 0ff62ad1
        const uint32_t new_handle = series_handle_counter++;                           \
        series.emplace(new_handle, std::move(result));                                 \
        return new_handle;                                                             \
    }

<<<<<<< HEAD
IMPL_SERIES_NEGATE(f64, double, telem::FLOAT64_T)
IMPL_SERIES_NEGATE(f32, float, telem::FLOAT32_T)
IMPL_SERIES_NEGATE(i64, int64_t, telem::INT64_T)
IMPL_SERIES_NEGATE(i32, int32_t, telem::INT32_T)
IMPL_SERIES_NEGATE(i16, int16_t, telem::INT16_T)
IMPL_SERIES_NEGATE(i8, int8_t, telem::INT8_T)

#undef IMPL_SERIES_NEGATE

// Logical NOT for boolean series (u8)
uint32_t Bindings::series_not_u8(uint32_t handle) {
    auto it = series.find(handle);
    if (it == series.end()) return 0;
    const auto &src = it->second;
    const size_t len = src.size();
    auto result = telem::Series(telem::UINT8_T, len);
    result.resize(len);
    for (size_t i = 0; i < len; i++) {
        result.set(
            static_cast<int>(i),
            static_cast<uint8_t>(src.at<uint8_t>(static_cast<int>(i)) == 0 ? 1 : 0)
        );
    }
=======
IMPL_SERIES_NEGATE(i8)
IMPL_SERIES_NEGATE(i16)
IMPL_SERIES_NEGATE(i32)
IMPL_SERIES_NEGATE(i64)
IMPL_SERIES_NEGATE(f32)
IMPL_SERIES_NEGATE(f64)

#undef IMPL_SERIES_NEGATE

// Boolean NOT (U8 only - for logical negation)
uint32_t Bindings::series_not_u8(uint32_t handle) {
    auto it = series.find(handle);
    if (it == series.end()) return 0;
    auto result = ~it->second;
>>>>>>> 0ff62ad1
    const uint32_t new_handle = series_handle_counter++;
    series.emplace(new_handle, std::move(result));
    return new_handle;
}

uint64_t Bindings::now() {
    return static_cast<uint64_t>(telem::TimeStamp::now().nanoseconds());
}

uint64_t Bindings::len(const uint32_t handle) {
    return string_len(handle);
}

void Bindings::panic(const uint32_t ptr, const uint32_t len) {
    if (!memory || !store) {
        std::fprintf(
            stderr,
            "WASM panic: ptr=%u, len=%u (no memory or store available to read message)\n",
            ptr,
            len
        );
        throw std::runtime_error("WASM panic (no memory available)");
    }

    const auto mem_span = memory->data(*store);
    const uint8_t *mem_data = mem_span.data();
    const size_t mem_size = mem_span.size();

    if (ptr + len > mem_size) {
        std::fprintf(
            stderr,
            "WASM panic: ptr=%u, len=%u (out of bounds, memory size=%zu)\n",
            ptr,
            len,
            mem_size
        );
        throw std::runtime_error("WASM panic (out of bounds)");
    }

    const std::string message(reinterpret_cast<const char *>(mem_data + ptr), len);
    std::fprintf(stderr, "WASM panic: %s\n", message.c_str());
    throw std::runtime_error("WASM panic: " + message);
}

template<typename T>
static T int_pow(T base, T exp) {
    if (exp == 0) return 1;
    T result = 1;
    for (T i = 0; i < exp; ++i) {
        result *= base;
    }
    return result;
}

#define IMPL_MATH_POW_FLOAT(suffix, cpptype)                                           \
    cpptype Bindings::math_pow_##suffix(cpptype base, cpptype exp) {                   \
        return std::pow(base, exp);                                                    \
    }

#define IMPL_MATH_POW_INT(suffix, cpptype)                                             \
    cpptype Bindings::math_pow_##suffix(cpptype base, cpptype exp) {                   \
        return int_pow(base, exp);                                                     \
    }

IMPL_MATH_POW_FLOAT(f32, float)
IMPL_MATH_POW_FLOAT(f64, double)

IMPL_MATH_POW_INT(u8, uint8_t)
IMPL_MATH_POW_INT(u16, uint16_t)
IMPL_MATH_POW_INT(u32, uint32_t)
IMPL_MATH_POW_INT(u64, uint64_t)
IMPL_MATH_POW_INT(i8, int8_t)
IMPL_MATH_POW_INT(i16, int16_t)
IMPL_MATH_POW_INT(i32, int32_t)
IMPL_MATH_POW_INT(i64, int64_t)

#undef IMPL_MATH_POW_FLOAT
#undef IMPL_MATH_POW_INT

std::vector<wasmtime::Extern>
create_imports(wasmtime::Store &store, Bindings *runtime) {
    std::vector<wasmtime::Extern> imports;

/// Channel ops use wrap() which auto-converts C++ types to WASM types via WasmType
/// trait
#define REGISTER_CHANNEL_OPS(suffix)                                                   \
    imports.push_back(                                                                 \
        wasmtime::Func::wrap(store, wrap(runtime, &Bindings::channel_read_##suffix))   \
    );                                                                                 \
    imports.push_back(                                                                 \
        wasmtime::Func::wrap(store, wrap(runtime, &Bindings::channel_write_##suffix))  \
    );

    REGISTER_CHANNEL_OPS(u8)
    REGISTER_CHANNEL_OPS(u16)
    REGISTER_CHANNEL_OPS(u32)
    REGISTER_CHANNEL_OPS(u64)
    REGISTER_CHANNEL_OPS(i8)
    REGISTER_CHANNEL_OPS(i16)
    REGISTER_CHANNEL_OPS(i32)
    REGISTER_CHANNEL_OPS(i64)
    REGISTER_CHANNEL_OPS(f32)
    REGISTER_CHANNEL_OPS(f64)

#undef REGISTER_CHANNEL_OPS

    imports.push_back(
        wasmtime::Func::wrap(store, wrap(runtime, &Bindings::channel_read_str))
    );
    imports.push_back(
        wasmtime::Func::wrap(store, wrap(runtime, &Bindings::channel_write_str))
    );

#define REGISTER_SERIES_OPS(suffix)                                                    \
    imports.push_back(                                                                 \
        wasmtime::Func::wrap(                                                          \
            store,                                                                     \
            wrap(runtime, &Bindings::series_create_empty_##suffix)                     \
        )                                                                              \
    );                                                                                 \
    imports.push_back(                                                                 \
        wasmtime::Func::wrap(                                                          \
            store,                                                                     \
            wrap(runtime, &Bindings::series_set_element_##suffix)                      \
        )                                                                              \
    );                                                                                 \
    imports.push_back(                                                                 \
        wasmtime::Func::wrap(store, wrap(runtime, &Bindings::series_index_##suffix))   \
    );                                                                                 \
    imports.push_back(                                                                 \
        wasmtime::Func::wrap(                                                          \
            store,                                                                     \
            wrap(runtime, &Bindings::series_element_add_##suffix)                      \
        )                                                                              \
    );                                                                                 \
    imports.push_back(                                                                 \
        wasmtime::Func::wrap(                                                          \
            store,                                                                     \
            wrap(runtime, &Bindings::series_element_mul_##suffix)                      \
        )                                                                              \
    );                                                                                 \
    imports.push_back(                                                                 \
        wasmtime::Func::wrap(                                                          \
            store,                                                                     \
            wrap(runtime, &Bindings::series_element_sub_##suffix)                      \
        )                                                                              \
    );                                                                                 \
    imports.push_back(                                                                 \
        wasmtime::Func::wrap(                                                          \
            store,                                                                     \
            wrap(runtime, &Bindings::series_element_div_##suffix)                      \
        )                                                                              \
    );                                                                                 \
    imports.push_back(                                                                 \
        wasmtime::Func::wrap(                                                          \
            store,                                                                     \
            wrap(runtime, &Bindings::series_element_mod_##suffix)                      \
        )                                                                              \
    );                                                                                 \
    imports.push_back(                                                                 \
        wasmtime::Func::wrap(                                                          \
            store,                                                                     \
            wrap(runtime, &Bindings::series_element_rsub_##suffix)                     \
        )                                                                              \
    );                                                                                 \
    imports.push_back(                                                                 \
        wasmtime::Func::wrap(                                                          \
            store,                                                                     \
            wrap(runtime, &Bindings::series_element_rdiv_##suffix)                     \
        )                                                                              \
    );                                                                                 \
    imports.push_back(                                                                 \
        wasmtime::Func::wrap(                                                          \
            store,                                                                     \
            wrap(runtime, &Bindings::series_series_add_##suffix)                       \
        )                                                                              \
    );                                                                                 \
    imports.push_back(                                                                 \
        wasmtime::Func::wrap(                                                          \
            store,                                                                     \
            wrap(runtime, &Bindings::series_series_mul_##suffix)                       \
        )                                                                              \
    );                                                                                 \
    imports.push_back(                                                                 \
<<<<<<< HEAD
        wasmtime::Func::wrap(store, [runtime](uint32_t a, uint32_t b) -> uint32_t {    \
            return runtime->series_compare_gt_##type(a, b);                            \
        })                                                                             \
=======
        wasmtime::Func::wrap(                                                          \
            store,                                                                     \
            wrap(runtime, &Bindings::series_series_sub_##suffix)                       \
        )                                                                              \
    );                                                                                 \
    imports.push_back(                                                                 \
        wasmtime::Func::wrap(                                                          \
            store,                                                                     \
            wrap(runtime, &Bindings::series_series_div_##suffix)                       \
        )                                                                              \
>>>>>>> 0ff62ad1
    );                                                                                 \
    imports.push_back(                                                                 \
        wasmtime::Func::wrap(                                                          \
            store,                                                                     \
            wrap(runtime, &Bindings::series_series_mod_##suffix)                       \
        )                                                                              \
    );                                                                                 \
    imports.push_back(                                                                 \
        wasmtime::Func::wrap(                                                          \
            store,                                                                     \
            wrap(runtime, &Bindings::series_compare_gt_##suffix)                       \
        )                                                                              \
    );                                                                                 \
    imports.push_back(                                                                 \
        wasmtime::Func::wrap(                                                          \
            store,                                                                     \
            wrap(runtime, &Bindings::series_compare_lt_##suffix)                       \
        )                                                                              \
    );                                                                                 \
    imports.push_back(                                                                 \
        wasmtime::Func::wrap(                                                          \
            store,                                                                     \
            wrap(runtime, &Bindings::series_compare_ge_##suffix)                       \
        )                                                                              \
    );                                                                                 \
    imports.push_back(                                                                 \
        wasmtime::Func::wrap(                                                          \
            store,                                                                     \
            wrap(runtime, &Bindings::series_compare_le_##suffix)                       \
        )                                                                              \
    );                                                                                 \
    imports.push_back(                                                                 \
        wasmtime::Func::wrap(                                                          \
            store,                                                                     \
            wrap(runtime, &Bindings::series_compare_eq_##suffix)                       \
        )                                                                              \
    );                                                                                 \
    imports.push_back(                                                                 \
        wasmtime::Func::wrap(                                                          \
            store,                                                                     \
            wrap(runtime, &Bindings::series_compare_ne_##suffix)                       \
        )                                                                              \
    );                                                                                 \
    imports.push_back(                                                                 \
        wasmtime::Func::wrap(                                                          \
            store,                                                                     \
            wrap(runtime, &Bindings::series_compare_gt_scalar_##suffix)                \
        )                                                                              \
    );                                                                                 \
    imports.push_back(                                                                 \
        wasmtime::Func::wrap(                                                          \
            store,                                                                     \
            wrap(runtime, &Bindings::series_compare_lt_scalar_##suffix)                \
        )                                                                              \
    );                                                                                 \
    imports.push_back(                                                                 \
        wasmtime::Func::wrap(                                                          \
            store,                                                                     \
            wrap(runtime, &Bindings::series_compare_ge_scalar_##suffix)                \
        )                                                                              \
    );                                                                                 \
    imports.push_back(                                                                 \
        wasmtime::Func::wrap(                                                          \
            store,                                                                     \
            wrap(runtime, &Bindings::series_compare_le_scalar_##suffix)                \
        )                                                                              \
    );                                                                                 \
    imports.push_back(                                                                 \
        wasmtime::Func::wrap(                                                          \
            store,                                                                     \
            wrap(runtime, &Bindings::series_compare_eq_scalar_##suffix)                \
        )                                                                              \
    );                                                                                 \
    imports.push_back(                                                                 \
        wasmtime::Func::wrap(                                                          \
            store,                                                                     \
            wrap(runtime, &Bindings::series_compare_ne_scalar_##suffix)                \
        )                                                                              \
<<<<<<< HEAD
    );

    REGISTER_SERIES_OPS(u8, uint32_t)
    REGISTER_SERIES_OPS(u16, uint32_t)
    REGISTER_SERIES_OPS(u32, uint32_t)
    REGISTER_SERIES_OPS(u64, uint64_t)
    REGISTER_SERIES_OPS(i8, int32_t)
    REGISTER_SERIES_OPS(i16, int32_t)
    REGISTER_SERIES_OPS(i32, int32_t)
    REGISTER_SERIES_OPS(i64, int64_t)
    REGISTER_SERIES_OPS(f32, float)
    REGISTER_SERIES_OPS(f64, double)

#undef REGISTER_SERIES_OPS

    // ===== Series Unary Operations =====
    // Order: negate for signed types (f64, f32, i64, i32, i16, i8), then not for u8
    imports.push_back(wasmtime::Func::wrap(store, [runtime](uint32_t h) -> uint32_t {
        return runtime->series_negate_f64(h);
    }));
    imports.push_back(wasmtime::Func::wrap(store, [runtime](uint32_t h) -> uint32_t {
        return runtime->series_negate_f32(h);
    }));
    imports.push_back(wasmtime::Func::wrap(store, [runtime](uint32_t h) -> uint32_t {
        return runtime->series_negate_i64(h);
    }));
    imports.push_back(wasmtime::Func::wrap(store, [runtime](uint32_t h) -> uint32_t {
        return runtime->series_negate_i32(h);
    }));
    imports.push_back(wasmtime::Func::wrap(store, [runtime](uint32_t h) -> uint32_t {
        return runtime->series_negate_i16(h);
    }));
    imports.push_back(wasmtime::Func::wrap(store, [runtime](uint32_t h) -> uint32_t {
        return runtime->series_negate_i8(h);
    }));
    imports.push_back(wasmtime::Func::wrap(store, [runtime](uint32_t h) -> uint32_t {
        return runtime->series_not_u8(h);
    }));

// ===== State Operations =====
#define REGISTER_STATE_OPS(suffix, wasm_type)                                          \
=======
    );                                                                                 \
>>>>>>> 0ff62ad1
    imports.push_back(                                                                 \
        wasmtime::Func::wrap(                                                          \
            store,                                                                     \
            wrap(runtime, &Bindings::state_load_series_##suffix)                       \
        )                                                                              \
    );                                                                                 \
    imports.push_back(                                                                 \
        wasmtime::Func::wrap(                                                          \
            store,                                                                     \
            wrap(runtime, &Bindings::state_store_series_##suffix)                      \
        )                                                                              \
    );

    REGISTER_SERIES_OPS(u8)
    REGISTER_SERIES_OPS(u16)
    REGISTER_SERIES_OPS(u32)
    REGISTER_SERIES_OPS(u64)
    REGISTER_SERIES_OPS(i8)
    REGISTER_SERIES_OPS(i16)
    REGISTER_SERIES_OPS(i32)
    REGISTER_SERIES_OPS(i64)
    REGISTER_SERIES_OPS(f32)
    REGISTER_SERIES_OPS(f64)

#undef REGISTER_SERIES_OPS

    // Register unary operations (negate for signed types, NOT for boolean)
    // Order matches Go: F64, F32, I64, I32, I16, I8 for negate, then U8 for NOT
    imports.push_back(
        wasmtime::Func::wrap(store, wrap(runtime, &Bindings::series_negate_f64))
    );
    imports.push_back(
        wasmtime::Func::wrap(store, wrap(runtime, &Bindings::series_negate_f32))
    );
    imports.push_back(
        wasmtime::Func::wrap(store, wrap(runtime, &Bindings::series_negate_i64))
    );
    imports.push_back(
        wasmtime::Func::wrap(store, wrap(runtime, &Bindings::series_negate_i32))
    );
<<<<<<< HEAD

    // string_concat
    imports.push_back(
        wasmtime::Func::wrap(store, [runtime](uint32_t h1, uint32_t h2) -> uint32_t {
            return runtime->string_concat(h1, h2);
        })
    );

    // string_equal
=======
>>>>>>> 0ff62ad1
    imports.push_back(
        wasmtime::Func::wrap(store, wrap(runtime, &Bindings::series_negate_i16))
    );
    imports.push_back(
        wasmtime::Func::wrap(store, wrap(runtime, &Bindings::series_negate_i8))
    );
    imports.push_back(
        wasmtime::Func::wrap(store, wrap(runtime, &Bindings::series_not_u8))
    );

<<<<<<< HEAD
    // string_len
    imports.push_back(wasmtime::Func::wrap(store, [runtime](uint32_t h) -> uint32_t {
        return runtime->string_len(h);
    }));

    // now
    imports.push_back(wasmtime::Func::wrap(store, [runtime]() -> uint64_t {
        return runtime->now();
    }));

    // len (generic)
    imports.push_back(wasmtime::Func::wrap(store, [runtime](uint32_t h) -> uint64_t {
        return runtime->len(h);
    }));

// ===== Math Operations =====
#define REGISTER_MATH_POW(suffix, wasm_type)                                           \
=======
#define REGISTER_STATE_OPS(suffix)                                                     \
    imports.push_back(                                                                 \
        wasmtime::Func::wrap(store, wrap(runtime, &Bindings::state_load_##suffix))     \
    );                                                                                 \
>>>>>>> 0ff62ad1
    imports.push_back(                                                                 \
        wasmtime::Func::wrap(store, wrap(runtime, &Bindings::state_store_##suffix))    \
    );

    REGISTER_STATE_OPS(u8)
    REGISTER_STATE_OPS(u16)
    REGISTER_STATE_OPS(u32)
    REGISTER_STATE_OPS(u64)
    REGISTER_STATE_OPS(i8)
    REGISTER_STATE_OPS(i16)
    REGISTER_STATE_OPS(i32)
    REGISTER_STATE_OPS(i64)
    REGISTER_STATE_OPS(f32)
    REGISTER_STATE_OPS(f64)

#undef REGISTER_STATE_OPS
    imports.push_back(
        wasmtime::Func::wrap(store, wrap(runtime, &Bindings::state_load_str))
    );
    imports.push_back(
        wasmtime::Func::wrap(store, wrap(runtime, &Bindings::state_store_str))
    );
    imports.push_back(
        wasmtime::Func::wrap(store, wrap(runtime, &Bindings::series_len))
    );
    imports.push_back(
        wasmtime::Func::wrap(store, wrap(runtime, &Bindings::series_slice))
    );
    imports.push_back(
        wasmtime::Func::wrap(store, wrap(runtime, &Bindings::string_from_literal))
    );
    imports.push_back(
        wasmtime::Func::wrap(store, wrap(runtime, &Bindings::string_concat))
    );
    imports.push_back(
        wasmtime::Func::wrap(store, wrap(runtime, &Bindings::string_equal))
    );
    imports.push_back(
        wasmtime::Func::wrap(store, wrap(runtime, &Bindings::string_len))
    );
    imports.push_back(wasmtime::Func::wrap(store, &Bindings::now));
    imports.push_back(wasmtime::Func::wrap(store, wrap(runtime, &Bindings::len)));

#define REGISTER_MATH_POW(suffix)                                                      \
    imports.push_back(                                                                 \
        wasmtime::Func::wrap(store, wrap(runtime, &Bindings::math_pow_##suffix))       \
    );

    REGISTER_MATH_POW(f32)
    REGISTER_MATH_POW(f64)
    REGISTER_MATH_POW(u8)
    REGISTER_MATH_POW(u16)
    REGISTER_MATH_POW(u32)
    REGISTER_MATH_POW(u64)
    REGISTER_MATH_POW(i8)
    REGISTER_MATH_POW(i16)
    REGISTER_MATH_POW(i32)
    REGISTER_MATH_POW(i64)

#undef REGISTER_MATH_POW
    imports.push_back(wasmtime::Func::wrap(store, wrap(runtime, &Bindings::panic)));
    std::printf("Created %zu host function imports\n", imports.size());
    return imports;
}
}<|MERGE_RESOLUTION|>--- conflicted
+++ resolved
@@ -131,17 +131,15 @@
 ) {
     const auto key = state_key(func_id, var_id);
     if (const auto it = this->state_string.find(key); it != this->state_string.end()) {
-        const uint32_t handle = ++this->string_handle_counter;
-        this->strings[handle] = it->second;
-        return handle;
+        this->strings[string_handle_counter] = it->second;
+        return this->string_handle_counter++;
     }
     if (const auto init_it = this->strings.find(init_handle); init_it != strings.end())
         this->state_string[key] = init_it->second;
     else
         this->state_string[key] = "";
-    const uint32_t handle = ++this->string_handle_counter;
-    this->strings[handle] = this->state_string[key];
-    return handle;
+    this->strings[this->string_handle_counter] = this->state_string[key];
+    return this->string_handle_counter++;
 }
 
 auto Bindings::state_store_str(
@@ -153,8 +151,6 @@
         state_string[state_key(func_id, var_id)] = it->second;
 }
 
-<<<<<<< HEAD
-=======
 uint64_t Bindings::series_len(const uint32_t handle) {
     const auto it = series.find(handle);
     if (it == series.end()) return 0;
@@ -176,7 +172,6 @@
     return new_handle;
 }
 
->>>>>>> 0ff62ad1
 uint32_t Bindings::string_from_literal(const uint32_t ptr, const uint32_t len) {
     if (!memory || !store) {
         std::fprintf(
@@ -201,21 +196,10 @@
     }
 
     const std::string str(reinterpret_cast<const char *>(mem_data + ptr), len);
-    const uint32_t handle = ++string_handle_counter;
+    const uint32_t handle = string_handle_counter++;
     strings[handle] = str;
     return handle;
 }
-<<<<<<< HEAD
-uint32_t Bindings::string_concat(uint32_t h1, uint32_t h2) {
-    const auto it1 = strings.find(h1);
-    const auto it2 = strings.find(h2);
-    if (it1 == strings.end() || it2 == strings.end()) return 0;
-    const uint32_t handle = ++string_handle_counter;
-    strings[handle] = it1->second + it2->second;
-    return handle;
-}
-=======
->>>>>>> 0ff62ad1
 
 uint32_t Bindings::string_concat(const uint32_t handle1, const uint32_t handle2) {
     const auto it1 = strings.find(handle1);
@@ -234,74 +218,10 @@
     return it1->second == it2->second ? 1 : 0;
 }
 
-<<<<<<< HEAD
-uint32_t Bindings::string_create(const std::string &str) {
-    const uint32_t handle = ++string_handle_counter;
-    strings[handle] = str;
-    return handle;
-}
-
-std::string Bindings::string_get(const uint32_t handle) {
-    const auto it = strings.find(handle);
-    if (it == strings.end()) return "";
-    return it->second;
-}
-
-uint64_t Bindings::series_len(uint32_t handle) {
-    auto it = series.find(handle);
-    if (it == series.end()) return 0;
-    return static_cast<uint64_t>(it->second.size());
-}
-
-uint32_t Bindings::series_slice(uint32_t handle, uint32_t start, uint32_t end) {
-    auto it = series.find(handle);
-    if (it == series.end()) return 0;
-    const auto &src = it->second;
-    const auto src_size = src.size();
-    if (start >= src_size || end > src_size || start >= end) return 0;
-    const auto slice_len = end - start;
-    auto sliced = telem::Series(src.data_type(), slice_len);
-    const auto density = src.data_type().density();
-    std::memcpy(sliced.data(), src.data() + start * density, slice_len * density);
-    sliced.resize(slice_len);
-    const uint32_t new_handle = series_handle_counter++;
-    series.emplace(new_handle, std::move(sliced));
-    return new_handle;
-}
-
-template<typename T>
-static std::pair<telem::Series, telem::Series>
-extend_to_match_length(const telem::Series &a, const telem::Series &b) {
-    const auto a_len = a.size();
-    const auto b_len = b.size();
-
-    if (a_len == b_len) { return {a.deep_copy(), b.deep_copy()}; }
-
-    const auto max_len = std::max(a_len, b_len);
-
-    auto extend = [](const telem::Series &src, size_t target_len) -> telem::Series {
-        if (src.size() >= target_len) return src.deep_copy();
-        auto result = telem::Series(src.data_type(), target_len);
-        result.resize(target_len);
-        const auto density = src.data_type().density();
-        std::memcpy(result.data(), src.data(), src.size() * density);
-        if (src.size() > 0) {
-            auto *data = reinterpret_cast<T *>(result.data());
-            const T last_val = data[src.size() - 1];
-            for (size_t i = src.size(); i < target_len; i++) {
-                data[i] = last_val;
-            }
-        }
-        return result;
-    };
-
-    return {extend(a, max_len), extend(b, max_len)};
-=======
 uint32_t Bindings::string_len(const uint32_t handle) {
     const auto it = strings.find(handle);
     if (it == strings.end()) return 0;
     return static_cast<uint32_t>(it->second.length());
->>>>>>> 0ff62ad1
 }
 
 #define IMPL_SERIES_SCALAR_OP(suffix, cpptype, name, op)                               \
@@ -391,6 +311,7 @@
     IMPL_SERIES_BINARY_OP(suffix, cpptype, series_series, mul, *)                      \
     IMPL_SERIES_BINARY_OP(suffix, cpptype, series_series, sub, -)                      \
     IMPL_SERIES_BINARY_OP(suffix, cpptype, series_series, div, /)                      \
+    IMPL_SERIES_BINARY_OP(suffix, cpptype, series_series, mod, %)                      \
     IMPL_SERIES_BINARY_OP(suffix, cpptype, series_compare, gt, >)                      \
     IMPL_SERIES_BINARY_OP(suffix, cpptype, series_compare, lt, <)                      \
     IMPL_SERIES_BINARY_OP(suffix, cpptype, series_compare, ge, >=)                     \
@@ -493,57 +414,17 @@
 #undef IMPL_SERIES_SCALAR_OP
 #undef IMPL_SERIES_BINARY_OP
 
-<<<<<<< HEAD
-// Series unary operations - negate for signed types
-#define IMPL_SERIES_NEGATE(suffix, cpptype, data_type_const)                           \
-    uint32_t Bindings::series_negate_##suffix(uint32_t handle) {                       \
-        auto it = series.find(handle);                                                 \
-        if (it == series.end()) return 0;                                              \
-        const auto &src = it->second;                                                  \
-        const size_t len = src.size();                                                 \
-        auto result = telem::Series(data_type_const, len);                             \
-        result.resize(len);                                                            \
-        for (size_t i = 0; i < len; i++) {                                             \
-            result.set(static_cast<int>(i), -src.at<cpptype>(static_cast<int>(i)));    \
-        }                                                                              \
-=======
 // Unary negate operations (signed types only)
 #define IMPL_SERIES_NEGATE(suffix)                                                     \
     uint32_t Bindings::series_negate_##suffix(uint32_t handle) {                       \
         auto it = series.find(handle);                                                 \
         if (it == series.end()) return 0;                                              \
         auto result = -it->second;                                                     \
->>>>>>> 0ff62ad1
-        const uint32_t new_handle = series_handle_counter++;                           \
-        series.emplace(new_handle, std::move(result));                                 \
-        return new_handle;                                                             \
-    }
-
-<<<<<<< HEAD
-IMPL_SERIES_NEGATE(f64, double, telem::FLOAT64_T)
-IMPL_SERIES_NEGATE(f32, float, telem::FLOAT32_T)
-IMPL_SERIES_NEGATE(i64, int64_t, telem::INT64_T)
-IMPL_SERIES_NEGATE(i32, int32_t, telem::INT32_T)
-IMPL_SERIES_NEGATE(i16, int16_t, telem::INT16_T)
-IMPL_SERIES_NEGATE(i8, int8_t, telem::INT8_T)
-
-#undef IMPL_SERIES_NEGATE
-
-// Logical NOT for boolean series (u8)
-uint32_t Bindings::series_not_u8(uint32_t handle) {
-    auto it = series.find(handle);
-    if (it == series.end()) return 0;
-    const auto &src = it->second;
-    const size_t len = src.size();
-    auto result = telem::Series(telem::UINT8_T, len);
-    result.resize(len);
-    for (size_t i = 0; i < len; i++) {
-        result.set(
-            static_cast<int>(i),
-            static_cast<uint8_t>(src.at<uint8_t>(static_cast<int>(i)) == 0 ? 1 : 0)
-        );
-    }
-=======
+        const uint32_t new_handle = series_handle_counter++;                           \
+        series.emplace(new_handle, std::move(result));                                 \
+        return new_handle;                                                             \
+    }
+
 IMPL_SERIES_NEGATE(i8)
 IMPL_SERIES_NEGATE(i16)
 IMPL_SERIES_NEGATE(i32)
@@ -558,7 +439,6 @@
     auto it = series.find(handle);
     if (it == series.end()) return 0;
     auto result = ~it->second;
->>>>>>> 0ff62ad1
     const uint32_t new_handle = series_handle_counter++;
     series.emplace(new_handle, std::move(result));
     return new_handle;
@@ -743,11 +623,6 @@
         )                                                                              \
     );                                                                                 \
     imports.push_back(                                                                 \
-<<<<<<< HEAD
-        wasmtime::Func::wrap(store, [runtime](uint32_t a, uint32_t b) -> uint32_t {    \
-            return runtime->series_compare_gt_##type(a, b);                            \
-        })                                                                             \
-=======
         wasmtime::Func::wrap(                                                          \
             store,                                                                     \
             wrap(runtime, &Bindings::series_series_sub_##suffix)                       \
@@ -758,7 +633,6 @@
             store,                                                                     \
             wrap(runtime, &Bindings::series_series_div_##suffix)                       \
         )                                                                              \
->>>>>>> 0ff62ad1
     );                                                                                 \
     imports.push_back(                                                                 \
         wasmtime::Func::wrap(                                                          \
@@ -837,51 +711,7 @@
             store,                                                                     \
             wrap(runtime, &Bindings::series_compare_ne_scalar_##suffix)                \
         )                                                                              \
-<<<<<<< HEAD
-    );
-
-    REGISTER_SERIES_OPS(u8, uint32_t)
-    REGISTER_SERIES_OPS(u16, uint32_t)
-    REGISTER_SERIES_OPS(u32, uint32_t)
-    REGISTER_SERIES_OPS(u64, uint64_t)
-    REGISTER_SERIES_OPS(i8, int32_t)
-    REGISTER_SERIES_OPS(i16, int32_t)
-    REGISTER_SERIES_OPS(i32, int32_t)
-    REGISTER_SERIES_OPS(i64, int64_t)
-    REGISTER_SERIES_OPS(f32, float)
-    REGISTER_SERIES_OPS(f64, double)
-
-#undef REGISTER_SERIES_OPS
-
-    // ===== Series Unary Operations =====
-    // Order: negate for signed types (f64, f32, i64, i32, i16, i8), then not for u8
-    imports.push_back(wasmtime::Func::wrap(store, [runtime](uint32_t h) -> uint32_t {
-        return runtime->series_negate_f64(h);
-    }));
-    imports.push_back(wasmtime::Func::wrap(store, [runtime](uint32_t h) -> uint32_t {
-        return runtime->series_negate_f32(h);
-    }));
-    imports.push_back(wasmtime::Func::wrap(store, [runtime](uint32_t h) -> uint32_t {
-        return runtime->series_negate_i64(h);
-    }));
-    imports.push_back(wasmtime::Func::wrap(store, [runtime](uint32_t h) -> uint32_t {
-        return runtime->series_negate_i32(h);
-    }));
-    imports.push_back(wasmtime::Func::wrap(store, [runtime](uint32_t h) -> uint32_t {
-        return runtime->series_negate_i16(h);
-    }));
-    imports.push_back(wasmtime::Func::wrap(store, [runtime](uint32_t h) -> uint32_t {
-        return runtime->series_negate_i8(h);
-    }));
-    imports.push_back(wasmtime::Func::wrap(store, [runtime](uint32_t h) -> uint32_t {
-        return runtime->series_not_u8(h);
-    }));
-
-// ===== State Operations =====
-#define REGISTER_STATE_OPS(suffix, wasm_type)                                          \
-=======
-    );                                                                                 \
->>>>>>> 0ff62ad1
+    );                                                                                 \
     imports.push_back(                                                                 \
         wasmtime::Func::wrap(                                                          \
             store,                                                                     \
@@ -922,18 +752,6 @@
     imports.push_back(
         wasmtime::Func::wrap(store, wrap(runtime, &Bindings::series_negate_i32))
     );
-<<<<<<< HEAD
-
-    // string_concat
-    imports.push_back(
-        wasmtime::Func::wrap(store, [runtime](uint32_t h1, uint32_t h2) -> uint32_t {
-            return runtime->string_concat(h1, h2);
-        })
-    );
-
-    // string_equal
-=======
->>>>>>> 0ff62ad1
     imports.push_back(
         wasmtime::Func::wrap(store, wrap(runtime, &Bindings::series_negate_i16))
     );
@@ -944,30 +762,10 @@
         wasmtime::Func::wrap(store, wrap(runtime, &Bindings::series_not_u8))
     );
 
-<<<<<<< HEAD
-    // string_len
-    imports.push_back(wasmtime::Func::wrap(store, [runtime](uint32_t h) -> uint32_t {
-        return runtime->string_len(h);
-    }));
-
-    // now
-    imports.push_back(wasmtime::Func::wrap(store, [runtime]() -> uint64_t {
-        return runtime->now();
-    }));
-
-    // len (generic)
-    imports.push_back(wasmtime::Func::wrap(store, [runtime](uint32_t h) -> uint64_t {
-        return runtime->len(h);
-    }));
-
-// ===== Math Operations =====
-#define REGISTER_MATH_POW(suffix, wasm_type)                                           \
-=======
 #define REGISTER_STATE_OPS(suffix)                                                     \
     imports.push_back(                                                                 \
         wasmtime::Func::wrap(store, wrap(runtime, &Bindings::state_load_##suffix))     \
     );                                                                                 \
->>>>>>> 0ff62ad1
     imports.push_back(                                                                 \
         wasmtime::Func::wrap(store, wrap(runtime, &Bindings::state_store_##suffix))    \
     );
