// Copyright 2025 Synnax Labs, Inc.
//
// Use of this software is governed by the Business Source License included in the file
// licenses/BSL.txt.
//
// As of the Change Date specified in that file, in accordance with the Business Source
// License, use of this software will be governed by the Apache License, Version 2.0,
// included in the file licenses/APL.txt.

#include <chrono>
#include <cmath>
#include <cstdio>
#include <cstring>

#include "bindings.h"
#include "wasmtime.hh" // For Wasmtime C++ API

namespace arc::runtime::wasm {

Bindings::Bindings(state::State *state, wasmtime::Store *store):
    state(state),
    store(store),
    memory(nullptr),
    string_handle_counter(1),
    series_handle_counter(1) {}

#define IMPL_CHANNEL_OPS(suffix, cpptype, default_val)                                 \
    cpptype Bindings::channel_read_##suffix(uint32_t channel_id) {                     \
        return default_val;                                                            \
    }                                                                                  \
    void Bindings::channel_write_##suffix(uint32_t channel_id, cpptype value) {}

IMPL_CHANNEL_OPS(u8, uint8_t, 0)
IMPL_CHANNEL_OPS(u16, uint16_t, 0)
IMPL_CHANNEL_OPS(u32, uint32_t, 0)
IMPL_CHANNEL_OPS(u64, uint64_t, 0)
IMPL_CHANNEL_OPS(i8, int8_t, 0)
IMPL_CHANNEL_OPS(i16, int16_t, 0)
IMPL_CHANNEL_OPS(i32, int32_t, 0)
IMPL_CHANNEL_OPS(i64, int64_t, 0)
IMPL_CHANNEL_OPS(f32, float, 0.0f)
IMPL_CHANNEL_OPS(f64, double, 0.0)

#undef IMPL_CHANNEL_OPS

uint32_t Bindings::channel_read_str(uint32_t channel_id) {
    return 0;
}
void Bindings::channel_write_str(uint32_t channel_id, uint32_t str_handle) {}

#define IMPL_STATE_OPS(suffix, cpptype)                                                \
    cpptype Bindings::state_load_##suffix(                                             \
        uint32_t func_id,                                                              \
        uint32_t var_id,                                                               \
        cpptype init_value                                                             \
    ) {                                                                                \
        auto key = state_key(func_id, var_id);                                         \
        auto it = state_##suffix.find(key);                                            \
        if (it != state_##suffix.end()) return it->second;                             \
        state_##suffix[key] = init_value;                                              \
        return init_value;                                                             \
    }                                                                                  \
    void Bindings::state_store_##suffix(                                               \
        uint32_t func_id,                                                              \
        uint32_t var_id,                                                               \
        cpptype value                                                                  \
    ) {                                                                                \
        state_##suffix[state_key(func_id, var_id)] = value;                            \
    }

IMPL_STATE_OPS(u8, uint8_t)
IMPL_STATE_OPS(u16, uint16_t)
IMPL_STATE_OPS(u32, uint32_t)
IMPL_STATE_OPS(u64, uint64_t)
IMPL_STATE_OPS(i8, int8_t)
IMPL_STATE_OPS(i16, int16_t)
IMPL_STATE_OPS(i32, int32_t)
IMPL_STATE_OPS(i64, int64_t)
IMPL_STATE_OPS(f32, float)
IMPL_STATE_OPS(f64, double)

#undef IMPL_STATE_OPS

uint32_t Bindings::state_load_str(
    const uint32_t func_id,
    const uint32_t var_id,
    const uint32_t init_handle
) {
    const auto key = state_key(func_id, var_id);
    if (const auto it = this->state_string.find(key); it != this->state_string.end()) {
        const uint32_t handle = ++this->string_handle_counter;
        this->strings[handle] = it->second;
        return handle;
    }
    if (const auto init_it = this->strings.find(init_handle); init_it != strings.end())
        this->state_string[key] = init_it->second;
    else
        this->state_string[key] = "";
    const uint32_t handle = ++this->string_handle_counter;
    this->strings[handle] = this->state_string[key];
    return handle;
}

auto Bindings::state_store_str(
    const uint32_t func_id,
    const uint32_t var_id,
    const uint32_t str_handle
) -> void {
    if (const auto it = strings.find(str_handle); it != strings.end())
        state_string[state_key(func_id, var_id)] = it->second;
}

uint32_t Bindings::string_from_literal(const uint32_t ptr, const uint32_t len) {
    if (!memory || !store) {
        std::fprintf(
            stderr,
            "ERROR: string_from_literal called but no memory or store available\n"
        );
        return 0;
    }

    const auto mem_span = memory->data(*store);
    const uint8_t *mem_data = mem_span.data();

    // Bounds check
    if (const size_t mem_size = mem_span.size(); ptr + len > mem_size) {
        std::fprintf(
            stderr,
            "ERROR: string_from_literal ptr=%u len=%u exceeds memory size=%zu\n",
            ptr,
            len,
            mem_size
        );
        return 0;
    }

    const std::string str(reinterpret_cast<const char *>(mem_data + ptr), len);
    const uint32_t handle = ++string_handle_counter;
    strings[handle] = str;
    return handle;
}
uint32_t Bindings::string_concat(uint32_t h1, uint32_t h2) {
    const auto it1 = strings.find(h1);
    const auto it2 = strings.find(h2);
    if (it1 == strings.end() || it2 == strings.end()) return 0;
    const uint32_t handle = ++string_handle_counter;
    strings[handle] = it1->second + it2->second;
    return handle;
}

uint32_t Bindings::string_len(const uint32_t handle) {
    const auto it = strings.find(handle);
    if (it == strings.end()) return 0;
    return static_cast<uint32_t>(it->second.length());
}

uint32_t Bindings::string_equal(const uint32_t handle1, const uint32_t handle2) {
    const auto it1 = strings.find(handle1);
    const auto it2 = strings.find(handle2);
    if (it1 == strings.end() || it2 == strings.end()) return 0;
    return it1->second == it2->second ? 1 : 0;
}

uint32_t Bindings::string_create(const std::string &str) {
    const uint32_t handle = ++string_handle_counter;
    strings[handle] = str;
    return handle;
}

std::string Bindings::string_get(const uint32_t handle) {
    const auto it = strings.find(handle);
    if (it == strings.end()) return "";
    return it->second;
}

uint64_t Bindings::series_len(uint32_t handle) {
    auto it = series.find(handle);
    if (it == series.end()) return 0;
    return static_cast<uint64_t>(it->second.size());
}

uint32_t Bindings::series_slice(uint32_t handle, uint32_t start, uint32_t end) {
    auto it = series.find(handle);
    if (it == series.end()) return 0;
    const auto &src = it->second;
    const auto src_size = src.size();
    if (start >= src_size || end > src_size || start >= end) return 0;
    const auto slice_len = end - start;
    auto sliced = telem::Series(src.data_type(), slice_len);
    const auto density = src.data_type().density();
    std::memcpy(sliced.data(), src.data() + start * density, slice_len * density);
    sliced.resize(slice_len);
    const uint32_t new_handle = series_handle_counter++;
    series.emplace(new_handle, std::move(sliced));
    return new_handle;
}

template<typename T>
static std::pair<telem::Series, telem::Series>
extend_to_match_length(const telem::Series &a, const telem::Series &b) {
    const auto a_len = a.size();
    const auto b_len = b.size();

    if (a_len == b_len) { return {a.deep_copy(), b.deep_copy()}; }

    const auto max_len = std::max(a_len, b_len);

    auto extend = [](const telem::Series &src, size_t target_len) -> telem::Series {
        if (src.size() >= target_len) return src.deep_copy();
        auto result = telem::Series(src.data_type(), target_len);
        result.resize(target_len);
        const auto density = src.data_type().density();
        std::memcpy(result.data(), src.data(), src.size() * density);
        if (src.size() > 0) {
            auto *data = reinterpret_cast<T *>(result.data());
            const T last_val = data[src.size() - 1];
            for (size_t i = src.size(); i < target_len; i++) {
                data[i] = last_val;
            }
        }
        return result;
    };

    return {extend(a, max_len), extend(b, max_len)};
}

#define IMPL_SERIES_SCALAR_OP(suffix, cpptype, name, op)                               \
    uint32_t Bindings::series_element_##name##_##suffix(uint32_t handle, cpptype v) {  \
        auto it = series.find(handle);                                                 \
        if (it == series.end()) return 0;                                              \
        auto result = it->second op v;                                                 \
        const uint32_t new_handle = series_handle_counter++;                           \
        series.emplace(new_handle, std::move(result));                                 \
        return new_handle;                                                             \
    }

#define IMPL_SERIES_BINARY_OP(suffix, cpptype, prefix, name, op)                       \
    uint32_t Bindings::prefix##_##name##_##suffix(uint32_t a, uint32_t b) {            \
        auto it_a = series.find(a);                                                    \
        auto it_b = series.find(b);                                                    \
        if (it_a == series.end() || it_b == series.end()) return 0;                    \
        auto [lhs, rhs] = extend_to_match_length<cpptype>(it_a->second, it_b->second); \
        auto result = lhs op rhs;                                                      \
        const uint32_t new_handle = series_handle_counter++;                           \
        series.emplace(new_handle, std::move(result));                                 \
        return new_handle;                                                             \
    }

#define IMPL_SERIES_OPS(suffix, cpptype, data_type_const)                              \
    uint32_t Bindings::series_create_empty_##suffix(uint32_t length) {                 \
        auto s = telem::Series(data_type_const, static_cast<size_t>(length));          \
        s.resize(length);                                                              \
        const uint32_t handle = series_handle_counter++;                               \
        series.emplace(handle, std::move(s));                                          \
        return handle;                                                                 \
    }                                                                                  \
    uint32_t Bindings::series_set_element_##suffix(                                    \
        uint32_t handle,                                                               \
        uint32_t index,                                                                \
        cpptype value                                                                  \
    ) {                                                                                \
        auto it = series.find(handle);                                                 \
        if (it == series.end()) return handle;                                         \
        it->second.set(static_cast<int>(index), value);                                \
        return handle;                                                                 \
    }                                                                                  \
    cpptype Bindings::series_index_##suffix(uint32_t handle, uint32_t index) {         \
        auto it = series.find(handle);                                                 \
        if (it == series.end()) return cpptype{};                                      \
        return it->second.at<cpptype>(static_cast<int>(index));                        \
    }                                                                                  \
    IMPL_SERIES_SCALAR_OP(suffix, cpptype, add, +)                                     \
    IMPL_SERIES_SCALAR_OP(suffix, cpptype, mul, *)                                     \
    IMPL_SERIES_SCALAR_OP(suffix, cpptype, sub, -)                                     \
    uint32_t Bindings::series_element_div_##suffix(uint32_t handle, cpptype value) {   \
        auto it = series.find(handle);                                                 \
        if (it == series.end()) return 0;                                              \
        if (value == 0) return 0;                                                      \
        auto result = it->second / value;                                              \
        const uint32_t new_handle = series_handle_counter++;                           \
        series.emplace(new_handle, std::move(result));                                 \
        return new_handle;                                                             \
    }                                                                                  \
<<<<<<< HEAD
=======
    uint32_t Bindings::series_element_rsub_##suffix(cpptype value, uint32_t handle) {  \
        auto it = series.find(handle);                                                 \
        if (it == series.end()) return 0;                                              \
        auto result = value - it->second;                                              \
        const uint32_t new_handle = series_handle_counter++;                           \
        series.emplace(new_handle, std::move(result));                                 \
        return new_handle;                                                             \
    }                                                                                  \
    uint32_t Bindings::series_element_rdiv_##suffix(cpptype value, uint32_t handle) {  \
        auto it = series.find(handle);                                                 \
        if (it == series.end()) return 0;                                              \
        auto result = value / it->second;                                              \
        const uint32_t new_handle = series_handle_counter++;                           \
        series.emplace(new_handle, std::move(result));                                 \
        return new_handle;                                                             \
    }                                                                                  \
    uint32_t Bindings::series_element_mod_##suffix(uint32_t handle, cpptype value) {   \
        auto it = series.find(handle);                                                 \
        if (it == series.end()) return 0;                                              \
        if (value == 0) return 0;                                                      \
        auto result = it->second % value;                                              \
        const uint32_t new_handle = series_handle_counter++;                           \
        series.emplace(new_handle, std::move(result));                                 \
        return new_handle;                                                             \
    }                                                                                  \
>>>>>>> 67dba54b
    IMPL_SERIES_BINARY_OP(suffix, cpptype, series_series, add, +)                      \
    IMPL_SERIES_BINARY_OP(suffix, cpptype, series_series, mul, *)                      \
    IMPL_SERIES_BINARY_OP(suffix, cpptype, series_series, sub, -)                      \
    IMPL_SERIES_BINARY_OP(suffix, cpptype, series_series, div, /)                      \
    IMPL_SERIES_BINARY_OP(suffix, cpptype, series_compare, gt, >)                      \
    IMPL_SERIES_BINARY_OP(suffix, cpptype, series_compare, lt, <)                      \
    IMPL_SERIES_BINARY_OP(suffix, cpptype, series_compare, ge, >=)                     \
    IMPL_SERIES_BINARY_OP(suffix, cpptype, series_compare, le, <=)                     \
    IMPL_SERIES_BINARY_OP(suffix, cpptype, series_compare, eq, ==)                     \
    IMPL_SERIES_BINARY_OP(suffix, cpptype, series_compare, ne, !=)                     \
    uint32_t Bindings::series_scalar_compare_gt_##suffix(uint32_t handle, cpptype v) { \
        auto it = series.find(handle);                                                 \
        if (it == series.end()) return 0;                                              \
        auto result = it->second > v;                                                  \
        const uint32_t new_handle = series_handle_counter++;                           \
        series.emplace(new_handle, std::move(result));                                 \
        return new_handle;                                                             \
    }                                                                                  \
    uint32_t Bindings::series_scalar_compare_lt_##suffix(uint32_t handle, cpptype v) { \
        auto it = series.find(handle);                                                 \
        if (it == series.end()) return 0;                                              \
        auto result = it->second < v;                                                  \
        const uint32_t new_handle = series_handle_counter++;                           \
        series.emplace(new_handle, std::move(result));                                 \
        return new_handle;                                                             \
    }                                                                                  \
    uint32_t Bindings::series_scalar_compare_ge_##suffix(uint32_t handle, cpptype v) { \
        auto it = series.find(handle);                                                 \
        if (it == series.end()) return 0;                                              \
        auto result = it->second >= v;                                                 \
        const uint32_t new_handle = series_handle_counter++;                           \
        series.emplace(new_handle, std::move(result));                                 \
        return new_handle;                                                             \
    }                                                                                  \
    uint32_t Bindings::series_scalar_compare_le_##suffix(uint32_t handle, cpptype v) { \
        auto it = series.find(handle);                                                 \
        if (it == series.end()) return 0;                                              \
        auto result = it->second <= v;                                                 \
        const uint32_t new_handle = series_handle_counter++;                           \
        series.emplace(new_handle, std::move(result));                                 \
        return new_handle;                                                             \
    }                                                                                  \
    uint32_t Bindings::series_scalar_compare_eq_##suffix(uint32_t handle, cpptype v) { \
        auto it = series.find(handle);                                                 \
        if (it == series.end()) return 0;                                              \
        auto result = it->second == v;                                                 \
        const uint32_t new_handle = series_handle_counter++;                           \
        series.emplace(new_handle, std::move(result));                                 \
        return new_handle;                                                             \
    }                                                                                  \
    uint32_t Bindings::series_scalar_compare_ne_##suffix(uint32_t handle, cpptype v) { \
        auto it = series.find(handle);                                                 \
        if (it == series.end()) return 0;                                              \
        auto result = it->second != v;                                                 \
        const uint32_t new_handle = series_handle_counter++;                           \
        series.emplace(new_handle, std::move(result));                                 \
        return new_handle;                                                             \
    }                                                                                  \
    uint32_t Bindings::state_load_series_##suffix(                                     \
        uint32_t func_id,                                                              \
        uint32_t var_id,                                                               \
        uint32_t init_handle                                                           \
    ) {                                                                                \
        const auto key = state_key(func_id, var_id);                                   \
        auto state_it = state_series.find(key);                                        \
        if (state_it != state_series.end()) {                                          \
            auto copy = state_it->second.deep_copy();                                  \
            const uint32_t handle = series_handle_counter++;                           \
            series.emplace(handle, std::move(copy));                                   \
            return handle;                                                             \
        }                                                                              \
        auto init_it = series.find(init_handle);                                       \
        if (init_it != series.end()) {                                                 \
            state_series.emplace(key, init_it->second.deep_copy());                    \
        }                                                                              \
        return init_handle;                                                            \
    }                                                                                  \
    void Bindings::state_store_series_##suffix(                                        \
        uint32_t func_id,                                                              \
        uint32_t var_id,                                                               \
        uint32_t handle                                                                \
    ) {                                                                                \
        auto it = series.find(handle);                                                 \
        if (it != series.end()) {                                                      \
            const auto key = state_key(func_id, var_id);                               \
            auto state_it = state_series.find(key);                                    \
            if (state_it != state_series.end()) { state_series.erase(state_it); }      \
            state_series.emplace(key, it->second.deep_copy());                         \
        }                                                                              \
    }

IMPL_SERIES_OPS(u8, uint8_t, telem::UINT8_T)
IMPL_SERIES_OPS(u16, uint16_t, telem::UINT16_T)
IMPL_SERIES_OPS(u32, uint32_t, telem::UINT32_T)
IMPL_SERIES_OPS(u64, uint64_t, telem::UINT64_T)
IMPL_SERIES_OPS(i8, int8_t, telem::INT8_T)
IMPL_SERIES_OPS(i16, int16_t, telem::INT16_T)
IMPL_SERIES_OPS(i32, int32_t, telem::INT32_T)
IMPL_SERIES_OPS(i64, int64_t, telem::INT64_T)
IMPL_SERIES_OPS(f32, float, telem::FLOAT32_T)
IMPL_SERIES_OPS(f64, double, telem::FLOAT64_T)

#undef IMPL_SERIES_OPS
#undef IMPL_SERIES_SCALAR_OP
#undef IMPL_SERIES_BINARY_OP

// Series unary operations - negate for signed types
#define IMPL_SERIES_NEGATE(suffix, cpptype, data_type_const)                           \
    uint32_t Bindings::series_negate_##suffix(uint32_t handle) {                       \
        auto it = series.find(handle);                                                 \
        if (it == series.end()) return 0;                                              \
        const auto &src = it->second;                                                  \
        const size_t len = src.size();                                                 \
        auto result = telem::Series(data_type_const, len);                             \
        result.resize(len);                                                            \
        for (size_t i = 0; i < len; i++) {                                             \
            result.set(static_cast<int>(i), -src.at<cpptype>(static_cast<int>(i)));    \
        }                                                                              \
        const uint32_t new_handle = series_handle_counter++;                           \
        series.emplace(new_handle, std::move(result));                                 \
        return new_handle;                                                             \
    }

IMPL_SERIES_NEGATE(f64, double, telem::FLOAT64_T)
IMPL_SERIES_NEGATE(f32, float, telem::FLOAT32_T)
IMPL_SERIES_NEGATE(i64, int64_t, telem::INT64_T)
IMPL_SERIES_NEGATE(i32, int32_t, telem::INT32_T)
IMPL_SERIES_NEGATE(i16, int16_t, telem::INT16_T)
IMPL_SERIES_NEGATE(i8, int8_t, telem::INT8_T)

#undef IMPL_SERIES_NEGATE

// Logical NOT for boolean series (u8)
uint32_t Bindings::series_not_u8(uint32_t handle) {
    auto it = series.find(handle);
    if (it == series.end()) return 0;
    const auto &src = it->second;
    const size_t len = src.size();
    auto result = telem::Series(telem::UINT8_T, len);
    result.resize(len);
    for (size_t i = 0; i < len; i++) {
        result.set(
            static_cast<int>(i),
            static_cast<uint8_t>(src.at<uint8_t>(static_cast<int>(i)) == 0 ? 1 : 0)
        );
    }
    const uint32_t new_handle = series_handle_counter++;
    series.emplace(new_handle, std::move(result));
    return new_handle;
}

uint64_t Bindings::now() {
    auto now = std::chrono::system_clock::now();
    auto duration = now.time_since_epoch();
    auto micros = std::chrono::duration_cast<std::chrono::microseconds>(duration);
    return static_cast<uint64_t>(micros.count());
}

uint64_t Bindings::len(uint32_t handle) {
    // For now, assume it's a string handle
    return string_len(handle);
}

void Bindings::panic(uint32_t ptr, uint32_t len) {
    if (!memory || !store) {
        std::fprintf(
            stderr,
            "WASM panic: ptr=%u, len=%u (no memory or store available to read message)\n",
            ptr,
            len
        );
        throw std::runtime_error("WASM panic (no memory available)");
    }

    auto mem_span = memory->data(*store);
    const uint8_t *mem_data = mem_span.data();
    size_t mem_size = mem_span.size();

    // Bounds check
    if (ptr + len > mem_size) {
        std::fprintf(
            stderr,
            "WASM panic: ptr=%u, len=%u (out of bounds, memory size=%zu)\n",
            ptr,
            len,
            mem_size
        );
        throw std::runtime_error("WASM panic (out of bounds)");
    }

    std::string message(reinterpret_cast<const char *>(mem_data + ptr), len);
    std::fprintf(stderr, "WASM panic: %s\n", message.c_str());
    throw std::runtime_error("WASM panic: " + message);
}

template<typename T>
static T int_pow(T base, T exp) {
    if (exp == 0) return 1;
    T result = 1;
    for (T i = 0; i < exp; ++i) {
        result *= base;
    }
    return result;
}

#define IMPL_MATH_POW_FLOAT(suffix, cpptype)                                           \
    cpptype Bindings::math_pow_##suffix(cpptype base, cpptype exp) {                   \
        return std::pow(base, exp);                                                    \
    }

#define IMPL_MATH_POW_INT(suffix, cpptype)                                             \
    cpptype Bindings::math_pow_##suffix(cpptype base, cpptype exp) {                   \
        return int_pow(base, exp);                                                     \
    }

IMPL_MATH_POW_FLOAT(f32, float)
IMPL_MATH_POW_FLOAT(f64, double)

IMPL_MATH_POW_INT(u8, uint8_t)
IMPL_MATH_POW_INT(u16, uint16_t)
IMPL_MATH_POW_INT(u32, uint32_t)
IMPL_MATH_POW_INT(u64, uint64_t)
IMPL_MATH_POW_INT(i8, int8_t)
IMPL_MATH_POW_INT(i16, int16_t)
IMPL_MATH_POW_INT(i32, int32_t)
IMPL_MATH_POW_INT(i64, int64_t)

#undef IMPL_MATH_POW_FLOAT
#undef IMPL_MATH_POW_INT

// ===== Import Creation =====

std::vector<wasmtime::Extern>
create_imports(wasmtime::Store &store, Bindings *runtime) {
    std::vector<wasmtime::Extern> imports;

// ===== Channel Operations =====
// Order matters! Must match: read, write for each type
#define REGISTER_CHANNEL_OPS(suffix, wasm_type)                                        \
    imports.push_back(                                                                 \
        wasmtime::Func::wrap(store, [runtime](uint32_t id) -> wasm_type {              \
            return runtime->channel_read_##suffix(id);                                 \
        })                                                                             \
    );                                                                                 \
    imports.push_back(                                                                 \
        wasmtime::Func::wrap(store, [runtime](uint32_t id, wasm_type v) {              \
            runtime->channel_write_##suffix(id, v);                                    \
        })                                                                             \
    );

    REGISTER_CHANNEL_OPS(u8, uint32_t)
    REGISTER_CHANNEL_OPS(u16, uint32_t)
    REGISTER_CHANNEL_OPS(u32, uint32_t)
    REGISTER_CHANNEL_OPS(u64, uint64_t)
    REGISTER_CHANNEL_OPS(i8, int32_t)
    REGISTER_CHANNEL_OPS(i16, int32_t)
    REGISTER_CHANNEL_OPS(i32, int32_t)
    REGISTER_CHANNEL_OPS(i64, int64_t)
    REGISTER_CHANNEL_OPS(f32, float)
    REGISTER_CHANNEL_OPS(f64, double)

#undef REGISTER_CHANNEL_OPS

    imports.push_back(wasmtime::Func::wrap(store, [runtime](uint32_t id) -> uint32_t {
        return runtime->channel_read_str(id);
    }));
    imports.push_back(wasmtime::Func::wrap(store, [runtime](uint32_t id, uint32_t v) {
        runtime->channel_write_str(id, v);
    }));

// ===== Series Operations (Per-Type) =====
// Order must match Go compiler: create_empty, set_element, index,
<<<<<<< HEAD
// element ops (add,mul,sub,div), series ops (add,mul,sub,div),
// comparisons (gt,lt,ge,le,eq,ne), state_load_series, state_store_series
=======
// element ops (add,mul,sub,div,mod,rsub,rdiv), series ops (add,mul,sub,div,mod),
// comparisons (gt,lt,ge,le,eq,ne), scalar comparisons (gt,lt,ge,le,eq,ne),
// state ops (load,store)
>>>>>>> 67dba54b
#define REGISTER_SERIES_OPS(type, wasm_type)                                           \
    imports.push_back(                                                                 \
        wasmtime::Func::wrap(store, [runtime](uint32_t len) -> uint32_t {              \
            return runtime->series_create_empty_##type(len);                           \
        })                                                                             \
    );                                                                                 \
    imports.push_back(                                                                 \
        wasmtime::Func::wrap(                                                          \
            store,                                                                     \
            [runtime](uint32_t h, uint32_t i, wasm_type v) -> uint32_t {               \
                return runtime->series_set_element_##type(h, i, v);                    \
            }                                                                          \
        )                                                                              \
    );                                                                                 \
    imports.push_back(                                                                 \
        wasmtime::Func::wrap(store, [runtime](uint32_t h, uint32_t i) -> wasm_type {   \
            return runtime->series_index_##type(h, i);                                 \
        })                                                                             \
    );                                                                                 \
    imports.push_back(                                                                 \
        wasmtime::Func::wrap(store, [runtime](uint32_t h, wasm_type v) -> uint32_t {   \
            return runtime->series_element_add_##type(h, v);                           \
        })                                                                             \
    );                                                                                 \
    imports.push_back(                                                                 \
        wasmtime::Func::wrap(store, [runtime](uint32_t h, wasm_type v) -> uint32_t {   \
            return runtime->series_element_mul_##type(h, v);                           \
        })                                                                             \
    );                                                                                 \
    imports.push_back(                                                                 \
        wasmtime::Func::wrap(store, [runtime](uint32_t h, wasm_type v) -> uint32_t {   \
            return runtime->series_element_sub_##type(h, v);                           \
        })                                                                             \
    );                                                                                 \
    imports.push_back(                                                                 \
        wasmtime::Func::wrap(store, [runtime](uint32_t h, wasm_type v) -> uint32_t {   \
            return runtime->series_element_div_##type(h, v);                           \
        })                                                                             \
    );                                                                                 \
    imports.push_back(                                                                 \
<<<<<<< HEAD
=======
        wasmtime::Func::wrap(store, [runtime](uint32_t h, wasm_type v) -> uint32_t {   \
            return runtime->series_element_mod_##type(h, v);                           \
        })                                                                             \
    );                                                                                 \
    imports.push_back(                                                                 \
        wasmtime::Func::wrap(store, [runtime](wasm_type v, uint32_t h) -> uint32_t {   \
            return runtime->series_element_rsub_##type(v, h);                          \
        })                                                                             \
    );                                                                                 \
    imports.push_back(                                                                 \
        wasmtime::Func::wrap(store, [runtime](wasm_type v, uint32_t h) -> uint32_t {   \
            return runtime->series_element_rdiv_##type(v, h);                          \
        })                                                                             \
    );                                                                                 \
    imports.push_back(                                                                 \
>>>>>>> 67dba54b
        wasmtime::Func::wrap(store, [runtime](uint32_t a, uint32_t b) -> uint32_t {    \
            return runtime->series_series_add_##type(a, b);                            \
        })                                                                             \
    );                                                                                 \
    imports.push_back(                                                                 \
        wasmtime::Func::wrap(store, [runtime](uint32_t a, uint32_t b) -> uint32_t {    \
            return runtime->series_series_mul_##type(a, b);                            \
        })                                                                             \
    );                                                                                 \
    imports.push_back(                                                                 \
        wasmtime::Func::wrap(store, [runtime](uint32_t a, uint32_t b) -> uint32_t {    \
            return runtime->series_series_sub_##type(a, b);                            \
        })                                                                             \
    );                                                                                 \
    imports.push_back(                                                                 \
        wasmtime::Func::wrap(store, [runtime](uint32_t a, uint32_t b) -> uint32_t {    \
            return runtime->series_series_div_##type(a, b);                            \
        })                                                                             \
    );                                                                                 \
    imports.push_back(                                                                 \
        wasmtime::Func::wrap(store, [runtime](uint32_t a, uint32_t b) -> uint32_t {    \
            return runtime->series_compare_gt_##type(a, b);                            \
        })                                                                             \
    );                                                                                 \
    imports.push_back(                                                                 \
        wasmtime::Func::wrap(store, [runtime](uint32_t a, uint32_t b) -> uint32_t {    \
            return runtime->series_compare_lt_##type(a, b);                            \
        })                                                                             \
    );                                                                                 \
    imports.push_back(                                                                 \
        wasmtime::Func::wrap(store, [runtime](uint32_t a, uint32_t b) -> uint32_t {    \
            return runtime->series_compare_ge_##type(a, b);                            \
        })                                                                             \
    );                                                                                 \
    imports.push_back(                                                                 \
        wasmtime::Func::wrap(store, [runtime](uint32_t a, uint32_t b) -> uint32_t {    \
            return runtime->series_compare_le_##type(a, b);                            \
        })                                                                             \
    );                                                                                 \
    imports.push_back(                                                                 \
        wasmtime::Func::wrap(store, [runtime](uint32_t a, uint32_t b) -> uint32_t {    \
            return runtime->series_compare_eq_##type(a, b);                            \
        })                                                                             \
    );                                                                                 \
    imports.push_back(                                                                 \
        wasmtime::Func::wrap(store, [runtime](uint32_t a, uint32_t b) -> uint32_t {    \
            return runtime->series_compare_ne_##type(a, b);                            \
        })                                                                             \
    );                                                                                 \
    imports.push_back(                                                                 \
<<<<<<< HEAD
        wasmtime::Func::wrap(                                                          \
            store,                                                                     \
            [runtime](uint32_t func_id, uint32_t var_id, uint32_t init) -> uint32_t {  \
                return runtime->state_load_series_##type(func_id, var_id, init);       \
=======
        wasmtime::Func::wrap(store, [runtime](uint32_t h, wasm_type v) -> uint32_t {   \
            return runtime->series_scalar_compare_gt_##type(h, v);                     \
        })                                                                             \
    );                                                                                 \
    imports.push_back(                                                                 \
        wasmtime::Func::wrap(store, [runtime](uint32_t h, wasm_type v) -> uint32_t {   \
            return runtime->series_scalar_compare_lt_##type(h, v);                     \
        })                                                                             \
    );                                                                                 \
    imports.push_back(                                                                 \
        wasmtime::Func::wrap(store, [runtime](uint32_t h, wasm_type v) -> uint32_t {   \
            return runtime->series_scalar_compare_ge_##type(h, v);                     \
        })                                                                             \
    );                                                                                 \
    imports.push_back(                                                                 \
        wasmtime::Func::wrap(store, [runtime](uint32_t h, wasm_type v) -> uint32_t {   \
            return runtime->series_scalar_compare_le_##type(h, v);                     \
        })                                                                             \
    );                                                                                 \
    imports.push_back(                                                                 \
        wasmtime::Func::wrap(store, [runtime](uint32_t h, wasm_type v) -> uint32_t {   \
            return runtime->series_scalar_compare_eq_##type(h, v);                     \
        })                                                                             \
    );                                                                                 \
    imports.push_back(                                                                 \
        wasmtime::Func::wrap(store, [runtime](uint32_t h, wasm_type v) -> uint32_t {   \
            return runtime->series_scalar_compare_ne_##type(h, v);                     \
        })                                                                             \
    );                                                                                 \
    imports.push_back(                                                                 \
        wasmtime::Func::wrap(                                                          \
            store,                                                                     \
            [runtime](uint32_t fid, uint32_t vid, uint32_t init) -> uint32_t {         \
                return runtime->state_load_series_##type(fid, vid, init);              \
>>>>>>> 67dba54b
            }                                                                          \
        )                                                                              \
    );                                                                                 \
    imports.push_back(                                                                 \
        wasmtime::Func::wrap(                                                          \
            store,                                                                     \
<<<<<<< HEAD
            [runtime](uint32_t func_id, uint32_t var_id, uint32_t handle) {            \
                runtime->state_store_series_##type(func_id, var_id, handle);           \
=======
            [runtime](uint32_t fid, uint32_t vid, uint32_t h) {                        \
                runtime->state_store_series_##type(fid, vid, h);                       \
>>>>>>> 67dba54b
            }                                                                          \
        )                                                                              \
    );

    REGISTER_SERIES_OPS(u8, uint32_t)
    REGISTER_SERIES_OPS(u16, uint32_t)
    REGISTER_SERIES_OPS(u32, uint32_t)
    REGISTER_SERIES_OPS(u64, uint64_t)
    REGISTER_SERIES_OPS(i8, int32_t)
    REGISTER_SERIES_OPS(i16, int32_t)
    REGISTER_SERIES_OPS(i32, int32_t)
    REGISTER_SERIES_OPS(i64, int64_t)
    REGISTER_SERIES_OPS(f32, float)
    REGISTER_SERIES_OPS(f64, double)

#undef REGISTER_SERIES_OPS

    // ===== Series Unary Operations =====
    // Order: negate for signed types (f64, f32, i64, i32, i16, i8), then not for u8
    imports.push_back(wasmtime::Func::wrap(store, [runtime](uint32_t h) -> uint32_t {
        return runtime->series_negate_f64(h);
    }));
    imports.push_back(wasmtime::Func::wrap(store, [runtime](uint32_t h) -> uint32_t {
        return runtime->series_negate_f32(h);
    }));
    imports.push_back(wasmtime::Func::wrap(store, [runtime](uint32_t h) -> uint32_t {
        return runtime->series_negate_i64(h);
    }));
    imports.push_back(wasmtime::Func::wrap(store, [runtime](uint32_t h) -> uint32_t {
        return runtime->series_negate_i32(h);
    }));
    imports.push_back(wasmtime::Func::wrap(store, [runtime](uint32_t h) -> uint32_t {
        return runtime->series_negate_i16(h);
    }));
    imports.push_back(wasmtime::Func::wrap(store, [runtime](uint32_t h) -> uint32_t {
        return runtime->series_negate_i8(h);
    }));
    imports.push_back(wasmtime::Func::wrap(store, [runtime](uint32_t h) -> uint32_t {
        return runtime->series_not_u8(h);
    }));

// ===== State Operations =====
#define REGISTER_STATE_OPS(suffix, wasm_type)                                          \
    imports.push_back(                                                                 \
        wasmtime::Func::wrap(                                                          \
            store,                                                                     \
            [runtime](uint32_t fid, uint32_t vid, wasm_type init) -> wasm_type {       \
                return runtime->state_load_##suffix(fid, vid, init);                   \
            }                                                                          \
        )                                                                              \
    );                                                                                 \
    imports.push_back(                                                                 \
        wasmtime::Func::wrap(                                                          \
            store,                                                                     \
            [runtime](uint32_t fid, uint32_t vid, wasm_type v) {                       \
                runtime->state_store_##suffix(fid, vid, v);                            \
            }                                                                          \
        )                                                                              \
    );

    REGISTER_STATE_OPS(u8, uint32_t)
    REGISTER_STATE_OPS(u16, uint32_t)
    REGISTER_STATE_OPS(u32, uint32_t)
    REGISTER_STATE_OPS(u64, uint64_t)
    REGISTER_STATE_OPS(i8, int32_t)
    REGISTER_STATE_OPS(i16, int32_t)
    REGISTER_STATE_OPS(i32, int32_t)
    REGISTER_STATE_OPS(i64, int64_t)
    REGISTER_STATE_OPS(f32, float)
    REGISTER_STATE_OPS(f64, double)

#undef REGISTER_STATE_OPS

    imports.push_back(
        wasmtime::Func::wrap(
            store,
            [runtime](uint32_t fid, uint32_t vid, uint32_t init) -> uint32_t {
                return runtime->state_load_str(fid, vid, init);
            }
        )
    );
    imports.push_back(
        wasmtime::Func::wrap(store, [runtime](uint32_t fid, uint32_t vid, uint32_t v) {
            runtime->state_store_str(fid, vid, v);
        })
    );

    // ===== Generic Operations =====
    // series_len
    imports.push_back(wasmtime::Func::wrap(store, [runtime](uint32_t h) -> uint64_t {
        return runtime->series_len(h);
    }));

    // series_slice
    imports.push_back(
        wasmtime::Func::wrap(
            store,
            [runtime](uint32_t h, uint32_t s, uint32_t e) -> uint32_t {
                return runtime->series_slice(h, s, e);
            }
        )
    );

    // string_from_literal
    imports.push_back(
        wasmtime::Func::wrap(store, [runtime](uint32_t ptr, uint32_t len) -> uint32_t {
            return runtime->string_from_literal(ptr, len);
        })
    );

    // string_concat
    imports.push_back(
        wasmtime::Func::wrap(store, [runtime](uint32_t h1, uint32_t h2) -> uint32_t {
            return runtime->string_concat(h1, h2);
        })
    );

    // string_equal
    imports.push_back(
        wasmtime::Func::wrap(store, [runtime](uint32_t h1, uint32_t h2) -> uint32_t {
            return runtime->string_equal(h1, h2);
        })
    );

    // string_len
    imports.push_back(wasmtime::Func::wrap(store, [runtime](uint32_t h) -> uint32_t {
        return runtime->string_len(h);
    }));

    // now
    imports.push_back(wasmtime::Func::wrap(store, [runtime]() -> uint64_t {
        return runtime->now();
    }));

    // len (generic)
    imports.push_back(wasmtime::Func::wrap(store, [runtime](uint32_t h) -> uint64_t {
        return runtime->len(h);
    }));

// ===== Math Operations =====
#define REGISTER_MATH_POW(suffix, wasm_type)                                           \
    imports.push_back(                                                                 \
        wasmtime::Func::wrap(store, [runtime](wasm_type b, wasm_type e) -> wasm_type { \
            return runtime->math_pow_##suffix(b, e);                                   \
        })                                                                             \
    );

    REGISTER_MATH_POW(f32, float)
    REGISTER_MATH_POW(f64, double)
    REGISTER_MATH_POW(u8, uint32_t)
    REGISTER_MATH_POW(u16, uint32_t)
    REGISTER_MATH_POW(u32, uint32_t)
    REGISTER_MATH_POW(u64, uint64_t)
    REGISTER_MATH_POW(i8, int32_t)
    REGISTER_MATH_POW(i16, int32_t)
    REGISTER_MATH_POW(i32, int32_t)
    REGISTER_MATH_POW(i64, int64_t)

#undef REGISTER_MATH_POW

    // panic
    imports.push_back(
        wasmtime::Func::wrap(store, [runtime](uint32_t ptr, uint32_t len) {
            runtime->panic(ptr, len);
        })
    );

    std::printf("Created %zu host function imports\n", imports.size());
    return imports;
}

}<|MERGE_RESOLUTION|>--- conflicted
+++ resolved
@@ -281,8 +281,6 @@
         series.emplace(new_handle, std::move(result));                                 \
         return new_handle;                                                             \
     }                                                                                  \
-<<<<<<< HEAD
-=======
     uint32_t Bindings::series_element_rsub_##suffix(cpptype value, uint32_t handle) {  \
         auto it = series.find(handle);                                                 \
         if (it == series.end()) return 0;                                              \
@@ -308,7 +306,6 @@
         series.emplace(new_handle, std::move(result));                                 \
         return new_handle;                                                             \
     }                                                                                  \
->>>>>>> 67dba54b
     IMPL_SERIES_BINARY_OP(suffix, cpptype, series_series, add, +)                      \
     IMPL_SERIES_BINARY_OP(suffix, cpptype, series_series, mul, *)                      \
     IMPL_SERIES_BINARY_OP(suffix, cpptype, series_series, sub, -)                      \
@@ -581,14 +578,9 @@
 
 // ===== Series Operations (Per-Type) =====
 // Order must match Go compiler: create_empty, set_element, index,
-<<<<<<< HEAD
-// element ops (add,mul,sub,div), series ops (add,mul,sub,div),
-// comparisons (gt,lt,ge,le,eq,ne), state_load_series, state_store_series
-=======
 // element ops (add,mul,sub,div,mod,rsub,rdiv), series ops (add,mul,sub,div,mod),
 // comparisons (gt,lt,ge,le,eq,ne), scalar comparisons (gt,lt,ge,le,eq,ne),
 // state ops (load,store)
->>>>>>> 67dba54b
 #define REGISTER_SERIES_OPS(type, wasm_type)                                           \
     imports.push_back(                                                                 \
         wasmtime::Func::wrap(store, [runtime](uint32_t len) -> uint32_t {              \
@@ -629,8 +621,6 @@
         })                                                                             \
     );                                                                                 \
     imports.push_back(                                                                 \
-<<<<<<< HEAD
-=======
         wasmtime::Func::wrap(store, [runtime](uint32_t h, wasm_type v) -> uint32_t {   \
             return runtime->series_element_mod_##type(h, v);                           \
         })                                                                             \
@@ -646,7 +636,6 @@
         })                                                                             \
     );                                                                                 \
     imports.push_back(                                                                 \
->>>>>>> 67dba54b
         wasmtime::Func::wrap(store, [runtime](uint32_t a, uint32_t b) -> uint32_t {    \
             return runtime->series_series_add_##type(a, b);                            \
         })                                                                             \
@@ -697,12 +686,6 @@
         })                                                                             \
     );                                                                                 \
     imports.push_back(                                                                 \
-<<<<<<< HEAD
-        wasmtime::Func::wrap(                                                          \
-            store,                                                                     \
-            [runtime](uint32_t func_id, uint32_t var_id, uint32_t init) -> uint32_t {  \
-                return runtime->state_load_series_##type(func_id, var_id, init);       \
-=======
         wasmtime::Func::wrap(store, [runtime](uint32_t h, wasm_type v) -> uint32_t {   \
             return runtime->series_scalar_compare_gt_##type(h, v);                     \
         })                                                                             \
@@ -737,20 +720,14 @@
             store,                                                                     \
             [runtime](uint32_t fid, uint32_t vid, uint32_t init) -> uint32_t {         \
                 return runtime->state_load_series_##type(fid, vid, init);              \
->>>>>>> 67dba54b
             }                                                                          \
         )                                                                              \
     );                                                                                 \
     imports.push_back(                                                                 \
         wasmtime::Func::wrap(                                                          \
             store,                                                                     \
-<<<<<<< HEAD
-            [runtime](uint32_t func_id, uint32_t var_id, uint32_t handle) {            \
-                runtime->state_store_series_##type(func_id, var_id, handle);           \
-=======
             [runtime](uint32_t fid, uint32_t vid, uint32_t h) {                        \
                 runtime->state_store_series_##type(fid, vid, h);                       \
->>>>>>> 67dba54b
             }                                                                          \
         )                                                                              \
     );
