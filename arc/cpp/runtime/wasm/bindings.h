--- conflicted
+++ resolved
@@ -124,12 +124,9 @@
     uint32_t series_element_mul_##suffix(uint32_t handle, cpptype value);              \
     uint32_t series_element_sub_##suffix(uint32_t handle, cpptype value);              \
     uint32_t series_element_div_##suffix(uint32_t handle, cpptype value);              \
-<<<<<<< HEAD
-=======
     uint32_t series_element_rsub_##suffix(cpptype value, uint32_t handle);             \
     uint32_t series_element_rdiv_##suffix(cpptype value, uint32_t handle);             \
     uint32_t series_element_mod_##suffix(uint32_t handle, cpptype value);              \
->>>>>>> 67dba54b
     uint32_t series_series_add_##suffix(uint32_t a, uint32_t b);                       \
     uint32_t series_series_mul_##suffix(uint32_t a, uint32_t b);                       \
     uint32_t series_series_sub_##suffix(uint32_t a, uint32_t b);                       \
