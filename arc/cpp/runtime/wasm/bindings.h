// Copyright 2025 Synnax Labs, Inc.
//
// Use of this software is governed by the Business Source License included in the file
// licenses/BSL.txt.
//
// As of the Change Date specified in that file, in accordance with the Business Source
// License, use of this software will be governed by the Apache License, Version 2.0,
// included in the file licenses/APL.txt.

#pragma once

#include <cstdint>
#include <memory>
#include <string>
#include <unordered_map>
#include <vector>

#include "x/cpp/telem/series.h"

#include "arc/cpp/runtime/state/state.h"
#include "wasmtime.hh"

namespace arc::runtime::wasm {

/// Runtime provides the actual implementation of Arc runtime functions.
/// This is the "business logic" layer that the bindings call.
class Bindings {
    [[maybe_unused]] state::State *state;
    wasmtime::Store *store;
    wasmtime::Memory *memory;

    std::unordered_map<uint32_t, std::string> strings;
    uint32_t string_handle_counter;
    std::unordered_map<uint32_t, telem::Series> series;
    uint32_t series_handle_counter;

    std::unordered_map<uint64_t, uint8_t> state_u8;
    std::unordered_map<uint64_t, uint16_t> state_u16;
    std::unordered_map<uint64_t, uint32_t> state_u32;
    std::unordered_map<uint64_t, uint64_t> state_u64;
    std::unordered_map<uint64_t, int8_t> state_i8;
    std::unordered_map<uint64_t, int16_t> state_i16;
    std::unordered_map<uint64_t, int32_t> state_i32;
    std::unordered_map<uint64_t, int64_t> state_i64;
    std::unordered_map<uint64_t, float> state_f32;
    std::unordered_map<uint64_t, double> state_f64;
    std::unordered_map<uint64_t, std::string> state_string;
    std::unordered_map<uint64_t, telem::Series> state_series;

    static uint64_t state_key(const uint32_t func_id, const uint32_t var_id) {
        return static_cast<uint64_t>(func_id) << 32 | static_cast<uint64_t>(var_id);
    }

public:
    Bindings(state::State *state, wasmtime::Store *store);

/// Channel operations use semantic C++ types. The MethodWrapper in bindings.cpp
/// automatically converts to WASM-compatible types (i32, i64, f32, f64) at the
/// binding layer using the WasmType trait.
#define DECLARE_CHANNEL_OPS(suffix, cpptype)                                           \
    cpptype channel_read_##suffix(uint32_t channel_id);                                \
    void channel_write_##suffix(uint32_t channel_id, cpptype value);

    DECLARE_CHANNEL_OPS(u8, uint8_t)
    DECLARE_CHANNEL_OPS(u16, uint16_t)
    DECLARE_CHANNEL_OPS(u32, uint32_t)
    DECLARE_CHANNEL_OPS(u64, uint64_t)
    DECLARE_CHANNEL_OPS(i8, int8_t)
    DECLARE_CHANNEL_OPS(i16, int16_t)
    DECLARE_CHANNEL_OPS(i32, int32_t)
    DECLARE_CHANNEL_OPS(i64, int64_t)
    DECLARE_CHANNEL_OPS(f32, float)
    DECLARE_CHANNEL_OPS(f64, double)

#undef DECLARE_CHANNEL_OPS
    uint32_t channel_read_str(uint32_t channel_id);
    void channel_write_str(uint32_t channel_id, uint32_t str_handle);

#define DECLARE_STATE_OPS(suffix, cpptype)                                             \
    cpptype state_load_##suffix(                                                       \
        uint32_t func_id,                                                              \
        uint32_t var_id,                                                               \
        cpptype init_value                                                             \
    );                                                                                 \
    void state_store_##suffix(uint32_t func_id, uint32_t var_id, cpptype value);

    DECLARE_STATE_OPS(u8, uint8_t)
    DECLARE_STATE_OPS(u16, uint16_t)
    DECLARE_STATE_OPS(u32, uint32_t)
    DECLARE_STATE_OPS(u64, uint64_t)
    DECLARE_STATE_OPS(i8, int8_t)
    DECLARE_STATE_OPS(i16, int16_t)
    DECLARE_STATE_OPS(i32, int32_t)
    DECLARE_STATE_OPS(i64, int64_t)
    DECLARE_STATE_OPS(f32, float)
    DECLARE_STATE_OPS(f64, double)

#undef DECLARE_STATE_OPS

    uint32_t state_load_str(uint32_t func_id, uint32_t var_id, uint32_t init_handle);
    void state_store_str(uint32_t func_id, uint32_t var_id, uint32_t str_handle);

// Series element operations (per type) - using macro with proper C++ types
#define DECLARE_SERIES_OPS(suffix, cpptype)                                            \
    uint32_t series_create_empty_##suffix(uint32_t length);                            \
    uint32_t series_set_element_##suffix(                                              \
        uint32_t handle,                                                               \
        uint32_t index,                                                                \
        cpptype value                                                                  \
    );                                                                                 \
    cpptype series_index_##suffix(uint32_t handle, uint32_t index);                    \
    uint32_t series_element_add_##suffix(uint32_t handle, cpptype value);              \
    uint32_t series_element_mul_##suffix(uint32_t handle, cpptype value);              \
    uint32_t series_element_sub_##suffix(uint32_t handle, cpptype value);              \
    uint32_t series_element_div_##suffix(uint32_t handle, cpptype value);              \
    uint32_t series_element_rsub_##suffix(cpptype value, uint32_t handle);             \
    uint32_t series_element_rdiv_##suffix(cpptype value, uint32_t handle);             \
    uint32_t series_element_mod_##suffix(uint32_t handle, cpptype value);              \
    uint32_t series_series_add_##suffix(uint32_t a, uint32_t b);                       \
    uint32_t series_series_mul_##suffix(uint32_t a, uint32_t b);                       \
    uint32_t series_series_sub_##suffix(uint32_t a, uint32_t b);                       \
    uint32_t series_series_div_##suffix(uint32_t a, uint32_t b);                       \
    uint32_t series_series_mod_##suffix(uint32_t a, uint32_t b);                       \
    uint32_t series_compare_gt_##suffix(uint32_t a, uint32_t b);                       \
    uint32_t series_compare_lt_##suffix(uint32_t a, uint32_t b);                       \
    uint32_t series_compare_ge_##suffix(uint32_t a, uint32_t b);                       \
    uint32_t series_compare_le_##suffix(uint32_t a, uint32_t b);                       \
    uint32_t series_compare_eq_##suffix(uint32_t a, uint32_t b);                       \
    uint32_t series_compare_ne_##suffix(uint32_t a, uint32_t b);                       \
    uint32_t series_compare_gt_scalar_##suffix(uint32_t handle, cpptype value);        \
    uint32_t series_compare_lt_scalar_##suffix(uint32_t handle, cpptype value);        \
    uint32_t series_compare_ge_scalar_##suffix(uint32_t handle, cpptype value);        \
    uint32_t series_compare_le_scalar_##suffix(uint32_t handle, cpptype value);        \
    uint32_t series_compare_eq_scalar_##suffix(uint32_t handle, cpptype value);        \
    uint32_t series_compare_ne_scalar_##suffix(uint32_t handle, cpptype value);        \
    uint32_t state_load_series_##suffix(                                               \
        uint32_t func_id,                                                              \
        uint32_t var_id,                                                               \
        uint32_t init_handle                                                           \
    );                                                                                 \
    void state_store_series_##suffix(                                                  \
        uint32_t func_id,                                                              \
        uint32_t var_id,                                                               \
        uint32_t handle                                                                \
    );

    DECLARE_SERIES_OPS(u8, uint8_t)
    DECLARE_SERIES_OPS(u16, uint16_t)
    DECLARE_SERIES_OPS(u32, uint32_t)
    DECLARE_SERIES_OPS(u64, uint64_t)
    DECLARE_SERIES_OPS(i8, int8_t)
    DECLARE_SERIES_OPS(i16, int16_t)
    DECLARE_SERIES_OPS(i32, int32_t)
    DECLARE_SERIES_OPS(i64, int64_t)
    DECLARE_SERIES_OPS(f32, float)
    DECLARE_SERIES_OPS(f64, double)

#undef DECLARE_SERIES_OPS

#define DECLARE_SERIES_NEGATE(suffix) uint32_t series_negate_##suffix(uint32_t handle);
    DECLARE_SERIES_NEGATE(i8)
    DECLARE_SERIES_NEGATE(i16)
    DECLARE_SERIES_NEGATE(i32)
    DECLARE_SERIES_NEGATE(i64)
    DECLARE_SERIES_NEGATE(f32)
    DECLARE_SERIES_NEGATE(f64)
#undef DECLARE_SERIES_NEGATE

    uint32_t series_not_u8(uint32_t handle);

    void set_memory(wasmtime::Memory *mem) { this->memory = mem; }

    static uint64_t now();
    uint64_t len(uint32_t handle);
    void panic(uint32_t ptr, uint32_t len);
#define DECLARE_MATH_POW_OP(suffix, cpptype)                                           \
    cpptype math_pow_##suffix(cpptype base, cpptype exp);
    DECLARE_MATH_POW_OP(u8, uint8_t)
    DECLARE_MATH_POW_OP(u16, uint16_t)
    DECLARE_MATH_POW_OP(u32, uint32_t)
    DECLARE_MATH_POW_OP(u64, uint64_t)
    DECLARE_MATH_POW_OP(i8, int8_t)
    DECLARE_MATH_POW_OP(i16, int16_t)
    DECLARE_MATH_POW_OP(i32, int32_t)
    DECLARE_MATH_POW_OP(i64, int64_t)
    DECLARE_MATH_POW_OP(f32, float)
    DECLARE_MATH_POW_OP(f64, double)
#undef DECLARE_MATH_POW_OP

    uint64_t series_len(uint32_t handle);
    uint32_t series_slice(uint32_t handle, uint32_t start, uint32_t end);

    uint32_t string_from_literal(uint32_t ptr, uint32_t len);
    uint32_t string_concat(uint32_t handle1, uint32_t handle2);
    uint32_t string_equal(uint32_t handle1, uint32_t handle2);
    uint32_t string_len(uint32_t handle);
<<<<<<< HEAD
    std::string string_get(uint32_t handle);

    /// @brief Clears transient string and series handles at the end of each execution
    /// cycle. This resets the handle counters and clears the temporary storage maps.
    /// Stateful variables (state_* maps) are NOT cleared as they must persist across
    /// cycles.
    void clear_transient_handles();
=======
>>>>>>> ac7ab7c7
};

/// @brief create import vector with all registered host functions for Wasmtime.
/// Must be called before instance creation.
/// Returns vector of Extern objects that should be passed to Instance::create().
std::vector<wasmtime::Extern> create_imports(wasmtime::Store &store, Bindings *runtime);

}<|MERGE_RESOLUTION|>--- conflicted
+++ resolved
@@ -194,16 +194,12 @@
     uint32_t string_concat(uint32_t handle1, uint32_t handle2);
     uint32_t string_equal(uint32_t handle1, uint32_t handle2);
     uint32_t string_len(uint32_t handle);
-<<<<<<< HEAD
-    std::string string_get(uint32_t handle);
 
     /// @brief Clears transient string and series handles at the end of each execution
     /// cycle. This resets the handle counters and clears the temporary storage maps.
     /// Stateful variables (state_* maps) are NOT cleared as they must persist across
     /// cycles.
     void clear_transient_handles();
-=======
->>>>>>> ac7ab7c7
 };
 
 /// @brief create import vector with all registered host functions for Wasmtime.
