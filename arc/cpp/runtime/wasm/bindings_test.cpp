--- conflicted
+++ resolved
@@ -539,86 +539,6 @@
     }
 }
 
-<<<<<<< HEAD
-// ===== String Tests =====
-
-TEST_F(BindingsTest, StringCreate) {
-    const uint32_t h = bindings->string_create("hello");
-    EXPECT_NE(h, 0);
-    EXPECT_EQ(bindings->string_get(h), "hello");
-}
-
-TEST_F(BindingsTest, StringLen) {
-    const uint32_t h = bindings->string_create("hello");
-    EXPECT_EQ(bindings->string_len(h), 5);
-
-    const uint32_t h2 = bindings->string_create("");
-    EXPECT_EQ(bindings->string_len(h2), 0);
-
-    EXPECT_EQ(bindings->string_len(999), 0); // invalid handle
-}
-
-TEST_F(BindingsTest, StringConcat) {
-    const uint32_t h1 = bindings->string_create("hello");
-    const uint32_t h2 = bindings->string_create(" world");
-    const uint32_t h3 = bindings->string_concat(h1, h2);
-
-    EXPECT_NE(h3, 0);
-    EXPECT_NE(h3, h1);
-    EXPECT_NE(h3, h2);
-    EXPECT_EQ(bindings->string_get(h3), "hello world");
-
-    // Original strings unchanged
-    EXPECT_EQ(bindings->string_get(h1), "hello");
-    EXPECT_EQ(bindings->string_get(h2), " world");
-}
-
-TEST_F(BindingsTest, StringConcatEmpty) {
-    const uint32_t h1 = bindings->string_create("hello");
-    const uint32_t h2 = bindings->string_create("");
-    const uint32_t h3 = bindings->string_concat(h1, h2);
-
-    EXPECT_EQ(bindings->string_get(h3), "hello");
-}
-
-TEST_F(BindingsTest, StringConcatInvalidHandle) {
-    const uint32_t h1 = bindings->string_create("hello");
-    EXPECT_EQ(bindings->string_concat(h1, 999), 0);
-    EXPECT_EQ(bindings->string_concat(999, h1), 0);
-    EXPECT_EQ(bindings->string_concat(999, 888), 0);
-}
-
-TEST_F(BindingsTest, StringEqual) {
-    const uint32_t h1 = bindings->string_create("hello");
-    const uint32_t h2 = bindings->string_create("hello");
-    const uint32_t h3 = bindings->string_create("world");
-
-    EXPECT_EQ(bindings->string_equal(h1, h2), 1);
-    EXPECT_EQ(bindings->string_equal(h1, h3), 0);
-    EXPECT_EQ(bindings->string_equal(h2, h3), 0);
-}
-
-TEST_F(BindingsTest, StringEqualEmpty) {
-    const uint32_t h1 = bindings->string_create("");
-    const uint32_t h2 = bindings->string_create("");
-    const uint32_t h3 = bindings->string_create("x");
-
-    EXPECT_EQ(bindings->string_equal(h1, h2), 1);
-    EXPECT_EQ(bindings->string_equal(h1, h3), 0);
-}
-
-TEST_F(BindingsTest, StringEqualInvalidHandle) {
-    const uint32_t h1 = bindings->string_create("hello");
-    EXPECT_EQ(bindings->string_equal(h1, 999), 0);
-    EXPECT_EQ(bindings->string_equal(999, h1), 0);
-}
-
-TEST_F(BindingsTest, StringGetInvalidHandle) {
-    EXPECT_EQ(bindings->string_get(999), "");
-}
-
-}
-=======
 // ===== Scalar Comparison Tests =====
 
 TEST_F(BindingsTest, SeriesScalarCompareGtF64) {
@@ -759,4 +679,81 @@
 }
 
 } // namespace arc::runtime::wasm
->>>>>>> 67dba54b
+// ===== String Tests =====
+
+TEST_F(BindingsTest, StringCreate) {
+    const uint32_t h = bindings->string_create("hello");
+    EXPECT_NE(h, 0);
+    EXPECT_EQ(bindings->string_get(h), "hello");
+}
+
+TEST_F(BindingsTest, StringLen) {
+    const uint32_t h = bindings->string_create("hello");
+    EXPECT_EQ(bindings->string_len(h), 5);
+
+    const uint32_t h2 = bindings->string_create("");
+    EXPECT_EQ(bindings->string_len(h2), 0);
+
+    EXPECT_EQ(bindings->string_len(999), 0); // invalid handle
+}
+
+TEST_F(BindingsTest, StringConcat) {
+    const uint32_t h1 = bindings->string_create("hello");
+    const uint32_t h2 = bindings->string_create(" world");
+    const uint32_t h3 = bindings->string_concat(h1, h2);
+
+    EXPECT_NE(h3, 0);
+    EXPECT_NE(h3, h1);
+    EXPECT_NE(h3, h2);
+    EXPECT_EQ(bindings->string_get(h3), "hello world");
+
+    // Original strings unchanged
+    EXPECT_EQ(bindings->string_get(h1), "hello");
+    EXPECT_EQ(bindings->string_get(h2), " world");
+}
+
+TEST_F(BindingsTest, StringConcatEmpty) {
+    const uint32_t h1 = bindings->string_create("hello");
+    const uint32_t h2 = bindings->string_create("");
+    const uint32_t h3 = bindings->string_concat(h1, h2);
+
+    EXPECT_EQ(bindings->string_get(h3), "hello");
+}
+
+TEST_F(BindingsTest, StringConcatInvalidHandle) {
+    const uint32_t h1 = bindings->string_create("hello");
+    EXPECT_EQ(bindings->string_concat(h1, 999), 0);
+    EXPECT_EQ(bindings->string_concat(999, h1), 0);
+    EXPECT_EQ(bindings->string_concat(999, 888), 0);
+}
+
+TEST_F(BindingsTest, StringEqual) {
+    const uint32_t h1 = bindings->string_create("hello");
+    const uint32_t h2 = bindings->string_create("hello");
+    const uint32_t h3 = bindings->string_create("world");
+
+    EXPECT_EQ(bindings->string_equal(h1, h2), 1);
+    EXPECT_EQ(bindings->string_equal(h1, h3), 0);
+    EXPECT_EQ(bindings->string_equal(h2, h3), 0);
+}
+
+TEST_F(BindingsTest, StringEqualEmpty) {
+    const uint32_t h1 = bindings->string_create("");
+    const uint32_t h2 = bindings->string_create("");
+    const uint32_t h3 = bindings->string_create("x");
+
+    EXPECT_EQ(bindings->string_equal(h1, h2), 1);
+    EXPECT_EQ(bindings->string_equal(h1, h3), 0);
+}
+
+TEST_F(BindingsTest, StringEqualInvalidHandle) {
+    const uint32_t h1 = bindings->string_create("hello");
+    EXPECT_EQ(bindings->string_equal(h1, 999), 0);
+    EXPECT_EQ(bindings->string_equal(999, h1), 0);
+}
+
+TEST_F(BindingsTest, StringGetInvalidHandle) {
+    EXPECT_EQ(bindings->string_get(999), "");
+}
+
+}