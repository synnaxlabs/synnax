// Copyright 2025 Synnax Labs, Inc.
//
// Use of this software is governed by the Business Source License included in the file
// licenses/BSL.txt.
//
// As of the Change Date specified in that file, in accordance with the Business Source
// License, use of this software will be governed by the Apache License, Version 2.0,
// included in the file licenses/APL.txt.

#include <utility>

#include "x/cpp/xerrors/errors.h"

#include "arc/cpp/runtime/state/state.h"
#include "arc/cpp/types/types.h"

namespace arc::runtime::state {
Series parse_default_value(
    const std::optional<telem::SampleValue> &value,
    const types::Type &type
) {
    auto data_type = type.telem();
    if (value.has_value()) {
        auto casted = data_type.cast(*value);
        return xmemory::make_local_shared<telem::Series>(casted);
    }
    auto series = xmemory::make_local_shared<telem::Series>(data_type, 1);
    switch (type.kind) {
        case types::Kind::I8:
            series->write(static_cast<int8_t>(0));
            break;
        case types::Kind::I16:
            series->write(static_cast<int16_t>(0));
            break;
        case types::Kind::I32:
            series->write(static_cast<int32_t>(0));
            break;
        case types::Kind::I64:
            series->write(static_cast<int64_t>(0));
            break;
        case types::Kind::U8:
            series->write(static_cast<uint8_t>(0));
            break;
        case types::Kind::U16:
            series->write(static_cast<uint16_t>(0));
            break;
        case types::Kind::U32:
            series->write(static_cast<uint32_t>(0));
            break;
        case types::Kind::U64:
            series->write(static_cast<uint64_t>(0));
            break;
        case types::Kind::F32:
            series->write(0.0f);
            break;
        case types::Kind::F64:
            series->write(0.0);
            break;
        default:
            break;
    }
    return series;
}

State::State(const Config &cfg): cfg(cfg) {
    size_t total = 0;
    for (const auto &node: cfg.ir.nodes)
        total += node.outputs.size();
    this->values.reserve(total);

    for (const auto &digest: cfg.channels)
        this->indexes[digest.key] = digest.index;

    for (const auto &node: cfg.ir.nodes) {
        for (const auto &output: node.outputs) {
            ir::Handle handle(node.key, output.name);
            this->value_index[handle] = this->values.size();
            this->values.emplace_back(
                Value{
                    xmemory::local_shared<telem::Series>(output.type.telem(), 0),
                    xmemory::local_shared<telem::Series>(telem::TIMESTAMP_T, 0)
                }
            );
        }
    }
}

std::pair<Node, xerrors::Error> State::node(const std::string &key) {
    const auto &ir_node = this->cfg.ir.node(key);
    const size_t num_inputs = ir_node.inputs.size();
    std::vector<ir::Edge> inputs(num_inputs);
    std::vector<Series> aligned_data(num_inputs);
    std::vector<Series> aligned_time(num_inputs);
    std::vector<Node::InputEntry> accumulated(num_inputs);
    std::vector<size_t> input_source_idx(num_inputs);

    for (size_t i = 0; i < num_inputs; i++)
        aligned_time[i] = xmemory::make_local_shared<telem::Series>(
            telem::TIMESTAMP_T,
            0
        );

    for (size_t i = 0; i < num_inputs; i++) {
        const auto &param = ir_node.inputs[i];
        ir::Handle target_handle(key, param.name);
        if (auto edge = this->cfg.ir.edge_to(target_handle)) {
            inputs[i] = *edge;
            const auto &source_handle = edge->source;
            auto idx_iter = this->value_index.find(source_handle);
            if (idx_iter != this->value_index.end()) {
                size_t idx = idx_iter->second;
                aligned_data[i] = xmemory::make_local_shared<telem::Series>(
                    this->values[idx].data->data_type(),
                    0
                );
                input_source_idx[i] = idx;
                accumulated[i].source = idx;
                accumulated[i].last_timestamp = telem::TimeStamp(0);
                accumulated[i].consumed = true;
            }
        } else {
            ir::Handle synthetic_handle("__default_" + key + "_" + param.name, "out");
            inputs[i] = ir::Edge(synthetic_handle, target_handle);

            auto data_series = parse_default_value(param.value, param.type);
            auto time_series = xmemory::make_local_shared<telem::Series>(
                telem::TIMESTAMP_T,
                1
            );
            time_series->write(telem::TimeStamp(0));

            aligned_data[i] = data_series;
            aligned_time[i] = time_series;

            accumulated[i].data = data_series;
            accumulated[i].time = time_series;
            accumulated[i].last_timestamp = telem::TimeStamp(0);
            accumulated[i].consumed = true;

            if (!this->value_index.contains(synthetic_handle)) {
                this->value_index[synthetic_handle] = this->values.size();
                this->values.emplace_back(Value{data_series, time_series});
            }
            input_source_idx[i] = this->value_index[synthetic_handle];
            accumulated[i].source = input_source_idx[i];
        }
    }

    std::vector<ir::Handle> output_handles;
    std::vector<size_t> output_idx;
    std::unordered_map<std::string, size_t> output_name_idx;
    for (size_t i = 0; i < ir_node.outputs.size(); i++) {
        const auto &output_param = ir_node.outputs[i];
        ir::Handle handle(key, output_param.name);
        output_handles.push_back(handle);
        output_idx.push_back(this->value_index[handle]);
        output_name_idx[output_param.name] = i;
    }

    return {
        Node(
            *this,
            std::move(inputs),
            std::move(output_handles),
            std::move(input_source_idx),
            std::move(output_idx),
            std::move(output_name_idx),
            std::move(accumulated),
            std::move(aligned_data),
            std::move(aligned_time)
        ),
        xerrors::NIL
    };
}

void State::ingest(const telem::Frame &frame) {
    for (size_t i = 0; i < frame.size(); i++)
        reads[frame.channels->at(i)].push_back(
            xmemory::local_shared<telem::Series>(std::move(frame.series->at(i)))
        );
}

std::vector<std::pair<types::ChannelKey, Series>> State::flush_writes() {
    std::vector<std::pair<types::ChannelKey, Series>> result;
    result.reserve(writes.size());
    for (const auto &[key, data]: writes)
        result.push_back({key, data});
    writes.clear();
    return result;
}

void State::clear_reads() {
    reads.clear();
}

void State::write_channel(
    const types::ChannelKey key,
    const Series &data,
    const Series &time
) {
    writes[key] = data;
    if (const auto idx_iter = indexes.find(key);
        idx_iter != indexes.end() && idx_iter->second != 0)
        writes[idx_iter->second] = time;
}

bool Node::refresh_inputs() {
    if (this->inputs.empty()) return true;
    bool has_unconsumed = false;
<<<<<<< HEAD
    for (size_t i = 0; i < this->inputs.size(); i++) {
        const Value &src = this->state.values[this->accumulated[i].source];
        const auto *time_ptr = src.time.get();
        const auto *data_ptr = src.data.get();
        if (time_ptr != nullptr && data_ptr != nullptr && time_ptr->size() > 0 &&
            data_ptr->size() > 0) {
            if (auto ts = time_ptr->at<telem::TimeStamp>(-1);
=======
    for (size_t i = 0; i < inputs.size(); i++) {
        const auto *src = this->input_sources[i];
        if (src->time->size() > 0 && src->data->size() > 0) {
            if (auto ts = src->time->at<telem::TimeStamp>(-1);
>>>>>>> 36a0d498
                ts > this->accumulated[i].last_timestamp) {
                this->accumulated[i].data = src.data;
                this->accumulated[i].time = src.time;
                this->accumulated[i].last_timestamp = ts;
                this->accumulated[i].consumed = false;
            }
        }
        if (this->accumulated[i].data == nullptr || this->accumulated[i].data->empty())
            return false;
        if (!this->accumulated[i].consumed) has_unconsumed = true;
    }
    if (!has_unconsumed) return false;
    for (size_t i = 0; i < this->inputs.size(); i++) {
        this->aligned_data[i] = this->accumulated[i].data;
        this->aligned_time[i] = this->accumulated[i].time;
        this->accumulated[i].consumed = true;
    }
    return true;
}

std::pair<telem::MultiSeries, bool> State::read_channel(const types::ChannelKey key) {
    const auto it = reads.find(key);
    if (it == reads.end() || it->second.empty()) return {telem::MultiSeries{}, false};
    telem::MultiSeries ms;
    for (const auto &s: it->second)
        ms.series.push_back(s->deep_copy());
    return {std::move(ms), true};
}

std::tuple<telem::MultiSeries, telem::MultiSeries, bool>
Node::read_chan(const types::ChannelKey key) const {
    auto [data, ok] = this->state.read_channel(key);
    if (!ok) return {telem::MultiSeries{}, telem::MultiSeries{}, false};
    const auto index_it = this->state.indexes.find(key);
    if (index_it == this->state.indexes.end() || index_it->second == 0)
        return {std::move(data), telem::MultiSeries{}, !data.series.empty()};
    auto [time, time_ok] = this->state.read_channel(index_it->second);
    if (!time_ok) return {telem::MultiSeries{}, telem::MultiSeries{}, false};
    return {
        std::move(data),
        std::move(time),
        !data.series.empty() && !time.series.empty()
    };
}

void Node::write_chan(
    const types::ChannelKey key,
    const Series &data,
    const Series &time
) const {
    this->state.write_channel(key, data, time);
}

const Series &Node::input_time(const size_t param_index) const {
    return this->aligned_time[param_index];
}
Series &Node::output(const size_t param_index) const {
    return this->state.values[this->output_idx[param_index]].data;
}

Series &Node::output_time(const size_t param_index) const {
    return this->state.values[this->output_idx[param_index]].time;
}

bool Node::is_output_truthy(const std::string &param_name) const {
    const auto it = this->output_name_idx.find(param_name);
    if (it == this->output_name_idx.end()) return false;
    const auto *s = this->state.values[this->output_idx[it->second]].data.get();
    return s != nullptr && this->is_series_truthy(*s);
}
}<|MERGE_RESOLUTION|>--- conflicted
+++ resolved
@@ -207,7 +207,6 @@
 bool Node::refresh_inputs() {
     if (this->inputs.empty()) return true;
     bool has_unconsumed = false;
-<<<<<<< HEAD
     for (size_t i = 0; i < this->inputs.size(); i++) {
         const Value &src = this->state.values[this->accumulated[i].source];
         const auto *time_ptr = src.time.get();
@@ -215,12 +214,6 @@
         if (time_ptr != nullptr && data_ptr != nullptr && time_ptr->size() > 0 &&
             data_ptr->size() > 0) {
             if (auto ts = time_ptr->at<telem::TimeStamp>(-1);
-=======
-    for (size_t i = 0; i < inputs.size(); i++) {
-        const auto *src = this->input_sources[i];
-        if (src->time->size() > 0 && src->data->size() > 0) {
-            if (auto ts = src->time->at<telem::TimeStamp>(-1);
->>>>>>> 36a0d498
                 ts > this->accumulated[i].last_timestamp) {
                 this->accumulated[i].data = src.data;
                 this->accumulated[i].time = src.time;
