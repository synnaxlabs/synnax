--- conflicted
+++ resolved
@@ -333,9 +333,6 @@
 // FloatConstraint returns a constraint accepting any floating-point type.
 func FloatConstraint() Type { return Type{Kind: KindFloatConstant} }
 
-<<<<<<< HEAD
-// Function creates a function type with the given inputs, outputs, and optional config.
-=======
 // Sequence returns a sequence (state machine) type.
 func Sequence() Type { return Type{Kind: KindSequence} }
 
@@ -343,7 +340,6 @@
 func Stage() Type { return Type{Kind: KindStage} }
 
 // Function creates a function type with the given inputs, outputs, and optional config
->>>>>>> a19d2bdd
 func Function(props FunctionProperties) Type {
 	return Type{Kind: KindFunction, FunctionProperties: props}
 }
