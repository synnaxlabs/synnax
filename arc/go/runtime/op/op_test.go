--- conflicted
+++ resolved
@@ -25,24 +25,6 @@
 
 var _ = Describe("OP", func() {
 	DescribeTable("Outputs", func(
-<<<<<<< HEAD
-		t string, lhs, lhsTime, rhs, rhsTime, output, outputTime telem.Series,
-	) {
-		opNode := ir.Node{
-			Key:  "op",
-			Type: t,
-			Inputs: types.Params{
-				Keys:   []string{ir.LHSInputParam, ir.RHSInputParam},
-				Values: []types.Type{types.FromTelem(lhs.DataType), types.FromTelem(rhs.DataType)},
-			},
-			Outputs: types.Params{
-				Keys:   []string{ir.DefaultOutputParam},
-				Values: []types.Type{types.FromTelem(output.DataType)},
-			},
-		}
-		cfg := state.Config{
-			Nodes: []ir.Node{
-=======
 		t string, lhs, lhsTime, rhs, rhsTime, output, outputTime telem.Series) {
 		g := graph.Graph{
 			Nodes: []graph.Node{
@@ -61,7 +43,6 @@
 				},
 			},
 			Functions: []graph.Function{
->>>>>>> 5fda8a34
 				{
 					Key: "lhs",
 					Outputs: types.Params{
@@ -96,32 +77,32 @@
 		Expect(*s.Node("op").OutputTime(0)).To(telem.MatchSeries(outputTime))
 	},
 		Entry("Float32 GE", "ge", telem.NewSeriesV[float32](1, 2, 3), telem.NewSeriesSecondsTSV(1, 2, 3), telem.NewSeriesV[float32](0, 1, 5), telem.NewSeriesSecondsTSV(1, 2, 3), telem.NewSeriesV[uint8](1, 1, 0), telem.NewSeriesSecondsTSV(1, 2, 3)),
-		Entry("Float64 GE", "ge", telem.NewSeriesV[float64](2.5, 3.5, 1.5), telem.NewSeriesSecondsTSV(10, 20, 30), telem.NewSeriesV[float64](2.5, 3.0, 2.0), telem.NewSeriesSecondsTSV(10, 20, 30), telem.NewSeriesV[uint8](1, 1, 0), telem.NewSeriesSecondsTSV(10, 20, 30)),
+		Entry("Float64 GE", "ge", telem.NewSeriesV(2.5, 3.5, 1.5), telem.NewSeriesSecondsTSV(10, 20, 30), telem.NewSeriesV[float64](2.5, 3.0, 2.0), telem.NewSeriesSecondsTSV(10, 20, 30), telem.NewSeriesV[uint8](1, 1, 0), telem.NewSeriesSecondsTSV(10, 20, 30)),
 		Entry("Int64 GE", "ge", telem.NewSeriesV[int64](10, 20, 30), telem.NewSeriesSecondsTSV(5, 10, 15), telem.NewSeriesV[int64](5, 20, 35), telem.NewSeriesSecondsTSV(5, 10, 15), telem.NewSeriesV[uint8](1, 1, 0), telem.NewSeriesSecondsTSV(5, 10, 15)),
 		Entry("Uint32 GE", "ge", telem.NewSeriesV[uint32](100, 200, 150), telem.NewSeriesSecondsTSV(1, 2, 3), telem.NewSeriesV[uint32](100, 150, 200), telem.NewSeriesSecondsTSV(1, 2, 3), telem.NewSeriesV[uint8](1, 1, 0), telem.NewSeriesSecondsTSV(1, 2, 3)),
 		Entry("Float32 GT", "gt", telem.NewSeriesV[float32](5, 10, 15), telem.NewSeriesSecondsTSV(1, 2, 3), telem.NewSeriesV[float32](4, 10, 16), telem.NewSeriesSecondsTSV(1, 2, 3), telem.NewSeriesV[uint8](1, 0, 0), telem.NewSeriesSecondsTSV(1, 2, 3)),
 		Entry("Int32 GT", "gt", telem.NewSeriesV[int32](50, 60, 70), telem.NewSeriesSecondsTSV(10, 20, 30), telem.NewSeriesV[int32](40, 60, 80), telem.NewSeriesSecondsTSV(10, 20, 30), telem.NewSeriesV[uint8](1, 0, 0), telem.NewSeriesSecondsTSV(10, 20, 30)),
 		Entry("Uint64 GT", "gt", telem.NewSeriesV[uint64](1000, 2000, 3000), telem.NewSeriesSecondsTSV(5, 10, 15), telem.NewSeriesV[uint64](999, 2000, 3001), telem.NewSeriesSecondsTSV(5, 10, 15), telem.NewSeriesV[uint8](1, 0, 0), telem.NewSeriesSecondsTSV(5, 10, 15)),
-		Entry("Float64 LE", "le", telem.NewSeriesV[float64](1.5, 2.5, 3.5), telem.NewSeriesSecondsTSV(1, 2, 3), telem.NewSeriesV[float64](2.0, 2.5, 3.0), telem.NewSeriesSecondsTSV(1, 2, 3), telem.NewSeriesV[uint8](1, 1, 0), telem.NewSeriesSecondsTSV(1, 2, 3)),
+		Entry("Float64 LE", "le", telem.NewSeriesV(1.5, 2.5, 3.5), telem.NewSeriesSecondsTSV(1, 2, 3), telem.NewSeriesV[float64](2.0, 2.5, 3.0), telem.NewSeriesSecondsTSV(1, 2, 3), telem.NewSeriesV[uint8](1, 1, 0), telem.NewSeriesSecondsTSV(1, 2, 3)),
 		Entry("Int16 LE", "le", telem.NewSeriesV[int16](10, 20, 30), telem.NewSeriesSecondsTSV(1, 2, 3), telem.NewSeriesV[int16](15, 20, 25), telem.NewSeriesSecondsTSV(1, 2, 3), telem.NewSeriesV[uint8](1, 1, 0), telem.NewSeriesSecondsTSV(1, 2, 3)),
 		Entry("Uint16 LE", "le", telem.NewSeriesV[uint16](100, 200, 300), telem.NewSeriesSecondsTSV(5, 10, 15), telem.NewSeriesV[uint16](150, 200, 250), telem.NewSeriesSecondsTSV(5, 10, 15), telem.NewSeriesV[uint8](1, 1, 0), telem.NewSeriesSecondsTSV(5, 10, 15)),
 		Entry("Float32 LT", "lt", telem.NewSeriesV[float32](1.0, 2.0, 3.0), telem.NewSeriesSecondsTSV(1, 2, 3), telem.NewSeriesV[float32](2.0, 2.0, 2.0), telem.NewSeriesSecondsTSV(1, 2, 3), telem.NewSeriesV[uint8](1, 0, 0), telem.NewSeriesSecondsTSV(1, 2, 3)),
 		Entry("Int8 LT", "lt", telem.NewSeriesV[int8](5, 10, 15), telem.NewSeriesSecondsTSV(1, 2, 3), telem.NewSeriesV[int8](10, 10, 10), telem.NewSeriesSecondsTSV(1, 2, 3), telem.NewSeriesV[uint8](1, 0, 0), telem.NewSeriesSecondsTSV(1, 2, 3)),
 		Entry("Uint8 LT", "lt", telem.NewSeriesV[uint8](1, 2, 3), telem.NewSeriesSecondsTSV(10, 20, 30), telem.NewSeriesV[uint8](2, 2, 2), telem.NewSeriesSecondsTSV(10, 20, 30), telem.NewSeriesV[uint8](1, 0, 0), telem.NewSeriesSecondsTSV(10, 20, 30)),
-		Entry("Float64 EQ", "eq", telem.NewSeriesV[float64](1.5, 2.5, 3.5), telem.NewSeriesSecondsTSV(1, 2, 3), telem.NewSeriesV[float64](1.5, 2.0, 3.5), telem.NewSeriesSecondsTSV(1, 2, 3), telem.NewSeriesV[uint8](1, 0, 1), telem.NewSeriesSecondsTSV(1, 2, 3)),
+		Entry("Float64 EQ", "eq", telem.NewSeriesV(1.5, 2.5, 3.5), telem.NewSeriesSecondsTSV(1, 2, 3), telem.NewSeriesV[float64](1.5, 2.0, 3.5), telem.NewSeriesSecondsTSV(1, 2, 3), telem.NewSeriesV[uint8](1, 0, 1), telem.NewSeriesSecondsTSV(1, 2, 3)),
 		Entry("Int64 EQ", "eq", telem.NewSeriesV[int64](100, 200, 300), telem.NewSeriesSecondsTSV(5, 10, 15), telem.NewSeriesV[int64](100, 150, 300), telem.NewSeriesSecondsTSV(5, 10, 15), telem.NewSeriesV[uint8](1, 0, 1), telem.NewSeriesSecondsTSV(5, 10, 15)),
 		Entry("Uint32 EQ", "eq", telem.NewSeriesV[uint32](50, 60, 70), telem.NewSeriesSecondsTSV(1, 2, 3), telem.NewSeriesV[uint32](50, 65, 70), telem.NewSeriesSecondsTSV(1, 2, 3), telem.NewSeriesV[uint8](1, 0, 1), telem.NewSeriesSecondsTSV(1, 2, 3)),
 		Entry("Float32 NE", "ne", telem.NewSeriesV[float32](1.0, 2.0, 3.0), telem.NewSeriesSecondsTSV(1, 2, 3), telem.NewSeriesV[float32](1.0, 2.5, 3.0), telem.NewSeriesSecondsTSV(1, 2, 3), telem.NewSeriesV[uint8](0, 1, 0), telem.NewSeriesSecondsTSV(1, 2, 3)),
 		Entry("Int32 NE", "ne", telem.NewSeriesV[int32](10, 20, 30), telem.NewSeriesSecondsTSV(5, 10, 15), telem.NewSeriesV[int32](10, 25, 30), telem.NewSeriesSecondsTSV(5, 10, 15), telem.NewSeriesV[uint8](0, 1, 0), telem.NewSeriesSecondsTSV(5, 10, 15)),
 		Entry("Uint64 NE", "ne", telem.NewSeriesV[uint64](1000, 2000, 3000), telem.NewSeriesSecondsTSV(1, 2, 3), telem.NewSeriesV[uint64](1000, 2500, 3000), telem.NewSeriesSecondsTSV(1, 2, 3), telem.NewSeriesV[uint8](0, 1, 0), telem.NewSeriesSecondsTSV(1, 2, 3)),
 		Entry("Float32 Add", "add", telem.NewSeriesV[float32](1.5, 2.5, 3.5), telem.NewSeriesSecondsTSV(1, 2, 3), telem.NewSeriesV[float32](0.5, 1.5, 2.5), telem.NewSeriesSecondsTSV(1, 2, 3), telem.NewSeriesV[float32](2.0, 4.0, 6.0), telem.NewSeriesSecondsTSV(1, 2, 3)),
-		Entry("Float64 Add", "add", telem.NewSeriesV[float64](10.5, 20.5, 30.5), telem.NewSeriesSecondsTSV(5, 10, 15), telem.NewSeriesV[float64](5.5, 10.5, 15.5), telem.NewSeriesSecondsTSV(5, 10, 15), telem.NewSeriesV[float64](16.0, 31.0, 46.0), telem.NewSeriesSecondsTSV(5, 10, 15)),
+		Entry("Float64 Add", "add", telem.NewSeriesV(10.5, 20.5, 30.5), telem.NewSeriesSecondsTSV(5, 10, 15), telem.NewSeriesV[float64](5.5, 10.5, 15.5), telem.NewSeriesSecondsTSV(5, 10, 15), telem.NewSeriesV[float64](16.0, 31.0, 46.0), telem.NewSeriesSecondsTSV(5, 10, 15)),
 		Entry("Int64 Add", "add", telem.NewSeriesV[int64](100, 200, 300), telem.NewSeriesSecondsTSV(1, 2, 3), telem.NewSeriesV[int64](50, 75, 100), telem.NewSeriesSecondsTSV(1, 2, 3), telem.NewSeriesV[int64](150, 275, 400), telem.NewSeriesSecondsTSV(1, 2, 3)),
 		Entry("Uint32 Add", "add", telem.NewSeriesV[uint32](10, 20, 30), telem.NewSeriesSecondsTSV(10, 20, 30), telem.NewSeriesV[uint32](5, 10, 15), telem.NewSeriesSecondsTSV(10, 20, 30), telem.NewSeriesV[uint32](15, 30, 45), telem.NewSeriesSecondsTSV(10, 20, 30)),
 		Entry("Float32 Subtract", "subtract", telem.NewSeriesV[float32](10.0, 20.0, 30.0), telem.NewSeriesSecondsTSV(1, 2, 3), telem.NewSeriesV[float32](3.0, 5.0, 7.0), telem.NewSeriesSecondsTSV(1, 2, 3), telem.NewSeriesV[float32](7.0, 15.0, 23.0), telem.NewSeriesSecondsTSV(1, 2, 3)),
 		Entry("Int32 Subtract", "subtract", telem.NewSeriesV[int32](100, 200, 300), telem.NewSeriesSecondsTSV(5, 10, 15), telem.NewSeriesV[int32](25, 50, 75), telem.NewSeriesSecondsTSV(5, 10, 15), telem.NewSeriesV[int32](75, 150, 225), telem.NewSeriesSecondsTSV(5, 10, 15)),
 		Entry("Uint16 Subtract", "subtract", telem.NewSeriesV[uint16](500, 400, 300), telem.NewSeriesSecondsTSV(1, 2, 3), telem.NewSeriesV[uint16](100, 150, 200), telem.NewSeriesSecondsTSV(1, 2, 3), telem.NewSeriesV[uint16](400, 250, 100), telem.NewSeriesSecondsTSV(1, 2, 3)),
-		Entry("Float64 Multiply", "multiply", telem.NewSeriesV[float64](2.5, 3.0, 4.0), telem.NewSeriesSecondsTSV(1, 2, 3), telem.NewSeriesV[float64](2.0, 3.0, 5.0), telem.NewSeriesSecondsTSV(1, 2, 3), telem.NewSeriesV[float64](5.0, 9.0, 20.0), telem.NewSeriesSecondsTSV(1, 2, 3)),
+		Entry("Float64 Multiply", "multiply", telem.NewSeriesV(2.5, 3.0, 4.0), telem.NewSeriesSecondsTSV(1, 2, 3), telem.NewSeriesV[float64](2.0, 3.0, 5.0), telem.NewSeriesSecondsTSV(1, 2, 3), telem.NewSeriesV[float64](5.0, 9.0, 20.0), telem.NewSeriesSecondsTSV(1, 2, 3)),
 		Entry("Int64 Multiply", "multiply", telem.NewSeriesV[int64](10, 20, 30), telem.NewSeriesSecondsTSV(5, 10, 15), telem.NewSeriesV[int64](2, 3, 4), telem.NewSeriesSecondsTSV(5, 10, 15), telem.NewSeriesV[int64](20, 60, 120), telem.NewSeriesSecondsTSV(5, 10, 15)),
 		Entry("Uint8 Multiply", "multiply", telem.NewSeriesV[uint8](5, 10, 15), telem.NewSeriesSecondsTSV(1, 2, 3), telem.NewSeriesV[uint8](2, 3, 4), telem.NewSeriesSecondsTSV(1, 2, 3), telem.NewSeriesV[uint8](10, 30, 60), telem.NewSeriesSecondsTSV(1, 2, 3)),
 		Entry("Float32 Divide", "divide", telem.NewSeriesV[float32](10.0, 20.0, 30.0), telem.NewSeriesSecondsTSV(1, 2, 3), telem.NewSeriesV[float32](2.0, 4.0, 5.0), telem.NewSeriesSecondsTSV(1, 2, 3), telem.NewSeriesV[float32](5.0, 5.0, 6.0), telem.NewSeriesSecondsTSV(1, 2, 3)),
@@ -139,24 +120,6 @@
 		Entry("Uint8 AND - second false", "and", telem.NewSeriesV[uint8](1, 1, 1), telem.NewSeriesSecondsTSV(1, 2, 3), telem.NewSeriesV[uint8](0, 0, 0), telem.NewSeriesSecondsTSV(1, 2, 3), telem.NewSeriesV[uint8](0, 0, 0), telem.NewSeriesSecondsTSV(1, 2, 3)),
 	)
 	DescribeTable("Unary Outputs", func(
-<<<<<<< HEAD
-		t string, input, inputTime, output, outputTime telem.Series,
-	) {
-		opNode := ir.Node{
-			Key:  "op",
-			Type: t,
-			Inputs: types.Params{
-				Keys:   []string{ir.DefaultInputParam},
-				Values: []types.Type{types.FromTelem(input.DataType)},
-			},
-			Outputs: types.Params{
-				Keys:   []string{ir.DefaultOutputParam},
-				Values: []types.Type{types.FromTelem(output.DataType)},
-			},
-		}
-		cfg := state.Config{
-			Nodes: []ir.Node{
-=======
 		t string, input, inputTime, output, outputTime telem.Series) {
 		g := graph.Graph{
 			Nodes: []graph.Node{
@@ -170,7 +133,6 @@
 				},
 			},
 			Functions: []graph.Function{
->>>>>>> 5fda8a34
 				{
 					Key: "input",
 					Outputs: types.Params{
@@ -198,9 +160,9 @@
 		Entry("Uint8 NOT - all false", "not", telem.NewSeriesV[uint8](0, 0, 0), telem.NewSeriesSecondsTSV(1, 2, 3), telem.NewSeriesV[uint8](255, 255, 255), telem.NewSeriesSecondsTSV(1, 2, 3)),
 		Entry("Uint8 NOT - all true", "not", telem.NewSeriesV[uint8](1, 1, 1), telem.NewSeriesSecondsTSV(1, 2, 3), telem.NewSeriesV[uint8](254, 254, 254), telem.NewSeriesSecondsTSV(1, 2, 3)),
 		Entry("Uint8 NOT - mixed", "not", telem.NewSeriesV[uint8](0, 1, 0, 1), telem.NewSeriesSecondsTSV(1, 2, 3, 4), telem.NewSeriesV[uint8](255, 254, 255, 254), telem.NewSeriesSecondsTSV(1, 2, 3, 4)),
-		Entry("Float64 NEG - positive", "neg", telem.NewSeriesV[float64](1.5, 2.5, 3.5), telem.NewSeriesSecondsTSV(1, 2, 3), telem.NewSeriesV[float64](-1.5, -2.5, -3.5), telem.NewSeriesSecondsTSV(1, 2, 3)),
-		Entry("Float64 NEG - negative", "neg", telem.NewSeriesV[float64](-10.0, -20.0, -30.0), telem.NewSeriesSecondsTSV(5, 10, 15), telem.NewSeriesV[float64](10.0, 20.0, 30.0), telem.NewSeriesSecondsTSV(5, 10, 15)),
-		Entry("Float64 NEG - mixed", "neg", telem.NewSeriesV[float64](-1.0, 2.0, -3.0, 4.0), telem.NewSeriesSecondsTSV(1, 2, 3, 4), telem.NewSeriesV[float64](1.0, -2.0, 3.0, -4.0), telem.NewSeriesSecondsTSV(1, 2, 3, 4)),
+		Entry("Float64 NEG - positive", "neg", telem.NewSeriesV(1.5, 2.5, 3.5), telem.NewSeriesSecondsTSV(1, 2, 3), telem.NewSeriesV[float64](-1.5, -2.5, -3.5), telem.NewSeriesSecondsTSV(1, 2, 3)),
+		Entry("Float64 NEG - negative", "neg", telem.NewSeriesV(-10.0, -20.0, -30.0), telem.NewSeriesSecondsTSV(5, 10, 15), telem.NewSeriesV[float64](10.0, 20.0, 30.0), telem.NewSeriesSecondsTSV(5, 10, 15)),
+		Entry("Float64 NEG - mixed", "neg", telem.NewSeriesV(-1.0, 2.0, -3.0, 4.0), telem.NewSeriesSecondsTSV(1, 2, 3, 4), telem.NewSeriesV[float64](1.0, -2.0, 3.0, -4.0), telem.NewSeriesSecondsTSV(1, 2, 3, 4)),
 		Entry("Float32 NEG - positive", "neg", telem.NewSeriesV[float32](5.0, 10.0, 15.0), telem.NewSeriesSecondsTSV(1, 2, 3), telem.NewSeriesV[float32](-5.0, -10.0, -15.0), telem.NewSeriesSecondsTSV(1, 2, 3)),
 		Entry("Int64 NEG - positive", "neg", telem.NewSeriesV[int64](100, 200, 300), telem.NewSeriesSecondsTSV(1, 2, 3), telem.NewSeriesV[int64](-100, -200, -300), telem.NewSeriesSecondsTSV(1, 2, 3)),
 		Entry("Int64 NEG - negative", "neg", telem.NewSeriesV[int64](-50, -75, -100), telem.NewSeriesSecondsTSV(5, 10, 15), telem.NewSeriesV[int64](50, 75, 100), telem.NewSeriesSecondsTSV(5, 10, 15)),
@@ -348,9 +310,9 @@
 			s := state.New(state.Config{IR: analyzed})
 			lhsNode := s.Node("lhs")
 			rhsNode := s.Node("rhs")
-			*lhsNode.Output(0) = telem.NewSeriesV[float64](1.5, 2.5)
+			*lhsNode.Output(0) = telem.NewSeriesV(1.5, 2.5)
 			*lhsNode.OutputTime(0) = telem.NewSeriesSecondsTSV(10, 20)
-			*rhsNode.Output(0) = telem.NewSeriesV[float64](3.5, 4.5)
+			*rhsNode.Output(0) = telem.NewSeriesV(3.5, 4.5)
 			*rhsNode.OutputTime(0) = telem.NewSeriesSecondsTSV(10, 20)
 			c := MustSucceed(op.NewFactory().Create(ctx, node.Config{
 				Node:  ir.Node{Type: "add"},
