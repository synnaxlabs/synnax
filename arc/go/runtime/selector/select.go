--- conflicted
+++ resolved
@@ -69,9 +69,6 @@
 	trueTime.Resize(trueCount)
 	falseData.Resize(falseCount)
 	falseTime.Resize(falseCount)
-<<<<<<< HEAD
-	trueIdx, falseIdx := 0, 0
-=======
 	// Propagate alignment and time range from input to both outputs
 	trueData.Alignment = data.Alignment
 	trueData.TimeRange = data.TimeRange
@@ -81,8 +78,7 @@
 	falseData.TimeRange = data.TimeRange
 	falseTime.Alignment = data.Alignment
 	falseTime.TimeRange = data.TimeRange
-	var trueIdx, falseIdx = 0, 0
->>>>>>> f8b7fedb
+	var trueIdx, falseIdx int
 	for i := range data.Data {
 		if data.Data[i] == 1 {
 			trueData.Data[trueIdx] = 1
