--- conflicted
+++ resolved
@@ -83,13 +83,8 @@
 	currentValue := *s.value
 	if telem.TimeSpan(s.now()-s.lastChanged) >= s.duration {
 		if s.lastSent == nil || *s.lastSent != currentValue {
-<<<<<<< HEAD
-			*s.state.Output(0) = telem.NewSeriesV(currentValue)
-			*s.state.OutputTime(0) = telem.NewSeriesV(s.now())
-=======
-			*s.Output(0) = telem.NewSeriesV[uint8](currentValue)
-			*s.OutputTime(0) = telem.NewSeriesV[telem.TimeStamp](s.now())
->>>>>>> a19d2bdd
+			*s.Output(0) = telem.NewSeriesV(currentValue)
+			*s.OutputTime(0) = telem.NewSeriesV(s.now())
 			s.lastSent = &currentValue
 			ctx.MarkChanged(ir.DefaultOutputParam)
 		}
