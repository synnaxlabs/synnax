// Copyright 2025 Synnax Labs, Inc.
//
// Use of this software is governed by the Business Source License included in the file
// licenses/BSL.txt.
//
// As of the Change Date specified in that file, in accordance with the Business Source
// License, use of this software will be governed by the Apache License, Version 2.0,
// included in the file licenses/APL.txt.

package stable_test

import (
	"context"

	. "github.com/onsi/ginkgo/v2"
	. "github.com/onsi/gomega"
	"github.com/synnaxlabs/arc/graph"
	"github.com/synnaxlabs/arc/ir"
	"github.com/synnaxlabs/arc/runtime/node"
	"github.com/synnaxlabs/arc/runtime/stable"
	"github.com/synnaxlabs/arc/runtime/state"
	"github.com/synnaxlabs/arc/types"
	"github.com/synnaxlabs/x/query"
	"github.com/synnaxlabs/x/set"
	"github.com/synnaxlabs/x/telem"
	. "github.com/synnaxlabs/x/testutil"
)

var ctx = context.Background()

var _ = Describe("StableFor", func() {
	var (
		factory     node.Factory
		s           *state.State
		irNode      ir.Node
		currentTime telem.TimeStamp
	)
	BeforeEach(func() {
		factory = stable.NewFactory(stable.FactoryConfig{Now: func() telem.TimeStamp {
			return currentTime
		}})
		irNode = ir.Node{
			Key:  "stable",
			Type: "stable_for",
<<<<<<< HEAD
			ConfigValues: map[string]any{
				"duration": telem.Second * 1,
=======
			Config: types.Params{
				{Name: "duration", Type: types.TimeSpan(), Value: telem.Second * 1},
>>>>>>> 5fda8a34
			},
			Inputs: types.Params{
				{Name: ir.DefaultInputParam, Type: types.U8()},
			},
			Outputs: types.Params{
				{Name: ir.DefaultOutputParam, Type: types.U8()},
			},
		}
		g := graph.Graph{
			Nodes: []graph.Node{
				{Key: "source", Type: "source"},
				{Key: "stable", Type: "stable_for"},
			},
			Edges: []graph.Edge{
				{
					Source: ir.Handle{Node: "source", Param: ir.DefaultOutputParam},
					Target: ir.Handle{Node: "stable", Param: ir.DefaultInputParam},
				},
			},
			Functions: []graph.Function{
				{
					Key: "source",
					Outputs: types.Params{
						{Name: ir.DefaultOutputParam, Type: types.U8()},
					},
				},
				{
					Key: "stable_for",
					Inputs: types.Params{
						{Name: ir.DefaultInputParam, Type: types.U8()},
					},
					Outputs: types.Params{
						{Name: ir.DefaultOutputParam, Type: types.U8()},
					},
				},
			},
		}
		analyzed, diagnostics := graph.Analyze(ctx, g, stable.SymbolResolver)
		Expect(diagnostics.Ok()).To(BeTrue())
		s = state.New(state.Config{IR: analyzed})
	})

	Describe("Factory.Create", func() {
		It("Should create node for stable_for type", func() {
			n := MustSucceed(factory.Create(ctx, node.Config{
				Node: irNode, State: s.Node(irNode.Key),
			}))
			Expect(n).ToNot(BeNil())
		})

		It("Should return NotFound for unknown type", func() {
			cfg := node.Config{
				Node:  ir.Node{Type: "unknown"},
				State: s.Node("stable"),
			}
			_, err := factory.Create(ctx, cfg)
			Expect(err).To(HaveOccurredAs(query.NotFound))
		})
	})

	Describe("Next", func() {
		It("Should handle empty input", func() {
			cfg := node.Config{Node: irNode, State: s.Node("stable")}
			source := s.Node("source")
			*source.Output(0) = telem.NewSeriesV[uint8]()
			*source.OutputTime(0) = telem.NewSeriesSecondsTSV()
			n, _ := factory.Create(ctx, cfg)
			outputs := make(set.Set[string])
			n.Next(node.Context{Context: ctx, MarkChanged: func(output string) { outputs.Add(output) }})
			Expect(outputs.Contains(ir.DefaultOutputParam)).To(BeFalse())
		})

		It("Should not emit when value is not stable for duration", func() {
			cfg := node.Config{Node: irNode, State: s.Node("stable")}
			source := s.Node("source")
			currentTime = 0
			*source.Output(0) = telem.NewSeriesV[uint8](5)
			*source.OutputTime(0) = telem.NewSeriesSecondsTSV(0)
			n, _ := factory.Create(ctx, cfg)
			outputs := make(set.Set[string])
			n.Next(node.Context{Context: ctx, MarkChanged: func(output string) { outputs.Add(output) }})
			Expect(outputs.Contains(ir.DefaultOutputParam)).To(BeFalse())
			currentTime = telem.SecondTS / 2
			outputs = make(set.Set[string])
			n.Next(node.Context{Context: ctx, MarkChanged: func(output string) { outputs.Add(output) }})
			Expect(outputs.Contains(ir.DefaultOutputParam)).To(BeFalse())
		})

		It("Should emit when value is stable for duration", func() {
			cfg := node.Config{
				Node: ir.Node{
					Type: "stable_for",
<<<<<<< HEAD
					ConfigValues: map[string]any{
						"duration": int64(telem.SecondTS),
=======
					Config: types.Params{
						{Name: "duration", Type: types.TimeSpan(), Value: telem.SecondTS},
>>>>>>> 5fda8a34
					},
				},
				State: s.Node("stable"),
			}
			source := s.Node("source")
			currentTime = 0
			// Send value 5 at time 1s
			*source.Output(0) = telem.NewSeriesV[uint8](5)
			*source.OutputTime(0) = telem.NewSeriesSecondsTSV(1)
			n, _ := factory.Create(ctx, cfg)
			outputs := make(set.Set[string])
			n.Next(node.Context{Context: ctx, MarkChanged: func(output string) { outputs.Add(output) }})
			Expect(outputs.Contains(ir.DefaultOutputParam)).To(BeFalse())

			// Advance time to exactly duration (no new input data)
			currentTime = telem.SecondTS * 2
			*source.Output(0) = telem.NewSeriesV[uint8]()
			*source.OutputTime(0) = telem.NewSeriesSecondsTSV()
			outputs = make(set.Set[string])
			n.Next(node.Context{Context: ctx, MarkChanged: func(output string) { outputs.Add(output) }})
			Expect(outputs.Contains(ir.DefaultOutputParam)).To(BeTrue())

			stableNode := s.Node("stable")
			output := stableNode.Output(0)
			Expect(output.Len()).To(Equal(int64(1)))
			outputVals := telem.UnmarshalSeries[uint8](*output)
			Expect(outputVals).To(Equal([]uint8{5}))
		})

		It("Should reset timer when value changes", func() {
			cfg := node.Config{
				Node: ir.Node{
					Type: "stable_for",
<<<<<<< HEAD
					ConfigValues: map[string]any{
						"duration": int64(telem.SecondTS),
=======
					Config: types.Params{
						{Name: "duration", Type: types.TimeSpan(), Value: telem.SecondTS},
>>>>>>> 5fda8a34
					},
				},
				State: s.Node("stable"),
			}
			source := s.Node("source")
			currentTime = 0
			// Send value 5 at time 0
			*source.Output(0) = telem.NewSeriesV[uint8](5)
			*source.OutputTime(0) = telem.NewSeriesSecondsTSV(0)
			n, _ := factory.Create(ctx, cfg)
			n.Next(node.Context{Context: ctx, MarkChanged: func(string) {}})

			// Advance time partway
			currentTime = telem.SecondTS / 2

			// Send different value 10 at time 1s
			*source.Output(0) = telem.NewSeriesV[uint8](10)
			*source.OutputTime(0) = telem.NewSeriesSecondsTSV(1)
			outputs := make(set.Set[string])
			n.Next(node.Context{Context: ctx, MarkChanged: func(output string) { outputs.Add(output) }})
			Expect(outputs.Contains(ir.DefaultOutputParam)).To(BeFalse())

			// Advance to 1.5 seconds from start (0.5s since change at time 1s)
			currentTime = telem.SecondTS + telem.SecondTS/2
			outputs = make(set.Set[string])
			n.Next(node.Context{Context: ctx, MarkChanged: func(output string) { outputs.Add(output) }})
			// Should not emit yet - value changed at 1s, only 0.5s elapsed
			Expect(outputs.Contains(ir.DefaultOutputParam)).To(BeFalse())

			// Advance to 2 seconds from start (1s since change at time 1s)
			currentTime = telem.SecondTS * 2
			outputs = make(set.Set[string])
			n.Next(node.Context{Context: ctx, MarkChanged: func(output string) { outputs.Add(output) }})
			Expect(outputs.Contains(ir.DefaultOutputParam)).To(BeTrue())
		})

		It("Should not emit same value twice", func() {
			cfg := node.Config{
				Node: ir.Node{
					Type: "stable_for",
<<<<<<< HEAD
					ConfigValues: map[string]any{
						"duration": int64(telem.SecondTS),
=======
					Config: types.Params{
						{Name: "duration", Type: types.TimeSpan(), Value: telem.SecondTS},
>>>>>>> 5fda8a34
					},
				},
				State: s.Node("stable"),
			}
			source := s.Node("source")
			currentTime = 0
			// Send value 5 at time 1
			*source.Output(0) = telem.NewSeriesV[uint8](5)
			*source.OutputTime(0) = telem.NewSeriesSecondsTSV(1)
			n, _ := factory.Create(ctx, cfg)
			n.Next(node.Context{Context: ctx, MarkChanged: func(string) {}})

			currentTime = telem.SecondTS * 2
			*source.Output(0) = telem.NewSeriesV[uint8]()
			*source.OutputTime(0) = telem.NewSeriesSecondsTSV()
			outputs := make(set.Set[string])
			n.Next(node.Context{Context: ctx, MarkChanged: func(output string) { outputs.Add(output) }})
			Expect(outputs.Contains(ir.DefaultOutputParam)).To(BeTrue())

			// Call again with same value - should not emit
			currentTime = telem.SecondTS * 3
			*source.Output(0) = telem.NewSeriesV[uint8]()
			*source.OutputTime(0) = telem.NewSeriesSecondsTSV()
			outputs = make(set.Set[string])
			n.Next(node.Context{Context: ctx, MarkChanged: func(output string) { outputs.Add(output) }})
			Expect(outputs.Contains(ir.DefaultOutputParam)).To(BeFalse())
		})

		It("Should emit different value after stable period", func() {
			cfg := node.Config{
				Node: ir.Node{
					Type: "stable_for",
<<<<<<< HEAD
					ConfigValues: map[string]any{
						"duration": int64(telem.SecondTS),
=======
					Config: types.Params{
						{Name: "duration", Type: types.TimeSpan(), Value: telem.SecondTS},
>>>>>>> 5fda8a34
					},
				},
				State: s.Node("stable"),
			}
			source := s.Node("source")
			currentTime = 0
			// Send value 5
			*source.Output(0) = telem.NewSeriesV[uint8](5)
			*source.OutputTime(0) = telem.NewSeriesSecondsTSV(0)
			n, _ := factory.Create(ctx, cfg)
			n.Next(node.Context{Context: ctx, MarkChanged: func(string) {}})

			// Emit first value
			currentTime = telem.SecondTS
			n.Next(node.Context{Context: ctx, MarkChanged: func(string) {}})

			// Change to value 10
			currentTime = telem.SecondTS * 2
			*source.Output(0) = telem.NewSeriesV[uint8](10)
			*source.OutputTime(0) = telem.NewSeriesSecondsTSV(2)
			n.Next(node.Context{Context: ctx, MarkChanged: func(string) {}})

			// Wait for stability
			currentTime = telem.SecondTS * 3
			outputs := make(set.Set[string])
			n.Next(node.Context{Context: ctx, MarkChanged: func(output string) { outputs.Add(output) }})
			Expect(outputs.Contains(ir.DefaultOutputParam)).To(BeTrue())

			stableNode := s.Node("stable")
			output := stableNode.Output(0)
			outputVals := telem.UnmarshalSeries[uint8](*output)
			Expect(outputVals).To(Equal([]uint8{10}))
		})

		It("Should handle multiple values in single input", func() {
			cfg := node.Config{
				Node: ir.Node{
					Type: "stable_for",
<<<<<<< HEAD
					ConfigValues: map[string]any{
						"duration": int64(telem.SecondTS),
=======
					Config: types.Params{
						{Name: "duration", Type: types.TimeSpan(), Value: telem.SecondTS},
>>>>>>> 5fda8a34
					},
				},
				State: s.Node("stable"),
			}
			source := s.Node("source")
			currentTime = 0
			// Send multiple values, ending with 7 at 0.4s (400ms)
			*source.Output(0) = telem.NewSeriesV[uint8](3, 4, 5, 6, 7)
			*source.OutputTime(0) = telem.NewSeriesV(
				0,
				telem.SecondTS/10,   // 0.1s = 100ms
				telem.SecondTS/5,    // 0.2s = 200ms
				telem.SecondTS*3/10, // 0.3s = 300ms
				telem.SecondTS*2/5,  // 0.4s = 400ms
			)
			n, _ := factory.Create(ctx, cfg)
			n.Next(node.Context{Context: ctx, MarkChanged: func(string) {}})

			// Should track last value (7) with time 0.4s, so wait until 1.4s elapsed
			currentTime = telem.SecondTS + telem.SecondTS*2/5 // 1.4s
			outputs := make(set.Set[string])
			n.Next(node.Context{Context: ctx, MarkChanged: func(output string) { outputs.Add(output) }})
			Expect(outputs.Contains(ir.DefaultOutputParam)).To(BeTrue())

			stableNode := s.Node("stable")
			output := stableNode.Output(0)
			outputVals := telem.UnmarshalSeries[uint8](*output)
			Expect(outputVals).To(Equal([]uint8{7}))
		})

		It("Should use output timestamp as current time not input time", func() {
			cfg := node.Config{
				Node: ir.Node{
					Type: "stable_for",
<<<<<<< HEAD
					ConfigValues: map[string]any{
						"duration": int64(telem.SecondTS),
=======
					Config: types.Params{
						{Name: "duration", Type: types.TimeSpan(), Value: telem.SecondTS},
>>>>>>> 5fda8a34
					},
				},
				State: s.Node("stable"),
			}
			source := s.Node("source")
			currentTime = 0
			*source.Output(0) = telem.NewSeriesV[uint8](5)
			*source.OutputTime(0) = telem.NewSeriesSecondsTSV(1)
			n, _ := factory.Create(ctx, cfg)
			n.Next(node.Context{Context: ctx, MarkChanged: func(string) {}})

			currentTime = telem.SecondTS * 100 // Set current time far in future
			*source.Output(0) = telem.NewSeriesV[uint8]()
			*source.OutputTime(0) = telem.NewSeriesSecondsTSV()
			outputs := make(set.Set[string])
			n.Next(node.Context{Context: ctx, MarkChanged: func(output string) { outputs.Add(output) }})
			Expect(outputs.Contains(ir.DefaultOutputParam)).To(BeTrue())

			stableNode := s.Node("stable")
			outputTime := stableNode.OutputTime(0)
			outputTimes := telem.UnmarshalSeries[telem.TimeStamp](*outputTime)
			Expect(outputTimes).To(Equal([]telem.TimeStamp{telem.SecondTS * 100}))
		})

		It("Should handle same value repeated in input", func() {
			cfg := node.Config{
				Node: ir.Node{
					Type: "stable_for",
<<<<<<< HEAD
					ConfigValues: map[string]any{
						"duration": int64(telem.SecondTS),
=======
					Config: types.Params{
						{Name: "duration", Type: types.TimeSpan(), Value: telem.SecondTS},
>>>>>>> 5fda8a34
					},
				},
				State: s.Node("stable"),
			}
			source := s.Node("source")
			currentTime = 0
			// Send same value multiple times
			*source.Output(0) = telem.NewSeriesV[uint8](5, 5, 5, 5)
			*source.OutputTime(0) = telem.NewSeriesV(
				0,
				telem.SecondTS/10,   // 0.1s = 100ms
				telem.SecondTS/5,    // 0.2s = 200ms
				telem.SecondTS*3/10, // 0.3s = 300ms
			)
			n, _ := factory.Create(ctx, cfg)
			n.Next(node.Context{Context: ctx, MarkChanged: func(string) {}})

			// Should use time from first occurrence (0)
			currentTime = telem.SecondTS
			outputs := make(set.Set[string])
			n.Next(node.Context{Context: ctx, MarkChanged: func(output string) { outputs.Add(output) }})
			Expect(outputs.Contains(ir.DefaultOutputParam)).To(BeTrue())
		})
	})

	Describe("SymbolResolver", func() {
		It("Should resolve stable_for symbol", func() {
			sym, ok := stable.SymbolResolver["stable_for"]
			Expect(ok).To(BeTrue())
			Expect(sym.Name).To(Equal("stable_for"))
		})
	})
})<|MERGE_RESOLUTION|>--- conflicted
+++ resolved
@@ -42,13 +42,8 @@
 		irNode = ir.Node{
 			Key:  "stable",
 			Type: "stable_for",
-<<<<<<< HEAD
-			ConfigValues: map[string]any{
-				"duration": telem.Second * 1,
-=======
 			Config: types.Params{
 				{Name: "duration", Type: types.TimeSpan(), Value: telem.Second * 1},
->>>>>>> 5fda8a34
 			},
 			Inputs: types.Params{
 				{Name: ir.DefaultInputParam, Type: types.U8()},
@@ -141,13 +136,8 @@
 			cfg := node.Config{
 				Node: ir.Node{
 					Type: "stable_for",
-<<<<<<< HEAD
-					ConfigValues: map[string]any{
-						"duration": int64(telem.SecondTS),
-=======
-					Config: types.Params{
-						{Name: "duration", Type: types.TimeSpan(), Value: telem.SecondTS},
->>>>>>> 5fda8a34
+					Config: types.Params{
+						{Name: "duration", Type: types.TimeSpan(), Value: telem.SecondTS},
 					},
 				},
 				State: s.Node("stable"),
@@ -181,13 +171,8 @@
 			cfg := node.Config{
 				Node: ir.Node{
 					Type: "stable_for",
-<<<<<<< HEAD
-					ConfigValues: map[string]any{
-						"duration": int64(telem.SecondTS),
-=======
-					Config: types.Params{
-						{Name: "duration", Type: types.TimeSpan(), Value: telem.SecondTS},
->>>>>>> 5fda8a34
+					Config: types.Params{
+						{Name: "duration", Type: types.TimeSpan(), Value: telem.SecondTS},
 					},
 				},
 				State: s.Node("stable"),
@@ -228,13 +213,8 @@
 			cfg := node.Config{
 				Node: ir.Node{
 					Type: "stable_for",
-<<<<<<< HEAD
-					ConfigValues: map[string]any{
-						"duration": int64(telem.SecondTS),
-=======
-					Config: types.Params{
-						{Name: "duration", Type: types.TimeSpan(), Value: telem.SecondTS},
->>>>>>> 5fda8a34
+					Config: types.Params{
+						{Name: "duration", Type: types.TimeSpan(), Value: telem.SecondTS},
 					},
 				},
 				State: s.Node("stable"),
@@ -267,13 +247,8 @@
 			cfg := node.Config{
 				Node: ir.Node{
 					Type: "stable_for",
-<<<<<<< HEAD
-					ConfigValues: map[string]any{
-						"duration": int64(telem.SecondTS),
-=======
-					Config: types.Params{
-						{Name: "duration", Type: types.TimeSpan(), Value: telem.SecondTS},
->>>>>>> 5fda8a34
+					Config: types.Params{
+						{Name: "duration", Type: types.TimeSpan(), Value: telem.SecondTS},
 					},
 				},
 				State: s.Node("stable"),
@@ -312,13 +287,8 @@
 			cfg := node.Config{
 				Node: ir.Node{
 					Type: "stable_for",
-<<<<<<< HEAD
-					ConfigValues: map[string]any{
-						"duration": int64(telem.SecondTS),
-=======
-					Config: types.Params{
-						{Name: "duration", Type: types.TimeSpan(), Value: telem.SecondTS},
->>>>>>> 5fda8a34
+					Config: types.Params{
+						{Name: "duration", Type: types.TimeSpan(), Value: telem.SecondTS},
 					},
 				},
 				State: s.Node("stable"),
@@ -353,13 +323,8 @@
 			cfg := node.Config{
 				Node: ir.Node{
 					Type: "stable_for",
-<<<<<<< HEAD
-					ConfigValues: map[string]any{
-						"duration": int64(telem.SecondTS),
-=======
-					Config: types.Params{
-						{Name: "duration", Type: types.TimeSpan(), Value: telem.SecondTS},
->>>>>>> 5fda8a34
+					Config: types.Params{
+						{Name: "duration", Type: types.TimeSpan(), Value: telem.SecondTS},
 					},
 				},
 				State: s.Node("stable"),
@@ -388,13 +353,8 @@
 			cfg := node.Config{
 				Node: ir.Node{
 					Type: "stable_for",
-<<<<<<< HEAD
-					ConfigValues: map[string]any{
-						"duration": int64(telem.SecondTS),
-=======
-					Config: types.Params{
-						{Name: "duration", Type: types.TimeSpan(), Value: telem.SecondTS},
->>>>>>> 5fda8a34
+					Config: types.Params{
+						{Name: "duration", Type: types.TimeSpan(), Value: telem.SecondTS},
 					},
 				},
 				State: s.Node("stable"),
