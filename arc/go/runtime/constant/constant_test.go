--- conflicted
+++ resolved
@@ -53,11 +53,7 @@
 		})
 		It("Should create node for constant type", func() {
 			cfg := node.Config{
-<<<<<<< HEAD
-				Node:  ir.Node{Type: "constant", ConfigValues: map[string]any{"value": 42}},
-=======
 				Node:  ir.Node{Type: "constant", Config: types.Params{{Name: "value", Type: types.I64(), Value: 42}}},
->>>>>>> 5fda8a34
 				State: s.Node("const"),
 			}
 			n, err := factory.Create(ctx, cfg)
@@ -74,11 +70,7 @@
 		})
 		It("Should handle float64 value", func() {
 			cfg := node.Config{
-<<<<<<< HEAD
-				Node:  ir.Node{Type: "constant", ConfigValues: map[string]any{"value": 3.14}},
-=======
 				Node:  ir.Node{Type: "constant", Config: types.Params{{Name: "value", Type: types.F64(), Value: 3.14}}},
->>>>>>> 5fda8a34
 				State: s.Node("const"),
 			}
 			n, err := factory.Create(ctx, cfg)
@@ -87,11 +79,7 @@
 		})
 		It("Should handle int value", func() {
 			cfg := node.Config{
-<<<<<<< HEAD
-				Node:  ir.Node{Type: "constant", ConfigValues: map[string]any{"value": 100}},
-=======
 				Node:  ir.Node{Type: "constant", Config: types.Params{{Name: "value", Type: types.I64(), Value: 100}}},
->>>>>>> 5fda8a34
 				State: s.Node("const"),
 			}
 			n, err := factory.Create(ctx, cfg)
@@ -100,11 +88,7 @@
 		})
 		It("Should handle uint8 value", func() {
 			cfg := node.Config{
-<<<<<<< HEAD
-				Node:  ir.Node{Type: "constant", ConfigValues: map[string]any{"value": uint8(255)}},
-=======
 				Node:  ir.Node{Type: "constant", Config: types.Params{{Name: "value", Type: types.U8(), Value: uint8(255)}}},
->>>>>>> 5fda8a34
 				State: s.Node("const"),
 			}
 			n, err := factory.Create(ctx, cfg)
@@ -134,11 +118,7 @@
 		})
 		It("Should emit output on Init with int value", func() {
 			cfg := node.Config{
-<<<<<<< HEAD
-				Node:  ir.Node{Type: "constant", ConfigValues: map[string]any{"value": 42}},
-=======
 				Node:  ir.Node{Type: "constant", Config: types.Params{{Name: "value", Type: types.I64(), Value: 42}}},
->>>>>>> 5fda8a34
 				State: s.Node("const"),
 			}
 			n, _ := factory.Create(ctx, cfg)
@@ -150,11 +130,7 @@
 		})
 		It("Should set output data on Init", func() {
 			cfg := node.Config{
-<<<<<<< HEAD
-				Node:  ir.Node{Type: "constant", ConfigValues: map[string]any{"value": int64(100)}},
-=======
 				Node:  ir.Node{Type: "constant", Config: types.Params{{Name: "value", Type: types.I64(), Value: int64(100)}}},
->>>>>>> 5fda8a34
 				State: s.Node("const"),
 			}
 			n, _ := factory.Create(ctx, cfg)
@@ -165,13 +141,8 @@
 		It("Should set output time on Init", func() {
 			cfg := node.Config{
 				Node: ir.Node{
-<<<<<<< HEAD
-					Type:         "constant",
-					ConfigValues: map[string]any{"value": 3.14},
-=======
 					Type:   "constant",
 					Config: types.Params{{Name: "value", Type: types.F64(), Value: 3.14}},
->>>>>>> 5fda8a34
 				},
 				State: s.Node("const"),
 			}
@@ -184,11 +155,7 @@
 		})
 		It("Should handle float64 constant", func() {
 			cfg := node.Config{
-<<<<<<< HEAD
-				Node:  ir.Node{Type: "constant", ConfigValues: map[string]any{"value": 2.718}},
-=======
 				Node:  ir.Node{Type: "constant", Config: types.Params{{Name: "value", Type: types.F64(), Value: 2.718}}},
->>>>>>> 5fda8a34
 				State: s.Node("const"),
 			}
 			constNode := s.Node("const")
@@ -201,11 +168,7 @@
 		})
 		It("Should handle int32 constant", func() {
 			cfg := node.Config{
-<<<<<<< HEAD
-				Node:  ir.Node{Type: "constant", ConfigValues: map[string]any{"value": int32(42)}},
-=======
 				Node:  ir.Node{Type: "constant", Config: types.Params{{Name: "value", Type: types.I32(), Value: int32(42)}}},
->>>>>>> 5fda8a34
 				State: s.Node("const"),
 			}
 			constNode := s.Node("const")
@@ -218,11 +181,7 @@
 		})
 		It("Should handle uint8 constant", func() {
 			cfg := node.Config{
-<<<<<<< HEAD
-				Node:  ir.Node{Type: "constant", ConfigValues: map[string]any{"value": uint8(255)}},
-=======
 				Node:  ir.Node{Type: "constant", Config: types.Params{{Name: "value", Type: types.U8(), Value: uint8(255)}}},
->>>>>>> 5fda8a34
 				State: s.Node("const"),
 			}
 			constNode := s.Node("const")
@@ -264,11 +223,7 @@
 			Expect(diagnostics.Ok()).To(BeTrue())
 			s = state.New(state.Config{IR: analyzed})
 			cfg := node.Config{
-<<<<<<< HEAD
-				Node:  ir.Node{Type: "constant", ConfigValues: map[string]any{"value": int64(999)}},
-=======
 				Node:  ir.Node{Type: "constant", Config: types.Params{{Name: "value", Type: types.I64(), Value: int64(999)}}},
->>>>>>> 5fda8a34
 				State: s.Node("const"),
 			}
 			constNode := s.Node("const")
@@ -284,11 +239,7 @@
 		})
 		It("Should handle zero value constant", func() {
 			cfg := node.Config{
-<<<<<<< HEAD
-				Node:  ir.Node{Type: "constant", ConfigValues: map[string]any{"value": 0}},
-=======
 				Node:  ir.Node{Type: "constant", Config: types.Params{{Name: "value", Type: types.I64(), Value: 0}}},
->>>>>>> 5fda8a34
 				State: s.Node("const"),
 			}
 			constNode := s.Node("const")
@@ -301,11 +252,7 @@
 		})
 		It("Should handle negative value constant", func() {
 			cfg := node.Config{
-<<<<<<< HEAD
-				Node:  ir.Node{Type: "constant", ConfigValues: map[string]any{"value": -42}},
-=======
 				Node:  ir.Node{Type: "constant", Config: types.Params{{Name: "value", Type: types.I64(), Value: -42}}},
->>>>>>> 5fda8a34
 				State: s.Node("const"),
 			}
 			constNode := s.Node("const")
@@ -333,11 +280,7 @@
 			s := state.New(state.Config{IR: analyzed})
 			factory := constant.NewFactory()
 			cfg := node.Config{
-<<<<<<< HEAD
-				Node:  ir.Node{Type: "constant", ConfigValues: map[string]any{"value": 42}},
-=======
 				Node:  ir.Node{Type: "constant", Config: types.Params{{Name: "value", Type: types.I64(), Value: 42}}},
->>>>>>> 5fda8a34
 				State: s.Node("const"),
 			}
 			constNode := s.Node("const")
