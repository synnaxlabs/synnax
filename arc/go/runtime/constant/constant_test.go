// Copyright 2025 Synnax Labs, Inc.
//
// Use of this software is governed by the Business Source License included in the file
// licenses/BSL.txt.
//
// As of the Change Date specified in that file, in accordance with the Business Source
// License, use of this software will be governed by the Apache License, Version 2.0,
// included in the file licenses/APL.txt.

package constant_test

import (
	"context"

	. "github.com/onsi/ginkgo/v2"
	. "github.com/onsi/gomega"
	"github.com/synnaxlabs/arc/graph"
	"github.com/synnaxlabs/arc/ir"
	"github.com/synnaxlabs/arc/runtime/constant"
	"github.com/synnaxlabs/arc/runtime/node"
	"github.com/synnaxlabs/arc/runtime/state"
	"github.com/synnaxlabs/arc/types"
	"github.com/synnaxlabs/x/query"
	"github.com/synnaxlabs/x/telem"
	. "github.com/synnaxlabs/x/testutil"
)

var ctx = context.Background()

var _ = Describe("Constant", func() {
	Describe("NewFactory", func() {
		It("Should create factory", func() {
			factory := constant.NewFactory()
			Expect(factory).ToNot(BeNil())
		})
	})

	Describe("Factory.Create", func() {
		var (
			factory node.Factory
			s       *state.State
		)
		BeforeEach(func() {
			factory = constant.NewFactory()
			g := graph.Graph{
				Nodes: []graph.Node{{Key: "const", Type: "constant"}},
				Functions: []graph.Function{{
					Key: "constant",
					Outputs: types.Params{
						{Name: ir.DefaultOutputParam, Type: types.I64()},
					},
				}},
			}
			analyzed, diagnostics := graph.Analyze(ctx, g, constant.SymbolResolver)
			Expect(diagnostics.Ok()).To(BeTrue())
			s = state.New(state.Config{IR: analyzed})
		})
		It("Should create node for constant type", func() {
			cfg := node.Config{
				Node:  ir.Node{Type: "constant", Config: types.Params{{Name: "value", Type: types.I64(), Value: 42}}},
				State: s.Node("const"),
			}
<<<<<<< HEAD
			Expect(factory.Create(ctx, cfg)).Error().To(Succeed())
=======
			Expect(MustSucceed(factory.Create(ctx, cfg))).ToNot(BeNil())
>>>>>>> a02d4c4d
		})
		It("Should return NotFound for unknown type", func() {
			cfg := node.Config{
				Node:  ir.Node{Type: "unknown"},
				State: s.Node("const"),
			}
			Expect(factory.Create(ctx, cfg)).Error().To(MatchError(query.NotFound))
		})
		It("Should handle float64 value", func() {
			cfg := node.Config{
				Node: ir.Node{
					Type: "constant",
					Config: types.Params{{
						Name:  "value",
						Type:  types.F64(),
						Value: 3.14,
					}},
				},
				State: s.Node("const"),
			}
<<<<<<< HEAD
			Expect(factory.Create(ctx, cfg)).Error().To(Succeed())
=======
			Expect(MustSucceed(factory.Create(ctx, cfg))).ToNot(BeNil())
>>>>>>> a02d4c4d
		})
		It("Should handle int value", func() {
			cfg := node.Config{
				Node: ir.Node{
					Type: "constant",
					Config: types.Params{{
						Name:  "value",
						Type:  types.I64(),
						Value: 100,
					}}},
				State: s.Node("const"),
			}
<<<<<<< HEAD
			Expect(factory.Create(ctx, cfg)).Error().To(Succeed())
=======
			Expect(MustSucceed(factory.Create(ctx, cfg))).ToNot(BeNil())
>>>>>>> a02d4c4d
		})
		It("Should handle uint8 value", func() {
			cfg := node.Config{
				Node: ir.Node{
					Type: "constant",
					Config: types.Params{{
						Name:  "value",
						Type:  types.U8(),
						Value: uint8(255),
					}}},
				State: s.Node("const"),
			}
<<<<<<< HEAD
			Expect(factory.Create(ctx, cfg)).Error().To(Succeed())
=======
			Expect(MustSucceed(factory.Create(ctx, cfg))).ToNot(BeNil())
>>>>>>> a02d4c4d
		})
	})

	Describe("Next", func() {
		var (
			s       *state.State
			factory node.Factory
			outputs []string
		)
		BeforeEach(func() {
			factory = constant.NewFactory()
			g := graph.Graph{
				Nodes: []graph.Node{{Key: "const", Type: "constant"}},
				Functions: []graph.Function{{
					Key: "constant",
					Outputs: types.Params{
						{Name: ir.DefaultOutputParam, Type: types.I64()},
					},
				}},
			}
			analyzed, diagnostics := graph.Analyze(ctx, g, constant.SymbolResolver)
			Expect(diagnostics.Ok()).To(BeTrue())
			s = state.New(state.Config{IR: analyzed})
			outputs = []string{}
		})

		It("Should emit output on Next with int value", func() {
			cfg := node.Config{
				Node:  ir.Node{Type: "constant", Config: types.Params{{Name: "value", Type: types.I64(), Value: 42}}},
				State: s.Node("const"),
			}
			n, _ := factory.Create(ctx, cfg)
			n.Next(node.Context{Context: ctx, MarkChanged: func(output string) {
				outputs = append(outputs, output)
			}})
			Expect(outputs).To(HaveLen(1))
			Expect(outputs[0]).To(Equal(ir.DefaultOutputParam))
		})

		It("Should set output data on Next", func() {
			cfg := node.Config{
				Node:  ir.Node{Type: "constant", Config: types.Params{{Name: "value", Type: types.I64(), Value: int64(100)}}},
				State: s.Node("const"),
			}
			n, _ := factory.Create(ctx, cfg)
			n.Next(node.Context{Context: ctx, MarkChanged: func(string) {}})
			out := s.Node("const").Output(0)
			Expect(out.Len()).To(Equal(int64(1)))
		})

		It("Should set output time on Next", func() {
			cfg := node.Config{
				Node: ir.Node{
					Type:   "constant",
					Config: types.Params{{Name: "value", Type: types.F64(), Value: 3.14}},
				},
				State: s.Node("const"),
			}
			n, _ := factory.Create(ctx, cfg)
			n.Next(node.Context{Context: ctx, MarkChanged: func(string) {}})
			outTime := s.Node("const").OutputTime(0)
			Expect(outTime.Len()).To(Equal(int64(1)))
			times := telem.UnmarshalSeries[telem.TimeStamp](*outTime)
			Expect(times[0]).To(BeNumerically(">", int64(0)))
		})

		It("Should handle float64 constant", func() {
			cfg := node.Config{
				Node:  ir.Node{Type: "constant", Config: types.Params{{Name: "value", Type: types.F64(), Value: 2.718}}},
				State: s.Node("const"),
			}
			constNode := s.Node("const")
			*constNode.Output(0) = telem.NewSeriesV[float64](0)
			n, _ := factory.Create(ctx, cfg)
			n.Next(node.Context{Context: ctx, MarkChanged: func(string) {}})
			out := constNode.Output(0)
			vals := telem.UnmarshalSeries[float64](*out)
			Expect(vals[0]).To(Equal(2.718))
		})

		It("Should handle int32 constant", func() {
			cfg := node.Config{
				Node:  ir.Node{Type: "constant", Config: types.Params{{Name: "value", Type: types.I32(), Value: int32(42)}}},
				State: s.Node("const"),
			}
			constNode := s.Node("const")
			*constNode.Output(0) = telem.NewSeriesV[int32](0)
			n, _ := factory.Create(ctx, cfg)
			n.Next(node.Context{Context: ctx, MarkChanged: func(string) {}})
			out := constNode.Output(0)
			vals := telem.UnmarshalSeries[int32](*out)
			Expect(vals[0]).To(Equal(int32(42)))
		})

		It("Should handle uint8 constant", func() {
			cfg := node.Config{
				Node:  ir.Node{Type: "constant", Config: types.Params{{Name: "value", Type: types.U8(), Value: uint8(255)}}},
				State: s.Node("const"),
			}
			constNode := s.Node("const")
			*constNode.Output(0) = telem.NewSeriesV[uint8](0)
			n, _ := factory.Create(ctx, cfg)
			n.Next(node.Context{Context: ctx, MarkChanged: func(string) {}})
			out := constNode.Output(0)
			vals := telem.UnmarshalSeries[uint8](*out)
			Expect(vals[0]).To(Equal(uint8(255)))
		})

		It("Should allow downstream nodes to read constant", func() {
			g := graph.Graph{
				Nodes: []graph.Node{
					{Key: "const", Type: "constant"},
					{Key: "sink", Type: "sink"},
				},
				Edges: []graph.Edge{
					{
						Source: ir.Handle{Node: "const", Param: ir.DefaultOutputParam},
						Target: ir.Handle{Node: "sink", Param: ir.DefaultInputParam},
					},
				},
				Functions: []graph.Function{
					{
						Key: "constant",
						Outputs: types.Params{
							{Name: ir.DefaultOutputParam, Type: types.I64()},
						},
					},
					{
						Key: "sink",
						Inputs: types.Params{
							{Name: ir.DefaultInputParam, Type: types.I64()},
						},
					},
				},
			}
			analyzed, diagnostics := graph.Analyze(ctx, g, constant.SymbolResolver)
			Expect(diagnostics.Ok()).To(BeTrue())
			s = state.New(state.Config{IR: analyzed})
			cfg := node.Config{
				Node:  ir.Node{Type: "constant", Config: types.Params{{Name: "value", Type: types.I64(), Value: int64(999)}}},
				State: s.Node("const"),
			}
			constNode := s.Node("const")
			*constNode.Output(0) = telem.NewSeriesV[int64](0)
			n, _ := factory.Create(ctx, cfg)
			n.Next(node.Context{Context: ctx, MarkChanged: func(string) {}})
			sink := s.Node("sink")
			recalc := sink.RefreshInputs()
			Expect(recalc).To(BeTrue())
			input := sink.Input(0)
			vals := telem.UnmarshalSeries[int64](input)
			Expect(vals[0]).To(Equal(int64(999)))
		})

		It("Should handle zero value constant", func() {
			cfg := node.Config{
				Node:  ir.Node{Type: "constant", Config: types.Params{{Name: "value", Type: types.I64(), Value: 0}}},
				State: s.Node("const"),
			}
			constNode := s.Node("const")
			*constNode.Output(0) = telem.NewSeriesV[int64](0)
			n, _ := factory.Create(ctx, cfg)
			n.Next(node.Context{Context: ctx, MarkChanged: func(string) {}})
			out := constNode.Output(0)
			vals := telem.UnmarshalSeries[int64](*out)
			Expect(vals[0]).To(Equal(int64(0)))
		})

		It("Should handle negative value constant", func() {
			cfg := node.Config{
				Node:  ir.Node{Type: "constant", Config: types.Params{{Name: "value", Type: types.I64(), Value: -42}}},
				State: s.Node("const"),
			}
			constNode := s.Node("const")
			*constNode.Output(0) = telem.NewSeriesV[int64](0)
			n, _ := factory.Create(ctx, cfg)
			n.Next(node.Context{Context: ctx, MarkChanged: func(string) {}})
			out := constNode.Output(0)
			vals := telem.UnmarshalSeries[int64](*out)
			Expect(vals[0]).To(Equal(int64(-42)))
		})

		It("Should only emit once across multiple Next calls", func() {
			cfg := node.Config{
				Node:  ir.Node{Type: "constant", Config: types.Params{{Name: "value", Type: types.I64(), Value: int64(42)}}},
				State: s.Node("const"),
			}
			constNode := s.Node("const")
			*constNode.Output(0) = telem.NewSeriesV[int64](0)
			n, _ := factory.Create(ctx, cfg)
			n.Next(node.Context{Context: ctx, MarkChanged: func(output string) {
				outputs = append(outputs, output)
			}})
			Expect(outputs).To(HaveLen(1))
			n.Next(node.Context{Context: ctx, MarkChanged: func(output string) {
				outputs = append(outputs, output)
			}})
			Expect(outputs).To(HaveLen(1))
		})

		It("Should emit again after Reset is called", func() {
			cfg := node.Config{
				Node:  ir.Node{Type: "constant", Config: types.Params{{Name: "value", Type: types.I64(), Value: int64(42)}}},
				State: s.Node("const"),
			}
			constNode := s.Node("const")
			*constNode.Output(0) = telem.NewSeriesV[int64](0)
			n, _ := factory.Create(ctx, cfg)
			n.Next(node.Context{Context: ctx, MarkChanged: func(output string) {
				outputs = append(outputs, output)
			}})
			Expect(outputs).To(HaveLen(1))
			n.Reset()
			n.Next(node.Context{Context: ctx, MarkChanged: func(output string) {
				outputs = append(outputs, output)
			}})
			Expect(outputs).To(HaveLen(2))
		})
	})

	Describe("SymbolResolver", func() {
		It("Should resolve constant symbol", func() {
			sym, ok := constant.SymbolResolver["constant"]
			Expect(ok).To(BeTrue())
			Expect(sym.Name).To(Equal("constant"))
		})
	})
})<|MERGE_RESOLUTION|>--- conflicted
+++ resolved
@@ -60,11 +60,7 @@
 				Node:  ir.Node{Type: "constant", Config: types.Params{{Name: "value", Type: types.I64(), Value: 42}}},
 				State: s.Node("const"),
 			}
-<<<<<<< HEAD
-			Expect(factory.Create(ctx, cfg)).Error().To(Succeed())
-=======
 			Expect(MustSucceed(factory.Create(ctx, cfg))).ToNot(BeNil())
->>>>>>> a02d4c4d
 		})
 		It("Should return NotFound for unknown type", func() {
 			cfg := node.Config{
@@ -85,11 +81,7 @@
 				},
 				State: s.Node("const"),
 			}
-<<<<<<< HEAD
-			Expect(factory.Create(ctx, cfg)).Error().To(Succeed())
-=======
 			Expect(MustSucceed(factory.Create(ctx, cfg))).ToNot(BeNil())
->>>>>>> a02d4c4d
 		})
 		It("Should handle int value", func() {
 			cfg := node.Config{
@@ -102,11 +94,7 @@
 					}}},
 				State: s.Node("const"),
 			}
-<<<<<<< HEAD
-			Expect(factory.Create(ctx, cfg)).Error().To(Succeed())
-=======
 			Expect(MustSucceed(factory.Create(ctx, cfg))).ToNot(BeNil())
->>>>>>> a02d4c4d
 		})
 		It("Should handle uint8 value", func() {
 			cfg := node.Config{
@@ -119,11 +107,7 @@
 					}}},
 				State: s.Node("const"),
 			}
-<<<<<<< HEAD
-			Expect(factory.Create(ctx, cfg)).Error().To(Succeed())
-=======
 			Expect(MustSucceed(factory.Create(ctx, cfg))).ToNot(BeNil())
->>>>>>> a02d4c4d
 		})
 	})
 
