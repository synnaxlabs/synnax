// Copyright 2025 Synnax Labs, Inc.
//
// Use of this software is governed by the Business Source License included in the file
// licenses/BSL.txt.
//
// As of the Change Date specified in that file, in accordance with the Business Source
// License, use of this software will be governed by the Apache License, Version 2.0,
// included in the file licenses/APL.txt.

package stat

import (
	"context"

	"github.com/synnaxlabs/arc/ir"
	"github.com/synnaxlabs/arc/runtime/node"
	"github.com/synnaxlabs/arc/runtime/state"
	"github.com/synnaxlabs/arc/symbol"
	"github.com/synnaxlabs/arc/types"
	"github.com/synnaxlabs/x/query"
	"github.com/synnaxlabs/x/telem"
	"github.com/synnaxlabs/x/telem/op"
	"github.com/synnaxlabs/x/zyn"
)

const (
	resetInputParam     = "reset"
	durationConfigParam = "duration"
	countConfigParam    = "count"
	avgSymbolName       = "avg"
	minSymbolName       = "min"
	maxSymbolName       = "max"
)

func createBaseSymbol(name string) symbol.Symbol {
	constraint := types.NumericConstraint()
	return symbol.Symbol{
		Name: name,
		Kind: symbol.KindFunction,
		Type: types.Function(types.FunctionProperties{
			Config: types.Params{
				{Name: durationConfigParam, Type: types.TimeSpan(), Value: telem.TimeSpanZero},
				{Name: countConfigParam, Type: types.I64(), Value: 0},
			},
			Inputs: types.Params{
				{Name: ir.DefaultInputParam, Type: types.Variable("T", &constraint)},
				{Name: resetInputParam, Type: types.U8(), Value: 0},
			},
			Outputs: types.Params{
				{Name: ir.DefaultOutputParam, Type: types.Variable("T", &constraint)},
			},
		}),
	}
}

var (
	avgSymbol      = createBaseSymbol(avgSymbolName)
	minSymbol      = createBaseSymbol(minSymbolName)
	maxSymbol      = createBaseSymbol(maxSymbolName)
	SymbolResolver = symbol.MapResolver{
		avgSymbolName: avgSymbol,
		minSymbolName: minSymbol,
		maxSymbolName: maxSymbol,
	}
)

type stat struct {
	cfg           ConfigValues
	state         *state.Node
	resetIdx      int
	reductionFn   func(telem.Series, int64, *telem.Series) int64
	sampleCount   int64
	startTime     telem.TimeStamp
	lastResetTime telem.TimeStamp // Track last processed reset timestamp to avoid re-processing
}

func (r *stat) Init(_ node.Context) {
}

func (r *stat) Next(ctx node.Context) {
	if !r.state.RefreshInputs() {
		return
	}

	// Initialize start time from first input data timestamp
	inputTime := r.state.InputTime(0)
	if r.startTime == 0 && inputTime.Len() > 0 {
		r.startTime = telem.ValueAt[telem.TimeStamp](inputTime, 0)
	}

	shouldReset := false

	// Signal-based reset
	if r.resetIdx >= 0 {
		resetData := r.state.Input(r.resetIdx)
		resetTime := r.state.InputTime(r.resetIdx)
		// Check if any NEW value in the reset series is 1 (catches fast pulses)
		// Only look at values with timestamps > lastResetTime to avoid re-processing
		for i := int64(0); i < resetData.Len(); i++ {
			ts := telem.ValueAt[telem.TimeStamp](resetTime, int(i))
			if ts > r.lastResetTime && telem.ValueAt[uint8](resetData, int(i)) == 1 {
				shouldReset = true
				break
			}
		}
		// Update lastResetTime to the last timestamp in this series
		if resetTime.Len() > 0 {
			r.lastResetTime = telem.ValueAt[telem.TimeStamp](resetTime, -1)
		}
	}

	// Duration-based reset (using input data timestamp)
	if r.cfg.Duration > 0 && inputTime.Len() > 0 {
		currentTime := telem.ValueAt[telem.TimeStamp](inputTime, -1)
		if telem.TimeSpan(currentTime-r.startTime) >= r.cfg.Duration {
			shouldReset = true
			r.startTime = currentTime
		}
	}

	// Count-based reset
	if r.cfg.Count > 0 && r.sampleCount >= r.cfg.Count {
		shouldReset = true
	}

	if shouldReset {
		r.sampleCount = 0
		r.state.Output(0).Resize(0)
		// Re-read input time after reset
		inputTime = r.state.InputTime(0)
	}
	inputData := r.state.Input(0)
	if inputData.Len() == 0 {
		return
	}
	r.sampleCount = r.reductionFn(inputData, r.sampleCount, r.state.Output(0))
	// Set output timestamp to the last (most recent) input timestamp
	// Output has 1 value, so output time must also have 1 timestamp
	if inputTime.Len() > 0 {
		lastTimestamp := telem.ValueAt[telem.TimeStamp](inputTime, -1)
		*r.state.OutputTime(0) = telem.NewSeriesV[telem.TimeStamp](lastTimestamp)
	}
	ctx.MarkChanged(ir.DefaultOutputParam)
}

type ConfigValues struct {
	Duration telem.TimeSpan `json:"duration" msgpack:"duration"`
	Count    int64          `json:"count" msgpack:"count"`
}

var configSchema = zyn.Object(map[string]zyn.Schema{
	durationConfigParam: zyn.Int64().Optional().Coerce(),
	countConfigParam:    zyn.Int64().Optional().Coerce(),
})
<<<<<<< HEAD

type statFactory struct {
}
=======

type statFactory struct{}

var Factory node.Factory = &statFactory{}
>>>>>>> 9034143c

func (f *statFactory) Create(_ context.Context, nodeCfg node.Config) (node.Node, error) {
	reductionMap, ok := ops[nodeCfg.Node.Type]
	if !ok {
		return nil, query.NotFound
	}
	var (
		inputData   = nodeCfg.State.Input(0)
		reductionFn = reductionMap[inputData.DataType]
		resetIdx    = -1
	)
	if _, found := nodeCfg.Module.Edges.FindByTarget(ir.Handle{
<<<<<<< HEAD
		Node:  nodeCfg.Node.Type,
		Param: resetInputParam,
	}); found {
		resetIdx = 1
=======
		Node:  nodeCfg.Node.Key,
		Param: resetInputParam,
	}); found {
		resetIdx = 1
		// Initialize optional reset input with dummy value to prevent alignment blocking
		// Use timestamp=1 so it's > initial watermark of 0
		nodeCfg.State.InitInput(
			resetIdx,
			telem.NewSeriesV[uint8](0),
			telem.NewSeriesV[telem.TimeStamp](1),
		)
>>>>>>> 9034143c
	}
	var cfg ConfigValues
	if err := configSchema.Parse(nodeCfg.Node.Config.ValueMap(), &cfg); err != nil {
		return nil, err
	}
	return &stat{
		state:       nodeCfg.State,
		resetIdx:    resetIdx,
		reductionFn: reductionFn,
		sampleCount: 0,
		cfg:         cfg,
	}, nil
}

<<<<<<< HEAD
func NewFactory() node.Factory {
	return &statFactory{}
}

=======
>>>>>>> 9034143c
var ops = map[string]map[telem.DataType]func(telem.Series, int64, *telem.Series) int64{
	avgSymbolName: {
		telem.Float64T: op.AvgF64,
		telem.Float32T: op.AvgF32,
		telem.Int64T:   op.AvgI64,
		telem.Int32T:   op.AvgI32,
		telem.Int16T:   op.AvgI16,
		telem.Int8T:    op.AvgI8,
		telem.Uint64T:  op.AvgU64,
		telem.Uint32T:  op.AvgU32,
		telem.Uint16T:  op.AvgU16,
		telem.Uint8T:   op.AvgU8,
	},
	minSymbolName: {
		telem.Float64T: op.MinF64,
		telem.Float32T: op.MinF32,
		telem.Int64T:   op.MinI64,
		telem.Int32T:   op.MinI32,
		telem.Int16T:   op.MinI16,
		telem.Int8T:    op.MinI8,
		telem.Uint64T:  op.MinU64,
		telem.Uint32T:  op.MinU32,
		telem.Uint16T:  op.MinU16,
		telem.Uint8T:   op.MinU8,
	},
	maxSymbolName: {
		telem.Float64T: op.MaxF64,
		telem.Float32T: op.MaxF32,
		telem.Int64T:   op.MaxI64,
		telem.Int32T:   op.MaxI32,
		telem.Int16T:   op.MaxI16,
		telem.Int8T:    op.MaxI8,
		telem.Uint64T:  op.MaxU64,
		telem.Uint32T:  op.MaxU32,
		telem.Uint16T:  op.MaxU16,
		telem.Uint8T:   op.MaxU8,
	},
}<|MERGE_RESOLUTION|>--- conflicted
+++ resolved
@@ -152,16 +152,10 @@
 	durationConfigParam: zyn.Int64().Optional().Coerce(),
 	countConfigParam:    zyn.Int64().Optional().Coerce(),
 })
-<<<<<<< HEAD
-
-type statFactory struct {
-}
-=======
 
 type statFactory struct{}
 
 var Factory node.Factory = &statFactory{}
->>>>>>> 9034143c
 
 func (f *statFactory) Create(_ context.Context, nodeCfg node.Config) (node.Node, error) {
 	reductionMap, ok := ops[nodeCfg.Node.Type]
@@ -174,12 +168,6 @@
 		resetIdx    = -1
 	)
 	if _, found := nodeCfg.Module.Edges.FindByTarget(ir.Handle{
-<<<<<<< HEAD
-		Node:  nodeCfg.Node.Type,
-		Param: resetInputParam,
-	}); found {
-		resetIdx = 1
-=======
 		Node:  nodeCfg.Node.Key,
 		Param: resetInputParam,
 	}); found {
@@ -191,7 +179,6 @@
 			telem.NewSeriesV[uint8](0),
 			telem.NewSeriesV[telem.TimeStamp](1),
 		)
->>>>>>> 9034143c
 	}
 	var cfg ConfigValues
 	if err := configSchema.Parse(nodeCfg.Node.Config.ValueMap(), &cfg); err != nil {
@@ -206,13 +193,6 @@
 	}, nil
 }
 
-<<<<<<< HEAD
-func NewFactory() node.Factory {
-	return &statFactory{}
-}
-
-=======
->>>>>>> 9034143c
 var ops = map[string]map[telem.DataType]func(telem.Series, int64, *telem.Series) int64{
 	avgSymbolName: {
 		telem.Float64T: op.AvgF64,
