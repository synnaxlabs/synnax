--- conflicted
+++ resolved
@@ -146,11 +146,7 @@
 	// Output has 1 value, so output time must also have 1 timestamp
 	if inputTime.Len() > 0 {
 		lastTimestamp := telem.ValueAt[telem.TimeStamp](inputTime, -1)
-<<<<<<< HEAD
-		*r.state.OutputTime(0) = telem.NewSeriesV(lastTimestamp)
-=======
-		*r.OutputTime(0) = telem.NewSeriesV[telem.TimeStamp](lastTimestamp)
->>>>>>> a19d2bdd
+		*r.OutputTime(0) = telem.NewSeriesV(lastTimestamp)
 	}
 	// Propagate alignment and time range from inputs to output
 	alignment := inputData.Alignment
