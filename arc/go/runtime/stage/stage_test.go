// Copyright 2025 Synnax Labs, Inc.
//
// Use of this software is governed by the Business Source License included in the file
// licenses/BSL.txt.
//
// As of the Change Date specified in that file, in accordance with the Business Source
// License, use of this software will be governed by the Apache License, Version 2.0,
// included in the file licenses/APL.txt.

package stage_test

import (
	"context"

	. "github.com/onsi/ginkgo/v2"
	. "github.com/onsi/gomega"
	"github.com/synnaxlabs/arc/graph"
	"github.com/synnaxlabs/arc/ir"
	"github.com/synnaxlabs/arc/runtime/node"
	"github.com/synnaxlabs/arc/runtime/stage"
	"github.com/synnaxlabs/arc/runtime/state"
	"github.com/synnaxlabs/arc/types"
	"github.com/synnaxlabs/x/query"
	"github.com/synnaxlabs/x/telem"
)

var ctx = context.Background()

var _ = Describe("Stage", func() {
	Describe("NewFactory", func() {
		It("Should create factory", func() {
			factory := stage.NewFactory()
			Expect(factory).ToNot(BeNil())
		})
	})

	Describe("Factory.Create", func() {
		var factory *stage.Factory
		var s *state.State

		BeforeEach(func() {
			factory = stage.NewFactory()
			g := graph.Graph{
				Nodes: []graph.Node{
					{Key: "source", Type: "source"},
					{Key: "stage_entry_1", Type: "stage_entry"},
				},
				Edges: []graph.Edge{
					{
						Source: ir.Handle{Node: "source", Param: ir.DefaultOutputParam},
						Target: ir.Handle{Node: "stage_entry_1", Param: ir.DefaultInputParam},
					},
				},
				Functions: []graph.Function{
					{
						Key: "source",
						Outputs: types.Params{
							{Name: ir.DefaultOutputParam, Type: types.U8()},
						},
					},
					{
						Key:    "stage_entry",
						Inputs: types.Params{{Name: ir.DefaultInputParam, Type: types.U8()}},
					},
				},
			}
			analyzed, diagnostics := graph.Analyze(ctx, g, stage.SymbolResolver)
			Expect(diagnostics.Ok()).To(BeTrue())
			s = state.New(state.Config{IR: analyzed})
		})

		It("Should create node for stage_entry type", func() {
			cfg := node.Config{
				Node:  ir.Node{Key: "stage_entry_1", Type: "stage_entry"},
				State: s.Node("stage_entry_1"),
			}
			n, err := factory.Create(ctx, cfg)
			Expect(err).ToNot(HaveOccurred())
			Expect(n).ToNot(BeNil())
		})

		It("Should return NotFound for unknown type", func() {
			cfg := node.Config{
				Node:  ir.Node{Key: "unknown", Type: "unknown"},
				State: s.Node("stage_entry_1"),
			}
			_, err := factory.Create(ctx, cfg)
			Expect(err).To(Equal(query.NotFound))
		})
	})

	Describe("entry.Next", func() {
		var factory *stage.Factory
		var s *state.State
<<<<<<< HEAD

		BeforeEach(func() {
			factory = stage.NewFactory()
=======
		var activationCount int

		BeforeEach(func() {
			factory = stage.NewFactory()
			activationCount = 0
>>>>>>> b5204e07
			g := graph.Graph{
				Nodes: []graph.Node{
					{Key: "source", Type: "source"},
					{Key: "test_seq_test_stage_entry", Type: "stage_entry"},
				},
				Edges: []graph.Edge{
					{
						Source: ir.Handle{Node: "source", Param: ir.DefaultOutputParam},
						Target: ir.Handle{Node: "test_seq_test_stage_entry", Param: ir.DefaultInputParam},
					},
				},
				Functions: []graph.Function{
					{
						Key: "source",
						Outputs: types.Params{
							{Name: ir.DefaultOutputParam, Type: types.U8()},
						},
					},
					{
						Key:    "stage_entry",
						Inputs: types.Params{{Name: ir.DefaultInputParam, Type: types.U8()}},
					},
				},
			}
			analyzed, diagnostics := graph.Analyze(ctx, g, stage.SymbolResolver)
			Expect(diagnostics.Ok()).To(BeTrue())
			s = state.New(state.Config{IR: analyzed})
		})

		It("Should call ActivateStage when receiving activation signal (1)", func() {
			cfg := node.Config{
				Node:  ir.Node{Key: "test_seq_test_stage_entry", Type: "stage_entry"},
				State: s.Node("test_seq_test_stage_entry"),
			}
			n, err := factory.Create(ctx, cfg)
			Expect(err).ToNot(HaveOccurred())

			// Set source output to activation signal (1)
			sourceNode := s.Node("source")
			*sourceNode.Output(0) = telem.NewSeriesV[uint8](1)
			*sourceNode.OutputTime(0) = telem.NewSeriesV[telem.TimeStamp](telem.Now())

			activationCount := 0
			nodeCtx := node.Context{
				Context:     ctx,
				MarkChanged: func(string) {},
				ActivateStage: func() {
					activationCount++
				},
			}
			n.Next(nodeCtx)

<<<<<<< HEAD
=======
			// Should have called ActivateStage
>>>>>>> b5204e07
			Expect(activationCount).To(Equal(1))
		})

		It("Should not call ActivateStage when receiving non-activation signal (0)", func() {
			cfg := node.Config{
				Node:  ir.Node{Key: "test_seq_test_stage_entry", Type: "stage_entry"},
				State: s.Node("test_seq_test_stage_entry"),
			}
			n, err := factory.Create(ctx, cfg)
			Expect(err).ToNot(HaveOccurred())

			// Set source output to non-activation signal (0)
			sourceNode := s.Node("source")
			*sourceNode.Output(0) = telem.NewSeriesV[uint8](0)
			*sourceNode.OutputTime(0) = telem.NewSeriesV[telem.TimeStamp](telem.Now())

			activationCount := 0
			nodeCtx := node.Context{
				Context:     ctx,
				MarkChanged: func(string) {},
				ActivateStage: func() {
					activationCount++
				},
			}
			n.Next(nodeCtx)

<<<<<<< HEAD
=======
			// Should not have called ActivateStage
>>>>>>> b5204e07
			Expect(activationCount).To(Equal(0))
		})

		It("Should not call ActivateStage when input is empty", func() {
			cfg := node.Config{
				Node:  ir.Node{Key: "test_seq_test_stage_entry", Type: "stage_entry"},
				State: s.Node("test_seq_test_stage_entry"),
			}
			n, err := factory.Create(ctx, cfg)
			Expect(err).ToNot(HaveOccurred())
<<<<<<< HEAD

			activationCount := 0
			nodeCtx := node.Context{
				Context:     ctx,
				MarkChanged: func(string) {},
				ActivateStage: func() {
					activationCount++
				},
			}
			n.Next(nodeCtx)

=======
			nodeCtx := node.Context{
				Context:       ctx,
				MarkChanged:   func(string) {},
				ActivateStage: func() { activationCount++ },
			}
			n.Next(nodeCtx)
>>>>>>> b5204e07
			Expect(activationCount).To(Equal(0))
		})
	})

	Describe("SymbolResolver", func() {
		It("Should resolve stage_entry symbol", func() {
			sym, ok := stage.SymbolResolver["stage_entry"]
			Expect(ok).To(BeTrue())
			Expect(sym.Name).To(Equal("stage_entry"))
		})

		It("Should have correct input type", func() {
			sym := stage.SymbolResolver["stage_entry"]
			fnType := sym.Type
			Expect(fnType.Kind).To(Equal(types.KindFunction))
			Expect(fnType.Inputs).To(HaveLen(1))
			Expect(fnType.Inputs[0].Type).To(Equal(types.U8()))
		})
	})
})<|MERGE_RESOLUTION|>--- conflicted
+++ resolved
@@ -92,17 +92,11 @@
 	Describe("entry.Next", func() {
 		var factory *stage.Factory
 		var s *state.State
-<<<<<<< HEAD
-
-		BeforeEach(func() {
-			factory = stage.NewFactory()
-=======
 		var activationCount int
 
 		BeforeEach(func() {
 			factory = stage.NewFactory()
 			activationCount = 0
->>>>>>> b5204e07
 			g := graph.Graph{
 				Nodes: []graph.Node{
 					{Key: "source", Type: "source"},
@@ -155,10 +149,7 @@
 			}
 			n.Next(nodeCtx)
 
-<<<<<<< HEAD
-=======
 			// Should have called ActivateStage
->>>>>>> b5204e07
 			Expect(activationCount).To(Equal(1))
 		})
 
@@ -185,10 +176,7 @@
 			}
 			n.Next(nodeCtx)
 
-<<<<<<< HEAD
-=======
 			// Should not have called ActivateStage
->>>>>>> b5204e07
 			Expect(activationCount).To(Equal(0))
 		})
 
@@ -199,26 +187,12 @@
 			}
 			n, err := factory.Create(ctx, cfg)
 			Expect(err).ToNot(HaveOccurred())
-<<<<<<< HEAD
-
-			activationCount := 0
-			nodeCtx := node.Context{
-				Context:     ctx,
-				MarkChanged: func(string) {},
-				ActivateStage: func() {
-					activationCount++
-				},
-			}
-			n.Next(nodeCtx)
-
-=======
 			nodeCtx := node.Context{
 				Context:       ctx,
 				MarkChanged:   func(string) {},
 				ActivateStage: func() { activationCount++ },
 			}
 			n.Next(nodeCtx)
->>>>>>> b5204e07
 			Expect(activationCount).To(Equal(0))
 		})
 	})
