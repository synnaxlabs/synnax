--- conflicted
+++ resolved
@@ -118,12 +118,9 @@
 	}
 }
 
-<<<<<<< HEAD
-=======
 // ClearReads empties all channel read buffers while preserving their underlying capacity.
 // This is typically called after processing channel reads to prepare for the next batch of data.
 // Unlike FlushWrites, ClearReads does not extract data; it simply discards buffered channel reads.
->>>>>>> 665915a0
 func (s *State) ClearReads() {
 	for key, ser := range s.channel.reads {
 		ser.Series = ser.Series[:0]
