// Copyright 2025 Synnax Labs, Inc.
//
// Use of this software is governed by the Business Source License included in the file
// licenses/BSL.txt.
//
// As of the Change Date specified in that file, in accordance with the Business Source
// License, use of this software will be governed by the Apache License, Version 2.0,
// included in the file licenses/APL.txt.

package state_test

import (
	. "github.com/onsi/ginkgo/v2"
	. "github.com/onsi/gomega"
	"github.com/synnaxlabs/arc/graph"
	"github.com/synnaxlabs/arc/ir"
	"github.com/synnaxlabs/arc/runtime/state"
	"github.com/synnaxlabs/arc/types"
	"github.com/synnaxlabs/x/telem"
)

var _ = Describe("State", func() {
	Describe("Channel Operations", func() {
		Describe("ReadChan", func() {
			It("Should read channel data after ingestion", func() {
				g := graph.Graph{
					Nodes:     []graph.Node{{Key: "test", Type: "test"}},
					Functions: []graph.Function{{Key: "test"}},
				}
				ir, diagnostics := graph.Analyze(ctx, g, nil)
				Expect(diagnostics.Ok()).To(BeTrue())
				s := state.New(state.Config{IR: ir})
				fr := telem.UnaryFrame[uint32](10, telem.NewSeriesV[float32](1, 2, 3))
				s.Ingest(fr)
				n := s.Node("test")
				data, time, ok := n.ReadChan(10)
				Expect(ok).To(BeTrue())
				Expect(data.Series).To(HaveLen(1))
				Expect(data.Series[0]).To(telem.MatchSeries(telem.NewSeriesV[float32](1, 2, 3)))
				Expect(time.Series).To(BeEmpty())
			})

			It("Should read channel with index", func() {
				g := graph.Graph{
					Nodes:     []graph.Node{{Key: "test", Type: "test"}},
					Functions: []graph.Function{{Key: "test"}},
				}
				ir, diagnostics := graph.Analyze(ctx, g, nil)
				Expect(diagnostics.Ok()).To(BeTrue())
				cfg := state.Config{
					ChannelDigests: []state.ChannelDigest{
						{Key: 5, Index: 6},
					},
					IR: ir,
				}
				s := state.New(cfg)
				fr := telem.Frame[uint32]{}
				fr = fr.Append(5, telem.NewSeriesV[int32](100, 200))
				fr = fr.Append(6, telem.NewSeriesSecondsTSV(10, 20))
				s.Ingest(fr)
				n := s.Node("test")
				data, time, ok := n.ReadChan(5)
				Expect(ok).To(BeTrue())
				Expect(data.Series).To(HaveLen(1))
				Expect(data.Series[0]).To(telem.MatchSeries(telem.NewSeriesV[int32](100, 200)))
				Expect(time.Series).To(HaveLen(1))
				Expect(time.Series[0]).To(telem.MatchSeries(telem.NewSeriesSecondsTSV(10, 20)))
			})

			It("Should return false for non-existent channel", func() {
				g := graph.Graph{
					Nodes:     []graph.Node{{Key: "test", Type: "test"}},
					Functions: []graph.Function{{Key: "test"}},
				}
				ir, diagnostics := graph.Analyze(ctx, g, nil)
				Expect(diagnostics.Ok()).To(BeTrue())
				s := state.New(state.Config{IR: ir})
				n := s.Node("test")
				_, _, ok := n.ReadChan(999)
				Expect(ok).To(BeFalse())
			})
		})

		Describe("WriteChan", func() {
			It("Should write channel data", func() {
				g := graph.Graph{
					Nodes:     []graph.Node{{Key: "writer", Type: "writer"}},
					Functions: []graph.Function{{Key: "writer"}},
				}
				ir, diagnostics := graph.Analyze(ctx, g, nil)
				Expect(diagnostics.Ok()).To(BeTrue())
				cfg := state.Config{
					ChannelDigests: []state.ChannelDigest{
						{Key: 1, Index: 2},
					},
					IR: ir,
				}
				s := state.New(cfg)
				n := s.Node("writer")
				dataToWrite := telem.NewSeriesV(3.14, 2.71)
				timeToWrite := telem.NewSeriesSecondsTSV(100, 200)
				n.WriteChan(1, dataToWrite, timeToWrite)
				fr := telem.Frame[uint32]{}
				fr, changed := s.FlushWrites(fr)
				Expect(changed).To(BeTrue())
				Expect(fr.Get(1).Series).To(HaveLen(1))
				Expect(fr.Get(2).Series).To(HaveLen(1))
				Expect(fr.Get(1).Series[0]).To(telem.MatchSeries(dataToWrite))
				Expect(fr.Get(2).Series[0]).To(telem.MatchSeries(timeToWrite))
			})

			It("Should handle multiple channel writes", func() {
				g := graph.Graph{
					Nodes:     []graph.Node{{Key: "writer", Type: "writer"}},
					Functions: []graph.Function{{Key: "writer"}},
				}
				ir, diagnostics := graph.Analyze(ctx, g, nil)
				Expect(diagnostics.Ok()).To(BeTrue())
				cfg := state.Config{
					ChannelDigests: []state.ChannelDigest{
						{Key: 10, Index: 11},
						{Key: 20, Index: 21},
					},
					IR: ir,
				}
				s := state.New(cfg)
				n := s.Node("writer")
				n.WriteChan(10, telem.NewSeriesV[int32](42), telem.NewSeriesSecondsTSV(1))
				n.WriteChan(20, telem.NewSeriesV[int32](99), telem.NewSeriesSecondsTSV(2))
				fr, changed := s.FlushWrites(telem.Frame[uint32]{})
				Expect(changed).To(BeTrue())
				Expect(fr.Get(10).Series).To(HaveLen(1))
				Expect(fr.Get(11).Series).To(HaveLen(1))
				Expect(fr.Get(20).Series).To(HaveLen(1))
				Expect(fr.Get(21).Series).To(HaveLen(1))
			})
		})

		Describe("FlushWrites", func() {
			It("Should clear writes after flush", func() {
				g := graph.Graph{
					Nodes:     []graph.Node{{Key: "writer", Type: "writer"}},
					Functions: []graph.Function{{Key: "writer"}},
				}
				ir, diagnostics := graph.Analyze(ctx, g, nil)
				Expect(diagnostics.Ok()).To(BeTrue())
				cfg := state.Config{
					ChannelDigests: []state.ChannelDigest{
						{Key: 1, Index: 2},
					},
					IR: ir,
				}
				s := state.New(cfg)
				n := s.Node("writer")
				n.WriteChan(1, telem.NewSeriesV[float32](1.0), telem.NewSeriesSecondsTSV(1))
				fr1, changed := s.FlushWrites(telem.Frame[uint32]{})
				Expect(changed).To(BeTrue())
				Expect(fr1.Get(1).Series).To(HaveLen(1))
				fr2, changed := s.FlushWrites(telem.Frame[uint32]{})
				Expect(changed).To(BeFalse())
				Expect(fr2.Get(1).Series).To(BeEmpty())
			})

			It("Should accumulate multiple writes before flush", func() {
				g := graph.Graph{
					Nodes:     []graph.Node{{Key: "writer", Type: "writer"}},
					Functions: []graph.Function{{Key: "writer"}},
				}
				ir, diagnostics := graph.Analyze(ctx, g, nil)
				Expect(diagnostics.Ok()).To(BeTrue())
				cfg := state.Config{
					ChannelDigests: []state.ChannelDigest{
						{Key: 1, Index: 2},
						{Key: 3, Index: 4},
					},
					IR: ir,
				}
				s := state.New(cfg)
				n := s.Node("writer")
				n.WriteChan(1, telem.NewSeriesV[float32](1.0), telem.NewSeriesSecondsTSV(1))
				n.WriteChan(3, telem.NewSeriesV[float32](2.0), telem.NewSeriesSecondsTSV(2))
				fr, changed := s.FlushWrites(telem.Frame[uint32]{})
				Expect(changed).To(BeTrue())
				Expect(fr.Get(1).Series).To(HaveLen(1))
				Expect(fr.Get(3).Series).To(HaveLen(1))
			})
		})
		Describe("ClearReads", func() {
			It("Should clear all channel read buffers", func() {
				s := state.New(state.Config{IR: ir.IR{Nodes: []ir.Node{{Key: "test"}}}})
				fr := telem.UnaryFrame[uint32](10, telem.NewSeriesV[float32](1, 2, 3))
				s.Ingest(fr)
				n := s.Node("test")
				data, _, ok := n.ReadChan(10)
				Expect(ok).To(BeTrue())
				Expect(data.Series).To(HaveLen(1))
				s.ClearReads()
				data, _, ok = n.ReadChan(10)
				Expect(ok).To(BeTrue())
				Expect(data.Series).To(BeEmpty())
			})
			It("Should clear multiple channels", func() {
				cfg := state.Config{
					ChannelDigests: []state.ChannelDigest{
						{Key: 1, Index: 2},
						{Key: 3, Index: 4},
					},
					IR: ir.IR{Nodes: []ir.Node{{Key: "test"}}},
				}
				s := state.New(cfg)
				fr := telem.Frame[uint32]{}
				fr = fr.Append(1, telem.NewSeriesV[int32](100, 200))
				fr = fr.Append(2, telem.NewSeriesSecondsTSV(10, 20))
				fr = fr.Append(3, telem.NewSeriesV(1.5, 2.5))
				fr = fr.Append(4, telem.NewSeriesSecondsTSV(30, 40))
				s.Ingest(fr)
				n := s.Node("test")
				data1, time1, ok1 := n.ReadChan(1)
				Expect(ok1).To(BeTrue())
				Expect(data1.Series).To(HaveLen(1))
				Expect(time1.Series).To(HaveLen(1))
				data2, time2, ok2 := n.ReadChan(3)
				Expect(ok2).To(BeTrue())
				Expect(data2.Series).To(HaveLen(1))
				Expect(time2.Series).To(HaveLen(1))
				s.ClearReads()
				_, _, ok1 = n.ReadChan(1)
				Expect(ok1).To(BeFalse())
				_, _, ok2 = n.ReadChan(3)
				Expect(ok2).To(BeFalse())
			})
			It("Should allow new data to be ingested after clearing", func() {
				s := state.New(state.Config{IR: ir.IR{Nodes: []ir.Node{{Key: "test"}}}})
				fr1 := telem.UnaryFrame[uint32](5, telem.NewSeriesV[uint8](10, 20))
				s.Ingest(fr1)
				n := s.Node("test")
				data, _, ok := n.ReadChan(5)
				Expect(ok).To(BeTrue())
				Expect(data.Series).To(HaveLen(1))
				Expect(data.Series[0]).To(telem.MatchSeries(telem.NewSeriesV[uint8](10, 20)))
				s.ClearReads()
				fr2 := telem.UnaryFrame[uint32](5, telem.NewSeriesV[uint8](30, 40))
				s.Ingest(fr2)
				data, _, ok = n.ReadChan(5)
				Expect(ok).To(BeTrue())
				Expect(data.Series).To(HaveLen(1))
				Expect(data.Series[0]).To(telem.MatchSeries(telem.NewSeriesV[uint8](30, 40)))
			})
			It("Should not affect channels that had no data", func() {
				cfg := state.Config{
					ChannelDigests: []state.ChannelDigest{
						{Key: 10, Index: 11},
					},
					IR: ir.IR{Nodes: []ir.Node{{Key: "test"}}},
				}
				s := state.New(cfg)
				fr := telem.UnaryFrame[uint32](10, telem.NewSeriesV[int32](1))
				s.Ingest(fr)
				s.ClearReads()
				n := s.Node("test")
				_, _, ok := n.ReadChan(999)
				Expect(ok).To(BeFalse())
			})
			It("Should handle empty state", func() {
				s := state.New(state.Config{IR: ir.IR{Nodes: []ir.Node{{Key: "test"}}}})
				s.ClearReads()
				n := s.Node("test")
				_, _, ok := n.ReadChan(1)
				Expect(ok).To(BeFalse())
			})
		})
	})

	Describe("Input Alignment", func() {
		It("Should correctly order the inputs regardless of edge order", func() {
			g := graph.Graph{
				Nodes: graph.Nodes{
					{Key: "in1", Type: "in1"},
					{Key: "in2", Type: "in2"},
					{Key: "in3", Type: "in3"},
					{Key: "target", Type: "target"},
				},
				Edges: []ir.Edge{
					{
						Source: ir.Handle{Node: "in2", Param: ir.DefaultOutputParam},
						Target: ir.Handle{Node: "target", Param: "in2"},
					},
					{
						Source: ir.Handle{Node: "in1", Param: ir.DefaultOutputParam},
						Target: ir.Handle{Node: "target", Param: "in1"},
					},
					{
						Source: ir.Handle{Node: "in3", Param: ir.DefaultOutputParam},
						Target: ir.Handle{Node: "target", Param: "in3"},
					},
				},
				Functions: []ir.Function{
					{
						Key: "in1",
						Outputs: types.Params{
							{Name: ir.DefaultOutputParam, Type: types.I32()},
						},
					},
					{
						Key: "in2",
						Outputs: types.Params{
							{Name: ir.DefaultOutputParam, Type: types.F32()},
						},
					},
					{
						Key: "in3",
						Outputs: types.Params{
							{Name: ir.DefaultOutputParam, Type: types.U8()},
						},
					},
					{
						Key: "target",
						Inputs: types.Params{
							{Name: "in1", Type: types.I32()},
							{Name: "in2", Type: types.F32()},
							{Name: "in3", Type: types.U8()},
						},
					},
				},
			}
			ir, diagnostics := graph.Analyze(ctx, g, nil)
			Expect(diagnostics.Ok()).To(BeTrue(), diagnostics.String())
			var (
				s      = state.New(state.Config{IR: ir})
				in1    = s.Node("in1")
				in2    = s.Node("in2")
				in3    = s.Node("in3")
				target = s.Node("target")
			)
			*in1.Output(0) = telem.NewSeriesV[int32](1)
			*in1.OutputTime(0) = telem.NewSeriesSecondsTSV(1)
			*in2.Output(0) = telem.NewSeriesV[float32](2)
			*in2.OutputTime(0) = telem.NewSeriesSecondsTSV(2)
			*in3.Output(0) = telem.NewSeriesV[uint8](3)
			*in3.OutputTime(0) = telem.NewSeriesSecondsTSV(3)
			target.RefreshInputs()
			target1In1 := target.Input(0)
			Expect(target1In1).To(telem.MatchSeriesDataV[int32](1))
			target1In2 := target.Input(1)
			Expect(target1In2).To(telem.MatchSeriesDataV[float32](2))
			target1In3 := target.Input(2)
			Expect(target1In3).To(telem.MatchSeriesDataV[uint8](3))
		})

		It("Should correctly align outputs of one node with inputs of another", func() {
			g := graph.Graph{
				Nodes: graph.Nodes{{Key: "first", Type: "first"}, {Key: "second", Type: "second"}},
				Functions: []graph.Function{
					{
						Key: "first",
						Outputs: types.Params{
							{Name: ir.DefaultOutputParam, Type: types.F32()},
						},
					},
					{
						Key: "second",
						Inputs: types.Params{
							{Name: ir.DefaultInputParam, Type: types.F32()},
						},
					},
				},
				Edges: []graph.Edge{{
					Source: graph.Handle{Node: "first", Param: ir.DefaultOutputParam},
					Target: graph.Handle{Node: "second", Param: ir.DefaultInputParam},
				}},
			}
			ir, diagnostics := graph.Analyze(ctx, g, nil)
			Expect(diagnostics.Ok()).To(BeTrue(), diagnostics.String())
			cfg := state.Config{IR: ir}
			s := state.New(cfg)
			first := s.Node("first")
			second := s.Node("second")
			Expect(first.RefreshInputs()).To(BeTrue())
			Expect(second.RefreshInputs()).To(BeFalse())
			*first.Output(0) = telem.NewSeriesV[float32](1, 2, 3)
			*first.OutputTime(0) = telem.NewSeriesSecondsTSV(1)
			Expect(first.RefreshInputs()).To(BeTrue())
			Expect(second.RefreshInputs()).To(BeTrue())
			Expect(second.Input(0)).To(telem.MatchSeries(*first.Output(0)))
			Expect(second.InputTime(0)).To(telem.MatchSeries(*first.OutputTime(0)))
		})

		It("Should not trigger recalculation with empty output", func() {
			g := graph.Graph{
				Functions: []graph.Function{
					{
						Key: "src",
						Outputs: types.Params{
							{Name: ir.DefaultOutputParam, Type: types.I32()},
						},
					},
					{
						Key: "dest",
						Inputs: types.Params{
							{Name: ir.DefaultInputParam, Type: types.I32()},
						},
					},
				},
				Nodes: []graph.Node{
					{Key: "src", Type: "src"},
					{Key: "dest", Type: "dest"},
				},
				Edges: []graph.Edge{
					{
						Source: ir.Handle{Node: "src", Param: ir.DefaultOutputParam},
						Target: ir.Handle{Node: "dest", Param: ir.DefaultInputParam},
					},
				},
			}
			ir, diagnostics := graph.Analyze(ctx, g, nil)
			Expect(diagnostics.Ok()).To(BeTrue(), diagnostics.String())
			cfg := state.Config{IR: ir}
			s := state.New(cfg)
			src := s.Node("src")
			dest := s.Node("dest")
			*src.Output(0) = telem.NewSeriesV[int32]()
			*src.OutputTime(0) = telem.NewSeriesSecondsTSV()
			Expect(dest.RefreshInputs()).To(BeFalse())
		})

		It("Should track watermark to prevent reprocessing", func() {
			g := graph.Graph{
				Functions: ir.Functions{
					{
						Key: "producer",
						Outputs: types.Params{
							{Name: ir.DefaultOutputParam, Type: types.F64()},
						},
					},
					{
						Key: "consumer",
						Inputs: types.Params{
							{Name: ir.DefaultInputParam, Type: types.F64()},
						},
					},
				},
				Nodes: graph.Nodes{
					{Key: "producer", Type: "producer"},
					{Key: "consumer", Type: "consumer"},
				},
				Edges: []ir.Edge{
					{
						Source: ir.Handle{Node: "producer", Param: ir.DefaultOutputParam},
						Target: ir.Handle{Node: "consumer", Param: ir.DefaultInputParam},
					},
				},
			}
			ir, diagnostics := graph.Analyze(ctx, g, nil)
			Expect(diagnostics.Ok()).To(BeTrue(), diagnostics.String())
			s := state.New(state.Config{IR: ir})
			producer := s.Node("producer")
			consumer := s.Node("consumer")
			*producer.Output(0) = telem.NewSeriesV(1.0)
			*producer.OutputTime(0) = telem.NewSeriesSecondsTSV(10)
			Expect(consumer.RefreshInputs()).To(BeTrue())
			Expect(consumer.RefreshInputs()).To(BeFalse())
		})

		It("Should handle multiple inputs to single node", func() {
			g := graph.Graph{
				Functions: []graph.Function{
					{
						Key: "a",
						Outputs: types.Params{
							{Name: ir.DefaultOutputParam, Type: types.F32()},
						},
					},
					{
						Key: "b",
						Outputs: types.Params{
							{Name: ir.DefaultOutputParam, Type: types.F32()},
						},
					},
					{
						Key: "target",
						Inputs: types.Params{
							{Name: ir.LHSInputParam, Type: types.F32()},
							{Name: ir.RHSInputParam, Type: types.F32()},
						},
					},
				},
				Nodes: graph.Nodes{
					{Key: "a", Type: "a"},
					{Key: "b", Type: "b"},
					{Key: "target", Type: "target"},
				},
				Edges: []ir.Edge{
					{
						Source: ir.Handle{Node: "a", Param: ir.DefaultOutputParam},
						Target: ir.Handle{Node: "target", Param: ir.LHSInputParam},
					},
					{
						Source: ir.Handle{Node: "b", Param: ir.DefaultOutputParam},
						Target: ir.Handle{Node: "target", Param: ir.RHSInputParam},
					},
				},
			}
			ir, diagnostics := graph.Analyze(ctx, g, nil)
			Expect(diagnostics.Ok()).To(BeTrue(), diagnostics.String())
			cfg := state.Config{IR: ir}
			s := state.New(cfg)
			nodeA := s.Node("a")
			nodeB := s.Node("b")
			target := s.Node("target")
			*nodeA.Output(0) = telem.NewSeriesV[float32](1.0)
			*nodeA.OutputTime(0) = telem.NewSeriesSecondsTSV(5)
			Expect(target.RefreshInputs()).To(BeFalse())
			*nodeB.Output(0) = telem.NewSeriesV[float32](2.0)
			*nodeB.OutputTime(0) = telem.NewSeriesSecondsTSV(5)
			Expect(target.RefreshInputs()).To(BeTrue())
			Expect(target.Input(0)).To(telem.MatchSeries(telem.NewSeriesV[float32](1.0)))
			Expect(target.Input(1)).To(telem.MatchSeries(telem.NewSeriesV[float32](2.0)))
		})

		It("Should select earliest timestamp as trigger", func() {
			g := graph.Graph{
				Functions: []graph.Function{
					{
						Key: "early",
						Outputs: types.Params{
							{Name: ir.DefaultOutputParam, Type: types.I32()},
						},
					},
					{
						Key: "late",
						Outputs: types.Params{
							{Name: ir.DefaultOutputParam, Type: types.I32()},
						},
					},
					{
						Key: "target",
						Inputs: types.Params{
							{Name: ir.LHSInputParam, Type: types.I32()},
							{Name: ir.RHSInputParam, Type: types.I32()},
						},
					},
				},
				Nodes: []graph.Node{
					{Key: "early", Type: "early"},
					{Key: "late", Type: "late"},
					{Key: "target", Type: "target"},
				},
				Edges: []graph.Edge{
					{
						Source: ir.Handle{Node: "early", Param: ir.DefaultOutputParam},
						Target: ir.Handle{Node: "target", Param: ir.LHSInputParam},
					},
					{
						Source: ir.Handle{Node: "late", Param: ir.DefaultOutputParam},
						Target: ir.Handle{Node: "target", Param: ir.RHSInputParam},
					},
				},
			}
			ir, diagnostics := graph.Analyze(ctx, g, nil)
			Expect(diagnostics.Ok()).To(BeTrue(), diagnostics.String())
			s := state.New(state.Config{IR: ir})
			early := s.Node("early")
			late := s.Node("late")
			target := s.Node("target")
			*early.Output(0) = telem.NewSeriesV[int32](10)
			*early.OutputTime(0) = telem.NewSeriesSecondsTSV(100)
			*late.Output(0) = telem.NewSeriesV[int32](20)
			*late.OutputTime(0) = telem.NewSeriesSecondsTSV(200)
			Expect(target.RefreshInputs()).To(BeTrue())
			Expect(target.InputTime(0)).To(telem.MatchSeries(telem.NewSeriesSecondsTSV(100)))
		})

		It("Should accumulate multiple series before triggering", func() {
			g := graph.Graph{
				Functions: []graph.Function{
					{
						Key: "source",
						Outputs: types.Params{
							{Name: ir.DefaultOutputParam, Type: types.I32()},
						},
					},
					{
						Key: "sink",
						Inputs: types.Params{
							{Name: ir.DefaultInputParam, Type: types.I32()},
						},
					},
				},
				Nodes: []graph.Node{
					{Key: "source", Type: "source"},
					{Key: "sink", Type: "sink"},
				},
				Edges: []ir.Edge{
					{
						Source: ir.Handle{Node: "source", Param: ir.DefaultOutputParam},
						Target: ir.Handle{Node: "sink", Param: ir.DefaultInputParam},
					},
				},
			}
			ir, diagnostics := graph.Analyze(ctx, g, nil)
			Expect(diagnostics.Ok()).To(BeTrue(), diagnostics.String())
			s := state.New(state.Config{IR: ir})
			source := s.Node("source")
			sink := s.Node("sink")
			*source.Output(0) = telem.NewSeriesV[int32](1)
			*source.OutputTime(0) = telem.NewSeriesSecondsTSV(10)
			Expect(sink.RefreshInputs()).To(BeTrue())
			*source.Output(0) = telem.NewSeriesV[int32](2)
			*source.OutputTime(0) = telem.NewSeriesSecondsTSV(20)
			Expect(sink.RefreshInputs()).To(BeTrue())
			Expect(sink.Input(0)).To(telem.MatchSeries(telem.NewSeriesV[int32](2)))
		})

		It("Should handle partial input updates", func() {
			g := graph.Graph{
				Functions: []graph.Function{
					{
						Key: "a",
						Outputs: types.Params{
							{Name: ir.DefaultOutputParam, Type: types.F32()},
						},
					},
					{
						Key: "b",
						Outputs: types.Params{
							{Name: ir.DefaultOutputParam, Type: types.F32()},
						},
					},
					{
						Key: "target",
						Inputs: types.Params{
							{Name: ir.LHSInputParam, Type: types.F32()},
							{Name: ir.RHSInputParam, Type: types.F32()},
						},
					},
				},
				Nodes: []graph.Node{
					{Key: "a", Type: "a"},
					{Key: "b", Type: "b"},
					{Key: "target", Type: "target"},
				},
				Edges: []ir.Edge{
					{
						Source: ir.Handle{Node: "a", Param: ir.DefaultOutputParam},
						Target: ir.Handle{Node: "target", Param: ir.LHSInputParam},
					},
					{
						Source: ir.Handle{Node: "b", Param: ir.DefaultOutputParam},
						Target: ir.Handle{Node: "target", Param: ir.RHSInputParam},
					},
				},
			}
			ir, diagnostics := graph.Analyze(ctx, g, nil)
			Expect(diagnostics.Ok()).To(BeTrue(), diagnostics.String())
			cfg := state.Config{IR: ir}
			s := state.New(cfg)
			nodeA := s.Node("a")
			nodeB := s.Node("b")
			target := s.Node("target")
			*nodeA.Output(0) = telem.NewSeriesV[float32](1.0)
			*nodeA.OutputTime(0) = telem.NewSeriesSecondsTSV(10)
			*nodeB.Output(0) = telem.NewSeriesV[float32](2.0)
			*nodeB.OutputTime(0) = telem.NewSeriesSecondsTSV(10)
			Expect(target.RefreshInputs()).To(BeTrue())
			*nodeA.Output(0) = telem.NewSeriesV[float32](3.0)
			*nodeA.OutputTime(0) = telem.NewSeriesSecondsTSV(20)
			Expect(target.RefreshInputs()).To(BeTrue())
			Expect(target.Input(0)).To(telem.MatchSeries(telem.NewSeriesV[float32](3.0)))
			Expect(target.Input(1)).To(telem.MatchSeries(telem.NewSeriesV[float32](2.0)))
		})

		It("Should prune old series after watermark update", func() {
			g := graph.Graph{
				Functions: []graph.Function{
					{
						Key: "src",
						Outputs: types.Params{
							{Name: ir.DefaultOutputParam, Type: types.I64()},
						},
					},
					{
						Key: "dst",
						Inputs: types.Params{
							{Name: ir.DefaultInputParam, Type: types.I64()},
						},
					},
				},
				Nodes: []graph.Node{
					{Key: "src", Type: "src"},
					{Key: "dst", Type: "dst"},
				},
				Edges: []ir.Edge{
					{
						Source: ir.Handle{Node: "src", Param: ir.DefaultOutputParam},
						Target: ir.Handle{Node: "dst", Param: ir.DefaultInputParam},
					},
				},
			}
			ir, diagnostics := graph.Analyze(ctx, g, nil)
			Expect(diagnostics.Ok()).To(BeTrue(), diagnostics.String())
			cfg := state.Config{IR: ir}
			s := state.New(cfg)
			src := s.Node("src")
			dst := s.Node("dst")
			*src.Output(0) = telem.NewSeriesV[int64](10)
			*src.OutputTime(0) = telem.NewSeriesSecondsTSV(5)
			Expect(dst.RefreshInputs()).To(BeTrue())
			*src.Output(0) = telem.NewSeriesV[int64](20)
			*src.OutputTime(0) = telem.NewSeriesSecondsTSV(10)
			Expect(dst.RefreshInputs()).To(BeTrue())
			*src.Output(0) = telem.NewSeriesV[int64](30)
			*src.OutputTime(0) = telem.NewSeriesSecondsTSV(15)
			Expect(dst.RefreshInputs()).To(BeTrue())
			Expect(dst.Input(0)).To(telem.MatchSeries(telem.NewSeriesV[int64](30)))
		})

		Describe("Watermark Regression Tests", func() {
			It("Should update all input watermarks on trigger", func() {
				g := graph.Graph{
					Functions: []graph.Function{
						{
							Key: "lhs",
							Outputs: types.Params{
								{Name: ir.DefaultOutputParam, Type: types.F64()},
							},
						},
						{
							Key: "rhs",
							Outputs: types.Params{
								{Name: ir.DefaultOutputParam, Type: types.F64()},
							},
						},
						{
							Key: "op",
							Inputs: types.Params{
								{Name: ir.LHSInputParam, Type: types.F64()},
								{Name: ir.RHSInputParam, Type: types.F64()},
							},
						},
					},
					Nodes: []graph.Node{
						{Key: "lhs", Type: "lhs"},
						{Key: "rhs", Type: "rhs"},
						{Key: "op", Type: "op"},
					},
					Edges: []ir.Edge{
						{
							Source: ir.Handle{Node: "lhs", Param: ir.DefaultOutputParam},
							Target: ir.Handle{Node: "op", Param: ir.LHSInputParam},
						},
						{
							Source: ir.Handle{Node: "rhs", Param: ir.DefaultOutputParam},
							Target: ir.Handle{Node: "op", Param: ir.RHSInputParam},
						},
					},
				}
				ir, diagnostics := graph.Analyze(ctx, g, nil)
				Expect(diagnostics.Ok()).To(BeTrue(), diagnostics.String())
				cfg := state.Config{IR: ir}
				s := state.New(cfg)
				lhs := s.Node("lhs")
				rhs := s.Node("rhs")
				op := s.Node("op")
				*lhs.Output(0) = telem.NewSeriesV[float64](1.5)
				*lhs.OutputTime(0) = telem.NewSeriesSecondsTSV(10)
				*rhs.Output(0) = telem.NewSeriesV[float64](2.5)
				*rhs.OutputTime(0) = telem.NewSeriesSecondsTSV(10)
				Expect(op.RefreshInputs()).To(BeTrue())
				Expect(op.RefreshInputs()).To(BeFalse())
			})

			It("Should not trigger recalculation when non-trigger input unchanged", func() {
				g := graph.Graph{
					Functions: []graph.Function{
						{
							Key: "a",
							Outputs: types.Params{
								{Name: ir.DefaultOutputParam, Type: types.I32()},
							},
						},
						{
							Key: "b",
							Outputs: types.Params{
								{Name: ir.DefaultOutputParam, Type: types.I32()},
							},
						},
						{
							Key: "compute",
							Inputs: types.Params{
								{Name: ir.LHSInputParam, Type: types.I32()},
								{Name: ir.RHSInputParam, Type: types.I32()},
							},
						},
					},
					Nodes: []graph.Node{
						{Key: "a", Type: "a"},
						{Key: "b", Type: "b"},
						{Key: "compute", Type: "compute"},
					},
					Edges: []ir.Edge{
						{
							Source: ir.Handle{Node: "a", Param: ir.DefaultOutputParam},
							Target: ir.Handle{Node: "compute", Param: ir.LHSInputParam},
						},
						{
							Source: ir.Handle{Node: "b", Param: ir.DefaultOutputParam},
							Target: ir.Handle{Node: "compute", Param: ir.RHSInputParam},
						},
					},
				}
				ir, diagnostics := graph.Analyze(ctx, g, nil)
				Expect(diagnostics.Ok()).To(BeTrue(), diagnostics.String())
				cfg := state.Config{IR: ir}
				s := state.New(cfg)
				nodeA := s.Node("a")
				nodeB := s.Node("b")
				compute := s.Node("compute")
				*nodeA.Output(0) = telem.NewSeriesV[int32](100)
				*nodeA.OutputTime(0) = telem.NewSeriesSecondsTSV(5)
				*nodeB.Output(0) = telem.NewSeriesV[int32](50)
				*nodeB.OutputTime(0) = telem.NewSeriesSecondsTSV(5)
				Expect(compute.RefreshInputs()).To(BeTrue())
				Expect(compute.RefreshInputs()).To(BeFalse())
				Expect(compute.RefreshInputs()).To(BeFalse())
			})

			It("Should correctly track watermarks with staggered timestamps", func() {
				g := graph.Graph{
					Functions: []graph.Function{
						{
							Key: "early",
							Outputs: types.Params{
								{Name: ir.DefaultOutputParam, Type: types.F32()},
							},
						},
						{
							Key: "late",
							Outputs: types.Params{
								{Name: ir.DefaultOutputParam, Type: types.F32()},
							},
						},
						{
							Key: "target",
							Inputs: types.Params{
								{Name: ir.LHSInputParam, Type: types.F32()},
								{Name: ir.RHSInputParam, Type: types.F32()},
							},
						},
					},
					Nodes: []graph.Node{
						{Key: "early", Type: "early"},
						{Key: "late", Type: "late"},
						{Key: "target", Type: "target"},
					},
					Edges: []ir.Edge{
						{
							Source: ir.Handle{Node: "early", Param: ir.DefaultOutputParam},
							Target: ir.Handle{Node: "target", Param: ir.LHSInputParam},
						},
						{
							Source: ir.Handle{Node: "late", Param: ir.DefaultOutputParam},
							Target: ir.Handle{Node: "target", Param: ir.RHSInputParam},
						},
					},
				}
				ir, diagnostics := graph.Analyze(ctx, g, nil)
				Expect(diagnostics.Ok()).To(BeTrue(), diagnostics.String())
				cfg := state.Config{IR: ir}
				s := state.New(cfg)
				early := s.Node("early")
				late := s.Node("late")
				target := s.Node("target")
				*early.Output(0) = telem.NewSeriesV[float32](1.0)
				*early.OutputTime(0) = telem.NewSeriesSecondsTSV(10)
				*late.Output(0) = telem.NewSeriesV[float32](2.0)
				*late.OutputTime(0) = telem.NewSeriesSecondsTSV(20)
				Expect(target.RefreshInputs()).To(BeTrue())
				Expect(target.RefreshInputs()).To(BeFalse())
				*early.Output(0) = telem.NewSeriesV[float32](3.0)
				*early.OutputTime(0) = telem.NewSeriesSecondsTSV(30)
				*late.Output(0) = telem.NewSeriesV[float32](4.0)
				*late.OutputTime(0) = telem.NewSeriesSecondsTSV(40)
				Expect(target.RefreshInputs()).To(BeTrue())
				Expect(target.RefreshInputs()).To(BeFalse())
			})

			It("Should prevent non-trigger input from causing spurious triggers", func() {
				g := graph.Graph{
					Functions: []graph.Function{
						{
							Key: "x",
							Outputs: types.Params{
								{Name: ir.DefaultOutputParam, Type: types.U32()},
							},
						},
						{
							Key: "y",
							Outputs: types.Params{
								{Name: ir.DefaultOutputParam, Type: types.U32()},
							},
						},
						{
							Key: "processor",
							Inputs: types.Params{
								{Name: ir.LHSInputParam, Type: types.U32()},
								{Name: ir.RHSInputParam, Type: types.U32()},
							},
						},
					},
					Nodes: []graph.Node{
						{Key: "x", Type: "x"},
						{Key: "y", Type: "y"},
						{Key: "processor", Type: "processor"},
					},
					Edges: []ir.Edge{
						{
							Source: ir.Handle{Node: "x", Param: ir.DefaultOutputParam},
							Target: ir.Handle{Node: "processor", Param: ir.LHSInputParam},
						},
						{
							Source: ir.Handle{Node: "y", Param: ir.DefaultOutputParam},
							Target: ir.Handle{Node: "processor", Param: ir.RHSInputParam},
						},
					},
				}
				ir, diagnostics := graph.Analyze(ctx, g, nil)
				Expect(diagnostics.Ok()).To(BeTrue(), diagnostics.String())
				cfg := state.Config{IR: ir}
				s := state.New(cfg)
				nodeX := s.Node("x")
				nodeY := s.Node("y")
				processor := s.Node("processor")
				*nodeX.Output(0) = telem.NewSeriesV[uint32](10)
				*nodeX.OutputTime(0) = telem.NewSeriesSecondsTSV(100)
				*nodeY.Output(0) = telem.NewSeriesV[uint32](20)
				*nodeY.OutputTime(0) = telem.NewSeriesSecondsTSV(100)
				firstRefresh := processor.RefreshInputs()
				Expect(firstRefresh).To(BeTrue())
				secondRefresh := processor.RefreshInputs()
				Expect(secondRefresh).To(BeFalse())
				thirdRefresh := processor.RefreshInputs()
				Expect(thirdRefresh).To(BeFalse())
			})

			It("Should handle three inputs with same timestamp", func() {
				g := graph.Graph{
					Functions: []graph.Function{
						{
							Key: "a",
							Outputs: types.Params{
								{Name: ir.DefaultOutputParam, Type: types.I64()},
							},
						},
						{
							Key: "b",
							Outputs: types.Params{
								{Name: ir.DefaultOutputParam, Type: types.I64()},
							},
						},
						{
							Key: "c",
							Outputs: types.Params{
								{Name: ir.DefaultOutputParam, Type: types.I64()},
							},
						},
						{
							Key: "combiner",
							Inputs: types.Params{
								{Name: "in0", Type: types.I64()},
								{Name: "in1", Type: types.I64()},
								{Name: "in2", Type: types.I64()},
							},
						},
					},
					Nodes: []graph.Node{
						{Key: "a", Type: "a"},
						{Key: "b", Type: "b"},
						{Key: "c", Type: "c"},
						{Key: "combiner", Type: "combiner"},
					},
					Edges: []graph.Edge{
						{
							Source: ir.Handle{Node: "a", Param: ir.DefaultOutputParam},
							Target: ir.Handle{Node: "combiner", Param: "in0"},
						},
						{
							Source: ir.Handle{Node: "b", Param: ir.DefaultOutputParam},
							Target: ir.Handle{Node: "combiner", Param: "in1"},
						},
						{
							Source: ir.Handle{Node: "c", Param: ir.DefaultOutputParam},
							Target: ir.Handle{Node: "combiner", Param: "in2"},
						},
					},
				}
				ir, diagnostics := graph.Analyze(ctx, g, nil)
				Expect(diagnostics.Ok()).To(BeTrue(), diagnostics.String())
				cfg := state.Config{IR: ir}
				s := state.New(cfg)
				nodeA := s.Node("a")
				nodeB := s.Node("b")
				nodeC := s.Node("c")
				combiner := s.Node("combiner")
				*nodeA.Output(0) = telem.NewSeriesV[int64](1)
				*nodeA.OutputTime(0) = telem.NewSeriesSecondsTSV(50)
				*nodeB.Output(0) = telem.NewSeriesV[int64](2)
				*nodeB.OutputTime(0) = telem.NewSeriesSecondsTSV(50)
				*nodeC.Output(0) = telem.NewSeriesV[int64](3)
				*nodeC.OutputTime(0) = telem.NewSeriesSecondsTSV(50)
				Expect(combiner.RefreshInputs()).To(BeTrue())
				Expect(combiner.RefreshInputs()).To(BeFalse())
			})
		})

	})

	Describe("Optional Input Parameters", func() {
		It("Should use default value for unconnected optional input", func() {
			g := graph.Graph{
				Functions: []graph.Function{
					{
						Key: "source",
						Outputs: types.Params{
							{Name: ir.DefaultOutputParam, Type: types.F32()},
						},
					},
					{
						Key: "processor",
						Inputs: types.Params{
							{Name: "data", Type: types.F32()},
							{Name: "multiplier", Type: types.F32(), Value: float32(2.0)},
						},
						Outputs: types.Params{
							{Name: ir.DefaultOutputParam, Type: types.F32()},
						},
					},
				},
				Nodes: []graph.Node{
					{Key: "source", Type: "source"},
					{Key: "processor", Type: "processor"},
				},
				Edges: []graph.Edge{
					{
						Source: ir.Handle{Node: "source", Param: ir.DefaultOutputParam},
						Target: ir.Handle{Node: "processor", Param: "data"},
					},
					// Note: "multiplier" input is not connected, should use default
				},
			}
<<<<<<< HEAD
			s := state.New(cfg)
			lhs := s.Node("lhs")
			rhs := s.Node("rhs")
			op := s.Node("op")
			*lhs.Output(0) = telem.NewSeriesV(1.5)
			*lhs.OutputTime(0) = telem.NewSeriesSecondsTSV(10)
			*rhs.Output(0) = telem.NewSeriesV(2.5)
			*rhs.OutputTime(0) = telem.NewSeriesSecondsTSV(10)
			Expect(op.RefreshInputs()).To(BeTrue())
			Expect(op.RefreshInputs()).To(BeFalse())
=======
			ir, diagnostics := graph.Analyze(ctx, g, nil)
			Expect(diagnostics.Ok()).To(BeTrue(), diagnostics.String())
			s := state.New(state.Config{IR: ir})
			source := s.Node("source")
			processor := s.Node("processor")
			*source.Output(0) = telem.NewSeriesV[float32](5.0)
			*source.OutputTime(0) = telem.NewSeriesSecondsTSV(10)
			Expect(processor.RefreshInputs()).To(BeTrue())
			Expect(processor.Input(0)).To(telem.MatchSeries(telem.NewSeriesV[float32](5.0)))
			Expect(processor.Input(1)).To(telem.MatchSeries(telem.NewSeriesV[float32](2.0)))
>>>>>>> 5fda8a34
		})

		It("Should override default value when input is connected", func() {
			g := graph.Graph{
				Functions: []graph.Function{
					{
						Key: "data_source",
						Outputs: types.Params{
							{Name: ir.DefaultOutputParam, Type: types.I32()},
						},
					},
					{
						Key: "multiplier_source",
						Outputs: types.Params{
							{Name: ir.DefaultOutputParam, Type: types.I32()},
						},
					},
					{
						Key: "processor",
						Inputs: types.Params{
							{Name: "value", Type: types.I32()},
							{Name: "factor", Type: types.I32(), Value: int32(10)},
						},
						Outputs: types.Params{
							{Name: ir.DefaultOutputParam, Type: types.I32()},
						},
					},
				},
				Nodes: []graph.Node{
					{Key: "data_source", Type: "data_source"},
					{Key: "multiplier_source", Type: "multiplier_source"},
					{Key: "processor", Type: "processor"},
				},
				Edges: []graph.Edge{
					{
						Source: ir.Handle{Node: "data_source", Param: ir.DefaultOutputParam},
						Target: ir.Handle{Node: "processor", Param: "value"},
					},
					{
						Source: ir.Handle{Node: "multiplier_source", Param: ir.DefaultOutputParam},
						Target: ir.Handle{Node: "processor", Param: "factor"},
					},
				},
			}
			ir, diagnostics := graph.Analyze(ctx, g, nil)
			Expect(diagnostics.Ok()).To(BeTrue(), diagnostics.String())
			s := state.New(state.Config{IR: ir})
			dataSource := s.Node("data_source")
			multiplierSource := s.Node("multiplier_source")
			processor := s.Node("processor")
			*dataSource.Output(0) = telem.NewSeriesV[int32](100)
			*dataSource.OutputTime(0) = telem.NewSeriesSecondsTSV(10)
			*multiplierSource.Output(0) = telem.NewSeriesV[int32](3)
			*multiplierSource.OutputTime(0) = telem.NewSeriesSecondsTSV(10)
			Expect(processor.RefreshInputs()).To(BeTrue())
			Expect(processor.Input(0)).To(telem.MatchSeries(telem.NewSeriesV[int32](100)))
			Expect(processor.Input(1)).To(telem.MatchSeries(telem.NewSeriesV[int32](3)))
		})

		It("Should handle multiple optional parameters with defaults", func() {
			g := graph.Graph{
				Functions: []graph.Function{
					{
						Key: "input",
						Outputs: types.Params{
							{Name: ir.DefaultOutputParam, Type: types.F64()},
						},
					},
					{
						Key: "calculator",
						Inputs: types.Params{
							{Name: "x", Type: types.F64()},
							{Name: "offset", Type: types.F64(), Value: float64(5.0)},
							{Name: "scale", Type: types.F64(), Value: float64(2.5)},
						},
						Outputs: types.Params{
							{Name: ir.DefaultOutputParam, Type: types.F64()},
						},
					},
				},
				Nodes: []graph.Node{
					{Key: "input", Type: "input"},
					{Key: "calculator", Type: "calculator"},
				},
				Edges: []graph.Edge{
					{
						Source: ir.Handle{Node: "input", Param: ir.DefaultOutputParam},
						Target: ir.Handle{Node: "calculator", Param: "x"},
					},
					// "offset" and "scale" are unconnected, should use defaults
				},
			}
			ir, diagnostics := graph.Analyze(ctx, g, nil)
			Expect(diagnostics.Ok()).To(BeTrue(), diagnostics.String())
			s := state.New(state.Config{IR: ir})
			input := s.Node("input")
			calculator := s.Node("calculator")
			*input.Output(0) = telem.NewSeriesV[float64](10.0)
			*input.OutputTime(0) = telem.NewSeriesSecondsTSV(15)
			Expect(calculator.RefreshInputs()).To(BeTrue())
			Expect(calculator.Input(0)).To(telem.MatchSeries(telem.NewSeriesV[float64](10.0)))
			Expect(calculator.Input(1)).To(telem.MatchSeries(telem.NewSeriesV[float64](5.0)))
			Expect(calculator.Input(2)).To(telem.MatchSeries(telem.NewSeriesV[float64](2.5)))
		})

		It("Should handle mix of connected and unconnected optional inputs", func() {
			g := graph.Graph{
				Functions: []graph.Function{
					{
						Key: "src1",
						Outputs: types.Params{
							{Name: ir.DefaultOutputParam, Type: types.I64()},
						},
					},
					{
						Key: "src2",
						Outputs: types.Params{
							{Name: ir.DefaultOutputParam, Type: types.I64()},
						},
					},
					{
						Key: "combiner",
						Inputs: types.Params{
							{Name: "a", Type: types.I64()},
							{Name: "b", Type: types.I64(), Value: int64(20)},
							{Name: "c", Type: types.I64(), Value: int64(30)},
						},
						Outputs: types.Params{
							{Name: ir.DefaultOutputParam, Type: types.I64()},
						},
					},
				},
				Nodes: []graph.Node{
					{Key: "src1", Type: "src1"},
					{Key: "src2", Type: "src2"},
					{Key: "combiner", Type: "combiner"},
				},
				Edges: []graph.Edge{
					{
						Source: ir.Handle{Node: "src1", Param: ir.DefaultOutputParam},
						Target: ir.Handle{Node: "combiner", Param: "a"},
					},
					{
						Source: ir.Handle{Node: "src2", Param: ir.DefaultOutputParam},
						Target: ir.Handle{Node: "combiner", Param: "c"},
					},
					// "b" is unconnected, should use default value 20
				},
			}
			ir, diagnostics := graph.Analyze(ctx, g, nil)
			Expect(diagnostics.Ok()).To(BeTrue(), diagnostics.String())
			s := state.New(state.Config{IR: ir})
			src1 := s.Node("src1")
			src2 := s.Node("src2")
			combiner := s.Node("combiner")
			*src1.Output(0) = telem.NewSeriesV[int64](100)
			*src1.OutputTime(0) = telem.NewSeriesSecondsTSV(5)
			*src2.Output(0) = telem.NewSeriesV[int64](300)
			*src2.OutputTime(0) = telem.NewSeriesSecondsTSV(5)
			Expect(combiner.RefreshInputs()).To(BeTrue())
			Expect(combiner.Input(0)).To(telem.MatchSeries(telem.NewSeriesV[int64](100)))
			Expect(combiner.Input(1)).To(telem.MatchSeries(telem.NewSeriesV[int64](20)))
			Expect(combiner.Input(2)).To(telem.MatchSeries(telem.NewSeriesV[int64](300)))
		})

		It("Should allow default values with different types", func() {
			g := graph.Graph{
				Functions: []graph.Function{
					{
						Key: "data",
						Outputs: types.Params{
							{Name: ir.DefaultOutputParam, Type: types.F32()},
						},
					},
					{
						Key: "processor",
						Inputs: types.Params{
							{Name: "data", Type: types.F32()},
							{Name: "enabled", Type: types.U8(), Value: uint8(1)},
							{Name: "threshold", Type: types.I32(), Value: int32(50)},
						},
						Outputs: types.Params{
							{Name: ir.DefaultOutputParam, Type: types.F32()},
						},
					},
				},
				Nodes: []graph.Node{
					{Key: "data", Type: "data"},
					{Key: "processor", Type: "processor"},
				},
				Edges: []graph.Edge{
					{
						Source: ir.Handle{Node: "data", Param: ir.DefaultOutputParam},
						Target: ir.Handle{Node: "processor", Param: "data"},
					},
				},
			}
			ir, diagnostics := graph.Analyze(ctx, g, nil)
			Expect(diagnostics.Ok()).To(BeTrue(), diagnostics.String())
			s := state.New(state.Config{IR: ir})
			data := s.Node("data")
			processor := s.Node("processor")
			*data.Output(0) = telem.NewSeriesV[float32](42.5)
			*data.OutputTime(0) = telem.NewSeriesSecondsTSV(10)
			Expect(processor.RefreshInputs()).To(BeTrue())
			Expect(processor.Input(0)).To(telem.MatchSeries(telem.NewSeriesV[float32](42.5)))
			Expect(processor.Input(1)).To(telem.MatchSeries(telem.NewSeriesV[uint8](1)))
			Expect(processor.Input(2)).To(telem.MatchSeries(telem.NewSeriesV[int32](50)))
		})

		It("Should persist default values across multiple executions", func() {
			g := graph.Graph{
				Functions: []graph.Function{
					{
						Key: "source",
						Outputs: types.Params{
							{Name: ir.DefaultOutputParam, Type: types.U32()},
						},
					},
					{
						Key: "processor",
						Inputs: types.Params{
							{Name: "value", Type: types.U32()},
							{Name: "offset", Type: types.U32(), Value: uint32(100)},
						},
						Outputs: types.Params{
							{Name: ir.DefaultOutputParam, Type: types.U32()},
						},
					},
				},
				Nodes: []graph.Node{
					{Key: "source", Type: "source"},
					{Key: "processor", Type: "processor"},
				},
				Edges: []graph.Edge{
					{
						Source: ir.Handle{Node: "source", Param: ir.DefaultOutputParam},
						Target: ir.Handle{Node: "processor", Param: "value"},
					},
					// "offset" is unconnected, will use default
				},
			}
			ir, diagnostics := graph.Analyze(ctx, g, nil)
			Expect(diagnostics.Ok()).To(BeTrue(), diagnostics.String())
			s := state.New(state.Config{IR: ir})
			source := s.Node("source")
			processor := s.Node("processor")
			// First execution with data at t=5
			*source.Output(0) = telem.NewSeriesV[uint32](10)
			*source.OutputTime(0) = telem.NewSeriesSecondsTSV(5)
			Expect(processor.RefreshInputs()).To(BeTrue())
			Expect(processor.Input(0)).To(telem.MatchSeries(telem.NewSeriesV[uint32](10)))
			Expect(processor.Input(1)).To(telem.MatchSeries(telem.NewSeriesV[uint32](100)))
			// Second execution with new data at t=10 - default should persist
			*source.Output(0) = telem.NewSeriesV[uint32](20)
			*source.OutputTime(0) = telem.NewSeriesSecondsTSV(10)
			Expect(processor.RefreshInputs()).To(BeTrue())
			Expect(processor.Input(0)).To(telem.MatchSeries(telem.NewSeriesV[uint32](20)))
			Expect(processor.Input(1)).To(telem.MatchSeries(telem.NewSeriesV[uint32](100)))
			// Third execution with new data at t=15 - default should still persist
			*source.Output(0) = telem.NewSeriesV[uint32](30)
			*source.OutputTime(0) = telem.NewSeriesSecondsTSV(15)
			Expect(processor.RefreshInputs()).To(BeTrue())
			Expect(processor.Input(0)).To(telem.MatchSeries(telem.NewSeriesV[uint32](30)))
			Expect(processor.Input(1)).To(telem.MatchSeries(telem.NewSeriesV[uint32](100)))
			// No new data - should not trigger
			Expect(processor.RefreshInputs()).To(BeFalse())
		})

		It("Should handle optional input with zero value as default", func() {
			g := graph.Graph{
				Functions: []graph.Function{
					{
						Key: "input",
						Outputs: types.Params{
							{Name: ir.DefaultOutputParam, Type: types.I32()},
						},
					},
					{
						Key: "adder",
						Inputs: types.Params{
							{Name: "base", Type: types.I32()},
							{Name: "offset", Type: types.I32(), Value: int32(0)},
						},
						Outputs: types.Params{
							{Name: ir.DefaultOutputParam, Type: types.I32()},
						},
					},
				},
				Nodes: []graph.Node{
					{Key: "input", Type: "input"},
					{Key: "adder", Type: "adder"},
				},
				Edges: []graph.Edge{
					{
						Source: ir.Handle{Node: "input", Param: ir.DefaultOutputParam},
						Target: ir.Handle{Node: "adder", Param: "base"},
					},
				},
			}
			ir, diagnostics := graph.Analyze(ctx, g, nil)
			Expect(diagnostics.Ok()).To(BeTrue(), diagnostics.String())
			s := state.New(state.Config{IR: ir})
			input := s.Node("input")
			adder := s.Node("adder")
			*input.Output(0) = telem.NewSeriesV[int32](50)
			*input.OutputTime(0) = telem.NewSeriesSecondsTSV(10)
			Expect(adder.RefreshInputs()).To(BeTrue())
			Expect(adder.Input(0)).To(telem.MatchSeries(telem.NewSeriesV[int32](50)))
			Expect(adder.Input(1)).To(telem.MatchSeries(telem.NewSeriesV[int32](0)))
		})

		It("Should handle node with only optional inputs", func() {
			g := graph.Graph{
				Functions: []graph.Function{
					{
						Key: "generator",
						Inputs: types.Params{
							{Name: "seed", Type: types.I64(), Value: int64(42)},
							{Name: "multiplier", Type: types.I64(), Value: int64(7)},
						},
						Outputs: types.Params{
							{Name: ir.DefaultOutputParam, Type: types.I64()},
						},
					},
				},
				Nodes: []graph.Node{
					{Key: "generator", Type: "generator"},
				},
				Edges: []graph.Edge{},
			}
			ir, diagnostics := graph.Analyze(ctx, g, nil)
			Expect(diagnostics.Ok()).To(BeTrue(), diagnostics.String())
			s := state.New(state.Config{IR: ir})
			generator := s.Node("generator")
			Expect(generator.RefreshInputs()).To(BeTrue())
			Expect(generator.Input(0)).To(telem.MatchSeries(telem.NewSeriesV[int64](42)))
			Expect(generator.Input(1)).To(telem.MatchSeries(telem.NewSeriesV[int64](7)))
		})
	})
})<|MERGE_RESOLUTION|>--- conflicted
+++ resolved
@@ -1047,18 +1047,6 @@
 					// Note: "multiplier" input is not connected, should use default
 				},
 			}
-<<<<<<< HEAD
-			s := state.New(cfg)
-			lhs := s.Node("lhs")
-			rhs := s.Node("rhs")
-			op := s.Node("op")
-			*lhs.Output(0) = telem.NewSeriesV(1.5)
-			*lhs.OutputTime(0) = telem.NewSeriesSecondsTSV(10)
-			*rhs.Output(0) = telem.NewSeriesV(2.5)
-			*rhs.OutputTime(0) = telem.NewSeriesSecondsTSV(10)
-			Expect(op.RefreshInputs()).To(BeTrue())
-			Expect(op.RefreshInputs()).To(BeFalse())
-=======
 			ir, diagnostics := graph.Analyze(ctx, g, nil)
 			Expect(diagnostics.Ok()).To(BeTrue(), diagnostics.String())
 			s := state.New(state.Config{IR: ir})
@@ -1069,7 +1057,6 @@
 			Expect(processor.RefreshInputs()).To(BeTrue())
 			Expect(processor.Input(0)).To(telem.MatchSeries(telem.NewSeriesV[float32](5.0)))
 			Expect(processor.Input(1)).To(telem.MatchSeries(telem.NewSeriesV[float32](2.0)))
->>>>>>> 5fda8a34
 		})
 
 		It("Should override default value when input is connected", func() {
