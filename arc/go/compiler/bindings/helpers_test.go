--- conflicted
+++ resolved
@@ -65,15 +65,9 @@
 
 		It("Should return error for unsupported type", func() {
 			_, err := idx.GetChannelRead(types.U8())
-<<<<<<< HEAD
-			Expect(err).To(HaveOccurred())
-			Expect(err.Error()).To(ContainSubstring("no channel read function"))
-			Expect(err.Error()).To(ContainSubstring("u8"))
-=======
-			Expect(err).NotTo(BeNil())
+			Expect(err).To(HaveOccurred())
 			Expect(err).To(MatchError(ContainSubstring("no channel read function")))
 			Expect(err).To(MatchError(ContainSubstring("u8")))
->>>>>>> 5fda8a34
 		})
 	})
 
@@ -85,13 +79,8 @@
 
 		It("Should return error for unsupported type", func() {
 			_, err := idx.GetChannelWrite(types.U8())
-<<<<<<< HEAD
-			Expect(err).To(HaveOccurred())
-			Expect(err.Error()).To(ContainSubstring("no channel write function"))
-=======
-			Expect(err).NotTo(BeNil())
+			Expect(err).To(HaveOccurred())
 			Expect(err).To(MatchError(ContainSubstring("no channel write function")))
->>>>>>> 5fda8a34
 		})
 	})
 
@@ -103,13 +92,8 @@
 
 		It("Should return error for unsupported type", func() {
 			_, err := idx.GetChannelBlockingRead(types.U8())
-<<<<<<< HEAD
-			Expect(err).To(HaveOccurred())
-			Expect(err.Error()).To(ContainSubstring("no channel blocking read function"))
-=======
-			Expect(err).NotTo(BeNil())
+			Expect(err).To(HaveOccurred())
 			Expect(err).To(MatchError(ContainSubstring("no channel blocking read function")))
->>>>>>> 5fda8a34
 		})
 	})
 
@@ -121,13 +105,8 @@
 
 		It("Should return error for unsupported type", func() {
 			_, err := idx.GetSeriesCreateEmpty(types.U8())
-<<<<<<< HEAD
-			Expect(err).To(HaveOccurred())
-			Expect(err.Error()).To(ContainSubstring("no series create function"))
-=======
-			Expect(err).NotTo(BeNil())
+			Expect(err).To(HaveOccurred())
 			Expect(err).To(MatchError(ContainSubstring("no series create function")))
->>>>>>> 5fda8a34
 		})
 	})
 
@@ -139,13 +118,8 @@
 
 		It("Should return error for unsupported type", func() {
 			_, err := idx.GetSeriesIndex(types.U8())
-<<<<<<< HEAD
-			Expect(err).To(HaveOccurred())
-			Expect(err.Error()).To(ContainSubstring("no series index function"))
-=======
-			Expect(err).NotTo(BeNil())
+			Expect(err).To(HaveOccurred())
 			Expect(err).To(MatchError(ContainSubstring("no series index function")))
->>>>>>> 5fda8a34
 		})
 	})
 
@@ -157,13 +131,8 @@
 
 		It("Should return error for unsupported type", func() {
 			_, err := idx.GetStateLoad(types.U8())
-<<<<<<< HEAD
-			Expect(err).To(HaveOccurred())
-			Expect(err.Error()).To(ContainSubstring("no state load function"))
-=======
-			Expect(err).NotTo(BeNil())
+			Expect(err).To(HaveOccurred())
 			Expect(err).To(MatchError(ContainSubstring("no state load function")))
->>>>>>> 5fda8a34
 		})
 	})
 
@@ -175,13 +144,8 @@
 
 		It("Should return error for unsupported type", func() {
 			_, err := idx.GetStateStore(types.U8())
-<<<<<<< HEAD
-			Expect(err).To(HaveOccurred())
-			Expect(err.Error()).To(ContainSubstring("no state store function"))
-=======
-			Expect(err).NotTo(BeNil())
+			Expect(err).To(HaveOccurred())
 			Expect(err).To(MatchError(ContainSubstring("no state store function")))
->>>>>>> 5fda8a34
 		})
 	})
 
@@ -209,24 +173,14 @@
 
 			It("Should return error for unknown operator", func() {
 				_, err := idx.GetSeriesArithmetic("%", types.I64(), true)
-<<<<<<< HEAD
 				Expect(err).To(HaveOccurred())
-				Expect(err.Error()).To(ContainSubstring("unknown arithmetic operator"))
-=======
-				Expect(err).NotTo(BeNil())
 				Expect(err).To(MatchError(ContainSubstring("unknown arithmetic operator")))
->>>>>>> 5fda8a34
 			})
 
 			It("Should return error for unsupported type", func() {
 				_, err := idx.GetSeriesArithmetic("+", types.U8(), true)
-<<<<<<< HEAD
 				Expect(err).To(HaveOccurred())
-				Expect(err.Error()).To(ContainSubstring("no series + function"))
-=======
-				Expect(err).NotTo(BeNil())
 				Expect(err).To(MatchError(ContainSubstring("no series + function")))
->>>>>>> 5fda8a34
 			})
 		})
 
@@ -253,13 +207,8 @@
 
 			It("Should return error for unknown operator", func() {
 				_, err := idx.GetSeriesArithmetic("%", types.I64(), false)
-<<<<<<< HEAD
 				Expect(err).To(HaveOccurred())
-				Expect(err.Error()).To(ContainSubstring("unknown arithmetic operator"))
-=======
-				Expect(err).NotTo(BeNil())
 				Expect(err).To(MatchError(ContainSubstring("unknown arithmetic operator")))
->>>>>>> 5fda8a34
 			})
 		})
 	})
@@ -297,24 +246,14 @@
 
 		It("Should return error for unknown operator", func() {
 			_, err := idx.GetSeriesComparison("===", types.I64())
-<<<<<<< HEAD
-			Expect(err).To(HaveOccurred())
-			Expect(err.Error()).To(ContainSubstring("unknown comparison operator"))
-=======
-			Expect(err).NotTo(BeNil())
+			Expect(err).To(HaveOccurred())
 			Expect(err).To(MatchError(ContainSubstring("unknown comparison operator")))
->>>>>>> 5fda8a34
 		})
 
 		It("Should return error for unsupported type", func() {
 			_, err := idx.GetSeriesComparison(">", types.U8())
-<<<<<<< HEAD
-			Expect(err).To(HaveOccurred())
-			Expect(err.Error()).To(ContainSubstring("no series comparison > function"))
-=======
-			Expect(err).NotTo(BeNil())
+			Expect(err).To(HaveOccurred())
 			Expect(err).To(MatchError(ContainSubstring("no series comparison > function")))
->>>>>>> 5fda8a34
 		})
 	})
 })