// Copyright 2025 Synnax Labs, Inc.
//
// Use of this software is governed by the Business Source License included in the file
// licenses/BSL.txt.
//
// As of the Change Date specified in that file, in accordance with the Business Source
// License, use of this software will be governed by the Apache License, Version 2.0,
// included in the file licenses/APL.txt.

//go:generate go run gen/main.go

package bindings

import (
	"fmt"

	"github.com/synnaxlabs/arc/compiler/wasm"
	"github.com/synnaxlabs/arc/types"
)

// ImportIndex tracks the indices of all host functions that the runtime must provide.
// This defines the contract between compiled arc WASM modules and the host runtime.
type ImportIndex struct {
	// Channel operations - per-type functions for type safety
	ChannelRead  map[string]uint32 // type suffix -> function index
	ChannelWrite map[string]uint32

	// Series operations - handle-based for memory isolation
	SeriesCreateEmpty map[string]uint32
	SeriesSetElement  map[string]uint32
	SeriesIndex       map[string]uint32
	SeriesLen         uint32
	SeriesSlice       uint32

	// Series arithmetic - per-type for performance
	SeriesElementAdd  map[string]uint32
	SeriesElementMul  map[string]uint32
	SeriesElementSub  map[string]uint32
	SeriesElementDiv  map[string]uint32
	SeriesElementMod  map[string]uint32
	SeriesElementRSub map[string]uint32 // reverse subtract: scalar - series
	SeriesElementRDiv map[string]uint32 // reverse divide: scalar / series
	SeriesSeriesAdd   map[string]uint32
	SeriesSeriesMul   map[string]uint32
	SeriesSeriesSub   map[string]uint32
	SeriesSeriesDiv   map[string]uint32
	SeriesSeriesMod   map[string]uint32

	// Series comparison - returns series u8
	SeriesCompareGT map[string]uint32
	SeriesCompareLT map[string]uint32
	SeriesCompareGE map[string]uint32
	SeriesCompareLE map[string]uint32
	SeriesCompareEQ map[string]uint32
	SeriesCompareNE map[string]uint32

	// Series scalar comparison - returns series u8
	SeriesCompareGTScalar map[string]uint32
	SeriesCompareLTScalar map[string]uint32
	SeriesCompareGEScalar map[string]uint32
	SeriesCompareLEScalar map[string]uint32
	SeriesCompareEQScalar map[string]uint32
	SeriesCompareNEScalar map[string]uint32

	// Series unary operations
	SeriesNegate map[string]uint32 // For signed types (f64, f32, i64, i32, i16, i8)
	SeriesNotU8  uint32            // Logical NOT for boolean series

	// State persistence - for stateful variables
	StateLoad  map[string]uint32
	StateStore map[string]uint32

	// State persistence for series - uses handles (i32) instead of actual values
	StateLoadSeries  map[string]uint32
	StateStoreSeries map[string]uint32

	// String operations
	StringFromLiteral uint32
	StringConcat      uint32
	StringEqual       uint32
	StringLen         uint32

	// Built-in functions
	Now uint32
	Len uint32 // For series length

	// Math operations (for exponentiation)
	MathPowF32 uint32
	MathPowF64 uint32
	// Integer power operations
	MathIntPowU8  uint32
	MathIntPowU16 uint32
	MathIntPowU32 uint32
	MathIntPowU64 uint32
	MathIntPowI8  uint32
	MathIntPowI16 uint32
	MathIntPowI32 uint32
	MathIntPowI64 uint32

	// Error handling
	Panic uint32
}

// NewImportIndex creates a new import index with initialized maps
func NewImportIndex() *ImportIndex {
	return &ImportIndex{
<<<<<<< HEAD
		ChannelRead:       make(map[string]uint32),
		ChannelWrite:      make(map[string]uint32),
		SeriesCreateEmpty: make(map[string]uint32),
		SeriesSetElement:  make(map[string]uint32),
		SeriesIndex:       make(map[string]uint32),
		SeriesElementAdd:  make(map[string]uint32),
		SeriesElementMul:  make(map[string]uint32),
		SeriesElementSub:  make(map[string]uint32),
		SeriesElementDiv:  make(map[string]uint32),
		SeriesSeriesAdd:   make(map[string]uint32),
		SeriesSeriesMul:   make(map[string]uint32),
		SeriesSeriesSub:   make(map[string]uint32),
		SeriesSeriesDiv:   make(map[string]uint32),
		SeriesCompareGT:   make(map[string]uint32),
		SeriesCompareLT:   make(map[string]uint32),
		SeriesCompareGE:   make(map[string]uint32),
		SeriesCompareLE:   make(map[string]uint32),
		SeriesCompareEQ:   make(map[string]uint32),
		SeriesCompareNE:   make(map[string]uint32),
		SeriesNegate:      make(map[string]uint32),
		StateLoad:         make(map[string]uint32),
		StateStore:        make(map[string]uint32),
		StateLoadSeries:   make(map[string]uint32),
		StateStoreSeries:  make(map[string]uint32),
=======
		ChannelRead:           make(map[string]uint32),
		ChannelWrite:          make(map[string]uint32),
		SeriesCreateEmpty:     make(map[string]uint32),
		SeriesSetElement:      make(map[string]uint32),
		SeriesIndex:           make(map[string]uint32),
		SeriesElementAdd:      make(map[string]uint32),
		SeriesElementMul:      make(map[string]uint32),
		SeriesElementSub:      make(map[string]uint32),
		SeriesElementDiv:      make(map[string]uint32),
		SeriesElementMod:      make(map[string]uint32),
		SeriesElementRSub:     make(map[string]uint32),
		SeriesElementRDiv:     make(map[string]uint32),
		SeriesSeriesAdd:       make(map[string]uint32),
		SeriesSeriesMul:       make(map[string]uint32),
		SeriesSeriesSub:       make(map[string]uint32),
		SeriesSeriesDiv:       make(map[string]uint32),
		SeriesSeriesMod:       make(map[string]uint32),
		SeriesCompareGT:       make(map[string]uint32),
		SeriesCompareLT:       make(map[string]uint32),
		SeriesCompareGE:       make(map[string]uint32),
		SeriesCompareLE:       make(map[string]uint32),
		SeriesCompareEQ:       make(map[string]uint32),
		SeriesCompareNE:       make(map[string]uint32),
		SeriesCompareGTScalar: make(map[string]uint32),
		SeriesCompareLTScalar: make(map[string]uint32),
		SeriesCompareGEScalar: make(map[string]uint32),
		SeriesCompareLEScalar: make(map[string]uint32),
		SeriesCompareEQScalar: make(map[string]uint32),
		SeriesCompareNEScalar: make(map[string]uint32),
		SeriesNegate:          make(map[string]uint32),
		StateLoad:             make(map[string]uint32),
		StateStore:            make(map[string]uint32),
		StateLoadSeries:       make(map[string]uint32),
		StateStoreSeries:      make(map[string]uint32),
>>>>>>> e56b0a8d
	}
}

// SetupImports registers all host function imports with the WASM module.
// This defines the complete host interface that runtimes must implement.
func SetupImports(m *wasm.Module) *ImportIndex {
	idx := NewImportIndex()
	// register channel operations for each type
	for _, typ := range types.Numerics {
		setupChannelOps(m, idx, typ)
	}
	setupChannelOps(m, idx, types.String())
	for _, typ := range types.Numerics {
		setupSeriesOps(m, idx, typ)
	}
	setupSeriesUnaryOps(m, idx)
	for _, typ := range types.Numerics {
		setupStateOps(m, idx, typ)
	}
	setupStateOps(m, idx, types.String())
	setupGenericOps(m, idx)
	return idx
}

// setupChannelOps registers channel operations for a specific type
func setupChannelOps(m *wasm.Module, idx *ImportIndex, t types.Type) {
	wasmType := wasm.ConvertType(t)
	funcName := fmt.Sprintf("channel_read_%s", t)
	idx.ChannelRead[t.String()] = m.AddImport("env", funcName, wasm.FunctionType{
		Params:  []wasm.ValueType{wasm.I32}, // channel ID
		Results: []wasm.ValueType{wasmType}, // value or handle
	})

	funcName = fmt.Sprintf("channel_write_%s", t)
	idx.ChannelWrite[t.String()] = m.AddImport("env", funcName, wasm.FunctionType{
		Params:  []wasm.ValueType{wasm.I32, wasmType}, // channel ID, value
		Results: []wasm.ValueType{},
	})
}

// setupSeriesOps registers series operations for a specific type
func setupSeriesOps(m *wasm.Module, idx *ImportIndex, t types.Type) {
	wasmType := wasm.ConvertType(t)

	// Create empty series
	funcName := fmt.Sprintf("series_create_empty_%s", t)
	idx.SeriesCreateEmpty[t.String()] = m.AddImport("env", funcName, wasm.FunctionType{
		Params:  []wasm.ValueType{wasm.I32}, // length
		Results: []wasm.ValueType{wasm.I32}, // series handle
	})

	// Set element - returns handle for stack-based chaining
	funcName = fmt.Sprintf("series_set_element_%s", t)
	idx.SeriesSetElement[t.String()] = m.AddImport("env", funcName, wasm.FunctionType{
		Params:  []wasm.ValueType{wasm.I32, wasm.I32, wasmType}, // series, index, value
		Results: []wasm.ValueType{wasm.I32},                     // returns series handle
	})

	// Resolve element (indexing)
	funcName = fmt.Sprintf("series_index_%s", t)
	idx.SeriesIndex[t.String()] = m.AddImport("env", funcName, wasm.FunctionType{
		Params:  []wasm.ValueType{wasm.I32, wasm.I32}, // series, index
		Results: []wasm.ValueType{wasmType},
	})

	// Arithmetic operations
	setupSeriesArithmetic(m, idx, t, wasmType)

	// Comparison operations (only for numeric types)
	setupSeriesComparison(m, idx, t)

	// Series state operations (must come after comparison for index alignment)
	setupSeriesStateOps(m, idx, t)
}

// setupSeriesArithmetic registers arithmetic operations for series
func setupSeriesArithmetic(m *wasm.Module, idx *ImportIndex, typ types.Type, wasmType wasm.ValueType) {
	// Scalar operations: series op scalar -> (handle, scalar)
	ops := []struct {
		name string
		idx  *map[string]uint32
	}{
		{"add", &idx.SeriesElementAdd},
		{"mul", &idx.SeriesElementMul},
		{"sub", &idx.SeriesElementSub},
		{"div", &idx.SeriesElementDiv},
		{"mod", &idx.SeriesElementMod},
	}

	for _, op := range ops {
		funcName := fmt.Sprintf("series_element_%s_%s", op.name, typ)
		(*op.idx)[typ.String()] = m.AddImport("env", funcName, wasm.FunctionType{
			Params:  []wasm.ValueType{wasm.I32, wasmType}, // series, scalar
			Results: []wasm.ValueType{wasm.I32},           // new series
		})
	}

	// Reverse operations: scalar op series -> (scalar, handle)
	// For `scalar - series`, stack is [scalar, handle], so signature is (scalar, handle)
	reverseOps := []struct {
		name string
		idx  *map[string]uint32
	}{
		{"rsub", &idx.SeriesElementRSub},
		{"rdiv", &idx.SeriesElementRDiv},
	}

	for _, op := range reverseOps {
		funcName := fmt.Sprintf("series_element_%s_%s", op.name, typ)
		(*op.idx)[typ.String()] = m.AddImport("env", funcName, wasm.FunctionType{
			Params:  []wasm.ValueType{wasmType, wasm.I32}, // scalar, series
			Results: []wasm.ValueType{wasm.I32},           // new series
		})
	}

	// Series-to-series operations
	seriesOps := []struct {
		name string
		idx  *map[string]uint32
	}{
		{"add", &idx.SeriesSeriesAdd},
		{"mul", &idx.SeriesSeriesMul},
		{"sub", &idx.SeriesSeriesSub},
		{"div", &idx.SeriesSeriesDiv},
		{"mod", &idx.SeriesSeriesMod},
	}

	for _, op := range seriesOps {
		funcName := fmt.Sprintf("series_series_%s_%s", op.name, typ)
		(*op.idx)[typ.String()] = m.AddImport("env", funcName, wasm.FunctionType{
			Params:  []wasm.ValueType{wasm.I32, wasm.I32}, // series1, series2
			Results: []wasm.ValueType{wasm.I32},           // new series
		})
	}
}

// setupSeriesComparison registers comparison operations for series
func setupSeriesComparison(m *wasm.Module, idx *ImportIndex, typ types.Type) {
	wasmType := wasm.ConvertType(typ)

	// Series-to-series comparison operations
	ops := []struct {
		name string
		idx  *map[string]uint32
	}{
		{"gt", &idx.SeriesCompareGT},
		{"lt", &idx.SeriesCompareLT},
		{"ge", &idx.SeriesCompareGE},
		{"le", &idx.SeriesCompareLE},
		{"eq", &idx.SeriesCompareEQ},
		{"ne", &idx.SeriesCompareNE},
	}

	for _, op := range ops {
		funcName := fmt.Sprintf("series_compare_%s_%s", op.name, typ)
		(*op.idx)[typ.String()] = m.AddImport("env", funcName, wasm.FunctionType{
			Params:  []wasm.ValueType{wasm.I32, wasm.I32}, // series1, series2
			Results: []wasm.ValueType{wasm.I32},           // series u8 (boolean mask)
		})
	}

	// Series-to-scalar comparison operations
	scalarOps := []struct {
		name string
		idx  *map[string]uint32
	}{
		{"gt_scalar", &idx.SeriesCompareGTScalar},
		{"lt_scalar", &idx.SeriesCompareLTScalar},
		{"ge_scalar", &idx.SeriesCompareGEScalar},
		{"le_scalar", &idx.SeriesCompareLEScalar},
		{"eq_scalar", &idx.SeriesCompareEQScalar},
		{"ne_scalar", &idx.SeriesCompareNEScalar},
	}

	for _, op := range scalarOps {
		funcName := fmt.Sprintf("series_compare_%s_%s", op.name, typ)
		(*op.idx)[typ.String()] = m.AddImport("env", funcName, wasm.FunctionType{
			Params:  []wasm.ValueType{wasm.I32, wasmType}, // series, scalar
			Results: []wasm.ValueType{wasm.I32},           // series u8 (boolean mask)
		})
	}
}

// setupSeriesUnaryOps registers unary operations for series (negate, not)
func setupSeriesUnaryOps(m *wasm.Module, idx *ImportIndex) {
	// Negate for signed types (floats and signed integers)
	signedTypes := []types.Type{
		types.F64(), types.F32(),
		types.I64(), types.I32(), types.I16(), types.I8(),
	}
	for _, typ := range signedTypes {
		funcName := fmt.Sprintf("series_negate_%s", typ)
		idx.SeriesNegate[typ.String()] = m.AddImport("env", funcName, wasm.FunctionType{
			Params:  []wasm.ValueType{wasm.I32}, // series handle
			Results: []wasm.ValueType{wasm.I32}, // new series handle
		})
	}

	// Logical NOT for boolean series (u8)
	idx.SeriesNotU8 = m.AddImport("env", "series_not_u8", wasm.FunctionType{
		Params:  []wasm.ValueType{wasm.I32}, // series handle
		Results: []wasm.ValueType{wasm.I32}, // new series handle
	})
}

// setupStateOps registers state persistence operations
func setupStateOps(m *wasm.Module, idx *ImportIndex, t types.Type) {
	wasmType := wasm.ConvertType(t)

	// Load state (with initialization value)
	funcName := fmt.Sprintf("state_load_%s", t)
	idx.StateLoad[t.String()] = m.AddImport("env", funcName, wasm.FunctionType{
		Params:  []wasm.ValueType{wasm.I32, wasm.I32, wasmType}, // func ID, var ID, init value
		Results: []wasm.ValueType{wasmType},
	})

	// Store state
	funcName = fmt.Sprintf("state_store_%s", t)
	idx.StateStore[t.String()] = m.AddImport("env", funcName, wasm.FunctionType{
		Params:  []wasm.ValueType{wasm.I32, wasm.I32, wasmType}, // func ID, var ID, value
		Results: []wasm.ValueType{},
	})
}

// setupSeriesStateOps registers state persistence operations for series types.
// Series state uses handles (i32) for both input and output, not actual values.
func setupSeriesStateOps(m *wasm.Module, idx *ImportIndex, t types.Type) {
	// Load series state (with initialization handle)
	funcName := fmt.Sprintf("state_load_series_%s", t)
	idx.StateLoadSeries[t.String()] = m.AddImport("env", funcName, wasm.FunctionType{
		Params:  []wasm.ValueType{wasm.I32, wasm.I32, wasm.I32}, // func ID, var ID, init handle
		Results: []wasm.ValueType{wasm.I32},                     // result handle
	})

	// Store series state
	funcName = fmt.Sprintf("state_store_series_%s", t)
	idx.StateStoreSeries[t.String()] = m.AddImport("env", funcName, wasm.FunctionType{
		Params:  []wasm.ValueType{wasm.I32, wasm.I32, wasm.I32}, // func ID, var ID, handle
		Results: []wasm.ValueType{},
	})
}

// setupGenericOps registers type-agnostic operations
func setupGenericOps(m *wasm.Module, idx *ImportIndex) {
	// Series operations
	idx.SeriesLen = m.AddImport("env", "series_len", wasm.FunctionType{
		Params:  []wasm.ValueType{wasm.I32}, // series handle
		Results: []wasm.ValueType{wasm.I64}, // length
	})

	idx.SeriesSlice = m.AddImport("env", "series_slice", wasm.FunctionType{
		Params:  []wasm.ValueType{wasm.I32, wasm.I32, wasm.I32}, // series, start, end
		Results: []wasm.ValueType{wasm.I32},                     // new series handle
	})

	// String operations
	idx.StringFromLiteral = m.AddImport("env", "string_from_literal", wasm.FunctionType{
		Params:  []wasm.ValueType{wasm.I32, wasm.I32}, // ptr, len
		Results: []wasm.ValueType{wasm.I32},           // string handle
	})

	idx.StringConcat = m.AddImport("env", "string_concat", wasm.FunctionType{
		Params:  []wasm.ValueType{wasm.I32, wasm.I32}, // string1, string2
		Results: []wasm.ValueType{wasm.I32},           // new string handle
	})

	idx.StringEqual = m.AddImport("env", "string_equal", wasm.FunctionType{
		Params:  []wasm.ValueType{wasm.I32, wasm.I32}, // string1, string2
		Results: []wasm.ValueType{wasm.I32},           // u8 result (0 or 1)
	})

	idx.StringLen = m.AddImport("env", "string_len", wasm.FunctionType{
		Params:  []wasm.ValueType{wasm.I32}, // string handle
		Results: []wasm.ValueType{wasm.I32}, // length
	})

	// Built-in functions
	idx.Now = m.AddImport("env", "now", wasm.FunctionType{
		Params:  []wasm.ValueType{},
		Results: []wasm.ValueType{wasm.I64}, // timestamp
	})

	idx.Len = m.AddImport("env", "len", wasm.FunctionType{
		Params:  []wasm.ValueType{wasm.I32}, // series handle
		Results: []wasm.ValueType{wasm.I64}, // length
	})

	// Math operations
	idx.MathPowF32 = m.AddImport("env", "math_pow_f32", wasm.FunctionType{
		Params:  []wasm.ValueType{wasm.F32, wasm.F32}, // base, exponent
		Results: []wasm.ValueType{wasm.F32},
	})

	idx.MathPowF64 = m.AddImport("env", "math_pow_f64", wasm.FunctionType{
		Params:  []wasm.ValueType{wasm.F64, wasm.F64}, // base, exponent
		Results: []wasm.ValueType{wasm.F64},
	})

	// Integer power operations
	idx.MathIntPowU8 = m.AddImport("env", "math_pow_u8", wasm.FunctionType{
		Params:  []wasm.ValueType{wasm.I32, wasm.I32}, // base, exponent (u8 represented as i32)
		Results: []wasm.ValueType{wasm.I32},
	})

	idx.MathIntPowU16 = m.AddImport("env", "math_pow_u16", wasm.FunctionType{
		Params:  []wasm.ValueType{wasm.I32, wasm.I32}, // base, exponent (u16 represented as i32)
		Results: []wasm.ValueType{wasm.I32},
	})

	idx.MathIntPowU32 = m.AddImport("env", "math_pow_u32", wasm.FunctionType{
		Params:  []wasm.ValueType{wasm.I32, wasm.I32}, // base, exponent
		Results: []wasm.ValueType{wasm.I32},
	})

	idx.MathIntPowU64 = m.AddImport("env", "math_pow_u64", wasm.FunctionType{
		Params:  []wasm.ValueType{wasm.I64, wasm.I64}, // base, exponent
		Results: []wasm.ValueType{wasm.I64},
	})

	idx.MathIntPowI8 = m.AddImport("env", "math_pow_i8", wasm.FunctionType{
		Params:  []wasm.ValueType{wasm.I32, wasm.I32}, // base, exponent (i8 represented as i32)
		Results: []wasm.ValueType{wasm.I32},
	})

	idx.MathIntPowI16 = m.AddImport("env", "math_pow_i16", wasm.FunctionType{
		Params:  []wasm.ValueType{wasm.I32, wasm.I32}, // base, exponent (i16 represented as i32)
		Results: []wasm.ValueType{wasm.I32},
	})

	idx.MathIntPowI32 = m.AddImport("env", "math_pow_i32", wasm.FunctionType{
		Params:  []wasm.ValueType{wasm.I32, wasm.I32}, // base, exponent
		Results: []wasm.ValueType{wasm.I32},
	})

	idx.MathIntPowI64 = m.AddImport("env", "math_pow_i64", wasm.FunctionType{
		Params:  []wasm.ValueType{wasm.I64, wasm.I64}, // base, exponent
		Results: []wasm.ValueType{wasm.I64},
	})

	// Error handling
	idx.Panic = m.AddImport("env", "panic", wasm.FunctionType{
		Params:  []wasm.ValueType{wasm.I32, wasm.I32}, // ptr, len
		Results: []wasm.ValueType{},
	})
}<|MERGE_RESOLUTION|>--- conflicted
+++ resolved
@@ -104,32 +104,6 @@
 // NewImportIndex creates a new import index with initialized maps
 func NewImportIndex() *ImportIndex {
 	return &ImportIndex{
-<<<<<<< HEAD
-		ChannelRead:       make(map[string]uint32),
-		ChannelWrite:      make(map[string]uint32),
-		SeriesCreateEmpty: make(map[string]uint32),
-		SeriesSetElement:  make(map[string]uint32),
-		SeriesIndex:       make(map[string]uint32),
-		SeriesElementAdd:  make(map[string]uint32),
-		SeriesElementMul:  make(map[string]uint32),
-		SeriesElementSub:  make(map[string]uint32),
-		SeriesElementDiv:  make(map[string]uint32),
-		SeriesSeriesAdd:   make(map[string]uint32),
-		SeriesSeriesMul:   make(map[string]uint32),
-		SeriesSeriesSub:   make(map[string]uint32),
-		SeriesSeriesDiv:   make(map[string]uint32),
-		SeriesCompareGT:   make(map[string]uint32),
-		SeriesCompareLT:   make(map[string]uint32),
-		SeriesCompareGE:   make(map[string]uint32),
-		SeriesCompareLE:   make(map[string]uint32),
-		SeriesCompareEQ:   make(map[string]uint32),
-		SeriesCompareNE:   make(map[string]uint32),
-		SeriesNegate:      make(map[string]uint32),
-		StateLoad:         make(map[string]uint32),
-		StateStore:        make(map[string]uint32),
-		StateLoadSeries:   make(map[string]uint32),
-		StateStoreSeries:  make(map[string]uint32),
-=======
 		ChannelRead:           make(map[string]uint32),
 		ChannelWrite:          make(map[string]uint32),
 		SeriesCreateEmpty:     make(map[string]uint32),
@@ -164,7 +138,6 @@
 		StateStore:            make(map[string]uint32),
 		StateLoadSeries:       make(map[string]uint32),
 		StateStoreSeries:      make(map[string]uint32),
->>>>>>> e56b0a8d
 	}
 }
 
