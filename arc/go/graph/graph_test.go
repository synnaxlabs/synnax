--- conflicted
+++ resolved
@@ -155,13 +155,8 @@
 			firstNode := inter.Nodes[0]
 			Expect(firstNode.Key).To(Equal("first"))
 			Expect(firstNode.Type).To(Equal("on"))
-<<<<<<< HEAD
-			Expect(firstNode.ConfigValues).To(HaveLen(1))
+			Expect(firstNode.Config).To(HaveLen(1))
 			// Expect(firstNode.Channels.Read).To(HaveLen(1))
-=======
-			Expect(firstNode.Config).To(HaveLen(1))
-			//Expect(firstNode.Channels.Read).To(HaveLen(1))
->>>>>>> 5fda8a34
 		})
 
 		Describe("Polymorphic Stages", func() {
@@ -538,42 +533,6 @@
 				Expect(diagnostics.Ok()).To(BeFalse())
 				Expect(diagnostics.String()).To(ContainSubstring("type mismatch"))
 			})
-<<<<<<< HEAD
-
-			// It("Should allow edges to stages with no parameters (ignored like JS)", func() {
-			// 	g := graph.Graph{
-			// 		Functions: []ir.Function{
-			// 			{
-			// 				Key: "source",
-			// 				Outputs: types.Params{
-			// 					Keys:   []string{ir.DefaultOutputParam},
-			// 					Values: []types.Type{types.F32()},
-			// 				},
-			// 			},
-			// 			{
-			// 				Key: "sink_with_no_params",
-			// 				// No parameters defined - should ignore incoming edges
-			// 			},
-			// 		},
-			// 		Nodes: []graph.Node{
-			// 			{Key: "src", Type: "source"},
-			// 			{Key: "sink", Type: "sink_with_no_params"},
-			// 		},
-			// 		Edges: []ir.Edge{
-			// 			{
-			// 				Source: ir.Handle{Node: "src", Param: ir.DefaultOutputParam},
-			// 				Target: ir.Handle{Node: "sink", Param: ir.DefaultInputParam},
-			// 			},
-			// 		},
-			// 	}
-			// 	g = MustSucceed(graph.Parse(g))
-			// 	inter, diagnostics := graph.Analyze(ctx, g, nil)
-			// 	// Should succeed - the sink just ignores the input
-			// 	Expect(diagnostics.Ok()).To(BeTrue(), diagnostics.String())
-			// 	Expect(inter.Edges).To(HaveLen(1))
-			// })
-=======
->>>>>>> 5fda8a34
 		})
 
 		Describe("Integration", func() {
