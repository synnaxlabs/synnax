// Copyright 2025 Synnax Labs, Inc.
//
// Use of this software is governed by the Business Source License included in the file
// licenses/BSL.txt.
//
// As of the Change Date specified in that file, in accordance with the Business Source
// License, use of this software will be governed by the Apache License, Version 2.0,
// included in the file licenses/APL.txt.

package text_test

import (
	. "github.com/onsi/ginkgo/v2"
	. "github.com/onsi/gomega"
	"github.com/synnaxlabs/arc/ir"
	"github.com/synnaxlabs/arc/symbol"
	"github.com/synnaxlabs/arc/text"
	"github.com/synnaxlabs/arc/types"
	. "github.com/synnaxlabs/x/testutil"
)

var _ = Describe("Text", func() {
	Describe("Parse", func() {
		It("Should correctly parse a text-based arc program", func() {
			source := `
			func add(a i64, b i64) i64 {
				return a + b
			}

			func adder{} (a i64, b i64) i64 {
				return add(a, b)
			}

			func print{} () {
			}

			adder{} -> print{}
			`
			parsedText := MustSucceed(text.Parse(text.Text{Raw: source}))
			Expect(parsedText.AST).ToNot(BeNil())
		})
	})

	Describe("Analyze", func() {
		It("Should correctly analyze a text-based arc program", func() {
			source := `
			func add(a i64, b i64) i64 {
				return a + b
			}

			func adder{} (a i64, b i64) i64 {
				return a + b
			}

			func print{} () {
			}

			adder{} -> print{}
			`
			parsedText := MustSucceed(text.Parse(text.Text{Raw: source}))
			Expect(parsedText.AST).ToNot(BeNil())
			inter, diagnostics := text.Analyze(ctx, parsedText, nil)
			Expect(diagnostics.Ok()).To(BeTrue(), diagnostics.String())
			Expect(inter.Functions).To(HaveLen(3))
			Expect(inter.Nodes).To(HaveLen(2))
			Expect(inter.Edges).To(HaveLen(1))

			f := inter.Functions[0]
			Expect(f.Key).To(Equal("add"))
			Expect(f.Inputs).To(HaveLen(2))
			Expect(f.Inputs[0].Type).To(Equal(types.I64()))
			Expect(f.Inputs[1].Type).To(Equal(types.I64()))

			s := inter.Functions[1]
			Expect(s.Key).To(Equal("adder"))
			Expect(s.Inputs).To(HaveLen(2))
			Expect(s.Inputs[0].Type).To(Equal(types.I64()))
			Expect(s.Inputs[1].Type).To(Equal(types.I64()))

			n1 := inter.Nodes[0]
			Expect(n1.Key).To(Equal("adder_0"))
			Expect(n1.Type).To(Equal("adder"))
			Expect(n1.Config).To(HaveLen(0))
			Expect(n1.Channels.Read).ToNot(BeNil())
			Expect(n1.Channels.Read).To(BeEmpty())
			Expect(n1.Channels.Write).ToNot(BeNil())
			Expect(n1.Channels.Write).To(BeEmpty())
		})

		Describe("Channel Flow Analysis", func() {
			It("Should analyze flow with channel identifier", func() {
				resolver := symbol.MapResolver(map[string]symbol.Symbol{
					"sensor": {
						Name: "sensor",
						Kind: symbol.KindChannel,
						Type: types.Chan(types.I32()),
						ID:   42,
					},
				})

				source := `
				func print{} () {
				}

				sensor -> print{}
				`
				parsedText := MustSucceed(text.Parse(text.Text{Raw: source}))
				inter, diagnostics := text.Analyze(ctx, parsedText, resolver)
				Expect(diagnostics.Ok()).To(BeTrue(), diagnostics.String())

				Expect(inter.Nodes).To(HaveLen(2))
				Expect(inter.Edges).To(HaveLen(1))

				// First node should be "on" node for channel
				channelNode := inter.Nodes[0]
				Expect(channelNode.Key).To(Equal("on_sensor_0"))
				Expect(channelNode.Type).To(Equal("on"))
				Expect(channelNode.Config).To(HaveLen(1))
				Expect(channelNode.Config[0].Name).To(Equal("channel"))
				Expect(channelNode.Config[0].Type).To(Equal(types.Chan(types.I32())))
				Expect(channelNode.Channels.Read.Contains(42)).To(BeTrue())

				// Second node should be print function
				printNode := inter.Nodes[1]
				Expect(printNode.Type).To(Equal("print"))

				// Edge should connect channel to print
				edge := inter.Edges[0]
				Expect(edge.Source.Node).To(Equal("on_sensor_0"))
				Expect(edge.Target.Node).To(Equal(printNode.Key))
			})

			It("Should report error for unresolved channel", func() {
				source := `
				func print{} () {
				}

				unknown_channel -> print{}
				`
				parsedText := MustSucceed(text.Parse(text.Text{Raw: source}))
				_, diagnostics := text.Analyze(ctx, parsedText, nil)
				Expect(diagnostics.Ok()).To(BeFalse())
			})
		})

		Describe("Expression Flow Analysis", func() {
			It("Should analyze flow with expression nodes", func() {
				source := `
				func add(a i64, b i64) i64 {
					return a + b
				}

				func print{} () {
				}

				add(1, 2) -> print{}
				`
				parsedText := MustSucceed(text.Parse(text.Text{Raw: source}))
				inter, diagnostics := text.Analyze(ctx, parsedText, nil)
				Expect(diagnostics.Ok()).To(BeTrue(), diagnostics.String())

				Expect(inter.Nodes).To(HaveLen(2))
				Expect(inter.Edges).To(HaveLen(1))

				// First node should be the expression
				exprNode := inter.Nodes[0]
				Expect(exprNode.Key).ToNot(BeEmpty())
				Expect(exprNode.Type).ToNot(BeEmpty())

				// Second node should be print
				printNode := inter.Nodes[1]
				Expect(printNode.Type).To(Equal("print"))

				// Edge should connect expression to print
				edge := inter.Edges[0]
				Expect(edge.Target.Node).To(Equal(printNode.Key))
			})

			It("Should generate constant node for integer literal", func() {
				resolver := symbol.MapResolver{
					"output": {Name: "output", Kind: symbol.KindChannel, Type: types.Chan(types.F32()), ID: 1},
				}
				source := `1 -> output`
				parsedText := MustSucceed(text.Parse(text.Text{Raw: source}))
				inter, diagnostics := text.Analyze(ctx, parsedText, resolver)
				Expect(diagnostics.Ok()).To(BeTrue(), diagnostics.String())

				// Find the constant node
				var constantNode *ir.Node
				for i := range inter.Nodes {
					if inter.Nodes[i].Type == "constant" {
						constantNode = &inter.Nodes[i]
						break
					}
				}
				Expect(constantNode).ToNot(BeNil(), "expected constant node")
				Expect(constantNode.Type).To(Equal("constant"))
				Expect(constantNode.Config).To(HaveLen(1))
				Expect(constantNode.Config[0].Name).To(Equal("value"))
				Expect(constantNode.Config[0].Type).To(Equal(types.F32()))
			})

			It("Should generate constant node for float literal", func() {
				resolver := symbol.MapResolver{
					"output": {Name: "output", Kind: symbol.KindChannel, Type: types.Chan(types.F64()), ID: 1},
				}
				source := `3.14 -> output`
				parsedText := MustSucceed(text.Parse(text.Text{Raw: source}))
				inter, diagnostics := text.Analyze(ctx, parsedText, resolver)
				Expect(diagnostics.Ok()).To(BeTrue(), diagnostics.String())

				var constantNode *ir.Node
				for i := range inter.Nodes {
					if inter.Nodes[i].Type == "constant" {
						constantNode = &inter.Nodes[i]
						break
					}
				}
				Expect(constantNode).ToNot(BeNil())
				Expect(constantNode.Config[0].Type).To(Equal(types.F64()))
			})

			It("Should generate expr node for complex expression, not constant", func() {
				resolver := symbol.MapResolver{
					"output": {Name: "output", Kind: symbol.KindChannel, Type: types.Chan(types.I64()), ID: 1},
				}
				source := `1 + 2 -> output`
				parsedText := MustSucceed(text.Parse(text.Text{Raw: source}))
				inter, diagnostics := text.Analyze(ctx, parsedText, resolver)
				Expect(diagnostics.Ok()).To(BeTrue(), diagnostics.String())

				// Should NOT have a constant node
				for _, node := range inter.Nodes {
					Expect(node.Type).ToNot(Equal("constant"), "complex expressions should use expression_ not constant")
				}
			})
		})

		Describe("Config Values", func() {
			It("Should extract named config values", func() {
				source := `
				func processor{
					threshold i64
					scale f64
				} () i64 {
					return threshold
				}

				func print{} () {
				}

				processor{threshold=100, scale=2.5} -> print{}
				`
				parsedText := MustSucceed(text.Parse(text.Text{Raw: source}))
				inter, diagnostics := text.Analyze(ctx, parsedText, nil)
				Expect(diagnostics.Ok()).To(BeTrue(), diagnostics.String())

				Expect(inter.Nodes).To(HaveLen(2))
				node := inter.Nodes[0]
				Expect(node.Type).To(Equal("processor"))
				Expect(len(node.Config)).To(Equal(2))
				Expect(node.Config[0].Name).To(Equal("threshold"))
				Expect(node.Config[0].Type).To(Equal(types.I64()))
				Expect(node.Config[0].Value).To(Equal("100"))
				Expect(node.Config[1].Name).To(Equal("scale"))
				Expect(node.Config[1].Type).To(Equal(types.F64()))
				Expect(node.Config[1].Value).To(Equal("2.5"))
			})

			It("Should handle simple config with multiple values", func() {
				source := `
				func calculator{
					a i64
					b i64
					c i64
				} () i64 {
					return a + b + c
				}

				func print{} () {
				}

				calculator{a=10,b=20,c=30} -> print{}
				`
				parsedText := MustSucceed(text.Parse(text.Text{Raw: source}))
				inter, diagnostics := text.Analyze(ctx, parsedText, nil)
				Expect(diagnostics.Ok()).To(BeTrue(), diagnostics.String())

				node := inter.Nodes[0]
				Expect(node.Type).To(Equal("calculator"))
				Expect(len(node.Config)).To(Equal(3))
				Expect(node.Config[0].Name).To(Equal("a"))
				Expect(node.Config[0].Type).To(Equal(types.I64()))
				Expect(node.Config[0].Value).To(Equal("10"))
				Expect(node.Config[1].Name).To(Equal("b"))
				Expect(node.Config[1].Type).To(Equal(types.I64()))
				Expect(node.Config[1].Value).To(Equal("20"))
				Expect(node.Config[2].Name).To(Equal("c"))
				Expect(node.Config[2].Type).To(Equal(types.I64()))
				Expect(node.Config[2].Value).To(Equal("30"))
			})
		})

		Describe("Edge Parameter Validation", func() {
			It("Should create edges with parameters that exist in node definitions", func() {
				resolver := symbol.MapResolver(map[string]symbol.Symbol{
					"sensor": {
						Name: "sensor",
						Kind: symbol.KindChannel,
						Type: types.Chan(types.I64()),
						ID:   1,
					},
				})

				source := `
				func filter{} (data i64) i64 {
					return data
				}

				func transform{} (value i64) i64 {
					return value * 2
				}

				sensor -> filter{} -> transform{}
				`
				parsedText := MustSucceed(text.Parse(text.Text{Raw: source}))
				inter, diagnostics := text.Analyze(ctx, parsedText, resolver)
				Expect(diagnostics.Ok()).To(BeTrue(), diagnostics.String())

				Expect(inter.Nodes).To(HaveLen(3))
				Expect(inter.Edges).To(HaveLen(2))

				// Verify Edge 0: sensor -> filter
				edge0 := inter.Edges[0]
				srcNode0, _ := inter.Nodes.Find(edge0.Source.Node)
				tgtNode0, _ := inter.Nodes.Find(edge0.Target.Node)

				Expect(srcNode0.Key).To(Equal("on_sensor_0"))
				Expect(edge0.Source.Param).To(Equal("output"))
				Expect(srcNode0.Outputs.Has(edge0.Source.Param)).To(BeTrue(),
					"Source param '%s' should exist in node '%s' outputs %v",
					edge0.Source.Param, srcNode0.Key, srcNode0.Outputs)

				Expect(tgtNode0.Key).To(Equal("filter_0"))
				Expect(edge0.Target.Param).To(Equal("data")) // Should match actual input name
				Expect(tgtNode0.Inputs.Has(edge0.Target.Param)).To(BeTrue(),
					"Target param '%s' should exist in node '%s' inputs %v",
					edge0.Target.Param, tgtNode0.Key, tgtNode0.Inputs)

				// Verify Edge 1: filter -> transform
				edge1 := inter.Edges[1]
				srcNode1, _ := inter.Nodes.Find(edge1.Source.Node)
				tgtNode1, _ := inter.Nodes.Find(edge1.Target.Node)

				Expect(srcNode1.Key).To(Equal("filter_0"))
				Expect(edge1.Source.Param).To(Equal("output")) // filter returns i64 (default output name)
				Expect(srcNode1.Outputs.Has(edge1.Source.Param)).To(BeTrue(),
					"Source param '%s' should exist in node '%s' outputs %v",
					edge1.Source.Param, srcNode1.Key, srcNode1.Outputs)

				Expect(tgtNode1.Key).To(Equal("transform_0"))
				Expect(edge1.Target.Param).To(Equal("value")) // Should match actual input name
				Expect(tgtNode1.Inputs.Has(edge1.Target.Param)).To(BeTrue(),
					"Target param '%s' should exist in node '%s' inputs %v",
					edge1.Target.Param, tgtNode1.Key, tgtNode1.Inputs)
			})

			It("Should handle functions with custom input parameter names", func() {
				source := `
				func generator{} () i64 {
					return 42
				}

				func processor{} (inputValue i64) i64 {
					return inputValue * 2
				}

				generator{} -> processor{}
				`
				parsedText := MustSucceed(text.Parse(text.Text{Raw: source}))
				inter, diagnostics := text.Analyze(ctx, parsedText, nil)
				Expect(diagnostics.Ok()).To(BeTrue(), diagnostics.String())

				Expect(inter.Edges).To(HaveLen(1))
				edge := inter.Edges[0]
				srcNode, _ := inter.Nodes.Find(edge.Source.Node)
				tgtNode, _ := inter.Nodes.Find(edge.Target.Node)

				// Source should use default output "output"
				Expect(edge.Source.Param).To(Equal("output"))
				Expect(srcNode.Outputs.Has("output")).To(BeTrue())

				// Target should reference the actual input name "inputValue"
				Expect(edge.Target.Param).To(Equal("inputValue"))
				Expect(tgtNode.Inputs.Has("inputValue")).To(BeTrue())
			})

			It("Should verify channel node outputs are defined", func() {
				resolver := symbol.MapResolver(map[string]symbol.Symbol{
					"temp": {
						Name: "temp",
						Kind: symbol.KindChannel,
						Type: types.Chan(types.F64()),
						ID:   42,
					},
				})

				source := `
				func display{} (value f64) {
				}

				temp -> display{}
				`
				parsedText := MustSucceed(text.Parse(text.Text{Raw: source}))
				inter, diagnostics := text.Analyze(ctx, parsedText, resolver)
				Expect(diagnostics.Ok()).To(BeTrue(), diagnostics.String())

				// Find channel node
				channelNode, found := inter.Nodes.Find("on_temp_0")
				Expect(found).To(BeTrue())

				// Verify channel node has outputs defined
				Expect(channelNode.Outputs).To(HaveLen(1))
				Expect(channelNode.Outputs[0].Name).To(Equal("output"))
				Expect(channelNode.Outputs[0].Type).To(Equal(types.F64()))

				// Verify edge uses the defined output parameter
				edge := inter.Edges[0]
				Expect(edge.Source.Param).To(Equal("output"))
				Expect(channelNode.Outputs.Has(edge.Source.Param)).To(BeTrue())
			})

			It("Should handle binary operator parameter names", func() {
				source := `
				func add{} (a i64, b i64) i64 {
					return a + b
				}

				func print{} (value i64) {
				}

				add{} -> print{}
				`
				parsedText := MustSucceed(text.Parse(text.Text{Raw: source}))
				inter, diagnostics := text.Analyze(ctx, parsedText, nil)
				Expect(diagnostics.Ok()).To(BeTrue(), diagnostics.String())

				edge := inter.Edges[0]
				srcNode, _ := inter.Nodes.Find(edge.Source.Node)
				tgtNode, _ := inter.Nodes.Find(edge.Target.Node)

				// Source should use default output (add returns i64)
				Expect(edge.Source.Param).To(Equal("output"))
				Expect(srcNode.Outputs.Has(edge.Source.Param)).To(BeTrue())

				// Target should use first input name "value"
				Expect(edge.Target.Param).To(Equal("value"))
				Expect(tgtNode.Inputs.Has(edge.Target.Param)).To(BeTrue())

				// Verify add node has both inputs defined
				Expect(srcNode.Inputs).To(HaveLen(2))
				Expect(srcNode.Inputs.Has("a")).To(BeTrue())
				Expect(srcNode.Inputs.Has("b")).To(BeTrue())
			})
		})

		Describe("Output Routing Tables", func() {
			It("Should analyze simple output routing with multiple targets", func() {
				source := `
				func demux{threshold f64} (value f64) (high f64, low f64) {
					if (value > threshold) {
						high = value
					} else {
						low = value
					}
				}

				func alarm{} (value f64) {
				}

				func logger{} (value f64) {
				}

				demux{threshold=100.0} -> {
					high: alarm{},
					low: logger{}
				}
				`
				parsedText := MustSucceed(text.Parse(text.Text{Raw: source}))
				inter, diagnostics := text.Analyze(ctx, parsedText, nil)
				Expect(diagnostics.Ok()).To(BeTrue(), diagnostics.String())

				// Should have: demux, alarm, logger
				Expect(inter.Nodes).To(HaveLen(3))

				// Should have 2 edges: demux.high -> alarm, demux.low -> logger
				Expect(inter.Edges).To(HaveLen(2))

				// Find nodes (each function type has its own counter)
				demuxNode, _ := inter.Nodes.Find("demux_0")
				alarmNode, _ := inter.Nodes.Find("alarm_0")
				loggerNode, _ := inter.Nodes.Find("logger_0")

				// Verify demux has both outputs
				Expect(demuxNode.Outputs).To(HaveLen(2))
				Expect(demuxNode.Outputs.Has("high")).To(BeTrue())
				Expect(demuxNode.Outputs.Has("low")).To(BeTrue())

				// Find edges by source parameter
<<<<<<< HEAD
				var highEdge, lowEdge int = -1, -1
				for i := range inter.Edges {
					if inter.Edges[i].Source.Param == "high" {
						highEdge = i
					} else if inter.Edges[i].Source.Param == "low" {
=======
				var highEdge, lowEdge = -1, -1
				for i := range inter.Edges {
					switch inter.Edges[i].Source.Param {
					case "high":
						highEdge = i
					case "low":
>>>>>>> f5c4a464
						lowEdge = i
					}
				}

				Expect(highEdge).ToNot(Equal(-1))
				Expect(lowEdge).ToNot(Equal(-1))

				// Verify high edge
				Expect(inter.Edges[highEdge].Source.Node).To(Equal("demux_0"))
				Expect(inter.Edges[highEdge].Source.Param).To(Equal("high"))
				Expect(inter.Edges[highEdge].Target.Node).To(Equal(alarmNode.Key))
				Expect(inter.Edges[highEdge].Target.Param).To(Equal("value")) // alarm's input parameter

				// Verify low edge
				Expect(inter.Edges[lowEdge].Source.Node).To(Equal("demux_0"))
				Expect(inter.Edges[lowEdge].Source.Param).To(Equal("low"))
				Expect(inter.Edges[lowEdge].Target.Node).To(Equal(loggerNode.Key))
				Expect(inter.Edges[lowEdge].Target.Param).To(Equal("value")) // logger's input parameter
			})

			It("Should handle routing with chained processing", func() {
				source := `
				func demux{threshold f64} (value f64) (high f64, low f64) {
					if (value > threshold) {
						high = value
					} else {
						low = value
					}
				}

				func amplify{} (signal f64) f64 {
					return signal * 2
				}

				func display{} (value f64) {
				}

				demux{threshold=100.0} -> {
					high: amplify{} -> display{}
				}
				`
				parsedText := MustSucceed(text.Parse(text.Text{Raw: source}))
				inter, diagnostics := text.Analyze(ctx, parsedText, nil)
				Expect(diagnostics.Ok()).To(BeTrue(), diagnostics.String())

				// Should have: demux, amplify, display
				Expect(inter.Nodes).To(HaveLen(3))

				// Should have 2 edges: demux.high -> amplify, amplify -> display
				Expect(inter.Edges).To(HaveLen(2))

				// Verify edge chain (each function type has its own counter)
				edge0 := inter.Edges[0]
				Expect(edge0.Source.Node).To(Equal("demux_0"))
				Expect(edge0.Source.Param).To(Equal("high"))
				Expect(edge0.Target.Node).To(Equal("amplify_0"))

				edge1 := inter.Edges[1]
				Expect(edge1.Source.Node).To(Equal("amplify_0"))
				Expect(edge1.Target.Node).To(Equal("display_0"))
			})

			It("Should report error for non-existent output parameter", func() {
				source := `
				func simple{} () (bob i64) {
					bob = 42
				}

				func display{} (value i64) {
				}

				simple{} -> {
					nonexistent: display{}
				}
				`
				parsedText := MustSucceed(text.Parse(text.Text{Raw: source}))
				_, diagnostics := text.Analyze(ctx, parsedText, nil)
				Expect(diagnostics.Ok()).To(BeFalse())
				// Error message comes from text compiler validation
				Expect(diagnostics.String()).To(ContainSubstring("nonexistent"))
			})
		})

		Describe("Stratification", func() {
			It("Should calculate strata for simple flow chain", func() {
				resolver := symbol.MapResolver(map[string]symbol.Symbol{
					"sensor": {
						Name: "sensor",
						Kind: symbol.KindChannel,
						Type: types.Chan(types.I64()),
						ID:   1,
					},
				})

				source := `
				func filter{} (data i64) i64 {
					return data
				}

				func transform{} (value i64) i64 {
					return value * 2
				}

				sensor -> filter{} -> transform{}
				`
				parsedText := MustSucceed(text.Parse(text.Text{Raw: source}))
				inter, diagnostics := text.Analyze(ctx, parsedText, resolver)
				Expect(diagnostics.Ok()).To(BeTrue(), diagnostics.String())

				// Verify strata are calculated
				Expect(inter.Strata).ToNot(BeNil())
				Expect(len(inter.Strata)).To(BeNumerically(">=", 1))

				// Strata should have nodes in topological order
				// Stratum 0: sensor (no dependencies)
				// Stratum 1: filter (depends on sensor)
				// Stratum 2: transform (depends on filter)
				Expect(len(inter.Strata)).To(Equal(3))

				// Verify sensor is in stratum 0
				Expect(inter.Strata[0]).To(ContainElement("on_sensor_0"))

				// Verify filter is in stratum 1 (each function type has its own counter)
				Expect(inter.Strata[1]).To(ContainElement("filter_0"))

				// Verify transform is in stratum 2 (each function type has its own counter)
				Expect(inter.Strata[2]).To(ContainElement("transform_0"))
			})

			It("Should calculate strata for output routing tables", func() {
				source := `
				func demux{threshold f64} (value f64) (high f64, low f64) {
					if (value > threshold) {
						high = value
					} else {
						low = value
					}
				}

				func alarm{} (value f64) {
				}

				func logger{} (value f64) {
				}

				demux{threshold=100.0} -> {
					high: alarm{},
					low: logger{}
				}
				`
				parsedText := MustSucceed(text.Parse(text.Text{Raw: source}))
				inter, diagnostics := text.Analyze(ctx, parsedText, nil)
				Expect(diagnostics.Ok()).To(BeTrue(), diagnostics.String())

				// Verify strata exist
				Expect(inter.Strata).ToNot(BeNil())
				Expect(len(inter.Strata)).To(Equal(2))

				// Stratum 0: demux (source)
				Expect(inter.Strata[0]).To(ContainElement("demux_0"))

				// Stratum 1: alarm and logger (both depend on demux, can execute in parallel)
				// Each function type has its own counter
				Expect(inter.Strata[1]).To(ContainElement("alarm_0"))
				Expect(inter.Strata[1]).To(ContainElement("logger_0"))
			})
		})

		Describe("Channel Sink Detection", func() {
			It("Should create write node for channel at end of flow", func() {
				resolver := symbol.MapResolver{
					"input_chan": {
						Name: "input_chan",
						Kind: symbol.KindChannel,
						Type: types.Chan(types.F32()),
						ID:   1,
					},
					"output_chan": {
						Name: "output_chan",
						Kind: symbol.KindChannel,
						Type: types.Chan(types.F32()),
						ID:   2,
					},
				}
				source := `
				func double{} (x f32) f32 {
					return x * 2
				}

				input_chan -> double{} -> output_chan
				`
				parsedText := MustSucceed(text.Parse(text.Text{Raw: source}))
				inter, diagnostics := text.Analyze(ctx, parsedText, resolver)
				Expect(diagnostics.Ok()).To(BeTrue(), diagnostics.String())

				Expect(inter.Nodes).To(HaveLen(3))

				// First node: source channel
				inputNode := inter.Nodes[0]
				Expect(inputNode.Type).To(Equal("on"))
				Expect(inputNode.Channels.Read.Contains(uint32(1))).To(BeTrue())
				Expect(inputNode.Outputs).To(HaveLen(1))

				// Last node: sink channel
				outputNode := inter.Nodes[2]
				Expect(outputNode.Type).To(Equal("write"))
				Expect(outputNode.Channels.Write.Contains(uint32(2))).To(BeTrue())
				Expect(outputNode.Inputs).To(HaveLen(1))
				Expect(outputNode.Inputs[0].Name).To(Equal("input"))
				Expect(outputNode.Outputs).To(BeEmpty())
			})

			It("Should handle channel-to-channel flow", func() {
				resolver := symbol.MapResolver{
					"chan1": {
						Name: "chan1",
						Kind: symbol.KindChannel,
						Type: types.Chan(types.I32()),
						ID:   1,
					},
					"chan2": {
						Name: "chan2",
						Kind: symbol.KindChannel,
						Type: types.Chan(types.I32()),
						ID:   2,
					},
				}
				source := `chan1 -> chan2`
				parsedText := MustSucceed(text.Parse(text.Text{Raw: source}))
				inter, diagnostics := text.Analyze(ctx, parsedText, resolver)
				Expect(diagnostics.Ok()).To(BeTrue(), diagnostics.String())

				Expect(inter.Nodes).To(HaveLen(2))
				Expect(inter.Nodes[0].Type).To(Equal("on"))
				Expect(inter.Nodes[0].Channels.Read.Contains(uint32(1))).To(BeTrue())
				Expect(inter.Nodes[1].Type).To(Equal("write"))
				Expect(inter.Nodes[1].Channels.Write.Contains(uint32(2))).To(BeTrue())
			})

			It("Should handle channel sinks in routing tables", func() {
				resolver := symbol.MapResolver{
					"high_chan": {
						Name: "high_chan",
						Kind: symbol.KindChannel,
						Type: types.Chan(types.F64()),
						ID:   1,
					},
					"low_chan": {
						Name: "low_chan",
						Kind: symbol.KindChannel,
						Type: types.Chan(types.F64()),
						ID:   2,
					},
				}
				source := `
				func demux{threshold f64} (value f64) (high f64, low f64) {
					if (value > threshold) {
						high = value
					} else {
						low = value
					}
				}

				demux{threshold=100.0} -> {
					high: high_chan,
					low: low_chan
				}
				`
				parsedText := MustSucceed(text.Parse(text.Text{Raw: source}))
				inter, diagnostics := text.Analyze(ctx, parsedText, resolver)
				Expect(diagnostics.Ok()).To(BeTrue(), diagnostics.String())

				// Should have: demux, high_chan (write), low_chan (write)
				Expect(inter.Nodes).To(HaveLen(3))

				// Find channel nodes by type
				var writeNodes []string
				for _, node := range inter.Nodes {
					if node.Type == "write" {
						writeNodes = append(writeNodes, node.Key)
						Expect(node.Inputs).To(HaveLen(1))
					}
				}
				Expect(writeNodes).To(HaveLen(2))
			})
		})

		Describe("Single Node Flow Validation", func() {
			It("Should error on single-node flow at parse time", func() {
				source := `
				func print{} () {
				}

				print{}
				`
				// Single-node flows are rejected at parse time by the grammar
				_, diagnostics := text.Parse(text.Text{Raw: source})
				Expect(diagnostics).ToNot(BeNil())
				Expect(diagnostics.Ok()).To(BeFalse())
			})

			It("Should error on single-channel flow at parse time", func() {
				source := `sensor`
				// Single-node flows are rejected at parse time by the grammar
				_, diagnostics := text.Parse(text.Text{Raw: source})
				Expect(diagnostics).ToNot(BeNil())
				Expect(diagnostics.Ok()).To(BeFalse())
			})
		})

		Describe("Sequence Targeting", func() {
			It("Should connect one-shot edge to sequence's first stage entry node", func() {
				resolver := symbol.MapResolver{
					"trigger": {
						Name: "trigger",
						Kind: symbol.KindChannel,
						Type: types.Chan(types.U8()),
						ID:   1,
					},
				}
				source := `
				sequence main {
					stage run {
					}
				}

				trigger => main
				`
				parsedText := MustSucceed(text.Parse(text.Text{Raw: source}))
				inter, diagnostics := text.Analyze(ctx, parsedText, resolver)
				Expect(diagnostics.Ok()).To(BeTrue(), diagnostics.String())

				// Should have:
				// - on_trigger_0 (channel source)
				// - entry_main_run (stage entry from sequence)
				// No write_main_0 should exist!
				Expect(inter.Nodes).To(HaveLen(2))

				// Verify nodes
				triggerNode, found := inter.Nodes.Find("on_trigger_0")
				Expect(found).To(BeTrue())
				Expect(triggerNode.Type).To(Equal("on"))

				entryNode, found := inter.Nodes.Find("entry_main_run")
				Expect(found).To(BeTrue())
				Expect(entryNode.Type).To(Equal("stage_entry"))
				Expect(entryNode.Inputs).To(HaveLen(1))
				Expect(entryNode.Inputs[0].Name).To(Equal("activate"))

				// Verify no write node was created for sequence
				for _, node := range inter.Nodes {
					Expect(node.Key).ToNot(HavePrefix("write_main"))
				}

				// Should have exactly 1 edge
				Expect(inter.Edges).To(HaveLen(1))

				// Verify the edge connects trigger to entry node's activate input
				edge := inter.Edges[0]
				Expect(edge.Source.Node).To(Equal("on_trigger_0"))
				Expect(edge.Source.Param).To(Equal("output"))
				Expect(edge.Target.Node).To(Equal("entry_main_run"))
				Expect(edge.Target.Param).To(Equal("activate"))
				Expect(edge.Kind).To(Equal(ir.OneShot))
			})

			It("Should handle continuous flow to sequence", func() {
				resolver := symbol.MapResolver{
					"sensor": {
						Name: "sensor",
						Kind: symbol.KindChannel,
						Type: types.Chan(types.U8()),
						ID:   1,
					},
				}
				source := `
				sequence main {
					stage run {
					}
				}

				sensor -> main
				`
				parsedText := MustSucceed(text.Parse(text.Text{Raw: source}))
				inter, diagnostics := text.Analyze(ctx, parsedText, resolver)
				Expect(diagnostics.Ok()).To(BeTrue(), diagnostics.String())

				// Verify edge kind is Continuous for -> operator
				Expect(inter.Edges).To(HaveLen(1))
				edge := inter.Edges[0]
				Expect(edge.Kind).To(Equal(ir.Continuous))
				Expect(edge.Target.Node).To(Equal("entry_main_run"))
				Expect(edge.Target.Param).To(Equal("activate"))
			})

			It("Should handle sequence with multiple stages - connects to first stage", func() {
				resolver := symbol.MapResolver{
					"trigger": {
						Name: "trigger",
						Kind: symbol.KindChannel,
						Type: types.Chan(types.U8()),
						ID:   1,
					},
				}
				source := `
				sequence main {
					stage first {
					}
					stage second {
					}
				}

				trigger => main
				`
				parsedText := MustSucceed(text.Parse(text.Text{Raw: source}))
				inter, diagnostics := text.Analyze(ctx, parsedText, resolver)
				Expect(diagnostics.Ok()).To(BeTrue(), diagnostics.String())

				// Should have: on_trigger_0, entry_main_first, entry_main_second
				Expect(inter.Nodes).To(HaveLen(3))

				// Verify edge targets the first stage
				Expect(inter.Edges).To(HaveLen(1))
				edge := inter.Edges[0]
				Expect(edge.Target.Node).To(Equal("entry_main_first"))
				Expect(edge.Target.Param).To(Equal("activate"))
			})

			It("Should error when targeting empty sequence (no stages)", func() {
				resolver := symbol.MapResolver{
					"trigger": {
						Name: "trigger",
						Kind: symbol.KindChannel,
						Type: types.Chan(types.U8()),
						ID:   1,
					},
				}
				source := `
				sequence empty {
				}

				trigger => empty
				`
				parsedText := MustSucceed(text.Parse(text.Text{Raw: source}))
				_, diagnostics := text.Analyze(ctx, parsedText, resolver)
				Expect(diagnostics.Ok()).To(BeFalse())
				Expect(diagnostics.String()).To(ContainSubstring("no stages"))
			})

			It("Should handle sequence in routing table as sink", func() {
				resolver := symbol.MapResolver{
					"high_chan": {
						Name: "high_chan",
						Kind: symbol.KindChannel,
						Type: types.Chan(types.F64()),
						ID:   1,
					},
				}
				source := `
				sequence alarm {
					stage active {
					}
				}

				func demux{threshold f64} (value f64) (high f64, low f64) {
					if (value > threshold) {
						high = value
					} else {
						low = value
					}
				}

				demux{threshold=100.0} -> {
					high: alarm,
					low: high_chan
				}
				`
				parsedText := MustSucceed(text.Parse(text.Text{Raw: source}))
				inter, diagnostics := text.Analyze(ctx, parsedText, resolver)
				Expect(diagnostics.Ok()).To(BeTrue(), diagnostics.String())

				// Should have: demux_0, entry_alarm_active, write_high_chan_0
				Expect(inter.Nodes).To(HaveLen(3))

				// Verify alarm is an entry node, not a write node
				entryNode, found := inter.Nodes.Find("entry_alarm_active")
				Expect(found).To(BeTrue())
				Expect(entryNode.Type).To(Equal("stage_entry"))

				// Verify high_chan is a write node
				var writeNode *ir.Node
				for i := range inter.Nodes {
					if inter.Nodes[i].Type == "write" {
						writeNode = &inter.Nodes[i]
						break
					}
				}
				Expect(writeNode).ToNot(BeNil())
				Expect(writeNode.Channels.Write.Contains(uint32(1))).To(BeTrue())

				// Should have 2 edges
				Expect(inter.Edges).To(HaveLen(2))

				// Find edge to alarm
				var alarmEdge *ir.Edge
				for i := range inter.Edges {
					if inter.Edges[i].Target.Node == "entry_alarm_active" {
						alarmEdge = &inter.Edges[i]
						break
					}
				}
				Expect(alarmEdge).ToNot(BeNil())
				Expect(alarmEdge.Target.Param).To(Equal("activate"))
			})
		})
	})

})<|MERGE_RESOLUTION|>--- conflicted
+++ resolved
@@ -507,20 +507,12 @@
 				Expect(demuxNode.Outputs.Has("low")).To(BeTrue())
 
 				// Find edges by source parameter
-<<<<<<< HEAD
-				var highEdge, lowEdge int = -1, -1
-				for i := range inter.Edges {
-					if inter.Edges[i].Source.Param == "high" {
-						highEdge = i
-					} else if inter.Edges[i].Source.Param == "low" {
-=======
 				var highEdge, lowEdge = -1, -1
 				for i := range inter.Edges {
 					switch inter.Edges[i].Source.Param {
 					case "high":
 						highEdge = i
 					case "low":
->>>>>>> f5c4a464
 						lowEdge = i
 					}
 				}
