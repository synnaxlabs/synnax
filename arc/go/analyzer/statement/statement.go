// Copyright 2025 Synnax Labs, Inc.
//
// Use of this software is governed by the Business Source License included in the file
// licenses/BSL.txt.
//
// As of the Change Date specified in that file, in accordance with the Business Source
// License, use of this software will be governed by the Apache License, Version 2.0,
// included in the file licenses/APL.txt.

// Package statement implements semantic analysis for Arc statements including variable
// declarations, assignments, conditionals, and channel operations.
package statement

import (
	"github.com/antlr4-go/antlr/v4"
	"github.com/synnaxlabs/arc/analyzer/context"
	"github.com/synnaxlabs/arc/analyzer/expression"
	atypes "github.com/synnaxlabs/arc/analyzer/types"
	"github.com/synnaxlabs/arc/ir"
	"github.com/synnaxlabs/arc/parser"
	"github.com/synnaxlabs/arc/symbol"
	"github.com/synnaxlabs/arc/types"
	"github.com/synnaxlabs/x/errors"
	"github.com/synnaxlabs/x/query"
)

// AnalyzeBlock validates a block of statements in a new scope.
func AnalyzeBlock(ctx context.Context[parser.IBlockContext]) bool {
	blockScope, err := ctx.Scope.Add(ctx, symbol.Symbol{
		Kind: symbol.KindBlock,
		AST:  ctx.AST,
	})
	if err != nil {
		ctx.Diagnostics.AddError(err, ctx.AST)
		return false
	}
	for _, stmt := range ctx.AST.AllStatement() {
		if !Analyze(context.Child(ctx, stmt).WithScope(blockScope)) {
			return false
		}
	}
	return true
}

// Analyze validates a statement and dispatches to specialized handlers based on statement type.
func Analyze(ctx context.Context[parser.IStatementContext]) bool {
	switch {
	case ctx.AST.VariableDeclaration() != nil:
		return analyzeVariableDeclaration(context.Child(ctx, ctx.AST.VariableDeclaration()))
	case ctx.AST.IfStatement() != nil:
		return analyzeIfStatement(context.Child(ctx, ctx.AST.IfStatement()))
	case ctx.AST.ReturnStatement() != nil:
		return analyzeReturnStatement(context.Child(ctx, ctx.AST.ReturnStatement()))
	case ctx.AST.Assignment() != nil:
		return analyzeAssignment(context.Child(ctx, ctx.AST.Assignment()))
	case ctx.AST.Expression() != nil:
		return expression.Analyze(context.Child(ctx, ctx.AST.Expression()))
	}
	return true
}

func analyzeVariableDeclaration(ctx context.Context[parser.IVariableDeclarationContext]) bool {
	if local := ctx.AST.LocalVariable(); local != nil {
		return analyzeLocalVariable(context.Child(ctx, local))
	}
	if stateful := ctx.AST.StatefulVariable(); stateful != nil {
		return analyzeStatefulVariable(context.Child(ctx, stateful))
	}
	return true
}

func analyzeVariableDeclarationType[ASTNode antlr.ParserRuleContext](
	ctx context.Context[ASTNode],
	expression parser.IExpressionContext,
	typeCtx parser.ITypeContext,
) (types.Type, bool) {
	if typeCtx != nil {
		varType, err := atypes.InferFromTypeContext(typeCtx)
		if err != nil {
			ctx.Diagnostics.AddError(err, ctx.AST)
			return types.Type{}, false
		}
		if expression != nil {
			exprType := atypes.InferFromExpression(context.Child(ctx, expression))
			if exprType.IsValid() && varType.IsValid() {
				// If either type is a type variable, add a constraint instead of checking directly
				if exprType.Kind == types.KindVariable || varType.Kind == types.KindVariable {
					if err := atypes.Check(ctx.Constraints, varType, exprType, ctx.AST, "assignment type compatibility"); err != nil {
						ctx.Diagnostics.AddError(err, ctx.AST)
						return types.Type{}, false
					}
				} else {
					isLiteral := isLiteralExpression(context.Child(ctx, expression))
					if (isLiteral && !atypes.LiteralAssignmentCompatible(varType, exprType)) || (!isLiteral && !atypes.Compatible(varType, exprType)) {
						ctx.Diagnostics.AddError(
							errors.Newf("type mismatch: cannot assign %s to %s", exprType, varType),
							ctx.AST,
						)
						return types.Type{}, false
					}
				}
			}
		}
		return varType, true
	}
	if expression != nil {
		return atypes.InferFromExpression(context.Child(ctx, expression)), true
	}
	ctx.Diagnostics.AddError(
		errors.Newf("no type declaration found for %s", ctx.AST), ctx.AST,
	)
	return types.Type{}, false
}

func getPrimaryExpression(expr parser.IExpressionContext) parser.IPrimaryExpressionContext {
	if expr == nil {
		return nil
	}
	logicalOr := expr.LogicalOrExpression()
	if logicalOr == nil || len(logicalOr.AllLogicalAndExpression()) != 1 {
		return nil
	}
	ands := logicalOr.AllLogicalAndExpression()[0]
	if len(ands.AllEqualityExpression()) != 1 {
		return nil
	}
	eq := ands.AllEqualityExpression()[0]
	if len(eq.AllRelationalExpression()) != 1 {
		return nil
	}
	rel := eq.AllRelationalExpression()[0]
	if len(rel.AllAdditiveExpression()) != 1 {
		return nil
	}
	add := rel.AllAdditiveExpression()[0]
	if len(add.AllMultiplicativeExpression()) != 1 {
		return nil
	}
	mult := add.AllMultiplicativeExpression()[0]
	if len(mult.AllPowerExpression()) != 1 {
		return nil
	}
	pow := mult.AllPowerExpression()[0]
	unary := pow.UnaryExpression()
	if unary == nil {
		return nil
	}
	postfix := unary.PostfixExpression()
	if postfix == nil {
		return nil
	}
	return postfix.PrimaryExpression()
}

func isLiteralExpression(ctx context.Context[parser.IExpressionContext]) bool {
	primary := getPrimaryExpression(ctx.AST)
	return primary != nil && primary.Literal() != nil
}

func analyzeLocalVariable(ctx context.Context[parser.ILocalVariableContext]) bool {
	name := ctx.AST.IDENTIFIER().GetText()
	expr := ctx.AST.Expression()

	if expr != nil && ctx.AST.Type_() == nil {
		childCtx := context.Child(ctx, expr)
		if isChannelIdentifier(childCtx) {
			chanType := getChannelType(childCtx)
			if chanType.IsValid() {
				_, err := childCtx.Scope.Add(ctx, symbol.Symbol{
					Name: name,
					Kind: symbol.KindChannel,
					Type: chanType.Unwrap(),
					AST:  ctx.AST,
				})
				if err != nil {
					ctx.Diagnostics.AddError(err, ctx.AST)
					return false
				}
				return true
			}
		}
	}

	if expr != nil {
		if !expression.Analyze(context.Child(ctx, expr)) {
			return false
		}
	}
	varType, ok := analyzeVariableDeclarationType(
		ctx,
		expr,
		ctx.AST.Type_(),
	)
	if !ok {
		return false
	}
	_, err := ctx.Scope.Add(ctx, symbol.Symbol{
		Name: name,
		Type: varType,
		AST:  ctx.AST,
	})
	if err != nil {
		ctx.Diagnostics.AddError(err, ctx.AST)
		return false
	}
	return true
}

func isChannelIdentifier(ctx context.Context[parser.IExpressionContext]) bool {
	primary := getPrimaryExpression(ctx.AST)
	if primary == nil || primary.IDENTIFIER() == nil {
		return false
	}
	sym, err := ctx.Scope.Resolve(ctx, primary.IDENTIFIER().GetText())
	if err != nil {
		return false
	}
	return sym.Type.Kind == types.KindChan
}

func getChannelType(ctx context.Context[parser.IExpressionContext]) types.Type {
	primary := getPrimaryExpression(ctx.AST)
	if primary == nil || primary.IDENTIFIER() == nil {
		return types.Type{}
	}
	sym, err := ctx.Scope.Resolve(ctx, primary.IDENTIFIER().GetText())
	if err != nil {
		return types.Type{}
	}
	return sym.Type
}

func analyzeStatefulVariable(ctx context.Context[parser.IStatefulVariableContext]) bool {
	name := ctx.AST.IDENTIFIER().GetText()
	expr := ctx.AST.Expression()
	varType, ok := analyzeVariableDeclarationType(
		ctx,
		expr,
		ctx.AST.Type_(),
	)
	if !ok {
		return false
	}
	_, err := ctx.Scope.Add(ctx, symbol.Symbol{
		Name: name,
		Kind: symbol.KindStatefulVariable,
		Type: varType,
		AST:  ctx.AST,
	})
	if err != nil {
		ctx.Diagnostics.AddError(err, ctx.AST)
		return false
	}
	if expr != nil {
		return expression.Analyze(context.Child(ctx, expr))
	}
	return true
}

func analyzeIfStatement(ctx context.Context[parser.IIfStatementContext]) bool {
	if expr := ctx.AST.Expression(); expr != nil {
		if !expression.Analyze(context.Child(ctx, expr)) {
			return false
		}
	}

	if block := ctx.AST.Block(); block != nil {
		if !AnalyzeBlock(context.Child(ctx, block)) {
			return false
		}
	}

	for _, elseIfClause := range ctx.AST.AllElseIfClause() {
		if expr := elseIfClause.Expression(); expr != nil {
			if !expression.Analyze(context.Child(ctx, expr)) {
				return false
			}
		}
		if block := elseIfClause.Block(); block != nil {
			if !AnalyzeBlock(context.Child(ctx, block)) {
				return false
			}
		}
	}

	if elseClause := ctx.AST.ElseClause(); elseClause != nil {
		if block := elseClause.Block(); block != nil {
			if !AnalyzeBlock(context.Child(ctx, block)) {
				return false
			}
		}
	}
	return true
}

func analyzeReturnStatement(ctx context.Context[parser.IReturnStatementContext]) bool {
	enclosingScope, err := ctx.Scope.ClosestAncestorOfKind(symbol.KindFunction)
	if err != nil {
		enclosingScope, err = ctx.Scope.ClosestAncestorOfKind(symbol.KindFunction)
		if err != nil {
			ctx.Diagnostics.AddError(
				errors.New("return statement not in function or fn"),
				ctx.AST,
			)
			return false
		}
	}
	var expectedReturnType types.Type
	if enclosingScope.Kind == symbol.KindFunction {
		if param, ok := enclosingScope.Type.Outputs.Get(ir.DefaultOutputParam); ok {
			expectedReturnType = param.Type
		}
	}
	returnExpr := ctx.AST.Expression()
	if returnExpr != nil {
		if !expression.Analyze(context.Child(ctx, returnExpr)) {
			return false
		}
		actualReturnType := atypes.InferFromExpression(context.Child(ctx, returnExpr).WithTypeHint(expectedReturnType))

		// Check for void function first - this error applies even in type inference mode
		if !expectedReturnType.IsValid() && !ctx.InTypeInferenceMode {
			ctx.Diagnostics.AddError(
				errors.New("unexpected return value in function/func with void return type"),
				ctx.AST,
			)
			return false
		}

		// Skip type compatibility validation in type inference mode - we're just collecting types
		if ctx.InTypeInferenceMode {
			return true
		}
		if actualReturnType.IsValid() && expectedReturnType.IsValid() {
			// If either type is a type variable, add a constraint instead of checking directly
			if actualReturnType.Kind == types.KindVariable || expectedReturnType.Kind == types.KindVariable {
				if err := atypes.Check(ctx.Constraints, expectedReturnType, actualReturnType, ctx.AST, "return type compatibility"); err != nil {
					ctx.Diagnostics.AddError(err, ctx.AST)
					return false
				}
			} else {
				isLiteral := isLiteralExpression(context.Child(ctx, returnExpr))
				useLiteralRules := isLiteral || (actualReturnType.IsNumeric() && expectedReturnType.IsNumeric())
				if useLiteralRules {
					if !atypes.LiteralAssignmentCompatible(expectedReturnType, actualReturnType) {
						ctx.Diagnostics.AddError(
							errors.Newf(
								"cannot return %s, expected %s",
								actualReturnType,
								expectedReturnType,
							),
							ctx.AST,
						)
						return false
					}
				} else {
					if !atypes.Compatible(expectedReturnType, actualReturnType) {
						ctx.Diagnostics.AddError(
							errors.Newf(
								"cannot return %s, expected %s",
								actualReturnType,
								expectedReturnType,
							),
							ctx.AST,
						)
						return false
					}
				}
			}
		}
		return true
	}
	if expectedReturnType.IsValid() {
		ctx.Diagnostics.AddError(
			errors.Newf(
				"return statement missing value of type %s",
				expectedReturnType,
			),
			ctx.AST,
		)
		return false
	}
	return true
}

<<<<<<< HEAD
func createChannelReadVariable[T antlr.ParserRuleContext](
	ctx context.Context[T],
	varName, channelName string,
) bool {
	channelSym, err := ctx.Scope.Resolve(ctx, channelName)
	if err != nil {
		ctx.Diagnostics.AddError(errors.Wrapf(err, "undefined channel: %s", channelName), ctx.AST)
		return false
	}
	if channelSym.Kind != symbol.KindChannel && channelSym.Kind != symbol.KindConfig && channelSym.Kind != symbol.KindInput && channelSym.Kind != symbol.KindOutput {
		ctx.Diagnostics.AddError(errors.Newf("%s is not a channel", channelName), ctx.AST)
		return false
	}
	if channelSym.Type.Kind != types.KindChan {
		ctx.Diagnostics.AddError(errors.Newf("%s is not a channel", channelName), ctx.AST)
		return false
	}
	_, err = ctx.Scope.Add(ctx, symbol.Symbol{
		Name: varName,
		Kind: symbol.KindVariable,
		Type: channelSym.Type,
		AST:  ctx.AST,
	})
	if err != nil {
		ctx.Diagnostics.AddError(err, ctx.AST)
		return false
	}
	return true
}

func analyzeChannelAssignment(ctx context.Context[parser.IAssignmentContext], channelSym *symbol.Symbol) bool {
	// Validate we're in a function context (channel writes only allowed in imperative context)
	fn, fnErr := ctx.Scope.ClosestAncestorOfKind(symbol.KindFunction)
	if errors.Skip(fnErr, query.NotFound) != nil {
		ctx.Diagnostics.AddError(fnErr, ctx.AST)
		return false
	}
=======
func analyzeChannelAssignment(ctx context.Context[parser.IAssignmentContext], channelSym *symbol.Symbol) bool {
	// Validate we're in a function context (channel writes only allowed in imperative context)
	fn, fnErr := ctx.Scope.ClosestAncestorOfKind(symbol.KindFunction)
	if errors.Skip(fnErr, query.NotFound) != nil {
		ctx.Diagnostics.AddError(fnErr, ctx.AST)
		return false
	}
>>>>>>> f5c4a464
	if fn != nil {
		fn.Channels.Write.Add(uint32(channelSym.ID))
	}

	// Track this as a channel write in the function

	// Analyze and type-check the expression
	expr := ctx.AST.Expression()
	if expr == nil {
		return true
	}
	if !expression.Analyze(context.Child(ctx, expr)) {
		return false
	}

	exprType := atypes.InferFromExpression(context.Child(ctx, expr))
	chanValueType := channelSym.Type.Unwrap()

	if !exprType.IsValid() || !chanValueType.IsValid() {
		return true
	}

	// If either type is a type variable, add a constraint instead of checking directly
	if exprType.Kind == types.KindVariable || chanValueType.Kind == types.KindVariable {
		if err := atypes.Check(ctx.Constraints, chanValueType, exprType, ctx.AST, "channel write type compatibility"); err != nil {
			ctx.Diagnostics.AddError(err, ctx.AST)
			return false
		}
	} else {
		isLiteral := isLiteralExpression(context.Child(ctx, expr))
		if (isLiteral && !atypes.LiteralAssignmentCompatible(chanValueType, exprType)) || (!isLiteral && !atypes.Compatible(chanValueType, exprType)) {
			ctx.Diagnostics.AddError(
				errors.Newf("type mismatch: cannot write %s to channel of type %s", exprType, chanValueType),
				ctx.AST,
			)
			return false
		}
	}

	return true
}

func analyzeAssignment(ctx context.Context[parser.IAssignmentContext]) bool {
	name := ctx.AST.IDENTIFIER().GetText()
	varScope, err := ctx.Scope.Resolve(ctx, name)
	if err != nil {
		ctx.Diagnostics.AddError(err, ctx.AST)
		return false
	}

	// Check if this is a channel assignment (channel = value)
	if varScope.Type.Kind == types.KindChan {
		return analyzeChannelAssignment(ctx, &varScope.Symbol)
	}

	expr := ctx.AST.Expression()
	if expr == nil {
		return true
	}
	if !expression.Analyze(context.Child(ctx, expr)) {
		return false
	}
	exprType := atypes.InferFromExpression(context.Child(ctx, expr))
	if !exprType.IsValid() || !varScope.Type.IsValid() {
		return true
	}
	varType := varScope.Type
	// If either type is a type variable, add a constraint instead of checking directly
	if exprType.Kind == types.KindVariable || varType.Kind == types.KindVariable {
		if err := atypes.Check(ctx.Constraints, varType, exprType, ctx.AST, "assignment type compatibility"); err != nil {
			ctx.Diagnostics.AddError(err, ctx.AST)
			return false
		}
		return true
	}
	if atypes.Compatible(varType, exprType) {
		return true
	}
	ctx.Diagnostics.AddError(
		errors.Newf("type mismatch: cannot assign %s to variable of type %s", exprType, varType),
		ctx.AST,
	)
	return false
}

// AnalyzeFunctionBody analyzes a block and infers its return type by examining
// all return statements across control flow paths.
// Returns (ok bool, inferredReturnType types.Type)
func AnalyzeFunctionBody(ctx context.Context[parser.IBlockContext]) (types.Type, bool) {
	ctx.InTypeInferenceMode = true
	funcScope, err := ctx.Scope.Add(ctx, symbol.Symbol{
		Kind: symbol.KindFunction,
		Type: types.Function(types.FunctionProperties{}),
		AST:  ctx.AST,
	})
	if err != nil {
		ctx.Diagnostics.AddError(err, ctx.AST)
		return types.Type{}, false
	}
	blockScope, err := funcScope.Add(ctx, symbol.Symbol{
		Kind: symbol.KindBlock,
		AST:  ctx.AST,
	})
	if err != nil {
		ctx.Diagnostics.AddError(err, ctx.AST)
		return types.Type{}, false
	}
	var collectedReturnTypes []types.Type
	for _, stmt := range ctx.AST.AllStatement() {
		if !Analyze(context.Child(ctx, stmt).WithScope(blockScope)) {
			return types.Type{}, false
		}
		returnTypes := collectStatementReturnTypes(
			context.Child(ctx, stmt).WithScope(blockScope),
		)
		for _, rt := range returnTypes {
			if rt.IsValid() {
				collectedReturnTypes = append(collectedReturnTypes, rt)
			}
		}
	}
	inferredType, err := unifyReturnTypes(collectedReturnTypes)
	if err != nil {
		ctx.Diagnostics.AddError(err, ctx.AST)
		return types.Type{}, false
	}
	return inferredType.Unwrap(), true
}

// collectStatementReturnTypes extracts all return types from a statement.
// Returns a slice of types (empty if no returns).
func collectStatementReturnTypes(
	ctx context.Context[parser.IStatementContext],
) []types.Type {
	switch {
	case ctx.AST.ReturnStatement() != nil:
		returnStmt := ctx.AST.ReturnStatement()
		returnExpr := returnStmt.Expression()
		if returnExpr == nil {
			// Return statement with no expression (void return)
			return []types.Type{{}}
		}
		returnType := atypes.InferFromExpression(context.Child(ctx, returnExpr))
		if returnType.IsValid() {
			return []types.Type{returnType}
		}
		return []types.Type{}

	case ctx.AST.IfStatement() != nil:
		_, returnTypes := getIfStatementReturnTypes(
			context.Child(ctx, ctx.AST.IfStatement()),
		)
		return returnTypes

	default:
		return []types.Type{}
	}
}

// getIfStatementReturnTypes recursively extracts return types from if/else branches.
// Returns (allPathsReturn bool, returnTypes []types.Type)
func getIfStatementReturnTypes(
	ctx context.Context[parser.IIfStatementContext],
) (bool, []types.Type) {
	var returnTypes []types.Type
	allPathsReturn := true

	// Check main if block
	if block := ctx.AST.Block(); block != nil {
		hasReturn, blockTypes := getBlockReturnTypes(
			context.Child(ctx, block),
		)
		if hasReturn {
			returnTypes = append(returnTypes, blockTypes...)
		} else {
			allPathsReturn = false
		}
	}

	// Check else-if clauses
	for _, elseIfClause := range ctx.AST.AllElseIfClause() {
		if block := elseIfClause.Block(); block != nil {
			hasReturn, blockTypes := getBlockReturnTypes(
				context.Child(ctx, block),
			)
			if hasReturn {
				returnTypes = append(returnTypes, blockTypes...)
			} else {
				allPathsReturn = false
			}
		}
	}

	// Check else clause
	if elseClause := ctx.AST.ElseClause(); elseClause != nil {
		if block := elseClause.Block(); block != nil {
			hasReturn, blockTypes := getBlockReturnTypes(
				context.Child(ctx, block),
			)
			if hasReturn {
				returnTypes = append(returnTypes, blockTypes...)
			} else {
				allPathsReturn = false
			}
		}
	} else {
		// No else clause means not all paths return
		allPathsReturn = false
	}

	return allPathsReturn, returnTypes
}

// getBlockReturnTypes extracts all return types from a block's statements.
// Returns (hasReturn bool, returnTypes []types.Type)
func getBlockReturnTypes(
	ctx context.Context[parser.IBlockContext],
) (bool, []types.Type) {
	var returnTypes []types.Type
	for _, stmt := range ctx.AST.AllStatement() {
		stmtTypes := collectStatementReturnTypes(context.Child(ctx, stmt))
		for _, rt := range stmtTypes {
			if rt.IsValid() {
				returnTypes = append(returnTypes, rt)
			}
		}
	}
	return len(returnTypes) > 0, returnTypes
}

// unifyReturnTypes unifies multiple return types to find the smallest reasonable common type.
func unifyReturnTypes(
	returnTypes []types.Type,
) (types.Type, error) {
	if len(returnTypes) == 0 {
		return types.Type{}, nil
	}

	// Unwrap all types first (Chan(T) -> T, Series(T) -> T) for consistent handling
	unwrappedTypes := make([]types.Type, len(returnTypes))
	for i, t := range returnTypes {
		unwrappedTypes[i] = t.Unwrap()
	}

	if len(unwrappedTypes) == 1 {
		t := unwrappedTypes[0]
		// If it's a type variable (literal), resolve it to a concrete default type
		if t.Kind == types.KindVariable {
			if t.Constraint != nil && t.Constraint.Kind == types.KindIntegerConstant {
				return types.I64(), nil
			}
			if t.Constraint != nil && t.Constraint.Kind == types.KindFloatConstant {
				return types.F64(), nil
			}
			if t.Constraint != nil && t.Constraint.Kind == types.KindNumericConstant {
				return types.F64(), nil
			}
		}
		return t, nil
	}

	// Separate type variables from concrete types (now all unwrapped)
	var concreteTypes []types.Type
	var typeVariables []types.Type
	for _, t := range unwrappedTypes {
		if t.Kind == types.KindVariable {
			typeVariables = append(typeVariables, t)
		} else {
			concreteTypes = append(concreteTypes, t)
		}
	}

	// If all are type variables (all literals), unify them to a concrete default type
	if len(concreteTypes) == 0 {
		// All literals should unify to a default concrete type
		// For integers, default to i64; for floats, default to f64
		firstVar := typeVariables[0]
		if firstVar.Constraint != nil && firstVar.Constraint.Kind == types.KindIntegerConstant {
			return types.I64(), nil
		}
		if firstVar.Constraint != nil && firstVar.Constraint.Kind == types.KindFloatConstant {
			return types.F64(), nil
		}
		if firstVar.Constraint != nil && firstVar.Constraint.Kind == types.KindNumericConstant {
			return types.F64(), nil
		}
		return typeVariables[0], nil
	}

	// If we have concrete types, use them to guide the unification
	// Replace type variables with types compatible with the concrete types
	resolvedTypes := make([]types.Type, 0, len(unwrappedTypes))
	for _, t := range unwrappedTypes {
		if t.Kind == types.KindVariable {
			// Infer appropriate type based on concrete types present
			resolved := resolveTypeVariableWithContext(t, concreteTypes)
			resolvedTypes = append(resolvedTypes, resolved)
		} else {
			resolvedTypes = append(resolvedTypes, t)
		}
	}

	firstType := resolvedTypes[0]
	allEqual := true
	for _, t := range resolvedTypes[1:] {
		if !types.Equal(firstType, t) {
			allEqual = false
			break
		}
	}
	if allEqual {
		return firstType, nil
	}

	allNumeric := true
	hasFloat := false
	hasSigned := false
	hasUnsigned := false
	maxBits := 0

	for _, t := range resolvedTypes {
		if !t.IsNumeric() {
			allNumeric = false
			break
		}

		// Unwrap channel/series types to get the actual value type for classification
		unwrapped := t.Unwrap()

		if unwrapped.IsFloat() {
			hasFloat = true
			if unwrapped.Kind == types.KindF32 {
				if maxBits < 32 {
					maxBits = 32
				}
			} else {
				if maxBits < 64 {
					maxBits = 64
				}
			}
		} else if unwrapped.IsInteger() {
			if unwrapped.IsSignedInteger() {
				hasSigned = true
			} else if unwrapped.IsUnsignedInteger() {
				hasUnsigned = true
			}

			bits := getTypeBits(unwrapped)
			if bits > maxBits {
				maxBits = bits
			}
		}
	}

	if !allNumeric {
		return types.Type{}, errors.Newf(
			"incompatible return types: cannot unify %s and %s",
			returnTypes[0],
			returnTypes[1],
		)
	}

	if hasFloat {
		hasInteger := false
		for _, t := range returnTypes {
			if t.IsInteger() {
				hasInteger = true
				break
			}
		}
		if hasInteger {
			return types.Type{}, errors.New(
				"mixed integer and floating-point returns are not allowed",
			)
		}
		if maxBits > 32 {
			return types.F64(), nil
		}
		return types.F32(), nil
	}

	if hasSigned && hasUnsigned {
		if maxBits <= 8 {
			return types.I16(), nil
		} else if maxBits <= 16 {
			return types.I32(), nil
		} else if maxBits <= 32 {
			return types.I64(), nil
		}
		return types.I64(), nil
	}

	if hasSigned {
		if maxBits <= 8 {
			return types.I8(), nil
		} else if maxBits <= 16 {
			return types.I16(), nil
		} else if maxBits <= 32 {
			return types.I32(), nil
		}
		return types.I64(), nil
	}
	if maxBits <= 8 {
		return types.U8(), nil
	} else if maxBits <= 16 {
		return types.U16(), nil
	} else if maxBits <= 32 {
		return types.U32(), nil
	}
	return types.U64(), nil
}

func getTypeBits(t types.Type) int {
	switch t.Kind {
	case types.KindI8, types.KindU8:
		return 8
	case types.KindI16, types.KindU16:
		return 16
	case types.KindI32, types.KindU32:
		return 32
	case types.KindI64, types.KindU64:
		return 64
	case types.KindF32:
		return 32
	case types.KindF64:
		return 64
	default:
		return 0
	}
}

func resolveTypeVariableWithContext(tv types.Type, concreteTypes []types.Type) types.Type {
	if tv.Kind != types.KindVariable {
		return tv
	}
	if tv.Constraint != nil && tv.Constraint.Kind == types.KindIntegerConstant {
		// Check if any concrete type is a float - integer literals can be coerced to floats
		for _, t := range concreteTypes {
			if t.IsFloat() {
				// Integer constant can be coerced to match the float type
				return t
			}
		}

		// All concrete types are integers, determine the best matching integer type
		allUnsigned := true
		for _, t := range concreteTypes {
			if !t.IsInteger() {
				// Not a numeric type we can work with, default to I32
				return types.I32()
			}
			if t.IsSignedInteger() {
				allUnsigned = false
			}
		}
		if allUnsigned {
			maxBits := 0
			for _, t := range concreteTypes {
				bits := getTypeBits(t)
				if bits > maxBits {
					maxBits = bits
				}
			}
			if maxBits <= 8 {
				return types.U8()
			} else if maxBits <= 16 {
				return types.U16()
			} else if maxBits <= 32 {
				return types.U32()
			}
			return types.U64()
		}
		return types.I32()
	}
	if tv.Constraint != nil && tv.Constraint.Kind == types.KindFloatConstant {
		for _, t := range concreteTypes {
			if t.IsFloat() {
				return t
			}
		}
		return types.F64()
	}
	if tv.Constraint != nil && tv.Constraint.Kind == types.KindNumericConstant {
		return types.F64()
	}
	return tv
}<|MERGE_RESOLUTION|>--- conflicted
+++ resolved
@@ -383,37 +383,6 @@
 	return true
 }
 
-<<<<<<< HEAD
-func createChannelReadVariable[T antlr.ParserRuleContext](
-	ctx context.Context[T],
-	varName, channelName string,
-) bool {
-	channelSym, err := ctx.Scope.Resolve(ctx, channelName)
-	if err != nil {
-		ctx.Diagnostics.AddError(errors.Wrapf(err, "undefined channel: %s", channelName), ctx.AST)
-		return false
-	}
-	if channelSym.Kind != symbol.KindChannel && channelSym.Kind != symbol.KindConfig && channelSym.Kind != symbol.KindInput && channelSym.Kind != symbol.KindOutput {
-		ctx.Diagnostics.AddError(errors.Newf("%s is not a channel", channelName), ctx.AST)
-		return false
-	}
-	if channelSym.Type.Kind != types.KindChan {
-		ctx.Diagnostics.AddError(errors.Newf("%s is not a channel", channelName), ctx.AST)
-		return false
-	}
-	_, err = ctx.Scope.Add(ctx, symbol.Symbol{
-		Name: varName,
-		Kind: symbol.KindVariable,
-		Type: channelSym.Type,
-		AST:  ctx.AST,
-	})
-	if err != nil {
-		ctx.Diagnostics.AddError(err, ctx.AST)
-		return false
-	}
-	return true
-}
-
 func analyzeChannelAssignment(ctx context.Context[parser.IAssignmentContext], channelSym *symbol.Symbol) bool {
 	// Validate we're in a function context (channel writes only allowed in imperative context)
 	fn, fnErr := ctx.Scope.ClosestAncestorOfKind(symbol.KindFunction)
@@ -421,15 +390,6 @@
 		ctx.Diagnostics.AddError(fnErr, ctx.AST)
 		return false
 	}
-=======
-func analyzeChannelAssignment(ctx context.Context[parser.IAssignmentContext], channelSym *symbol.Symbol) bool {
-	// Validate we're in a function context (channel writes only allowed in imperative context)
-	fn, fnErr := ctx.Scope.ClosestAncestorOfKind(symbol.KindFunction)
-	if errors.Skip(fnErr, query.NotFound) != nil {
-		ctx.Diagnostics.AddError(fnErr, ctx.AST)
-		return false
-	}
->>>>>>> f5c4a464
 	if fn != nil {
 		fn.Channels.Write.Add(uint32(channelSym.ID))
 	}
