// Copyright 2025 Synnax Labs, Inc.
//
// Use of this software is governed by the Business Source License included in the file
// licenses/BSL.txt.
//
// As of the Change Date specified in that file, in accordance with the Business Source
// License, use of this software will be governed by the Apache License, Version 2.0,
// included in the file licenses/APL.txt.

package ir_test

import (
	"encoding/json"

	. "github.com/onsi/ginkgo/v2"
	. "github.com/onsi/gomega"
	"github.com/synnaxlabs/arc/ir"
	. "github.com/synnaxlabs/x/testutil"
)

var _ = Describe("Stage", func() {
	Describe("String", func() {
		It("Should format stage with nodes", func() {
			stage := ir.Stage{
				Key:   "pressurization",
				Nodes: []string{"timer_1", "controller_1"},
			}
			Expect(stage.String()).To(Equal("pressurization: [timer_1, controller_1]"))
		})

		It("Should format stage with empty nodes", func() {
			stage := ir.Stage{Key: "terminal", Nodes: nil}
			Expect(stage.String()).To(Equal("terminal: []"))
		})

		It("Should format stage with strata", func() {
			stage := ir.Stage{
				Key:    "main",
				Nodes:  []string{"a", "b"},
				Strata: ir.Strata{{"a"}, {"b"}},
			}
			str := stage.String()
			Expect(str).To(ContainSubstring("main: [a, b]"))
			Expect(str).To(ContainSubstring("[0]: a"))
			Expect(str).To(ContainSubstring("[1]: b"))
		})
	})

	Describe("JSON Serialization", func() {
		It("Should marshal and unmarshal stage with nodes", func() {
			stage := ir.Stage{
				Key:   "pressurization",
				Nodes: []string{"timer_1", "controller_1", "condition_1"},
			}
			data := MustSucceed(json.Marshal(stage))

			var restored ir.Stage
			Expect(json.Unmarshal(data, &restored)).To(Succeed())
			Expect(restored.Key).To(Equal("pressurization"))
			Expect(restored.Nodes).To(Equal([]string{"timer_1", "controller_1", "condition_1"}))
		})

		It("Should handle empty nodes list", func() {
			stage := ir.Stage{Key: "terminal"}
			data := MustSucceed(json.Marshal(stage))

			var restored ir.Stage
			Expect(json.Unmarshal(data, &restored)).To(Succeed())
			Expect(restored.Key).To(Equal("terminal"))
			Expect(restored.Nodes).To(BeNil())
		})

		It("Should marshal nodes as null when nil, not empty array", func() {
			stage := ir.Stage{Key: "empty"}
			data := MustSucceed(json.Marshal(stage))
			// Should be {"key":"empty","nodes":null} not {"key":"empty","nodes":[]}
			Expect(string(data)).To(ContainSubstring(`"nodes":null`))
		})

		It("Should preserve order of nodes", func() {
			stage := ir.Stage{
				Key:   "ordered",
				Nodes: []string{"first", "second", "third", "fourth"},
			}
			data := MustSucceed(json.Marshal(stage))

			var restored ir.Stage
			Expect(json.Unmarshal(data, &restored)).To(Succeed())
			Expect(restored.Nodes[0]).To(Equal("first"))
			Expect(restored.Nodes[1]).To(Equal("second"))
			Expect(restored.Nodes[2]).To(Equal("third"))
			Expect(restored.Nodes[3]).To(Equal("fourth"))
		})
	})
})

var _ = Describe("Sequence", func() {
	var seq ir.Sequence

	BeforeEach(func() {
		seq = ir.Sequence{
			Key: "main",
			Stages: []ir.Stage{
				{Key: "precheck", Nodes: []string{"check_1", "check_2"}},
				{Key: "pressurization", Nodes: []string{"timer_1", "ctrl_1"}},
				{Key: "ignition", Nodes: []string{"igniter_1"}},
				{Key: "complete", Nodes: nil},
			},
		}
	})

<<<<<<< HEAD
	Describe("entry", func() {
=======
	Describe("String", func() {
		It("Should format sequence with tree structure", func() {
			str := seq.String()
			Expect(str).To(HavePrefix("main\n"))
			Expect(str).To(ContainSubstring("├── precheck:"))
			Expect(str).To(ContainSubstring("├── pressurization:"))
			Expect(str).To(ContainSubstring("├── ignition:"))
			Expect(str).To(ContainSubstring("└── complete:"))
		})

		It("Should format single-stage sequence", func() {
			single := ir.Sequence{
				Key:    "single",
				Stages: []ir.Stage{{Key: "only", Nodes: []string{"node_1"}}},
			}
			str := single.String()
			Expect(str).To(HavePrefix("single\n"))
			Expect(str).To(ContainSubstring("└── only: [node_1]"))
		})
	})

	Describe("Entry", func() {
>>>>>>> 38f19e47
		It("Should return first stage as entry point", func() {
			entry := seq.Entry()
			Expect(entry.Key).To(Equal("precheck"))
			Expect(entry.Nodes).To(Equal([]string{"check_1", "check_2"}))
		})

		It("Should panic on empty sequence", func() {
			empty := ir.Sequence{Key: "empty", Stages: nil}
			Expect(func() { empty.Entry() }).To(Panic())
		})

		It("Should panic on sequence with empty stages slice", func() {
			empty := ir.Sequence{Key: "empty", Stages: []ir.Stage{}}
			Expect(func() { empty.Entry() }).To(Panic())
		})

		It("Should work with single-stage sequence", func() {
			single := ir.Sequence{
				Key:    "single",
				Stages: []ir.Stage{{Key: "only", Nodes: []string{"node_1"}}},
			}
			entry := single.Entry()
			Expect(entry.Key).To(Equal("only"))
		})
	})

	Describe("NextStage", func() {
		It("Should return next stage in order", func() {
			next, ok := seq.NextStage("precheck")
			Expect(ok).To(BeTrue())
			Expect(next.Key).To(Equal("pressurization"))
		})

		It("Should return next for middle stage", func() {
			next, ok := seq.NextStage("pressurization")
			Expect(ok).To(BeTrue())
			Expect(next.Key).To(Equal("ignition"))
		})

		It("Should chain through all stages", func() {
			current := "precheck"
			expected := []string{"pressurization", "ignition", "complete"}
			for i := 0; i < 3; i++ {
				next, ok := seq.NextStage(current)
				Expect(ok).To(BeTrue())
				Expect(next.Key).To(Equal(expected[i]))
				current = next.Key
			}
		})

		It("Should return false for last stage", func() {
			_, ok := seq.NextStage("complete")
			Expect(ok).To(BeFalse())
		})

		It("Should return false for unknown stage", func() {
			_, ok := seq.NextStage("nonexistent")
			Expect(ok).To(BeFalse())
		})

		It("Should return false for empty string key", func() {
			_, ok := seq.NextStage("")
			Expect(ok).To(BeFalse())
		})

		It("Should work correctly with single-stage sequence", func() {
			single := ir.Sequence{
				Key:    "single",
				Stages: []ir.Stage{{Key: "only"}},
			}
			_, ok := single.NextStage("only")
			Expect(ok).To(BeFalse())
		})
	})

	Describe("FindStage", func() {
		It("Should find existing stage", func() {
			stage, ok := seq.FindStage("ignition")
			Expect(ok).To(BeTrue())
			Expect(stage.Key).To(Equal("ignition"))
			Expect(stage.Nodes).To(Equal([]string{"igniter_1"}))
		})

		It("Should find first stage", func() {
			stage, ok := seq.FindStage("precheck")
			Expect(ok).To(BeTrue())
			Expect(stage.Key).To(Equal("precheck"))
		})

		It("Should find last stage", func() {
			stage, ok := seq.FindStage("complete")
			Expect(ok).To(BeTrue())
			Expect(stage.Key).To(Equal("complete"))
		})

		It("Should return false for nonexistent stage", func() {
			_, ok := seq.FindStage("nonexistent")
			Expect(ok).To(BeFalse())
		})

		It("Should return false for empty key", func() {
			_, ok := seq.FindStage("")
			Expect(ok).To(BeFalse())
		})

		It("Should handle empty sequence", func() {
			empty := ir.Sequence{Key: "empty"}
			_, ok := empty.FindStage("any")
			Expect(ok).To(BeFalse())
		})
	})

	Describe("JSON Serialization", func() {
		It("Should preserve stage ordering", func() {
			data := MustSucceed(json.Marshal(seq))

			var restored ir.Sequence
			Expect(json.Unmarshal(data, &restored)).To(Succeed())

			Expect(restored.Stages).To(HaveLen(4))
			Expect(restored.Stages[0].Key).To(Equal("precheck"))
			Expect(restored.Stages[1].Key).To(Equal("pressurization"))
			Expect(restored.Stages[2].Key).To(Equal("ignition"))
			Expect(restored.Stages[3].Key).To(Equal("complete"))
		})

		It("Should preserve nodes within stages", func() {
			data := MustSucceed(json.Marshal(seq))

			var restored ir.Sequence
			Expect(json.Unmarshal(data, &restored)).To(Succeed())

			Expect(restored.Stages[0].Nodes).To(Equal([]string{"check_1", "check_2"}))
			Expect(restored.Stages[1].Nodes).To(Equal([]string{"timer_1", "ctrl_1"}))
			Expect(restored.Stages[2].Nodes).To(Equal([]string{"igniter_1"}))
			Expect(restored.Stages[3].Nodes).To(BeNil())
		})

		It("Should handle empty stages slice", func() {
			empty := ir.Sequence{Key: "empty", Stages: []ir.Stage{}}
			data := MustSucceed(json.Marshal(empty))

			var restored ir.Sequence
			Expect(json.Unmarshal(data, &restored)).To(Succeed())
			Expect(restored.Key).To(Equal("empty"))
			Expect(restored.Stages).To(HaveLen(0))
		})

		It("Should round-trip entry() result correctly", func() {
			data := MustSucceed(json.Marshal(seq))

			var restored ir.Sequence
			Expect(json.Unmarshal(data, &restored)).To(Succeed())

			entry := restored.Entry()
			Expect(entry.Key).To(Equal("precheck"))
		})

		It("Should round-trip NextStage() correctly", func() {
			data := MustSucceed(json.Marshal(seq))

			var restored ir.Sequence
			Expect(json.Unmarshal(data, &restored)).To(Succeed())

			next, ok := restored.NextStage("precheck")
			Expect(ok).To(BeTrue())
			Expect(next.Key).To(Equal("pressurization"))
		})
	})
})

var _ = Describe("Sequences", func() {
	var sequences ir.Sequences

	BeforeEach(func() {
		sequences = ir.Sequences{
			{
				Key: "main",
				Stages: []ir.Stage{
					{Key: "start", Nodes: []string{"node_1"}},
					{Key: "end", Nodes: []string{"node_2"}},
				},
			},
			{
				Key: "abort",
				Stages: []ir.Stage{
					{Key: "safing", Nodes: []string{"abort_1", "abort_2"}},
					{Key: "safed", Nodes: nil},
				},
			},
			{
				Key: "recovery",
				Stages: []ir.Stage{
					{Key: "assess", Nodes: []string{"assess_1"}},
					{Key: "restart", Nodes: []string{"restart_1"}},
					{Key: "complete", Nodes: nil},
				},
			},
		}
	})

	Describe("Find", func() {
		It("Should find existing sequence", func() {
			seq, ok := sequences.Find("main")
			Expect(ok).To(BeTrue())
			Expect(seq.Key).To(Equal("main"))
			Expect(seq.Stages).To(HaveLen(2))
		})

		It("Should find sequence by key", func() {
			seq, ok := sequences.Find("abort")
			Expect(ok).To(BeTrue())
			Expect(seq.Key).To(Equal("abort"))
		})

		It("Should return false for missing sequence", func() {
			_, ok := sequences.Find("nonexistent")
			Expect(ok).To(BeFalse())
		})

		It("Should return false for empty key", func() {
			_, ok := sequences.Find("")
			Expect(ok).To(BeFalse())
		})

		It("Should handle empty collection", func() {
			empty := ir.Sequences{}
			_, ok := empty.Find("main")
			Expect(ok).To(BeFalse())
		})
	})

	Describe("Get", func() {
		It("Should get existing sequence", func() {
			seq := sequences.Get("main")
			Expect(seq.Key).To(Equal("main"))
		})

		It("Should panic for missing sequence", func() {
			Expect(func() {
				_ = sequences.Get("nonexistent")
			}).To(Panic())
		})
	})

	Describe("FindStage", func() {
		It("Should find stage and its parent sequence", func() {
			stage, seq, ok := sequences.FindStage("safing")
			Expect(ok).To(BeTrue())
			Expect(stage.Key).To(Equal("safing"))
			Expect(stage.Nodes).To(Equal([]string{"abort_1", "abort_2"}))
			Expect(seq.Key).To(Equal("abort"))
		})

		It("Should find stage in first sequence", func() {
			stage, seq, ok := sequences.FindStage("start")
			Expect(ok).To(BeTrue())
			Expect(stage.Key).To(Equal("start"))
			Expect(seq.Key).To(Equal("main"))
		})

		It("Should find stage in last sequence", func() {
			stage, seq, ok := sequences.FindStage("complete")
			Expect(ok).To(BeTrue())
			Expect(stage.Key).To(Equal("complete"))
			Expect(seq.Key).To(Equal("recovery"))
		})

		It("Should return false for missing stage", func() {
			_, _, ok := sequences.FindStage("nonexistent")
			Expect(ok).To(BeFalse())
		})

		It("Should return first match when stage names collide", func() {
			// Stage names only need to be unique within sequence
			seqs := ir.Sequences{
				{Key: "seq1", Stages: []ir.Stage{{Key: "init", Nodes: []string{"s1_init"}}}},
				{Key: "seq2", Stages: []ir.Stage{{Key: "init", Nodes: []string{"s2_init"}}}},
			}
			stage, seq, ok := seqs.FindStage("init")
			Expect(ok).To(BeTrue())
			Expect(seq.Key).To(Equal("seq1")) // First match
			Expect(stage.Key).To(Equal("init"))
			Expect(stage.Nodes).To(Equal([]string{"s1_init"}))
		})

		It("Should handle empty collection", func() {
			empty := ir.Sequences{}
			_, _, ok := empty.FindStage("any")
			Expect(ok).To(BeFalse())
		})
	})

	Describe("JSON Serialization", func() {
		It("Should marshal and unmarshal sequences", func() {
			data := MustSucceed(json.Marshal(sequences))

			var restored ir.Sequences
			Expect(json.Unmarshal(data, &restored)).To(Succeed())

			Expect(restored).To(HaveLen(3))
			Expect(restored[0].Key).To(Equal("main"))
			Expect(restored[1].Key).To(Equal("abort"))
			Expect(restored[2].Key).To(Equal("recovery"))
		})

		It("Should preserve nested stages", func() {
			data := MustSucceed(json.Marshal(sequences))

			var restored ir.Sequences
			Expect(json.Unmarshal(data, &restored)).To(Succeed())

			// Check main sequence
			main, ok := restored.Find("main")
			Expect(ok).To(BeTrue())
			Expect(main.Stages).To(HaveLen(2))
			Expect(main.Entry().Key).To(Equal("start"))

			// Check abort sequence
			abort, ok := restored.Find("abort")
			Expect(ok).To(BeTrue())
			Expect(abort.Stages).To(HaveLen(2))
			Expect(abort.Entry().Key).To(Equal("safing"))

			// Check recovery sequence
			recovery, ok := restored.Find("recovery")
			Expect(ok).To(BeTrue())
			Expect(recovery.Stages).To(HaveLen(3))
			Expect(recovery.Entry().Key).To(Equal("assess"))
		})

		It("Should handle empty sequences", func() {
			empty := ir.Sequences{}
			data := MustSucceed(json.Marshal(empty))

			var restored ir.Sequences
			Expect(json.Unmarshal(data, &restored)).To(Succeed())
			Expect(restored).To(BeEmpty())
		})
	})

	Describe("Multiple Sequence Operations", func() {
		It("Should support independent entry() calls", func() {
			main := sequences.Get("main")
			abort := sequences.Get("abort")
			recovery := sequences.Get("recovery")

			Expect(main.Entry().Key).To(Equal("start"))
			Expect(abort.Entry().Key).To(Equal("safing"))
			Expect(recovery.Entry().Key).To(Equal("assess"))
		})

		It("Should support independent NextStage() calls", func() {
			main := sequences.Get("main")
			abort := sequences.Get("abort")

			mainNext, _ := main.NextStage("start")
			abortNext, _ := abort.NextStage("safing")

			Expect(mainNext.Key).To(Equal("end"))
			Expect(abortNext.Key).To(Equal("safed"))
		})

		It("Should support FindStage across all sequences", func() {
			// Find stages from different sequences
			stage1, seq1, ok1 := sequences.FindStage("start")
			stage2, seq2, ok2 := sequences.FindStage("safing")
			stage3, seq3, ok3 := sequences.FindStage("restart")

			Expect(ok1).To(BeTrue())
			Expect(ok2).To(BeTrue())
			Expect(ok3).To(BeTrue())

			Expect(seq1.Key).To(Equal("main"))
			Expect(seq2.Key).To(Equal("abort"))
			Expect(seq3.Key).To(Equal("recovery"))

			Expect(stage1.Nodes).To(Equal([]string{"node_1"}))
			Expect(stage2.Nodes).To(Equal([]string{"abort_1", "abort_2"}))
			Expect(stage3.Nodes).To(Equal([]string{"restart_1"}))
		})
	})
})

var _ = Describe("Integration: Sequence with Edge Kinds", func() {
	It("Should represent a complete sequence state machine with edges", func() {
		// Build a realistic sequence with both Continuous and OneShot edges
		sequences := ir.Sequences{
			{
				Key: "main",
				Stages: []ir.Stage{
					{Key: "precheck", Nodes: []string{"timer_1", "check_1", "precheck_entry"}},
					{Key: "pressurize", Nodes: []string{"valve_ctrl", "pressure_monitor", "pressurize_entry"}},
					{Key: "complete", Nodes: []string{"complete_entry"}},
				},
			},
		}

		edges := ir.Edges{
			// Continuous dataflow within precheck stage
			{
				Source: ir.Handle{Node: "timer_1", Param: "output"},
				Target: ir.Handle{Node: "check_1", Param: "input"},
				Kind:   ir.Continuous,
			},
			// OneShot transition: precheck -> pressurize
			{
				Source: ir.Handle{Node: "check_1", Param: "output"},
				Target: ir.Handle{Node: "pressurize_entry", Param: "activate"},
				Kind:   ir.OneShot,
			},
			// Continuous dataflow within pressurize stage
			{
				Source: ir.Handle{Node: "valve_ctrl", Param: "output"},
				Target: ir.Handle{Node: "pressure_monitor", Param: "input"},
				Kind:   ir.Continuous,
			},
			// OneShot transition: pressurize -> complete
			{
				Source: ir.Handle{Node: "pressure_monitor", Param: "threshold_met"},
				Target: ir.Handle{Node: "complete_entry", Param: "activate"},
				Kind:   ir.OneShot,
			},
		}

		// Verify structure
		Expect(sequences).To(HaveLen(1))
		main := sequences.Get("main")
		Expect(main.Stages).To(HaveLen(3))

		// Verify entry point
		entry := main.Entry()
		Expect(entry.Key).To(Equal("precheck"))

		// Verify stage navigation
		next, ok := main.NextStage("precheck")
		Expect(ok).To(BeTrue())
		Expect(next.Key).To(Equal("pressurize"))

		// Verify edge kinds
		continuous := edges.GetByKind(ir.Continuous)
		oneShot := edges.GetByKind(ir.OneShot)

		Expect(continuous).To(HaveLen(2))
		Expect(oneShot).To(HaveLen(2))

		// Verify OneShot edges target entry nodes
		for _, e := range oneShot {
			Expect(e.Target.Node).To(ContainSubstring("_entry"))
			Expect(e.Target.Param).To(Equal("activate"))
		}
	})
})<|MERGE_RESOLUTION|>--- conflicted
+++ resolved
@@ -109,9 +109,6 @@
 		}
 	})
 
-<<<<<<< HEAD
-	Describe("entry", func() {
-=======
 	Describe("String", func() {
 		It("Should format sequence with tree structure", func() {
 			str := seq.String()
@@ -134,7 +131,6 @@
 	})
 
 	Describe("Entry", func() {
->>>>>>> 38f19e47
 		It("Should return first stage as entry point", func() {
 			entry := seq.Entry()
 			Expect(entry.Key).To(Equal("precheck"))
