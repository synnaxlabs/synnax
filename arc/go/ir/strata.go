// Copyright 2025 Synnax Labs, Inc.
//
// Use of this software is governed by the Business Source License included in the file
// licenses/BSL.txt.
//
// As of the Change Date specified in that file, in accordance with the Business Source
// License, use of this software will be governed by the Apache License, Version 2.0,
// included in the file licenses/APL.txt.

package ir

<<<<<<< HEAD
import "slices"
=======
import (
	"fmt"
	"strings"
)
>>>>>>> a19d2bdd

// Strata represents the execution stratification of a dataflow graph. Each stratum
// is a slice of node keys that can execute in parallel. Nodes in stratum N depend
// only on nodes in strata 0 to N-1. Stratification enables single-pass, glitch-free
// reactive execution.
type Strata [][]string

// Get returns the stratum level of the node with the given key, or -1 if not found.
func (s Strata) Get(key string) int {
	for i, nodes := range s {
		if slices.Contains(nodes, key) {
			return i
		}
	}
	return -1
}

// Has reports whether the node with the given key exists in any stratum.
func (s Strata) Has(key string) bool { return s.Get(key) >= 0 }

// NodeCount returns the total number of nodes across all strata.
func (s Strata) NodeCount() int {
	count := 0
	for _, nodes := range s {
		count += len(nodes)
	}
	return count
}

// String returns the string representation of the strata.
func (s Strata) String() string {
	return s.stringWithPrefix("")
}

// stringWithPrefix returns the string representation with tree formatting.
func (s Strata) stringWithPrefix(prefix string) string {
	if len(s) == 0 {
		return ""
	}
	var b strings.Builder
	for i, nodes := range s {
		isLast := i == len(s)-1
		nodeList := strings.Join(nodes, ", ")
		b.WriteString(fmt.Sprintf("%s%s[%d]: %s\n", prefix, treePrefix(isLast), i, nodeList))
	}
	return b.String()
}<|MERGE_RESOLUTION|>--- conflicted
+++ resolved
@@ -9,14 +9,11 @@
 
 package ir
 
-<<<<<<< HEAD
-import "slices"
-=======
 import (
 	"fmt"
+	"slices"
 	"strings"
 )
->>>>>>> a19d2bdd
 
 // Strata represents the execution stratification of a dataflow graph. Each stratum
 // is a slice of node keys that can execute in parallel. Nodes in stratum N depend
