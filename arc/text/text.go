--- conflicted
+++ resolved
@@ -27,10 +27,7 @@
 	"github.com/synnaxlabs/arc/analyzer"
 	acontext "github.com/synnaxlabs/arc/analyzer/context"
 	"github.com/synnaxlabs/arc/compiler"
-<<<<<<< HEAD
-=======
 	"github.com/synnaxlabs/arc/diagnostics"
->>>>>>> 3997119f
 	"github.com/synnaxlabs/arc/ir"
 	"github.com/synnaxlabs/arc/module"
 	"github.com/synnaxlabs/arc/parser"
@@ -49,21 +46,12 @@
 
 // Parse parses Arc source code into an AST.
 //
-<<<<<<< HEAD
-// Returns the Text with both Raw source and parsed AST. Returns an error
-// if the source contains syntax errors.
-func Parse(t Text) (Text, error) {
-	ast, err := parser.Parse(t.Raw)
-	if err != nil {
-		return Text{}, err
-=======
 // Returns the Text with both Raw source and parsed AST. Returns a diagnostic object
 // that will be nil if no errors occurred during the parsing process.
 func Parse(t Text) (Text, *diagnostics.Diagnostics) {
 	ast, diag := parser.Parse(t.Raw)
 	if diag != nil {
 		return Text{}, diag
->>>>>>> 3997119f
 	}
 	t.AST = ast
 	return t, diag
@@ -84,11 +72,7 @@
 	ctx_ context.Context,
 	t Text,
 	resolver symbol.Resolver,
-<<<<<<< HEAD
-) (ir.IR, analyzer.Diagnostics) {
-=======
 ) (ir.IR, *diagnostics.Diagnostics) {
->>>>>>> 3997119f
 	var (
 		ctx = acontext.CreateRoot(ctx_, t.AST, resolver)
 		// We always return a partially complete IR to ensure that tools such as LSP's
@@ -97,11 +81,7 @@
 	)
 	// Step 1: Analyze the Program
 	if !analyzer.AnalyzeProgram(ctx) {
-<<<<<<< HEAD
-		return i, *ctx.Diagnostics
-=======
 		return i, ctx.Diagnostics
->>>>>>> 3997119f
 	}
 
 	// Step 2: Iterate through the root scope children to assemble functions
@@ -135,11 +115,7 @@
 		if flow := item.FlowStatement(); flow != nil {
 			nodes, edges, ok := analyzeFlow(acontext.Child(ctx, flow), generateKey)
 			if !ok {
-<<<<<<< HEAD
-				return i, *ctx.Diagnostics
-=======
 				return i, ctx.Diagnostics
->>>>>>> 3997119f
 			}
 			i.Nodes = append(i.Nodes, nodes...)
 			i.Edges = append(i.Edges, edges...)
@@ -165,22 +141,6 @@
 	return module.Module{IR: ir, Output: o}, nil
 }
 
-// Compile generates WebAssembly bytecode from the provided IR.
-//
-// Returns a Module containing both the IR and the compiled WebAssembly output.
-// Compiler options can be provided to customize the compilation process.
-func Compile(
-	ctx_ context.Context,
-	ir ir.IR,
-	opts ...compiler.Option,
-) (module.Module, error) {
-	o, err := compiler.Compile(ctx_, ir, opts...)
-	if err != nil {
-		return module.Module{}, err
-	}
-	return module.Module{IR: ir, Output: o}, nil
-}
-
 func analyzeFlow(
 	ctx acontext.Context[parser.IFlowStatementContext],
 	generateKey GenerateKey,
