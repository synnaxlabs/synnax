// Copyright 2025 Synnax Labs, Inc.
//
// Use of this software is governed by the Business Source License included in the file
// licenses/BSL.txt.
//
// As of the Change Date specified in that file, in accordance with the Business Source
// License, use of this software will be governed by the Apache License, Version 2.0,
// included in the file licenses/APL.txt.

package statement

import (
	"github.com/antlr4-go/antlr/v4"
	"github.com/synnaxlabs/arc/analyzer/context"
	"github.com/synnaxlabs/arc/analyzer/expression"
	atypes "github.com/synnaxlabs/arc/analyzer/types"
	"github.com/synnaxlabs/arc/ir"
	"github.com/synnaxlabs/arc/parser"
	"github.com/synnaxlabs/x/errors"
)

func AnalyzeBlock(ctx context.Context[parser.IBlockContext]) bool {
	blockScope, err := ctx.Scope.Add(ctx, ir.Symbol{
		Kind:       ir.KindBlock,
		ParserRule: ctx.AST,
	})
	if err != nil {
		ctx.Diagnostics.AddError(err, ctx.AST)
		return false
	}
	for _, stmt := range ctx.AST.AllStatement() {
		if !Analyze(context.Child(ctx, stmt).WithScope(blockScope)) {
			return false
		}
	}
	return true
}

// Analyze analyzes a statement
func Analyze(ctx context.Context[parser.IStatementContext]) bool {
	if varDecl := ctx.AST.VariableDeclaration(); varDecl != nil {
		return analyzeVariableDeclaration(context.Child(ctx, varDecl))
	} else if ifStmt := ctx.AST.IfStatement(); ifStmt != nil {
		return analyzeIfStatement(context.Child(ctx, ifStmt))
	} else if returnStmt := ctx.AST.ReturnStatement(); returnStmt != nil {
		return analyzeReturnStatement(context.Child(ctx, returnStmt))
	} else if channelOp := ctx.AST.ChannelOperation(); channelOp != nil {
		return analyzeChannelOperation(context.Child(ctx, channelOp))
	} else if assignment := ctx.AST.Assignment(); assignment != nil {
		return analyzeAssignment(context.Child(ctx, assignment))
	} else if expr := ctx.AST.Expression(); expr != nil {
		return expression.Analyze(context.Child(ctx, expr))
	}
	return true
}

func analyzeVariableDeclaration(ctx context.Context[parser.IVariableDeclarationContext]) bool {
	if local := ctx.AST.LocalVariable(); local != nil {
		return analyzeLocalVariable(context.Child(ctx, local))
	} else if stateful := ctx.AST.StatefulVariable(); stateful != nil {
		return analyzeStatefulVariable(context.Child(ctx, stateful))
	}
	return true
}

func analyzeVariableDeclarationType[ASTNode antlr.ParserRuleContext](
	ctx context.Context[ASTNode],
	expression parser.IExpressionContext,
	typeCtx parser.ITypeContext,
) (ir.Type, bool) {
	if typeCtx != nil {
		var varType ir.Type
		var err error
		// Explicit type annotation
		varType, err = atypes.InferFromTypeContext(typeCtx)
		if err != nil {
			ctx.Diagnostics.AddError(err, ctx.AST)
			return nil, false
		}
		// If there's an initializer, check type compatibility
		if expression != nil {
			// Check if the expression is a literal
			exprType := atypes.InferFromExpression(context.Child(ctx, expression))
			if exprType != nil && varType != nil {
				isLiteral := isLiteralExpression(context.Child(ctx, expression))
				// If it's a literal, we might allow some implicit conversions
				// For now, we still check compatibility the same way
				if (isLiteral && !atypes.LiteralAssignmentCompatible(varType, exprType)) || (!isLiteral && !atypes.Compatible(varType, exprType)) {
					ctx.Diagnostics.AddError(
						errors.Newf("type mismatch: cannot assign %s to %s", exprType, varType),
						ctx.AST,
					)
					return nil, false
				}
			}
		}
		return varType, true
	}
	if expression != nil {
		return atypes.InferFromExpression(context.Child(ctx, expression)), true
	}
	ctx.Diagnostics.AddError(
		errors.Newf("no type declaration found for %s", ctx.AST), ctx.AST,
	)
	return nil, false
}

// isLiteralExpression checks if an expression is a literal value (number, string, bool)
func isLiteralExpression(ctx context.Context[parser.IExpressionContext]) bool {
	if ctx.AST == nil {
		return false
	}

	// Check if the expression is a simple literal
	if logicalOr := ctx.AST.LogicalOrExpression(); logicalOr != nil {
		// Navigate down through the expression hierarchy to find literals
		if ands := logicalOr.AllLogicalAndExpression(); len(ands) == 1 {
			if equalities := ands[0].AllEqualityExpression(); len(equalities) == 1 {
				if relationals := equalities[0].AllRelationalExpression(); len(relationals) == 1 {
					if additives := relationals[0].AllAdditiveExpression(); len(additives) == 1 {
						if multiplicatives := additives[0].AllMultiplicativeExpression(); len(multiplicatives) == 1 {
							if powers := multiplicatives[0].AllPowerExpression(); len(powers) == 1 {
								if unary := powers[0].UnaryExpression(); unary != nil {
									if postfix := unary.PostfixExpression(); postfix != nil {
										if primary := postfix.PrimaryExpression(); primary != nil {
											// Check if it's a literal
											return primary.Literal() != nil
										}
									}
								}
							}
						}
					}
				}
			}
		}
	}

	return false
}

// analyzeLocalVariable analyzes a local variable declaration
func analyzeLocalVariable(ctx context.Context[parser.ILocalVariableContext]) bool {
	name := ctx.AST.IDENTIFIER().GetText()
	expr := ctx.AST.Expression()

	// Check if this is actually a non-blocking channel read
	// (i.e., the expression is a simple identifier that refers to a channel)
	if expr != nil && ctx.AST.Type_() == nil {
		childCtx := context.Child(ctx, expr)
		if isChannelIdentifier(childCtx) {
			// This is a non-blocking channel read: varName := channelName
			chanType := getChannelType(childCtx)
			if chanType != nil {
				// Add variable with the channel's value type
				_, err := childCtx.Scope.Add(ctx, ir.Symbol{
					Name:       name,
					Kind:       ir.KindChannel,
					Type:       chanType.ValueType,
					ParserRule: ctx.AST,
				})
				if err != nil {
					ctx.Diagnostics.AddError(err, ctx.AST)
					return false
				}
				return true
			}
		}
	}

	// Also validate the expression for undefined variables
	if expr != nil {
		if !expression.Analyze(context.Child(ctx, expr)) {
			return false
		}
	}
	varType, ok := analyzeVariableDeclarationType(
		ctx,
		expr,
		ctx.AST.Type_(),
	)
	if !ok {
		return false
	}
	_, err := ctx.Scope.Add(ctx, ir.Symbol{
		Name:       name,
		Type:       varType,
		ParserRule: ctx.AST,
	})
	if err != nil {
		ctx.Diagnostics.AddError(err, ctx.AST)
		return false
	}
	return true
}

// isChannelIdentifier checks if an expression is a simple identifier that refers to a channel
func isChannelIdentifier(ctx context.Context[parser.IExpressionContext]) bool {
	// Navigate through the expression tree to find an identifier
	if logicalOr := ctx.AST.LogicalOrExpression(); logicalOr != nil {
		if ands := logicalOr.AllLogicalAndExpression(); len(ands) == 1 {
			if equalities := ands[0].AllEqualityExpression(); len(equalities) == 1 {
				if relationals := equalities[0].AllRelationalExpression(); len(relationals) == 1 {
					if additives := relationals[0].AllAdditiveExpression(); len(additives) == 1 {
						if multiplicatives := additives[0].AllMultiplicativeExpression(); len(multiplicatives) == 1 {
							if powers := multiplicatives[0].AllPowerExpression(); len(powers) == 1 {
								if unary := powers[0].UnaryExpression(); unary != nil {
									if postfix := unary.PostfixExpression(); postfix != nil {
										if primary := postfix.PrimaryExpression(); primary != nil {
											if id := primary.IDENTIFIER(); id != nil {
												// Check if this identifier refers to a channel
												if sym, err := ctx.Scope.Resolve(ctx, id.GetText()); err == nil {
													if _, ok := sym.Type.(ir.Chan); ok {
														return true
													}
												}
											}
										}
									}
								}
							}
						}
					}
				}
			}
		}
	}
	return false
}

// getChannelType retrieves the channel type from an expression that is a channel identifier
func getChannelType(ctx context.Context[parser.IExpressionContext]) *ir.Chan {
	// Navigate through the expression tree to find the identifier and get its type
	if logicalOr := ctx.AST.LogicalOrExpression(); logicalOr != nil {
		if ands := logicalOr.AllLogicalAndExpression(); len(ands) == 1 {
			if equalities := ands[0].AllEqualityExpression(); len(equalities) == 1 {
				if relationals := equalities[0].AllRelationalExpression(); len(relationals) == 1 {
					if additives := relationals[0].AllAdditiveExpression(); len(additives) == 1 {
						if multiplicatives := additives[0].AllMultiplicativeExpression(); len(multiplicatives) == 1 {
							if powers := multiplicatives[0].AllPowerExpression(); len(powers) == 1 {
								if unary := powers[0].UnaryExpression(); unary != nil {
									if postfix := unary.PostfixExpression(); postfix != nil {
										if primary := postfix.PrimaryExpression(); primary != nil {
											if id := primary.IDENTIFIER(); id != nil {
												if sym, err := ctx.Scope.Resolve(ctx, id.GetText()); err == nil {
													if chanType, ok := sym.Type.(ir.Chan); ok {
														return &chanType
													}
												}
											}
										}
									}
								}
							}
						}
					}
				}
			}
		}
	}
	return nil
}

// analyzeStatefulVariable analyzes a stateful variable declaration
func analyzeStatefulVariable(ctx context.Context[parser.IStatefulVariableContext]) bool {
	name := ctx.AST.IDENTIFIER().GetText()
	expr := ctx.AST.Expression()
	varType, ok := analyzeVariableDeclarationType(
		ctx,
		expr,
		ctx.AST.Type_(),
	)
	if !ok {
		return false
	}
	_, err := ctx.Scope.Add(ctx, ir.Symbol{
		Name:       name,
		Kind:       ir.KindStatefulVariable,
		Type:       varType,
		ParserRule: ctx.AST,
	})
	if err != nil {
		ctx.Diagnostics.AddError(err, ctx.AST)
		return false
	}
	if expr != nil {
		return expression.Analyze(context.Child(ctx, expr))
	}
	return true
}

func analyzeIfStatement(ctx context.Context[parser.IIfStatementContext]) bool {
	// First analyze the condition expression
	if expr := ctx.AST.Expression(); expr != nil {
		if !expression.Analyze(context.Child(ctx, expr)) {
			return false
		}
	}

	// Analyze the main if block
	if block := ctx.AST.Block(); block != nil {
		if !AnalyzeBlock(context.Child(ctx, block)) {
			return false
		}
	}

	// Analyze all else-if clauses
	for _, elseIfClause := range ctx.AST.AllElseIfClause() {
		// Analyze the else-if condition
		if expr := elseIfClause.Expression(); expr != nil {
			if !expression.Analyze(context.Child(ctx, expr)) {
				return false
			}
		}
		// Analyze the else-if block
		if block := elseIfClause.Block(); block != nil {
			if !AnalyzeBlock(context.Child(ctx, block)) {
				return false
			}
		}
	}

	// Analyze the else clause if present
	if elseClause := ctx.AST.ElseClause(); elseClause != nil {
		if block := elseClause.Block(); block != nil {
			if !AnalyzeBlock(context.Child(ctx, block)) {
				return false
			}
		}
	}

	return true
}

func analyzeReturnStatement(ctx context.Context[parser.IReturnStatementContext]) bool {
	enclosingScope, err := ctx.Scope.ClosestAncestorOfKind(ir.KindFunction)
	if err != nil {
		enclosingScope, err = ctx.Scope.ClosestAncestorOfKind(ir.KindStage)
		if err != nil {
			ctx.Diagnostics.AddError(
				errors.New("return statement not in function or stage"),
				ctx.AST,
			)
			return false
		}
	}
	var expectedReturnType ir.Type
	switch enclosingScope.Kind {
	case ir.KindFunction:
		fnType := enclosingScope.Type.(ir.Function)
<<<<<<< HEAD
		expectedReturnType, _ = fnType.Outputs.Get("output")
	} else if enclosingScope.Kind == ir.KindStage {
=======
		expectedReturnType = fnType.Return
	case ir.KindStage:
>>>>>>> 41902cf3
		stageType := enclosingScope.Type.(ir.Stage)
		expectedReturnType, _ = stageType.Outputs.Get("output")
	}
	returnExpr := ctx.AST.Expression()
	if returnExpr != nil {
		if !expression.Analyze(context.Child(ctx, returnExpr)) {
			return false
		}

		actualReturnType := atypes.InferFromExpression(context.Child(ctx, returnExpr).WithTypeHint(expectedReturnType))
		if expectedReturnType == nil {
			ctx.Diagnostics.AddError(
				errors.New("unexpected return value in function/stage with void return type"),
				ctx.AST,
			)
			return false
		}
		if actualReturnType != nil {
			if !atypes.Compatible(expectedReturnType, actualReturnType) {
				ctx.Diagnostics.AddError(
					errors.Newf(
						"type mismatch: cannot return %s, expected %s",
						actualReturnType,
						expectedReturnType,
					),
					ctx.AST,
				)
				return false
			}
		}
	} else {
		if expectedReturnType != nil {
			ctx.Diagnostics.AddError(
				errors.Newf(
					"return statement missing value of type %s",
					expectedReturnType,
				),
				ctx.AST,
			)
			return false
		}
	}
	return true
}

func analyzeChannelOperation(ctx context.Context[parser.IChannelOperationContext]) bool {
	if write := ctx.AST.ChannelWrite(); write != nil {
		return analyzeChannelWrite(context.Child(ctx, write))
	} else if read := ctx.AST.ChannelRead(); read != nil {
		return analyzeChannelRead(context.Child(ctx, read))
	}
	return true
}

func analyzeChannelWrite(ctx context.Context[parser.IChannelWriteContext]) bool {
	// Get the channel name
	var channelName string
	if ctx.AST.IDENTIFIER() != nil {
		channelName = ctx.AST.IDENTIFIER().GetText()
	} else {
		return false
	}

	// Resolve the channel
	channelSym, err := ctx.Scope.Resolve(ctx, channelName)
	if err != nil {
		ctx.Diagnostics.AddError(err, ctx.AST)
		return false
	}

	// Check it's a channel type
	chanType, ok := channelSym.Type.(ir.Chan)
	if !ok {
		ctx.Diagnostics.AddError(
			errors.Newf("%s is not a channel", channelName),
			ctx.AST,
		)
		return false
	}

	// Analyze the expression being written
	expr := ctx.AST.Expression()
	if expr == nil {
		return true
	}

	if !expression.Analyze(context.Child(ctx, expr)) {
		return false
	}

	// Check type compatibility
	exprType := atypes.InferFromExpression(context.Child(ctx, expr))
	if exprType != nil && chanType.ValueType != nil {
		if !atypes.Compatible(chanType.ValueType, exprType) {
			ctx.Diagnostics.AddError(
				errors.Newf("type mismatch: cannot write %s to channel of type %s",
					exprType, chanType.ValueType),
				ctx.AST,
			)
			return false
		}
	}

	return true
}

func analyzeChannelRead(ctx context.Context[parser.IChannelReadContext]) bool {
	if blocking := ctx.AST.BlockingRead(); blocking != nil {
		return analyzeBlockingRead(context.Child(ctx, blocking))
	} else if nonBlocking := ctx.AST.NonBlockingRead(); nonBlocking != nil {
		return analyzeNonBlockingRead(context.Child(ctx, nonBlocking))
	}
	return true
}

func analyzeBlockingRead(ctx context.Context[parser.IBlockingReadContext]) bool {
	// Format: varName := <-channelName
	ids := ctx.AST.AllIDENTIFIER()
	if len(ids) != 2 {
		return false
	}

	varName := ids[0].GetText()
	channelName := ids[1].GetText()

	// Resolve the channel
	channelSym, err := ctx.Scope.Resolve(ctx, channelName)
	if err != nil {
		ctx.Diagnostics.AddError(
			errors.Wrapf(err, "undefined channel: %s", channelName),
			ctx.AST,
		)
		return false
	}

	// Check it's a channel type
	chanType, ok := channelSym.Type.(ir.Chan)
	if !ok {
		ctx.Diagnostics.AddError(
			errors.Newf("%s is not a channel", channelName),
			ctx.AST,
		)
		return false
	}

	// Add the variable with the channel's value type
	_, err = ctx.Scope.Add(ctx, ir.Symbol{
		Name:       varName,
		Kind:       ir.KindVariable,
		Type:       chanType.ValueType,
		ParserRule: ctx.AST,
	})
	if err != nil {
		ctx.Diagnostics.AddError(err, ctx.AST)
		return false
	}

	return true
}

func analyzeNonBlockingRead(ctx context.Context[parser.INonBlockingReadContext]) bool {
	// Format: varName := channelName
	ids := ctx.AST.AllIDENTIFIER()
	if len(ids) != 2 {
		return false
	}

	varName := ids[0].GetText()
	channelName := ids[1].GetText()

	// Resolve the channel
	channelSym, err := ctx.Scope.Resolve(ctx, channelName)
	if err != nil {
		ctx.Diagnostics.AddError(
			errors.Wrapf(err, "undefined channel: %s", channelName),
			ctx.AST,
		)
		return false
	}

	// Check it's a channel type
	chanType, ok := channelSym.Type.(ir.Chan)
	if !ok {
		ctx.Diagnostics.AddError(
			errors.Newf("%s is not a channel", channelName),
			ctx.AST,
		)
		return false
	}

	// Add the variable with the channel's value type
	_, err = ctx.Scope.Add(ctx, ir.Symbol{
		Name:       varName,
		Kind:       ir.KindVariable,
		Type:       chanType.ValueType,
		ParserRule: ctx.AST,
	})
	if err != nil {
		ctx.Diagnostics.AddError(err, ctx.AST)
		return false
	}

	return true
}

func analyzeAssignment(ctx context.Context[parser.IAssignmentContext]) bool {
	name := ctx.AST.IDENTIFIER().GetText()
	varScope, err := ctx.Scope.Resolve(ctx, name)
	if err != nil {
		ctx.Diagnostics.AddError(err, ctx.AST)
		return false
	}
	expr := ctx.AST.Expression()
	if expr == nil {
		return true
	}
	if !expression.Analyze(context.Child(ctx, expr)) {
		return false
	}
	exprType := atypes.InferFromExpression(context.Child(ctx, expr))
	if exprType == nil {
		return true
	}
	if varScope.Type == nil {
		return true
	}
	varType := varScope.Type
	if atypes.Compatible(varType, exprType) {
		return true
	}
	ctx.Diagnostics.AddError(
		errors.Newf("type mismatch: cannot assign %s to variable of type %s", exprType, varType),
		ctx.AST,
	)
	return false
}<|MERGE_RESOLUTION|>--- conflicted
+++ resolved
@@ -345,16 +345,10 @@
 		}
 	}
 	var expectedReturnType ir.Type
-	switch enclosingScope.Kind {
-	case ir.KindFunction:
+	if enclosingScope.Kind == ir.KindFunction {
 		fnType := enclosingScope.Type.(ir.Function)
-<<<<<<< HEAD
 		expectedReturnType, _ = fnType.Outputs.Get("output")
 	} else if enclosingScope.Kind == ir.KindStage {
-=======
-		expectedReturnType = fnType.Return
-	case ir.KindStage:
->>>>>>> 41902cf3
 		stageType := enclosingScope.Type.(ir.Stage)
 		expectedReturnType, _ = stageType.Outputs.Get("output")
 	}
