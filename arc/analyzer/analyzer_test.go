--- conflicted
+++ resolved
@@ -554,11 +554,6 @@
 		})
 	})
 
-<<<<<<< HEAD
-	Describe("Function Block Parsing", func() {
-
-	})
-
 	Describe("Optional Parameters", func() {
 		It("Should parse and store default values for optional input parameters", func() {
 			prog := MustSucceed(parser.Parse(`
@@ -623,6 +618,4 @@
 			Expect(funcScope.Type.InputDefaults).To(BeEmpty())
 		})
 	})
-=======
->>>>>>> 13539e23
 })