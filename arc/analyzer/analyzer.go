--- conflicted
+++ resolved
@@ -14,10 +14,6 @@
 
 	"github.com/antlr4-go/antlr/v4"
 	acontext "github.com/synnaxlabs/arc/analyzer/context"
-<<<<<<< HEAD
-	"github.com/synnaxlabs/arc/analyzer/diagnostics"
-=======
->>>>>>> 3997119f
 	"github.com/synnaxlabs/arc/analyzer/flow"
 	"github.com/synnaxlabs/arc/analyzer/statement"
 	atypes "github.com/synnaxlabs/arc/analyzer/types"
@@ -49,29 +45,6 @@
 	return true
 }
 
-<<<<<<< HEAD
-func AnalyzeProgram(ctx acontext.Context[parser.IProgramContext]) bool {
-	if !collectDeclarations(ctx) {
-		return false
-	}
-	if !analyzeDeclarations(ctx) {
-		return false
-	}
-	if ctx.Constraints.HasTypeVariables() {
-		if err := ctx.Constraints.Unify(); err != nil {
-			ctx.Diagnostics.AddError(err, ctx.AST)
-			return false
-		}
-		if !applyTypeSubstitutionsToSymbols(ctx, ctx.Scope) {
-			return false
-		}
-		substituteTypeMap(ctx)
-	}
-	return true
-}
-
-=======
->>>>>>> 3997119f
 func substituteTypeMap(ctx acontext.Context[parser.IProgramContext]) {
 	for node, typ := range ctx.TypeMap {
 		ctx.TypeMap[node] = ctx.Constraints.ApplySubstitutions(typ)
