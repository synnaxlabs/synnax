--- conflicted
+++ resolved
@@ -60,22 +60,6 @@
 // compiled type information, Node represents the user's visual layout including
 // position and raw configuration values.
 type Node struct {
-<<<<<<< HEAD
-	Key          string         `json:"key"`
-	Type         string         `json:"type"`
-	ConfigValues map[string]any `json:"config_values"`
-	Position     spatial.XY     `json:"position"`
-}
-
-type Nodes []Node
-
-func (n Nodes) Get(key string) Node {
-	return lo.Must(lo.Find(n, func(n Node) bool { return n.Key == key }))
-}
-
-func (n Nodes) Find(key string) (Node, bool) {
-	return lo.Find(n, func(n Node) bool { return n.Key == key })
-=======
 	// Key is the unique identifier for this node instance.
 	Key string `json:"key"`
 	// Type is the function type this node instantiates.
@@ -84,7 +68,6 @@
 	ConfigValues map[string]any `json:"config_values"`
 	// Position is the visual position in the graph editor.
 	Position spatial.XY `json:"position"`
->>>>>>> 3997119f
 }
 
 // Nodes is a slice of Node with helper methods for lookup operations.
@@ -112,16 +95,6 @@
 
 // Graph represents a complete visual graph.
 type Graph struct {
-<<<<<<< HEAD
-	Viewport  Viewport   `json:"viewport"`
-	Functions []Function `json:"functions"`
-	Edges     Edges      `json:"edges"`
-	Nodes     Nodes      `json:"nodes"`
-}
-
-func bindNamedTypes(ctx context.Context, s *symbol.Scope, t types.Params, kind symbol.Kind) error {
-	for k, ty := range t.Iter() {
-=======
 	// Viewport is the visual viewport state.
 	Viewport Viewport `json:"viewport"`
 	// Functions are the function definitions available in the graph.
@@ -142,7 +115,6 @@
 	kind symbol.Kind,
 ) error {
 	for k, ty := range p.Iter() {
->>>>>>> 3997119f
 		if _, err := s.Add(ctx, symbol.Symbol{
 			Name: k,
 			Kind: kind,
@@ -154,8 +126,6 @@
 	return nil
 }
 
-<<<<<<< HEAD
-=======
 // validateEdge checks type compatibility between an edge's source and target.
 // Returns true if validation succeeds, false if an error was added to diagnostics.
 func validateEdge(
@@ -221,7 +191,6 @@
 // Parse parses the raw function bodies in the graph into AST representations.
 // It skips functions with empty bodies and returns an error if parsing fails.
 // This is typically the first step before calling Analyze.
->>>>>>> 3997119f
 func Parse(g Graph) (Graph, error) {
 	for i, function := range g.Functions {
 		if function.Body.Raw == "" {
@@ -237,21 +206,14 @@
 	return g, nil
 }
 
-<<<<<<< HEAD
-=======
 // Analyze compiles a visual graph into executable IR with type inference,
 // edge validation, and stratified execution planning. Errors are collected
 // in the returned Diagnostics.
->>>>>>> 3997119f
 func Analyze(
 	ctx_ context.Context,
 	g Graph,
 	resolver symbol.Resolver,
-<<<<<<< HEAD
-) (ir.IR, analyzer.Diagnostics) {
-=======
 ) (ir.IR, *diagnostics.Diagnostics) {
->>>>>>> 3997119f
 	// Step 1: Build Root Context and Register All Functions
 	ctx := acontext.CreateRoot[antlr.ParserRuleContext](ctx_, nil, resolver)
 	for _, fn := range g.Functions {
@@ -263,21 +225,6 @@
 		})
 		if err != nil {
 			ctx.Diagnostics.AddError(err, fn.Body.AST)
-<<<<<<< HEAD
-			return ir.IR{}, *ctx.Diagnostics
-		}
-		if err = bindNamedTypes(ctx, funcScope, fn.Config, symbol.KindConfig); err != nil {
-			ctx.Diagnostics.AddError(err, fn.Body.AST)
-			return ir.IR{}, *ctx.Diagnostics
-		}
-		if err = bindNamedTypes(ctx, funcScope, fn.Inputs, symbol.KindInput); err != nil {
-			ctx.Diagnostics.AddError(err, fn.Body.AST)
-			return ir.IR{}, *ctx.Diagnostics
-		}
-		if err = bindNamedTypes(ctx, funcScope, fn.Outputs, symbol.KindOutput); err != nil {
-			ctx.Diagnostics.AddError(err, fn.Body.AST)
-			return ir.IR{}, *ctx.Diagnostics
-=======
 			return ir.IR{}, ctx.Diagnostics
 		}
 		if err = bindParams(ctx, funcScope, fn.Config, symbol.KindConfig); err != nil {
@@ -291,52 +238,12 @@
 		if err = bindParams(ctx, funcScope, fn.Outputs, symbol.KindOutput); err != nil {
 			ctx.Diagnostics.AddError(err, fn.Body.AST)
 			return ir.IR{}, ctx.Diagnostics
->>>>>>> 3997119f
 		}
 	}
 
 	// Step 2: Analyze Function Bodies
 	for i, fn := range g.Functions {
 		funcScope, err := ctx.Scope.GetChildByParserRule(fn.Body.AST)
-<<<<<<< HEAD
-		if err != nil {
-			ctx.Diagnostics.AddError(err, fn.Body.AST)
-			return ir.IR{}, *ctx.Diagnostics
-		}
-		funcScope.Channels = symbol.NewChannels()
-		funcScope.OnResolve = func(ctx context.Context, s *symbol.Scope) error {
-			if s.Kind == symbol.KindChannel || s.Type.Kind == types.KindChan {
-				funcScope.Channels.Read[uint32(s.ID)] = s.Name
-			}
-			return nil
-		}
-		if fn.Body.Raw != "" {
-			blockCtx, ok := fn.Body.AST.(parser.IBlockContext)
-			if !ok {
-				ctx.Diagnostics.AddError(errors.New("function body must be a block"), fn.Body.AST)
-				return ir.IR{}, *ctx.Diagnostics
-			}
-			if !analyzer.AnalyzeBlock(acontext.Child(ctx, blockCtx).WithScope(funcScope)) {
-				return ir.IR{}, *ctx.Diagnostics
-			}
-		}
-		fn.Channels = funcScope.Channels
-		g.Functions[i] = fn
-	}
-
-	// Step 3: Create Fresh Types for Each Node
-	freshFnTypes := make(map[string]types.Type)
-	for _, n := range g.Nodes {
-		fnSym, err := ctx.Scope.Resolve(ctx, n.Type)
-		if err != nil {
-			ctx.Diagnostics.AddError(err, nil)
-			return ir.IR{}, *ctx.Diagnostics
-		}
-		freshFnTypes[n.Key] = ir.FreshType(fnSym.Type, n.Key)
-	}
-
-	// Step 4: Check Config Values Against Function Config Types
-=======
 		if err != nil {
 			ctx.Diagnostics.AddError(err, fn.Body.AST)
 			return ir.IR{}, ctx.Diagnostics
@@ -364,7 +271,6 @@
 
 	// Step 3 & 4: Create Fresh Types and IR Nodes
 	freshFuncTypes := make(map[string]types.Type)
->>>>>>> 3997119f
 	irNodes := make(ir.Nodes, len(g.Nodes))
 	for i, n := range g.Nodes {
 		fnSym, err := ctx.Scope.Resolve(ctx, n.Type)
@@ -379,17 +285,7 @@
 			ConfigValues: n.ConfigValues,
 			Channels:     fnSym.Channels.Copy(),
 		}
-<<<<<<< HEAD
-		irNodes[i] = ir.Node{
-			Key:          n.Key,
-			Type:         n.Type,
-			ConfigValues: n.ConfigValues,
-			Channels:     fnSym.Channels.Copy(),
-		}
-		freshType := freshFnTypes[n.Key]
-=======
 		freshType := freshFuncTypes[n.Key]
->>>>>>> 3997119f
 		if freshType.Config == nil {
 			continue
 		}
@@ -400,25 +296,6 @@
 			}
 			if configType.Kind == types.KindChan {
 				var k uint32
-<<<<<<< HEAD
-				if err := zyn.Uint32().Coerce().Parse(configValue, &k); err != nil {
-					return ir.IR{}, *ctx.Diagnostics
-				}
-				channelSym, err := resolver.Resolve(ctx_, strconv.Itoa(int(k)))
-				if err == nil && channelSym.Type.Kind == types.KindChan {
-					if err := atypes.Check(
-						ctx.Constraints,
-						channelSym.Type,
-						configType,
-						nil,
-						"",
-					); err != nil {
-						ctx.Diagnostics.AddError(err, nil)
-						return ir.IR{}, *ctx.Diagnostics
-					}
-					irNodes[i].Channels.Read.Add(k)
-				}
-=======
 				if err = zyn.Uint32().Coerce().Parse(configValue, &k); err != nil {
 					return ir.IR{}, ctx.Diagnostics
 				}
@@ -436,100 +313,17 @@
 					}
 					irNodes[i].Channels.Read.Add(k)
 				}
->>>>>>> 3997119f
 			}
 		}
 	}
 
 	// Step 5: Check Types Across Edges
 	for _, edge := range g.Edges {
-<<<<<<< HEAD
-		sourceNode, ok := g.Nodes.Find(edge.Source.Node)
-		if !ok {
-			ctx.Diagnostics.AddError(
-				errors.Wrapf(query.NotFound, "edge source node '%s' not found", edge.Source.Node),
-				nil,
-			)
-			return ir.IR{}, *ctx.Diagnostics
-		}
-		targetNode, ok := g.Nodes.Find(edge.Target.Node)
-		if !ok {
-			ctx.Diagnostics.AddError(
-				errors.Wrapf(query.NotFound, "edge target node '%s' not found", edge.Target.Node),
-				nil,
-			)
-			return ir.IR{}, *ctx.Diagnostics
-=======
 		if !validateEdge(ctx, edge, g.Nodes, freshFuncTypes) {
 			return ir.IR{}, ctx.Diagnostics
->>>>>>> 3997119f
-		}
-	}
-
-<<<<<<< HEAD
-		sourceType, ok := freshFnTypes[sourceNode.Key].Outputs.Get(edge.Source.Param)
-		if !ok {
-			ctx.Diagnostics.AddError(
-				errors.Wrapf(
-					query.NotFound,
-					"output '%s' not found in node '%s'",
-					edge.Source.Param,
-					edge.Source.Node,
-				), nil)
-			return ir.IR{}, *ctx.Diagnostics
-		}
-
-		targetType, ok := freshFnTypes[targetNode.Key].Inputs.Get(edge.Target.Param)
-		if !ok {
-			ctx.Diagnostics.AddError(
-				errors.Wrapf(
-					query.NotFound,
-					"input '%s' not found in node '%s'",
-					edge.Target.Param,
-					edge.Target.Node,
-				), nil)
-			return ir.IR{}, *ctx.Diagnostics
-		}
-		if err := atypes.Check(
-			ctx.Constraints,
-			sourceType,
-			targetType,
-			nil,
-			"",
-		); err != nil {
-			ctx.Diagnostics.AddError(err, nil)
-			return ir.IR{}, *ctx.Diagnostics
-		}
-	}
-
-	if err := ctx.Constraints.Unify(); err != nil {
-		ctx.Diagnostics.AddError(err, nil)
-		return ir.IR{}, *ctx.Diagnostics
-	}
-
-	// Step 6: Build IR Nodes with Unified Type Constraints
-	for i, n := range g.Nodes {
-		substituted := ctx.Constraints.ApplySubstitutions(freshFnTypes[n.Key])
-		irN := irNodes[i]
-		irN.Outputs = *substituted.Outputs
-		irN.Inputs = *substituted.Inputs
-		irN.Config = *substituted.Config
-		irNodes[i] = irN
-	}
-
-	// Step 7: Build Stratified Execution Plan
-	strata, ok := stratifier.Stratify(ctx, irNodes, g.Edges, ctx.Diagnostics)
-	if !ok {
-		return ir.IR{}, *ctx.Diagnostics
-	}
-
-	// Step 8: Substitute TypeMap after unification
-	for node, typ := range ctx.TypeMap {
-		ctx.TypeMap[node] = ctx.Constraints.ApplySubstitutions(typ)
-	}
-
-	// Step 9: Return IR
-=======
+		}
+	}
+
 	// Step 6: Unify Type Constraints
 	if err := ctx.Constraints.Unify(); err != nil {
 		ctx.Diagnostics.AddError(err, nil)
@@ -558,7 +352,6 @@
 	}
 
 	// Step 10: Return IR
->>>>>>> 3997119f
 	return ir.IR{
 		Functions: g.Functions,
 		Edges:     g.Edges,
@@ -566,9 +359,5 @@
 		Symbols:   ctx.Scope,
 		Strata:    strata,
 		TypeMap:   ctx.TypeMap,
-<<<<<<< HEAD
-	}, *ctx.Diagnostics
-=======
 	}, ctx.Diagnostics
->>>>>>> 3997119f
 }