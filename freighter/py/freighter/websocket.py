#  Copyright 2025 Synnax Labs, Inc.
#
#  Use of this software is governed by the Business Source License included in the file
#  licenses/BSL.txt.
#
#  As of the Change Date specified in that file, in accordance with the Business Source
#  License, use of this software will be governed by the Apache License, Version 2.0,
#  included in the file licenses/APL.txt.

import ssl
from typing import Any, Generic, Literal, MutableMapping, Self

from pydantic import BaseModel
from websockets.asyncio.client import ClientConnection as AsyncClientConnection
from websockets.asyncio.client import connect
from websockets.exceptions import ConnectionClosedError as ConnectionClosedError
from websockets.exceptions import (
    ConnectionClosedOK,
)
from websockets.sync.client import ClientConnection as SyncClientProtocol
from websockets.sync.client import connect as sync_connect

from freighter.codec import Codec
from freighter.context import Context
from freighter.exceptions import EOF, ExceptionPayload, StreamClosed, decode_exception
from freighter.stream import AsyncStream, AsyncStreamClient, Stream, StreamClient
from freighter.transport import RQ, RS, AsyncMiddlewareCollector, MiddlewareCollector, P
from freighter.url import URL


class Message(BaseModel, Generic[P]):
    type: Literal["data", "close", "open"]
    payload: P | None = None
    error: ExceptionPayload | None = None


def _new_res_msg_t(res_t: type[RS]) -> type[Message[RS]]:
    class _ResMsg(Message[RS]):
        payload: RS | None = None

        @classmethod
        def model_validate(
            cls,
            obj: Any,
            *,
            strict: bool | None = None,
            from_attributes: bool | None = None,
            context: Any | None = None,
            by_alias: bool | None = None,
            by_name: bool | None = None,
        ) -> Self:
            # Ensure the payload is validated as the correct type
            obj["payload"] = res_t.model_validate(
                obj["payload"],
                strict=strict,
                from_attributes=from_attributes,
                context=context,
                by_alias=by_alias,
                by_name=by_name,
            )
            return super().model_validate(
                obj,
                strict=strict,
                from_attributes=from_attributes,
                context=context,
                by_alias=by_alias,
                by_name=by_name,
            )

    return _ResMsg


class AsyncWebsocketStream(AsyncStream[RQ, RS]):
    """An implementation of AsyncStream that is backed by a websocket."""

    __encoder: Codec
    __internal: AsyncClientConnection
    __server_closed: Exception | None
    __send_closed: bool
    __res_msg_t: type[Message[RS]]

    def __init__(self, encoder: Codec, ws: AsyncClientConnection, res_t: type[RS]):
        self.__encoder = encoder
        self.__internal = ws
        self.__send_closed = False
        self.__server_closed = None
        self.__res_msg_t = _new_res_msg_t(res_t)

    async def receive(self) -> tuple[RS, None] | tuple[None, Exception]:
        """Implements the AsyncStream protocol."""
        server_closed = self.__server_closed
        if server_closed is not None:
            return None, server_closed

        data = await self.__internal.recv()
        assert isinstance(data, bytes)
        msg = self.__encoder.decode(data, self.__res_msg_t)

        if msg.type == "close":
            await self.__close_server(msg.error)
            assert self.__server_closed is not None
            return None, self.__server_closed

        assert msg.payload is not None
        return msg.payload, None

    async def send(self, payload: RQ) -> Exception | None:
        """Implements the AsyncStream protocol."""
        # If the server closed with an error, we return freighter.EOF to the
        # caller, and expect them to discover the close error by calling
        # receive().
        if self.__server_closed is not None:
            return EOF()

        if self.__send_closed:
            raise StreamClosed

        msg = Message[RQ](type="data", payload=payload, error=None)
        encoded = self.__encoder.encode(msg)

        # If the server closed with an error, we return freighter.EOF to the
        # caller, and expect them to discover the close error by calling
        # receive().
        try:
            await self.__internal.send(encoded)
        except ConnectionClosedOK:
            return EOF()
        return None

    async def receive_open_ack(self) -> Exception | None:
        msg = await self.__internal.recv()
        assert isinstance(msg, bytes)
        decoded_msg = self.__encoder.decode(msg, Message)
        if decoded_msg.type == "open":
            return None
        return decode_exception(decoded_msg.error)

    async def close_send(self) -> Exception | None:
        """Implements the AsyncStream protocol."""
        if self.__send_closed or self.__server_closed is not None:
            return None

        msg = Message[RQ](type="close", payload=None, error=None)
        try:
            await self.__internal.send(self.__encoder.encode(msg))
        finally:
            self.__send_closed = True
        return None

    async def __close_server(self, exc_pld: ExceptionPayload | None) -> None:
        if self.__server_closed is not None:
            return
        try:
            assert exc_pld is not None
            self.__server_closed = decode_exception(exc_pld)
        finally:
            await self.__internal.close()


DEFAULT_MAX_SIZE = 2**20


class SyncWebsocketStream(Stream[RQ, RS]):
    __encoder: Codec
    __internal: SyncClientProtocol
    __server_closed: Exception | None
    __send_closed: bool
    __res_msg_t: type[Message[RS]]

    def __init__(
        self,
        encoder: Codec,
        ws: SyncClientProtocol,
        res_t: type[RS],
    ):
        self.__encoder = encoder
        self.__internal = ws
        self.__send_closed = False
        self.__server_closed = None
        self.__res_msg_t = _new_res_msg_t(res_t)

    def receive(
        self, timeout: float | None = None
    ) -> tuple[RS, None] | tuple[None, Exception]:
        server_closed = self.__server_closed
        if server_closed is not None:
            return None, server_closed

        data = self.__internal.recv(timeout)
        assert isinstance(data, bytes)
        msg = self.__encoder.decode(data, self.__res_msg_t)

        if msg.type == "close":
            self.__close_server(msg.error)
            assert self.__server_closed is not None
            return None, self.__server_closed

        assert msg.payload is not None
        return msg.payload, None

    def received(self) -> bool:
        return self.__internal.recv_bufsize > 0

    def receive_open_ack(self) -> Exception | None:
        msg = self.__internal.recv()
        assert isinstance(msg, bytes)
        decoded_msg = self.__encoder.decode(msg, self.__res_msg_t)
        if decoded_msg.type == "open":
            return None
        return decode_exception(decoded_msg.error)

    def send(self, payload: RQ) -> Exception | None:
        if self.__server_closed is not None:
            return EOF()

        if self.__send_closed:
            raise StreamClosed

        msg = Message[RQ](type="data", payload=payload, error=None)
        encoded = self.__encoder.encode(msg)

        try:
            self.__internal.send(encoded)
        except ConnectionClosedOK:
            return EOF()
        return None

    def close_send(self) -> Exception | None:
        if self.__send_closed or self.__server_closed is not None:
            return None

        msg = Message[RQ](type="close", payload=None, error=None)
        try:
            self.__internal.send(self.__encoder.encode(msg))
        finally:
            self.__send_closed = True
        return None

    def __close_server(self, exc_pld: ExceptionPayload | None) -> None:
        if self.__server_closed is not None:
            return
        try:
            assert exc_pld is not None
            self.__server_closed = decode_exception(exc_pld)
        finally:
            self.__internal.close()


class _Base:
    _endpoint: URL
    _encoder: Codec
    _max_message_size: int
    _secure: bool = False
    _kwargs: dict[str, Any]

    def __init__(
        self,
        encoder: Codec,
        base_url: URL,
        max_message_size: int = DEFAULT_MAX_SIZE,
        secure: bool = False,
        **kwargs: Any,
    ) -> None:
        self._encoder = encoder
        self._secure = secure
        self._endpoint = base_url.replace(protocol="ws" if not secure else "wss")
        self._max_message_size = max_message_size
        self._kwargs = kwargs
        if self._secure and "ssl" not in self._kwargs:
            self._kwargs["ssl"] = ssl._create_unverified_context()

    def additional_headers(self, others: MutableMapping[str, str]) -> dict[str, str]:
        return {"Content-Type": self._encoder.content_type(), **others}


class AsyncWebsocketClient(_Base, AsyncMiddlewareCollector, AsyncStreamClient):
    """An implementation of AsyncStreamClient that is backed by a websocket"""

    def __init__(self, **kwargs: Any) -> None:
        """
        :param encoder: The encoder to use for this client.
        :param base_url: A base url to use as a prefix for all requests.
        :param maxMessage_size: The maximum size of a message to receive. Defaults to
        DEFAULT_MAX_SIZE.
        :param secure: Whether to use TLS encryption on the connection or not.
        """
        AsyncMiddlewareCollector.__init__(self)
        _Base.__init__(self, **kwargs)

    def __(self) -> AsyncStreamClient:
        return self

    async def stream(
        self,
        target: str,
        _req_t: type[RQ],
        res_t: type[RS],
    ) -> AsyncStream[RQ, RS]:
        """Implements the AsyncStreamClient protocol."""
        socket_container: list[AsyncWebsocketStream[RQ, RS] | None] = [None]

        async def finalizer(ctx: Context) -> tuple[Context, Exception | None]:
            out_ctx = Context(target, "websocket", "client")
            try:
                ws = await connect(
                    self._endpoint.child(target).stringify(),
                    additional_headers=self.additional_headers(ctx.params),
                    max_size=self._max_message_size,
                    **self._kwargs,
                )
                socket = AsyncWebsocketStream[RQ, RS](self._encoder, ws, res_t)
                e = await socket.receive_open_ack()
                socket_container[0] = socket
                return out_ctx, e
            except Exception as e:
                return out_ctx, e

        _, exc = await self.exec(Context(target, "websocket", "client"), finalizer)
        if exc is not None:
            raise exc

        socket = socket_container[0]
        assert socket is not None
        return socket

    def with_codec(self, codec: Codec) -> "AsyncWebsocketClient":
        """
        Create a new client with a different codec.

        Args:
            codec: The codec to use for the new client

        Returns:
            A new AsyncWebsocketClient with the specified codec
        """
        client = AsyncWebsocketClient(
            encoder=codec,
            base_url=self._endpoint,
<<<<<<< HEAD
            max_size=self._max_message_size,
=======
>>>>>>> 413a05fe
            secure=self._secure,
            **self._kwargs,
        )
        # Copy middleware
        for middleware in self._middleware:
            client.use(middleware)
        return client


class WebsocketClient(_Base, MiddlewareCollector, StreamClient):
    def __init__(self, **kwargs: Any) -> None:
        MiddlewareCollector.__init__(self)
        _Base.__init__(self, **kwargs)

    def __(self) -> StreamClient:
        return self

    def stream(
        self,
        target: str,
        req_t: type[RQ],
        res_t: type[RS],
    ) -> SyncWebsocketStream[RQ, RS]:
        socket_container: list[SyncWebsocketStream[RQ, RS] | None] = [None]

        def finalizer(ctx: Context) -> tuple[Context, Exception | None]:
            out_ctx = Context(target, "websocket", "client")
            try:
                ws = sync_connect(
                    self._endpoint.child(target).stringify(),
                    additional_headers=self.additional_headers(ctx.params),
                    max_size=self._max_message_size,
                    **self._kwargs,
                )
                socket = SyncWebsocketStream[RQ, RS](self._encoder, ws, res_t)
                e = socket.receive_open_ack()
                socket_container[0] = socket
                return out_ctx, e
            except Exception as e:
                return out_ctx, e

        _, exc = self.exec(Context(target, "websocket", "client"), finalizer)
        if exc is not None:
            raise exc
        socket = socket_container[0]
        assert socket is not None
        return socket

    def with_codec(self, codec: Codec) -> "WebsocketClient":
        """
        Create a new client with a different codec.

        Args:
            codec: The codec to use for the new client

        Returns:
            A new WebsocketClient with the specified codec
        """
        client = WebsocketClient(
            encoder=codec,
            base_url=self._endpoint,
            max_message_size=self._max_message_size,
            secure=self._secure,
            **self._kwargs,
        )
        # Copy middleware
        for middleware in self._middleware:
            client.use(middleware)
        return client<|MERGE_RESOLUTION|>--- conflicted
+++ resolved
@@ -280,7 +280,7 @@
         """
         :param encoder: The encoder to use for this client.
         :param base_url: A base url to use as a prefix for all requests.
-        :param maxMessage_size: The maximum size of a message to receive. Defaults to
+        :param max_message_size: The maximum size of a message to receive. Defaults to
         DEFAULT_MAX_SIZE.
         :param secure: Whether to use TLS encryption on the connection or not.
         """
@@ -336,10 +336,6 @@
         client = AsyncWebsocketClient(
             encoder=codec,
             base_url=self._endpoint,
-<<<<<<< HEAD
-            max_size=self._max_message_size,
-=======
->>>>>>> 413a05fe
             secure=self._secure,
             **self._kwargs,
         )
