[project]
name = "synnax-freighter"
version = "0.47.0"
authors = [{ name = "Emiliano Bonilla", email = "ebonilla@synnaxlabs.com" }]
requires-python = ">=3.11,<3.14"
dynamic = ["dependencies"]

[tool.poetry]
packages = [{ include = "freighter" }]

[tool.poetry.dependencies]
alamos = { path = "../../alamos/py", develop = true }
msgpack = "^1.1.2"
<<<<<<< HEAD
pydantic = "^2.12.3"
=======
pydantic = "^2.12.4"
>>>>>>> e2968447
urllib3 = "^2.5.0"
websockets = "^15.0.1"

[tool.poetry.group.dev.dependencies]
black = "^25.9.0"
<<<<<<< HEAD
isort = "^6.1.0"
=======
isort = "^7.0.0"
>>>>>>> e2968447
mypy = "^1.18.2"
poetry = "^2.2.1"
pytest = "^8.4.2"
pytest-asyncio = "^1.2.0"
vermin = "^1.7.0"

[tool.isort]
profile = "black"

[tool.mypy]
mypy_path = "stubs"
plugins = ["pydantic.mypy"]
strict = true

[tool.pydantic-mypy]
init_forbid_extra = true
init_types = true
warn_required_dynamic_aliases = true

[tool.pytest.ini_options]
markers = [
    "http: mark test as an http test",
    "sync: mark test as a sync test",
    "ws: mark test as a websocket test",
]

[build-system]
requires = ["poetry-core>=2.0.0,<3.0.0"]
build-backend = "poetry.core.masonry.api"<|MERGE_RESOLUTION|>--- conflicted
+++ resolved
@@ -11,21 +11,13 @@
 [tool.poetry.dependencies]
 alamos = { path = "../../alamos/py", develop = true }
 msgpack = "^1.1.2"
-<<<<<<< HEAD
-pydantic = "^2.12.3"
-=======
 pydantic = "^2.12.4"
->>>>>>> e2968447
 urllib3 = "^2.5.0"
 websockets = "^15.0.1"
 
 [tool.poetry.group.dev.dependencies]
 black = "^25.9.0"
-<<<<<<< HEAD
-isort = "^6.1.0"
-=======
 isort = "^7.0.0"
->>>>>>> e2968447
 mypy = "^1.18.2"
 poetry = "^2.2.1"
 pytest = "^8.4.2"
