--- conflicted
+++ resolved
@@ -1,10 +1,6 @@
 module github.com/synnaxlabs/freighter/integration
 
-<<<<<<< HEAD
-go 1.24.2
-=======
 go 1.24.4
->>>>>>> beeb58e9
 
 replace (
 	github.com/synnaxlabs/alamos => ../../alamos/go
