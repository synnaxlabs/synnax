// Copyright 2025 Synnax Labs, Inc.
//
// Use of this software is governed by the Business Source License included in the file
// licenses/BSL.txt.
//
// As of the Change Date specified in that file, in accordance with the Business Source
// License, use of this software will be governed by the Apache License, Version 2.0,
// included in the file licenses/APL.txt.

#pragma once

/// external.
#include "grpc/grpc.h"
#include "grpcpp/channel.h"
#include "grpcpp/client_context.h"
#include "grpcpp/security/credentials.h"
#include "glog/logging.h"

/// internal.
#include "freighter/cpp/freighter.h"

namespace priv {
const std::string PROTOCOL = "grpc";
const std::string ERROR_KEY = "error";

/// @brief converts a grpc::Status to a xerrors::Error.
inline xerrors::Error err_from_status(const grpc::Status &status) {
    if (status.ok()) return xerrors::NIL;
    if (status.error_code() == grpc::StatusCode::UNAVAILABLE)
        return {freighter::UNREACHABLE.type, status.error_message()};
    return xerrors::Error(status.error_message());
}

/// @brief an internal method for reading the entire contents of certificate files
/// into a string.
inline std::string read_file(const std::string &path) {
    std::string data;
    FILE *f = fopen(path.c_str(), "r");
    if (f == nullptr)
        throw std::runtime_error("failed to open " + path);
    char buf[1024];
    for (;;) {
        const size_t n = fread(buf, 1, sizeof(buf), f);
        if (n <= 0) break;
        data.append(buf, n);
    }
    if (ferror(f)) {
        throw std::runtime_error("failed to read " + path);
    }
    fclose(f);
    return data;
}
}

namespace fgrpc {
class Pool {
    std::mutex mu;
    /// @brief A map of channels to targets.
    std::unordered_map<std::string, std::shared_ptr<grpc::Channel> > channels{};
    /// @brief GRPC credentials to provide when connecting to a target.
    std::shared_ptr<grpc::ChannelCredentials> credentials =
            grpc::InsecureChannelCredentials();

public:
    Pool() = default;

    /// @brief returns the number of channels in the pool.
    size_t size() {
        std::lock_guard lock(this->mu);
        return this->channels.size();
    }

    /// @brief Instantiates the GRPC pool to use TLS encryption where the CA certificate
    /// is located at the provided path.
    explicit Pool(const std::string &ca_path) {
        grpc::SslCredentialsOptions opts;
        opts.pem_root_certs = priv::read_file(ca_path);
        credentials = SslCredentials(opts);
    }

    /// @brief instantiates the GRPC pool to use TLS encryption and authentication
    /// where the CA certificate, client certificate, and client key are located at
    /// the provided paths.
    Pool(
        const std::string &ca_path,
        const std::string &cert_path,
        const std::string &key_path
    ) {
        grpc::SslCredentialsOptions opts;
        bool secure = false;
        if (!ca_path.empty()) {
            opts.pem_root_certs = priv::read_file(ca_path);
            secure = true;
        }
        if (!cert_path.empty() && !key_path.empty()) {
            opts.pem_cert_chain = priv::read_file(cert_path);
            opts.pem_private_key = priv::read_file(key_path);
            secure = true;
        }
        if (secure) credentials = SslCredentials(opts);
    }

    /// @brief instantiates a GRPC pool with the provided credentials.
    explicit Pool(
        const std::shared_ptr<grpc::ChannelCredentials> &credentials
    ) : credentials(credentials) {
    }

    /// @brief Get a channel for a given target.
    /// @param target The target to connect to.
    /// @returns A channel to the target.
    std::shared_ptr<grpc::Channel> get_channel(const freighter::URL &target) {
        std::lock_guard lock(this->mu);
        const auto host_addr = target.host_address();
        const auto it = this->channels.find(host_addr);
        if (it != this->channels.end()) {
            auto channel = it->second;
            if (channel->GetState(true) == GRPC_CHANNEL_TRANSIENT_FAILURE)
                this->channels.erase(host_addr);
            else return channel;
        }
        const grpc::ChannelArguments args;
<<<<<<< HEAD
        auto channel = CreateCustomChannel(target, this->credentials, args);
        this->channels[target] = channel;
=======
        auto channel = CreateCustomChannel(host_addr, this->credentials, args);
        this->channels[host_addr] = channel;
>>>>>>> 686b87be
        return channel;
    }
};


/// @brief An implementation of freighter::UnaryClient that uses GRPC as the backing transport. Safe to be shared between threads.
/// @implements freighter::UnaryClient
/// @see freighter::UnaryClient
template<typename RQ, typename RS, typename RPC>
class UnaryClient final : public freighter::UnaryClient<RQ, RS>,
                          freighter::Finalizer<RQ, RS> {
    /// Middleware collector.
    freighter::MiddlewareCollector<RQ, RS> mw;
    /// GRPCPool to pool connections across clients.
    const std::shared_ptr<Pool> pool;
    /// Base target for all requests.
    const freighter::URL base_target;

public:
    UnaryClient(
        const std::shared_ptr<Pool> &pool,
        const std::string &base_target
    ) : pool(pool),
        base_target(freighter::URL(base_target)) {
    }

    explicit UnaryClient(const std::shared_ptr<Pool> &pool) : pool(pool) {
    }

    /// @brief Adds a middleware to the chain.
    /// @implements UnaryClient::use
    void use(const std::shared_ptr<freighter::Middleware> middleware) override {
        this->mw.use(middleware);
    }

    /// @brief Interface for unary send.
    /// @param target
    /// @param request Should be of a generated proto message type.
    /// @returns Should be of a generated proto message type.
    std::pair<RS, xerrors::Error> send(
        const std::string &target,
        RQ &request
    ) override {
        freighter::Context ctx(
            priv::PROTOCOL,
            this->base_target.child(target),
            freighter::UNARY
        );
        return mw.exec(ctx, this, request);
    }

    /// @brief the finalizer that executes the request.
    freighter::FinalizerReturn<RS> operator()(
        freighter::Context req_ctx,
        RQ &req
    ) override {
        // Set outbound metadata.
        grpc::ClientContext grpc_ctx;
        for (const auto &[k, v]: req_ctx.params)
            grpc_ctx.AddMetadata(k, v);

        // Execute request.
        auto channel = this->pool->get_channel(req_ctx.target);
        auto stub = RPC::NewStub(channel);
        auto res = RS();

        const auto stat = stub->Exec(&grpc_ctx, req, &res);
        auto res_ctx = freighter::Context(
            req_ctx.protocol,
            req_ctx.target,
            freighter::UNARY
        );
        if (!stat.ok()) return {res_ctx, priv::err_from_status(stat), res};

        // Set inbound metadata.
        for (const auto &[k, v]: grpc_ctx.GetServerInitialMetadata())
            res_ctx.set(k.data(), v.data());
        return {res_ctx, xerrors::NIL, res};
    }
};

/// @brief freighter stream object.
template<typename RQ, typename RS, typename RPC>
class Stream final :
        public freighter::Stream<RQ, RS>,
        freighter::Finalizer<nullptr_t, std::unique_ptr<freighter::Stream<RQ, RS> > > {
    freighter::MiddlewareCollector<std::nullptr_t, std::unique_ptr<freighter::Stream<RQ,
        RS> > > mw;

    /// @brief the underlying grpc stream.
    std::unique_ptr<grpc::ClientReaderWriter<RQ, RS> > stream;
    /// GRPC requires us to keep these around so the stream doesn't die.
    grpc::ClientContext grpc_ctx;
    /// @brief the RPC stub used to instantiate the connection.
    const std::unique_ptr<typename RPC::Stub> stub;

    /// @brief set to true when the stream is closed.
    bool closed = false;
    /// @brief the error that the stream closed with.
    xerrors::Error close_err = xerrors::NIL;
    /// @brief set to true when writes_done is called.
    bool writes_done_called = false;

public:
    Stream(
        std::shared_ptr<grpc::Channel> ch,
        const freighter::MiddlewareCollector<std::nullptr_t, std::unique_ptr<
            freighter::Stream<RQ, RS> > > &mw,
        freighter::Context &req_ctx,
        freighter::Context &res_ctx
    ) : mw(mw), stub(RPC::NewStub(ch)) {
        for (const auto &[k, v]: req_ctx.params)
            this->grpc_ctx.AddMetadata(k, v);
        this->stream = this->stub->Exec(&this->grpc_ctx);
        this->stream->WaitForInitialMetadata();
        for (const auto &[k, v]: this->grpc_ctx.GetServerInitialMetadata())
            res_ctx.set(k.data(), v.data());
    }

    /// @brief implements Stream::send.
    xerrors::Error send(RQ &request) const override {
        if (this->stream->Write(request)) return xerrors::NIL;
        return freighter::STREAM_CLOSED;
    }

    /// @brief implements Stream::receive.
    std::pair<RS, xerrors::Error> receive() override {
        RS res;
        if (this->stream->Read(&res)) return {res, xerrors::NIL};
        const auto ctx = freighter::Context(
            priv::PROTOCOL,
            freighter::URL(),
            freighter::STREAM
        );
        auto v = nullptr;
        const auto err = this->mw.exec(ctx, this, v).second;
        return {res, err};
    }

    /// @brief implements Stream::close_send.
    void close_send() override {
        if (this->writes_done_called) return;
        this->stream->WritesDone();
        this->writes_done_called = true;
    }

    freighter::FinalizerReturn<std::unique_ptr<freighter::Stream<RQ, RS> > > operator()(
        freighter::Context outbound,
        std::nullptr_t &_
    ) override {
        if (this->closed) return {outbound, this->close_err};
        const grpc::Status status = this->stream->Finish();
        this->closed = true;
        this->close_err = status.ok() ? freighter::EOF_ : priv::err_from_status(status);
        return {outbound, this->close_err, nullptr};
    }
};

/// @brief An implementation of freighter::StreamClient that uses GRPC as the backing
/// transport. Safe to be shared between threads.
/// @implements freighter::StreamClient
/// @see freighter::StreamClient
template<typename RQ, typename RS, typename RPC>
class StreamClient final : public freighter::StreamClient<RQ, RS>,
                           freighter::Finalizer<std::nullptr_t, std::unique_ptr<
                               freighter::Stream<RQ, RS> > > {
    /// GRPCPool to pool connections across clients.
    const std::shared_ptr<Pool> pool;
    /// Base target for all requests.
    const freighter::URL base_target;
    /// Middleware collector.
    freighter::MiddlewareCollector<
        std::nullptr_t,
        std::unique_ptr<freighter::Stream<RQ, RS> >
    > mw;

public:
    StreamClient(
        const std::shared_ptr<Pool> &pool,
        const std::string &base_target
    ) : pool(pool),
        base_target(freighter::URL(base_target)) {
    }

    explicit StreamClient(const std::shared_ptr<Pool> &pool) : pool(pool) {
    }

    /// @brief Adds a middleware to the chain.
    /// @implements StreamClient::use
    void use(std::shared_ptr<freighter::Middleware> middleware) override {
        this->mw.use(middleware);
    }

    /// @brief Interface for stream.
    /// @param target The server's IP.
    /// @returns A stream object, which can be used to listen to the server.
    /// NOTE: Sharing stream invocations is not thread safe.
    /// It is suggested to create one StreamClient and create a stream per thread.
    std::pair<std::unique_ptr<freighter::Stream<RQ, RS> >, xerrors::Error>
    stream(const std::string &target) override {
        auto ctx = freighter::Context(
            priv::PROTOCOL,
            this->base_target.child(target),
            freighter::STREAM
        );
        auto v = nullptr;
        auto [stream, err] = this->mw.exec(ctx, this, v);
        return {std::move(stream), err};
    }

    /// @brief the finalizer that opens the stream.
    freighter::FinalizerReturn<std::unique_ptr<freighter::Stream<RQ, RS> > > operator()(
        freighter::Context req_ctx,
        std::nullptr_t &_
    ) override {
        auto channel = this->pool->get_channel(req_ctx.target);
        auto res_ctx = freighter::Context(
            req_ctx.protocol,
            req_ctx.target,
            freighter::STREAM
        );
        auto stream = std::make_unique<Stream<RQ, RS, RPC> >(
            channel,
            this->mw,
            req_ctx,
            res_ctx
        );
        if (res_ctx.has(priv::ERROR_KEY))
            return {res_ctx, xerrors::Error(res_ctx.get(priv::ERROR_KEY))};
        return {res_ctx, xerrors::NIL, std::move(stream)};
    }
};
}<|MERGE_RESOLUTION|>--- conflicted
+++ resolved
@@ -120,13 +120,8 @@
             else return channel;
         }
         const grpc::ChannelArguments args;
-<<<<<<< HEAD
-        auto channel = CreateCustomChannel(target, this->credentials, args);
-        this->channels[target] = channel;
-=======
         auto channel = CreateCustomChannel(host_addr, this->credentials, args);
         this->channels[host_addr] = channel;
->>>>>>> 686b87be
         return channel;
     }
 };
