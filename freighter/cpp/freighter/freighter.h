// Copyright 2024 Synnax Labs, Inc.
//
// Use of this software is governed by the Business Source License included in the file
// licenses/BSL.txt.
//
// As of the Change Date specified in that file, in accordance with the Business Source
// License, use of this software will be governed by the Apache License, Version 2.0,
// included in the file licenses/APL.txt.

#pragma once

/// Std.
#include <memory>
#include <map>
#include <string>
#include <utility>
#include <iostream>

#include "ferrors/v1/ferrors.pb.h"

namespace freighter {
const std::string TYPE_NIL = "nil";
const std::string TYPE_UNKNOWN = "unknown";
const std::string TYPE_UNREACHABLE = "freighter.unreachable";

<<<<<<< HEAD
class Error {
=======
class Error : std::exception {
>>>>>>> d17ac71b
public:
    std::string type;
    std::string data;

    Error() noexcept: type(TYPE_NIL) {
    }

    Error(const std::string &type, const std::string &data) noexcept: type(type), data(data) {
    }

    Error(const std::string &err) {
        type = TYPE_UNKNOWN;
        data = err;
        std::cout << err << std::endl;
        size_t pos = err.find("---");
        if (pos != std::string::npos) {
            type = err.substr(0, pos);
            data = err.substr(pos + 3);
        }
    }
<<<<<<< HEAD

    Error(const ferrors::v1::ErrorPayload &err) {
        type = err.type();
        data = err.data();
    }


    [[nodiscard]] bool ok() const { return type == TYPE_NIL; }

    [[nodiscard]] std::string message() const { return type + ":" + data; }

    Error(const Error &other) noexcept {
        type = other.type;
        data = other.data;
    }

    explicit operator bool() const { return !ok(); }

    friend std::ostream &operator<<(std::ostream &os, const Error &err) {
        os << err.message();
        return os;
    }

    bool operator==(const Error &other) const { return type == other.type; };

    bool operator!=(const Error &other) const { return type != other.type; };

    bool operator==(const std::string &other) const { return type == other; };

    bool operator!=(const std::string &other) const { return type != other; };
};

static_assert(std::is_nothrow_copy_constructible<Error>::value,
              "Error must be nothrow copy constructible");

const Error NIL = Error{TYPE_NIL, ""};
const Error STREAM_CLOSED = Error{"freighter.stream_closed", "Stream closed"};
const Error EOF_ = Error{"freighter.eof", "EOF"};

/// @brief A simple URL builder.
struct URL {
    /// @brief The IP address of the target.
    std::string ip;
    /// @brief The port of the target.
    std::uint16_t port;
    /// @brief Supplementary path information.
    std::string path;

=======

    Error(const ferrors::v1::ErrorPayload &err) {
        type = err.type();
        data = err.data();
    }

    [[nodiscard]] const char *what() const noexcept override { return data.c_str(); }

    [[nodiscard]] bool ok() const { return type == TYPE_NIL; }

    [[nodiscard]] std::string message() const { return type + ":" + data; }

    Error(const Error &other) noexcept {
        type = other.type;
        data = other.data;
    }

    explicit operator bool() const { return !ok(); }

    friend std::ostream &operator<<(std::ostream &os, const Error &err) {
        os << err.message();
        return os;
    }

    bool operator==(const Error &other) const { return type == other.type; };

    bool operator!=(const Error &other) const { return type != other.type; };

    bool operator==(const std::string &other) const { return type == other; };

    bool operator!=(const std::string &other) const { return type != other; };
};

static_assert(std::is_nothrow_copy_constructible<Error>::value,
              "Error must be nothrow copy constructible");

const Error NIL = Error{TYPE_NIL, ""};
const Error STREAM_CLOSED = Error{"freighter.stream_closed", "Stream closed"};
const Error EOF_ = Error{"freighter.eof", "EOF"};

/// @brief A simple URL builder.
struct URL {
    /// @brief The IP address of the target.
    std::string ip;
    /// @brief The port of the target.
    std::uint16_t port;
    /// @brief Supplementary path information.
    std::string path;

>>>>>>> d17ac71b
    URL();

    /// @brief Creates a URL with the given IP, port, and path.
    URL(const std::string &ip, std::uint16_t port, const std::string &path);

    /// @brief Parses the given address into a URL.
    /// @throws std::invalid_argument if the address is not a valid URL.
    explicit URL(const std::string &address);

    /// @brief Creates a child URL by appending the given path to the current path.
    /// @returns the child URL. It is guaranteed to have a single slash between the current path and child path,
    /// and have a trailing slash.
    [[nodiscard]] URL child(const std::string &child_path) const;

    /// @brief Converts the URL to a string.
    /// @returns the URL as a string.
    [[nodiscard]] std::string toString() const;
};

/// @brief A Context object that can be used to inject metadata into an outbound request or process metadata from
/// an inbound response.
class Context {
public:
    /// @brief The protocol used to send the request. Should be set by the underlying transport implementation.
    std::string protocol;
    /// @brief The target passed to UnaryClient::send or StreamClient::stream along with any base target configured
    /// in the underlying transport.
    std::string target;

    /// @brief Constructs the context with an empty set of parameters.
    Context(std::string protocol, std::string target) : protocol(std::move(protocol)), target(std::move(target)) {
        params = std::unordered_map<std::string, std::string>();
    }

    /// @brief Copy constructor
    Context(const Context &other) {
        protocol = other.protocol;
        target = other.target;
        id = other.id;
        for (auto &param: other.params) {
            params[param.first] = param.second;
        }
    }

    /// @brief Copy assignment
    Context &operator=(const Context &other) {
        protocol = other.protocol;
        target = other.target;
        id = other.id;
        for (auto &param: other.params) {
            params[param.first] = param.second;
        }
        return *this;
    }

    /// @brief Gets the parameter with the given key.
    std::string get(const std::string &key) {
        return params[key];
    }

    /// @brief Sets the given parameter to the given value.
    void set(const std::string &key, const std::string &value) {
        params[key] = value;
    }

    std::unordered_map<std::string, std::string> params;

    /// @brief unique hash used to retreive sent data.
    int id;
};

/// @brief Interface for middleware that can be used to parse/attach metadata to a request, handle errors, or
/// otherwise alter the request or its lifecycle.
class Middleware {
public:
    /// @brief Sets the next middleware in the chain.
    /// @param n the next middleware.
    virtual void setNext(Middleware *n) = 0;

    /// @brief executes the middleware.
    /// @param context the context for the outgoing request. The context for the inbound response can be accessed
    /// by calling the next middleware in the chain.
    /// @returns a pair containing the context for the inbound response and an error.
    virtual std::pair<Context, freighter::Error> operator()(Context context) = 0;

    virtual ~Middleware() = default;
};

/// @brief A middleware implementation that simply passes the request to the next middleware in the chain. This
/// is useful as a base class for middleware that only needs to modify the request or response.
/// @implements Middleware
class PassthroughMiddleware : public Middleware {
public:
    /// @brief Constructs the middleware with a nullptr next middleware.
    PassthroughMiddleware() : next(nullptr) {}

    /// @implements Middleware::setNext
    void setNext(Middleware *n) override {
        // Set raw ptr to avoid overhead of copying shared ptr, moving ownership.
        next = n;
    }

    /// @implements Middleware::operator()
    std::pair<Context, freighter::Error> operator()(Context context) override { return next->operator()(context); }

private:
    /// @brief the next middleware in the chain.
    Middleware *next;
};

/// @brief A middleware implementation that simply returns the context and a nullptr error. This is useful
/// as a finalizer for a middleware chain.
class Finalizer : public Middleware {
public:
    /// @brief no-op. Ignores the next middleware.
    /// @implements Middleware::setNext
    void setNext(Middleware *n) override {}

    /// @implements Middleware::operator()
    std::pair<Context, freighter::Error> operator()(Context context) override {
        return {context, freighter::NIL};
    }
};

/// @brief A collector that can be used to configure and execute a chain of middleware with a finalizer. This is
/// useful as a base class for implementing UnaryClient or StreamClient.
/// @see UnaryClient
/// @see StreamClient
class MiddlewareCollector {
private:
    /// @brief The middlewares in the chain.
    std::vector<std::shared_ptr<freighter::Middleware>> middlewares;

public:
    /// @brief Adds a middleware to the chain. Middleware is executed in the order it is added i.e. the last
    /// middleware added will be executed as the final middleware before the finalizer.
    /// @implements UnaryClient::use
    /// @implements StreamClient::use
    void use(std::shared_ptr<freighter::Middleware> middleware) { middlewares.push_back(middleware); }

    /// @brief Executes the middleware chain.
    /// @param finalizer - the last middleware in the chain. This finalizer should NOT call the next middleware in
    /// the chain, as it will be a nullptr. It should instead execute the request and handle the response.
    std::pair<freighter::Context, freighter::Error> exec(
            const freighter::Context &context,
            freighter::Middleware *finalizer) {
        if (middlewares.empty())
            return finalizer->operator()(context);
        for (size_t i = 0; i < middlewares.size(); i++) {
            auto mw = middlewares[i];
            if (i == middlewares.size() - 1)
                mw->setNext(finalizer);
            else
                mw->setNext(middlewares[i + 1].get());
        }
        return middlewares[0]->operator()(context);
    }
};

/// @brief The client side interface for a simple request-response transport between two entities.
/// @tparam response_t the expected response type.
/// @tparam request_t the request type.
template<typename response_t, typename request_t>
class UnaryClient {
public:
    /// @brief binds the middleware to the given transport. Middleware is executed in the order it is added
    /// i.e. the last middleware added will be executed as the final middleware before the request is sent.
    virtual void use(std::shared_ptr<Middleware> middleware) = 0;

    /// @brief Sends the given request to the target and blocks until a response is received.
    /// @param target the target to send the request to.
    /// @param request the request to send.
    /// @returns a pair containing the response and an error.
    virtual std::pair<response_t, Error> send(const std::string &target, request_t &request) = 0;

    virtual ~UnaryClient() = default;
};

/// @brief An interface for a bidirectional stream between two entities.
/// @tparam response_t the expected response type.
/// @tparam request_t the request type.
/// @tparam err_t the error type.
template<typename response_t, typename request_t>
class Stream {
public:
    /// @brief Receives a response from the stream. It's not safe to call receive concurrently with itself.
    /// @returns a pair containing the response and an error.
    virtual std::pair<response_t, Error> receive() const = 0;

    /// @brief Sends a request to the stream. It is not safe to call send concurrently with itself or closeSend.
    /// @param request - the request to send.
    virtual Error send(request_t &request) const = 0;

    /// @brief Closes the sending end of the stream, signaling to the server that no more requests will be send,
    /// and (if desired) allowing the server to close the receiving end of the stream.
    virtual Error closeSend() const = 0;

    virtual ~Stream() = default;
};

/// @brief The client side interface for opening bidirectional streams between two entities.
template<typename response_t, typename request_t>
class StreamClient {
public:
    /// @brief binds the middleware to the given transport. Middleware is executed in the order it is added
    /// i.e. the last middleware added will be executed as the final middleware before the stream is opened.
    virtual void use(std::shared_ptr<Middleware> middleware) = 0;

    /// @brief Opens a stream to the given target.
    /// @see Stream.
    /// @param target the target to open the stream to.
    /// @returns a pointer to an object implementing the Stream interface.

    virtual std::pair<std::unique_ptr<Stream<response_t, request_t>>, freighter::Error>
    stream(const std::string &target) = 0;

    virtual ~StreamClient() = default;
};

}<|MERGE_RESOLUTION|>--- conflicted
+++ resolved
@@ -23,11 +23,7 @@
 const std::string TYPE_UNKNOWN = "unknown";
 const std::string TYPE_UNREACHABLE = "freighter.unreachable";
 
-<<<<<<< HEAD
 class Error {
-=======
-class Error : std::exception {
->>>>>>> d17ac71b
 public:
     std::string type;
     std::string data;
@@ -48,7 +44,6 @@
             data = err.substr(pos + 3);
         }
     }
-<<<<<<< HEAD
 
     Error(const ferrors::v1::ErrorPayload &err) {
         type = err.type();
@@ -97,57 +92,6 @@
     /// @brief Supplementary path information.
     std::string path;
 
-=======
-
-    Error(const ferrors::v1::ErrorPayload &err) {
-        type = err.type();
-        data = err.data();
-    }
-
-    [[nodiscard]] const char *what() const noexcept override { return data.c_str(); }
-
-    [[nodiscard]] bool ok() const { return type == TYPE_NIL; }
-
-    [[nodiscard]] std::string message() const { return type + ":" + data; }
-
-    Error(const Error &other) noexcept {
-        type = other.type;
-        data = other.data;
-    }
-
-    explicit operator bool() const { return !ok(); }
-
-    friend std::ostream &operator<<(std::ostream &os, const Error &err) {
-        os << err.message();
-        return os;
-    }
-
-    bool operator==(const Error &other) const { return type == other.type; };
-
-    bool operator!=(const Error &other) const { return type != other.type; };
-
-    bool operator==(const std::string &other) const { return type == other; };
-
-    bool operator!=(const std::string &other) const { return type != other; };
-};
-
-static_assert(std::is_nothrow_copy_constructible<Error>::value,
-              "Error must be nothrow copy constructible");
-
-const Error NIL = Error{TYPE_NIL, ""};
-const Error STREAM_CLOSED = Error{"freighter.stream_closed", "Stream closed"};
-const Error EOF_ = Error{"freighter.eof", "EOF"};
-
-/// @brief A simple URL builder.
-struct URL {
-    /// @brief The IP address of the target.
-    std::string ip;
-    /// @brief The port of the target.
-    std::uint16_t port;
-    /// @brief Supplementary path information.
-    std::string path;
-
->>>>>>> d17ac71b
     URL();
 
     /// @brief Creates a URL with the given IP, port, and path.
