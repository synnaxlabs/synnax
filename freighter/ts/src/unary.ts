--- conflicted
+++ resolved
@@ -73,7 +73,6 @@
     ): Promise<[Response, null] | [z.infer<RS>, null] | [null, Error]> {
       const brk = new breaker.Breaker(cfg);
       do {
-<<<<<<< HEAD
         let err_: Error | null = null;
         if (resSchema == null) {
           const [res, err] = await this.wrapped.send(target, req, reqSchema);
@@ -85,14 +84,8 @@
           err_ = err;
         }
         if (!Unreachable.matches(err_)) return [null, err_];
+        console.warn(`[freighter] ${brk.retryMessage}`, err_);
         if (await brk.wait()) return [null, err_];
-=======
-        const [res, err] = await this.wrapped.send(target, req, reqSchema, resSchema);
-        if (err == null) return [res, null];
-        if (!Unreachable.matches(err)) return [null, err];
-        console.warn(`[freighter] ${brk.retryMessage}`, err);
-        if (!(await brk.wait())) return [res, err];
->>>>>>> 54da8e75
       } while (true);
     }
   }
