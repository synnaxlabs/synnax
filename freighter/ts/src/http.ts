// Copyright 2025 Synnax Labs, Inc.
//
// Use of this software is governed by the Business Source License included in the file
// licenses/BSL.txt.
//
// As of the Change Date specified in that file, in accordance with the Business Source
// License, use of this software will be governed by the Apache License, Version 2.0,
// included in the file licenses/APL.txt.

import { type binary, errors, type URL } from "@synnaxlabs/x";
<<<<<<< HEAD
import { type z } from "zod/v4";
=======
import { type z } from "zod";
>>>>>>> a1a186c3

import { Unreachable } from "@/errors";
import { type Context, MiddlewareCollector } from "@/middleware";
import { type UnaryClient } from "@/unary";

export const CONTENT_TYPE_HEADER_KEY = "Content-Type";

const shouldCastToUnreachable = (err: Error): boolean =>
  typeof err.cause === "object" &&
  err.cause !== null &&
  "code" in err.cause &&
  err.cause.code === "ECONNREFUSED";

const HTTP_STATUS_BAD_REQUEST = 400;

/**
 * HTTPClientFactory provides a POST and GET implementation of the Unary protocol.
 *
 * @param url - The base URL of the API.
 * @param encoder - The encoder/decoder to use for the request/response.
 */
export class HTTPClient extends MiddlewareCollector implements UnaryClient {
  endpoint: URL;
  encoder: binary.Codec;

  constructor(endpoint: URL, encoder: binary.Codec, secure: boolean = false) {
    super();
    this.endpoint = endpoint.replace({ protocol: secure ? "https" : "http" });
    this.encoder = encoder;

    return new Proxy(this, {
      get: (target, prop, receiver) => {
        if (prop === "endpoint") return this.endpoint;
        return Reflect.get(target, prop, receiver);
      },
    });
  }

  get headers(): Record<string, string> {
    return { [CONTENT_TYPE_HEADER_KEY]: this.encoder.contentType };
  }

  async send<RQ extends z.ZodType>(
    target: string,
    req: z.input<RQ>,
    reqSchema: RQ,
  ): Promise<[Response, null] | [null, Error]>;
  async send<RQ extends z.ZodType, RS extends z.ZodType>(
    target: string,
    req: z.input<RQ>,
    reqSchema: RQ,
    resSchema: RS,
  ): Promise<[z.infer<RS>, null] | [null, Error]>;
  async send<RQ extends z.ZodType, RS extends z.ZodType>(
    target: string,
    req: z.input<RQ> | z.infer<RQ>,
    reqSchema: RQ,
    resSchema?: RS,
  ): Promise<[Response, null] | [z.infer<RS>, null] | [null, Error]> {
    const shouldDecodeResponseBody = resSchema != null;
    req = reqSchema?.parse(req);
    let res: z.infer<RS> | Response | null = null;
    const url = this.endpoint.child(target);
    const request: RequestInit = {};
    request.method = "POST";
    request.body = this.encoder.encode(req ?? {}) as BodyInit;
    const [, err] = await this.executeMiddleware(
      {
        target: url.toString(),
        protocol: this.endpoint.protocol,
        params: {},
        role: "client",
      },
      async (ctx: Context): Promise<[Context, Error | null]> => {
        const outCtx: Context = { ...ctx, params: {} };
        request.headers = { ...this.headers, ...ctx.params };
        let httpRes: Response;
        try {
          httpRes = await fetch(ctx.target, request);
<<<<<<< HEAD
        } catch (err) {
          if (!(err instanceof Error)) throw err;
          if (shouldCastToUnreachable(err)) return [outCtx, new Unreachable({ url })];
          return [outCtx, err];
=======
        } catch (e) {
          if (!(e instanceof Error)) throw e;
          return [outCtx, shouldCastToUnreachable(e) ? new Unreachable({ url }) : e];
>>>>>>> a1a186c3
        }
        let data = new ArrayBuffer();
        if (httpRes.ok) {
          if (shouldDecodeResponseBody) {
            data = await httpRes.arrayBuffer();
            res = this.encoder.decode<RS>(data, resSchema);
          } else res = httpRes;

          return [outCtx, null];
        }
        try {
          if (httpRes.status !== HTTP_STATUS_BAD_REQUEST)
            return [outCtx, new Error(httpRes.statusText)];
          const err = this.encoder.decode(data, errors.payloadZ);
          const decoded = errors.decode(err);
          return [outCtx, decoded];
        } catch (e) {
          if (!(e instanceof Error)) throw e;
          return [
            outCtx,
            new Error(
              `[freighter] - failed to decode error: ${httpRes.statusText}: ${e.message}`,
            ),
          ];
        }
      },
    );
    if (err != null) return [null, err];
    if (res == null) throw new Error("Response must be defined");
    return [res, null];
  }
}<|MERGE_RESOLUTION|>--- conflicted
+++ resolved
@@ -8,11 +8,7 @@
 // included in the file licenses/APL.txt.
 
 import { type binary, errors, type URL } from "@synnaxlabs/x";
-<<<<<<< HEAD
-import { type z } from "zod/v4";
-=======
 import { type z } from "zod";
->>>>>>> a1a186c3
 
 import { Unreachable } from "@/errors";
 import { type Context, MiddlewareCollector } from "@/middleware";
@@ -92,16 +88,9 @@
         let httpRes: Response;
         try {
           httpRes = await fetch(ctx.target, request);
-<<<<<<< HEAD
-        } catch (err) {
-          if (!(err instanceof Error)) throw err;
-          if (shouldCastToUnreachable(err)) return [outCtx, new Unreachable({ url })];
-          return [outCtx, err];
-=======
         } catch (e) {
           if (!(e instanceof Error)) throw e;
           return [outCtx, shouldCastToUnreachable(e) ? new Unreachable({ url }) : e];
->>>>>>> a1a186c3
         }
         let data = new ArrayBuffer();
         if (httpRes.ok) {
