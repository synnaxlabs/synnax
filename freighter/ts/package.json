--- conflicted
+++ resolved
@@ -32,12 +32,8 @@
     "@synnaxlabs/tsconfig": "workspace:*",
     "@synnaxlabs/vite-plugin": "workspace:*",
     "@types/node": "^22.7.5",
-<<<<<<< HEAD
-    "@vitest/coverage-v8": "^2.1.2",
+    "@vitest/coverage-v8": "^2.1.4",
     "eslint": "^9.12.0",
-=======
-    "@vitest/coverage-v8": "^2.1.4",
->>>>>>> a0796d40
     "eslint-config-synnaxlabs": "workspace:*",
     "typescript": "^5.6.3",
     "vite": "^5.4.10",
