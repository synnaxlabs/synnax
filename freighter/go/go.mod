--- conflicted
+++ resolved
@@ -1,15 +1,6 @@
 module github.com/synnaxlabs/freighter
 
-<<<<<<< HEAD
-go 1.24.2
-
-replace (
-	github.com/synnaxlabs/alamos => ../../alamos/go
-	github.com/synnaxlabs/x => ../../x/go
-)
-=======
 go 1.24.4
->>>>>>> beeb58e9
 
 require (
 	github.com/cockroachdb/cmux v0.0.0-20250514152509-914d3bf9ec58
