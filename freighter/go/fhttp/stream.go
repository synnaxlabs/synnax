--- conflicted
+++ resolved
@@ -369,11 +369,7 @@
 		if stream.ctx.Err() != nil {
 			return stream.ctx.Err()
 		}
-<<<<<<< HEAD
-		if err = stream.send(WSMessage[RS]{Type: WSMsgTypeClose, Err: errPld}); err != nil {
-=======
-		if err := stream.send(message[RS]{Type: msgTypeClose, Err: errPld}); err != nil {
->>>>>>> 8317817b
+		if err := stream.send(WSMessage[RS]{Type: WSMsgTypeClose, Err: errPld}); err != nil {
 			return err
 		}
 		stream.peerClosed = freighter.StreamClosed
