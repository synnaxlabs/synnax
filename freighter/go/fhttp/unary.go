// Copyright 2025 Synnax Labs, Inc.
//
// Use of this software is governed by the Business Source License included in the file
// licenses/BSL.txt.
//
// As of the Change Date specified in that file, in accordance with the Business Source
// License, use of this software will be governed by the Apache License, Version 2.0,
// included in the file licenses/APL.txt.

package fhttp

import (
	"bytes"
	"context"
	"crypto/tls"
	"net/http"
	"strings"

	"github.com/synnaxlabs/x/errors"

	"github.com/gofiber/fiber/v2"
	"github.com/samber/lo"

	"github.com/gofiber/fiber/v2/utils"
	"github.com/synnaxlabs/freighter"
	"github.com/synnaxlabs/x/address"
	"github.com/synnaxlabs/x/httputil"
)

type unaryServer[RQ, RS freighter.Payload] struct {
	serverOptions
	path string
	freighter.Reporter
	freighter.MiddlewareCollector
<<<<<<< HEAD
	requestParser func(*fiber.Ctx, httputil.Codec) (RQ, error)
	handle        func(ctx context.Context, rq RQ) (RS, error)
=======
	internal bool
	path     string
	handle   func(ctx context.Context, rq RQ) (RS, error)
>>>>>>> 8317817b
}

func (s *unaryServer[RQ, RS]) BindHandler(handle func(ctx context.Context, rq RQ) (RS, error)) {
	s.handle = handle
}

func (s *unaryServer[RQ, RS]) fiberHandler(fCtx *fiber.Ctx) error {
	fCtx.Accepts(httputil.SupportedContentTypes()...)
	codec, err := httputil.ResolveCodec(fCtx.Get(fiber.HeaderContentType))
	if err != nil {
		return err
	}
	fCtx.Set(fiber.HeaderContentType, codec.ContentType())
	var res RS
	oMD, err := s.MiddlewareCollector.Exec(
		parseRequestCtx(fCtx.Context(), fCtx, address.Address(fCtx.Path())),
		freighter.FinalizerFunc(func(ctx freighter.Context) (freighter.Context, error) {
			var req RQ
			err := codec.Decode(fCtx.Context(), fCtx.BodyRaw(), &req)
			oCtx := freighter.Context{Protocol: ctx.Protocol, Params: make(freighter.Params)}
			if err != nil {
				return oCtx, err
			}
			res, err = s.handle(ctx, req)
			return oCtx, err
		}),
	)
	setResponseCtx(fCtx, oMD)
	fErr := errors.Encode(fCtx.Context(), err, s.internal)
	if fErr.Type == errors.TypeNil {
		return encodeAndWrite(fCtx, codec, res)
	}
	fCtx.Status(fiber.StatusBadRequest)
	return encodeAndWrite(fCtx, codec, fErr)
}

type unaryClient[RQ, RS freighter.Payload] struct {
	freighter.Reporter
	freighter.MiddlewareCollector
	codec httputil.Codec
}

func (u *unaryClient[RQ, RS]) Send(
	ctx context.Context,
	target address.Address,
	req RQ,
) (res RS, err error) {
	_, err = u.MiddlewareCollector.Exec(
		freighter.Context{
			Context:  ctx,
			Protocol: unaryReporter.Protocol,
			Target:   target,
		},
		freighter.FinalizerFunc(func(iMD freighter.Context) (oMD freighter.Context, err error) {
			b, err := u.codec.Encode(nil, req)
			if err != nil {
				return oMD, err
			}
			httpReq, err := http.NewRequestWithContext(
				ctx,
				"POST",
				"http://"+target.String(),
				bytes.NewReader(b),
			)
			if err != nil {
				return oMD, err
			}
			setRequestCtx(httpReq, iMD)
			httpReq.Header.Set(fiber.HeaderContentType, u.codec.ContentType())

			httpRes, err := (&http.Client{}).Do(httpReq)
			oMD = parseResponseCtx(httpRes, target)
			if err != nil {
				return oMD, err
			}

			if httpRes.StatusCode < 200 || httpRes.StatusCode >= 300 {
				var pld errors.Payload
				if err := u.codec.DecodeStream(nil, httpRes.Body, &pld); err != nil {
					return oMD, err
				}
				return oMD, errors.Decode(ctx, pld)
			}
			return oMD, u.codec.DecodeStream(nil, httpRes.Body, &res)
		}),
	)
	return res, err
}

func encodeAndWrite(c *fiber.Ctx, codec httputil.Codec, v interface{}) error {
	b, err := codec.Encode(nil, v)
	if err != nil {
		return err
	}
	_, err = c.Write(b)
	return err
}

func parseRequestCtx(socketCtx context.Context, fiberCtx *fiber.Ctx, target address.Address) freighter.Context {
	md := freighter.Context{
		Context:  socketCtx,
		Protocol: unaryReporter.Protocol,
		Target:   target,
		Sec:      parseSecurityInfo(fiberCtx),
		Role:     freighter.Server,
		Variant:  freighter.Unary,
	}
	headers := fiberCtx.GetReqHeaders()
	md.Params = make(freighter.Params, len(headers))
	for k, v := range fiberCtx.GetReqHeaders() {
		if len(v) > 0 {
			md.Params[k] = v[0]
		}
	}
	for k, v := range parseQueryString(fiberCtx) {
		if isFreighterQueryStringParam(k) {
			md.Params[strings.TrimPrefix(k, freighterCtxPrefix)] = v
		}
	}
	return md
}

func parseSecurityInfo(c *fiber.Ctx) (info freighter.SecurityInfo) {
	if c.Context().IsTLS() {
		info.TLS.Used = true
		info.TLS.ConnectionState = c.Context().Conn().(*tls.Conn).ConnectionState()
	}
	return info
}

func setRequestCtx(c *http.Request, ctx freighter.Context) {
	for k, v := range ctx.Params {
		if vStr, ok := v.(string); ok {
			c.Header.Set(freighterCtxPrefix+k, vStr)
		}
	}
}

func setResponseCtx(c *fiber.Ctx, md freighter.Context) {
	for k, v := range md.Params {
		if vStr, ok := v.(string); ok {
			c.Set(freighterCtxPrefix+k, vStr)
		}
	}
}

func parseResponseCtx(c *http.Response, target address.Address) freighter.Context {
	md := freighter.Context{
		Role:     freighter.Client,
		Variant:  freighter.Unary,
		Protocol: unaryReporter.Protocol,
		Target:   target,
		Params: lo.Ternary(
			len(c.Header) > 0,
			make(freighter.Params, len(c.Header)),
			nil,
		),
	}
	for k, v := range c.Header {
		md.Params[k] = v[0]
	}
	return md
}

func parseQueryString(c *fiber.Ctx) map[string]string {
	data := make(map[string]string)
	c.Context().QueryArgs().VisitAll(func(key, val []byte) {
		k := utils.UnsafeString(key)
		v := utils.UnsafeString(val)
		data[k] = v
	})
	return data
}

const freighterCtxPrefix = "freighterctx"

func isFreighterQueryStringParam(k string) bool {
	// check if the key has the md prefix
	return strings.HasPrefix(k, freighterCtxPrefix)
}<|MERGE_RESOLUTION|>--- conflicted
+++ resolved
@@ -29,17 +29,12 @@
 
 type unaryServer[RQ, RS freighter.Payload] struct {
 	serverOptions
-	path string
 	freighter.Reporter
 	freighter.MiddlewareCollector
-<<<<<<< HEAD
 	requestParser func(*fiber.Ctx, httputil.Codec) (RQ, error)
 	handle        func(ctx context.Context, rq RQ) (RS, error)
-=======
 	internal bool
 	path     string
-	handle   func(ctx context.Context, rq RQ) (RS, error)
->>>>>>> 8317817b
 }
 
 func (s *unaryServer[RQ, RS]) BindHandler(handle func(ctx context.Context, rq RQ) (RS, error)) {
