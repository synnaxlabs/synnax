// Copyright 2025 Synnax Labs, Inc.
//
// Use of this software is governed by the Business Source License included in the file
// licenses/BSL.txt.
//
// As of the Change Date specified in that file, in accordance with the Business Source
// License, use of this software will be governed by the Apache License, Version 2.0,
// included in the file licenses/APL.txt.

package fhttp

import (
	"bytes"
	"context"
	"crypto/tls"
	"net/http"
	"strings"

	"github.com/gofiber/fiber/v2"
	"github.com/gofiber/fiber/v2/utils"
	"github.com/samber/lo"
	"github.com/synnaxlabs/freighter"
	"github.com/synnaxlabs/x/address"
	"github.com/synnaxlabs/x/errors"
	"github.com/synnaxlabs/x/httputil"
)

type unaryServer[RQ, RS freighter.Payload] struct {
	serverOptions
	freighter.Reporter
	freighter.MiddlewareCollector
	requestParser func(*fiber.Ctx, httputil.Codec) (RQ, error)
	handle        func(ctx context.Context, rq RQ) (RS, error)
	internal      bool
	path          string
}

func (s *unaryServer[RQ, RS]) BindHandler(handle func(ctx context.Context, rq RQ) (RS, error)) {
	s.handle = handle
}

func (s *unaryServer[RQ, RS]) fiberHandler(fCtx *fiber.Ctx) error {
	fCtx.Accepts(httputil.SupportedContentTypes()...)
	codec, err := httputil.ResolveCodec(fCtx.Get(fiber.HeaderContentType))
	if err != nil {
		return err
	}
	fCtx.Set(fiber.HeaderContentType, codec.ContentType())
	var res RS
	oMD, err := s.MiddlewareCollector.Exec(
		parseRequestCtx(fCtx.Context(), fCtx, address.Address(fCtx.Path())),
		freighter.FinalizerFunc(func(ctx freighter.Context) (freighter.Context, error) {
			var req RQ
			err := codec.Decode(ctx, fCtx.BodyRaw(), &req)
			oCtx := freighter.Context{Protocol: ctx.Protocol, Params: make(freighter.Params)}
			if err != nil {
				return oCtx, err
			}
			res, err = s.handle(ctx, req)
			return oCtx, err
		}),
	)
	setResponseCtx(fCtx, oMD)
	fErr := errors.Encode(fCtx.Context(), err, s.internal)
	if fErr.Type == errors.TypeNil {
		return encodeAndWrite(fCtx, codec, res)
	}
	fCtx.Status(fiber.StatusBadRequest)
	return encodeAndWrite(fCtx, codec, fErr)
}

type unaryClient[RQ, RS freighter.Payload] struct {
	freighter.Reporter
	freighter.MiddlewareCollector
	codec httputil.Codec
}

func (u *unaryClient[RQ, RS]) Send(
	ctx context.Context,
	target address.Address,
	req RQ,
) (res RS, err error) {
	_, err = u.MiddlewareCollector.Exec(
		freighter.Context{
			Context:  ctx,
			Protocol: unaryReporter.Protocol,
			Target:   target,
		},
<<<<<<< HEAD
		freighter.FinalizerFunc(func(iMD freighter.Context) (oMD freighter.Context, err error) {
			b, err := u.codec.Encode(iMD, req)
=======
		freighter.FinalizerFunc(func(inCtx freighter.Context) (outCtx freighter.Context, err error) {
			b, err := u.codec.Encode(inCtx, req)
>>>>>>> 831c09e9
			if err != nil {
				return outCtx, err
			}
			httpReq, err := http.NewRequestWithContext(
				ctx,
				"POST",
				"http://"+target.String(),
				bytes.NewReader(b),
			)
			if err != nil {
				return outCtx, err
			}
			setRequestCtx(httpReq, inCtx)
			httpReq.Header.Set(fiber.HeaderContentType, u.codec.ContentType())

			httpRes, err := (&http.Client{}).Do(httpReq)
			outCtx = parseResponseCtx(httpRes, target)
			if err != nil {
				return outCtx, err
			}

			if httpRes.StatusCode < 200 || httpRes.StatusCode >= 300 {
				var pld errors.Payload
				if err := u.codec.DecodeStream(nil, httpRes.Body, &pld); err != nil {
					return outCtx, err
				}
				return outCtx, errors.Decode(ctx, pld)
			}
			return outCtx, u.codec.DecodeStream(nil, httpRes.Body, &res)
		}),
	)
	return res, err
}

func encodeAndWrite(c *fiber.Ctx, codec httputil.Codec, v any) error {
	b, err := codec.Encode(c.Context(), v)
	if err != nil {
		return err
	}
	_, err = c.Write(b)
	return err
}

func parseRequestCtx(socketCtx context.Context, fiberCtx *fiber.Ctx, target address.Address) freighter.Context {
	md := freighter.Context{
		Context:  socketCtx,
		Protocol: unaryReporter.Protocol,
		Target:   target,
		Sec:      parseSecurityInfo(fiberCtx),
		Role:     freighter.Server,
		Variant:  freighter.Unary,
	}
	headers := fiberCtx.GetReqHeaders()
	md.Params = make(freighter.Params, len(headers))
	for k, v := range fiberCtx.GetReqHeaders() {
		if len(v) > 0 {
			md.Params[k] = v[0]
		}
	}
	for k, v := range parseQueryString(fiberCtx) {
		if isFreighterQueryStringParam(k) {
			md.Params[strings.TrimPrefix(k, freighterCtxPrefix)] = v
		}
	}
	return md
}

func parseSecurityInfo(c *fiber.Ctx) (info freighter.SecurityInfo) {
	if c.Context().IsTLS() {
		info.TLS.Used = true
		info.TLS.ConnectionState = c.Context().Conn().(*tls.Conn).ConnectionState()
	}
	return info
}

func setRequestCtx(c *http.Request, ctx freighter.Context) {
	for k, v := range ctx.Params {
		if vStr, ok := v.(string); ok {
			c.Header.Set(freighterCtxPrefix+k, vStr)
		}
	}
}

func setResponseCtx(c *fiber.Ctx, md freighter.Context) {
	for k, v := range md.Params {
		if vStr, ok := v.(string); ok {
			c.Set(freighterCtxPrefix+k, vStr)
		}
	}
}

func parseResponseCtx(c *http.Response, target address.Address) freighter.Context {
	md := freighter.Context{
		Role:     freighter.Client,
		Variant:  freighter.Unary,
		Protocol: unaryReporter.Protocol,
		Target:   target,
		Params: lo.Ternary(
			len(c.Header) > 0,
			make(freighter.Params, len(c.Header)),
			nil,
		),
	}
	for k, v := range c.Header {
		md.Params[k] = v[0]
	}
	return md
}

func parseQueryString(c *fiber.Ctx) map[string]string {
	data := make(map[string]string)
	c.Context().QueryArgs().VisitAll(func(key, val []byte) {
		k := utils.UnsafeString(key)
		v := utils.UnsafeString(val)
		data[k] = v
	})
	return data
}

const freighterCtxPrefix = "freighterctx"

func isFreighterQueryStringParam(k string) bool {
	// check if the key has the md prefix
	return strings.HasPrefix(k, freighterCtxPrefix)
}<|MERGE_RESOLUTION|>--- conflicted
+++ resolved
@@ -86,13 +86,8 @@
 			Protocol: unaryReporter.Protocol,
 			Target:   target,
 		},
-<<<<<<< HEAD
-		freighter.FinalizerFunc(func(iMD freighter.Context) (oMD freighter.Context, err error) {
-			b, err := u.codec.Encode(iMD, req)
-=======
 		freighter.FinalizerFunc(func(inCtx freighter.Context) (outCtx freighter.Context, err error) {
 			b, err := u.codec.Encode(inCtx, req)
->>>>>>> 831c09e9
 			if err != nil {
 				return outCtx, err
 			}
