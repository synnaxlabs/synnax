// Copyright 2025 Synnax Labs, Inc.
//
// Use of this software is governed by the Business Source License included in the file
// licenses/BSL.txt.
//
// As of the Change Date specified in that file, in accordance with the Business Source
// License, use of this software will be governed by the Apache License, Version 2.0,
// included in the file licenses/APL.txt.

package fnoop

import (
	"context"

	"github.com/synnaxlabs/freighter"
)

type UnaryServer[RQ, RS freighter.Payload] struct {
	freighter.Reporter
}

var _ freighter.UnaryServer[any, any] = (*UnaryServer[any, any])(nil)

func (s UnaryServer[RQ, RS]) Use(middleware ...freighter.Middleware) {
}

func (s UnaryServer[RQ, RS]) BindHandler(handle func(ctx context.Context, req RQ) (res RS, err error)) {
}

<<<<<<< HEAD
type UnaryClient[RQ, RS freighter.Payload] struct {
	freighter.Reporter
}

var _ freighter.UnaryClient[any, any] = (*UnaryClient[any, any])(nil)

func (c UnaryClient[RQ, RS]) Use(middleware ...freighter.Middleware) {
}

func (c UnaryClient[RQ, RS]) Send(ctx context.Context, target address.Address, req RQ) (res RS, err error) {
	return res, err
}

=======
>>>>>>> a19d2bdd
type StreamServer[RQ, RS freighter.Payload] struct {
	freighter.Reporter
}

var _ freighter.StreamServer[any, any] = (*StreamServer[any, any])(nil)

func (s StreamServer[RQ, RS]) Use(middleware ...freighter.Middleware) {
}

func (s StreamServer[RQ, RS]) BindHandler(handle func(ctx context.Context, stream freighter.ServerStream[RQ, RS]) (err error)) {
<<<<<<< HEAD
}

type StreamClient[RQ, RS freighter.Payload] struct {
	freighter.Reporter
}

var _ freighter.StreamClient[any, any] = (*StreamClient[any, any])(nil)

func (c StreamClient[RQ, RS]) Use(middleware ...freighter.Middleware) {
}

func (c StreamClient[RQ, RS]) Stream(ctx context.Context, target address.Address) (stream freighter.ClientStream[RQ, RS], err error) {
	return stream, err
=======
>>>>>>> a19d2bdd
}<|MERGE_RESOLUTION|>--- conflicted
+++ resolved
@@ -27,22 +27,6 @@
 func (s UnaryServer[RQ, RS]) BindHandler(handle func(ctx context.Context, req RQ) (res RS, err error)) {
 }
 
-<<<<<<< HEAD
-type UnaryClient[RQ, RS freighter.Payload] struct {
-	freighter.Reporter
-}
-
-var _ freighter.UnaryClient[any, any] = (*UnaryClient[any, any])(nil)
-
-func (c UnaryClient[RQ, RS]) Use(middleware ...freighter.Middleware) {
-}
-
-func (c UnaryClient[RQ, RS]) Send(ctx context.Context, target address.Address, req RQ) (res RS, err error) {
-	return res, err
-}
-
-=======
->>>>>>> a19d2bdd
 type StreamServer[RQ, RS freighter.Payload] struct {
 	freighter.Reporter
 }
@@ -53,20 +37,4 @@
 }
 
 func (s StreamServer[RQ, RS]) BindHandler(handle func(ctx context.Context, stream freighter.ServerStream[RQ, RS]) (err error)) {
-<<<<<<< HEAD
-}
-
-type StreamClient[RQ, RS freighter.Payload] struct {
-	freighter.Reporter
-}
-
-var _ freighter.StreamClient[any, any] = (*StreamClient[any, any])(nil)
-
-func (c StreamClient[RQ, RS]) Use(middleware ...freighter.Middleware) {
-}
-
-func (c StreamClient[RQ, RS]) Stream(ctx context.Context, target address.Address) (stream freighter.ClientStream[RQ, RS], err error) {
-	return stream, err
-=======
->>>>>>> a19d2bdd
 }