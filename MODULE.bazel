module(
    name = "synnax",
    version = "0.45.2",
)

bazel_dep(name = "protobuf", version = "32.1")
bazel_dep(name = "rules_proto", version = "7.1.0")
bazel_dep(name = "platforms", version = "1.0.0")
bazel_dep(name = "gflags", version = "2.2.2")
bazel_dep(name = "glog", version = "0.7.1")
bazel_dep(name = "googletest", version = "1.17.0")
bazel_dep(name = "rules_proto_grpc_cpp", version = "5.7.1")
bazel_dep(name = "nlohmann_json", version = "3.12.0")
bazel_dep(name = "grpc", version = "1.74.1")
<<<<<<< HEAD
bazel_dep(name = "lua", version = "5.4.6")
bazel_dep(name = "apple_support", version = "1.23.1", dev_dependency = True)
=======
bazel_dep(name = "lua", version = "5.4.6")
>>>>>>> 59ac0827
<|MERGE_RESOLUTION|>--- conflicted
+++ resolved
@@ -12,9 +12,6 @@
 bazel_dep(name = "rules_proto_grpc_cpp", version = "5.7.1")
 bazel_dep(name = "nlohmann_json", version = "3.12.0")
 bazel_dep(name = "grpc", version = "1.74.1")
-<<<<<<< HEAD
 bazel_dep(name = "lua", version = "5.4.6")
-bazel_dep(name = "apple_support", version = "1.23.1", dev_dependency = True)
-=======
-bazel_dep(name = "lua", version = "5.4.6")
->>>>>>> 59ac0827
+
+bazel_dep(name = "apple_support", version = "1.23.1", dev_dependency = True)