module(
    name = "synnax",
    version = "0.49.0",
)

bazel_dep(name = "protobuf", version = "33.1")
bazel_dep(name = "rules_proto", version = "7.1.0")
bazel_dep(name = "platforms", version = "1.0.0")
bazel_dep(name = "gflags", version = "2.2.2.bcr.1")
bazel_dep(name = "glog", version = "0.7.1")
bazel_dep(name = "googletest", version = "1.17.0.bcr.2")
bazel_dep(name = "rules_proto_grpc_cpp", version = "5.8.0")
bazel_dep(name = "nlohmann_json", version = "3.12.0.bcr.1")
bazel_dep(name = "grpc", version = "1.76.0.bcr.1")
bazel_dep(name = "lua", version = "5.4.6")

bazel_dep(name = "hedron_compile_commands", dev_dependency = True)

# We're using this branch per this issue:
# https://github.com/hedronvision/bazel-compile-commands-extractor/pull/219#issuecomment-2607795958
git_override(
    module_name = "hedron_compile_commands",
    commit = "f5fbd4cee671d8d908f37c83abaf70fba5928fc7",
    remote = "https://github.com/mikael-s-persson/bazel-compile-commands-extractor",
)

<<<<<<< HEAD
bazel_dep(name = "bazel_clang_tidy", dev_dependency = True)

git_override(
    module_name = "bazel_clang_tidy",
    commit = "da986512bf1a46831d886fd090393b93b8967a5d",
    remote = "https://github.com/erenon/bazel_clang_tidy.git",
)

bazel_dep(name = "apple_support", version = "1.24.3", dev_dependency = True)
=======
bazel_dep(name = "apple_support", version = "1.24.5", dev_dependency = True)
>>>>>>> 3f404112

bazel_dep(name = "rules_cc", version = "0.2.14")<|MERGE_RESOLUTION|>--- conflicted
+++ resolved
@@ -24,7 +24,6 @@
     remote = "https://github.com/mikael-s-persson/bazel-compile-commands-extractor",
 )
 
-<<<<<<< HEAD
 bazel_dep(name = "bazel_clang_tidy", dev_dependency = True)
 
 git_override(
@@ -33,9 +32,6 @@
     remote = "https://github.com/erenon/bazel_clang_tidy.git",
 )
 
-bazel_dep(name = "apple_support", version = "1.24.3", dev_dependency = True)
-=======
 bazel_dep(name = "apple_support", version = "1.24.5", dev_dependency = True)
->>>>>>> 3f404112
 
 bazel_dep(name = "rules_cc", version = "0.2.14")