// Copyright 2025 Synnax Labs, Inc.
//
// Use of this software is governed by the Business Source License included in the file
// licenses/BSL.txt.
//
// As of the Change Date specified in that file, in accordance with the Business Source
// License, use of this software will be governed by the Apache License, Version 2.0,
// included in the file licenses/APL.txt.

package api

import (
	"context"
	"go/types"

	"github.com/google/uuid"
	"github.com/samber/lo"
	"github.com/synnaxlabs/synnax/pkg/distribution/channel"
	"github.com/synnaxlabs/synnax/pkg/distribution/cluster"
	"github.com/synnaxlabs/synnax/pkg/distribution/group"
	"github.com/synnaxlabs/synnax/pkg/distribution/ontology"
	"github.com/synnaxlabs/synnax/pkg/service/access"
	"github.com/synnaxlabs/synnax/pkg/service/ranger"
	"github.com/synnaxlabs/x/errors"
	"github.com/synnaxlabs/x/gorp"
	"github.com/synnaxlabs/x/query"
	"github.com/synnaxlabs/x/telem"
)

type ChannelKey = channel.Key

// Channel is an API-friendly version of the channel.Channel type. It is simplified for
// use purely as a data container.
type Channel struct {
	Key         channel.Key         `json:"key" msgpack:"key"`
	Name        string              `json:"name" msgpack:"name"`
	Leaseholder cluster.NodeKey     `json:"leaseholder" msgpack:"leaseholder"`
	DataType    telem.DataType      `json:"data_type" msgpack:"data_type"`
	Density     telem.Density       `json:"density" msgpack:"density"`
	IsIndex     bool                `json:"is_index" msgpack:"is_index"`
	Index       channel.Key         `json:"index" msgpack:"index"`
	Alias       string              `json:"alias" msgpack:"alias"`
	Virtual     bool                `json:"virtual" msgpack:"virtual"`
	Internal    bool                `json:"internal" msgpack:"internal"`
	Requires    channel.Keys        `json:"requires" msgpack:"requires"`
	Expression  string              `json:"expression" msgpack:"expression"`
	Operations  []channel.Operation `json:"operations" msgpack:"operations"`
}

// ChannelService is the central service for all things Channel related.
type ChannelService struct {
	dbProvider
	accessProvider
	internal *channel.Service
	ranger   *ranger.Service
}

func NewChannelService(p Provider) *ChannelService {
	return &ChannelService{
		accessProvider: p.access,
		internal:       p.Distribution.Channel,
		ranger:         p.Service.Ranger,
		dbProvider:     p.db,
	}
}

// ChannelCreateRequest is a request to create a Channel in the cluster.
type ChannelCreateRequest struct {
	// Channel is a template for the Channel to create.
	Channels             []Channel `json:"channels" msgpack:"channels"`
	RetrieveIfNameExists bool      `json:"retrieve_if_name_exists" msgpack:"retrieve_if_name_exists"`
}

// ChannelCreateResponse is the response returned after a set of channels have
// successfully been created in the cluster.
type ChannelCreateResponse struct {
	Channels []Channel `json:"channels" msgpack:"channels"`
}

// Create creates a Channel based on the parameters given in the request.
func (s *ChannelService) Create(
	ctx context.Context,
	req ChannelCreateRequest,
<<<<<<< HEAD
) (res ChannelCreateResponse, _ error) {
	translated := translateChannelsBackward(req.Channels)
=======
) (ChannelCreateResponse, error) {
	translated, err := translateChannelsBackward(req.Channels)
	if err != nil {
		return ChannelCreateResponse{}, err
	}
>>>>>>> d65039b2
	for i := range translated {
		translated[i].Internal = false
	}
	if err := s.access.Enforce(ctx, access.Request{
		Subject: getSubject(ctx),
		Action:  access.Create,
		Objects: channel.OntologyIDsFromChannels(translated),
	}); err != nil {
		return ChannelCreateResponse{}, err
	}
	var res ChannelCreateResponse
	if err := s.WithTx(ctx, func(tx gorp.Tx) error {
		w := s.internal.NewWriter(tx)
		opts := []channel.CreateOption{}
		if req.RetrieveIfNameExists {
			opts = append(opts, channel.RetrieveIfNameExists())
		}
		if err := w.CreateMany(ctx, &translated, opts...); err != nil {
			return err
		}
		res.Channels = translateChannelsForward(translated)
		return nil
	}); err != nil {
		return ChannelCreateResponse{}, err
	}
	return res, nil
}

// ChannelRetrieveRequest is a request for retrieving information about a Channel
// from the cluster.
type ChannelRetrieveRequest struct {
	// Optional parameter that queries a Channel by its node Name.
	NodeKey cluster.NodeKey `json:"node_key" msgpack:"node_key"`
	// Optional parameter that queries a Channel by its key.
	Keys channel.Keys `json:"keys" msgpack:"keys"`
	// Optional parameter that queries a Channel by its name.
	Names []string `json:"names" msgpack:"names"`
	// Optional search parameters that fuzzy match a Channel's properties.
	SearchTerm string `json:"search_term" msgpack:"search_term"`
	// RangeKey is used for fetching aliases.
	RangeKey uuid.UUID `json:"range_key" msgpack:"range_key"`
	// Limit limits the number of results returned.
	Limit int `json:"limit" msgpack:"limit"`
	// Offset offsets the results returned.
	Offset int `json:"offset" msgpack:"offset"`
	// DataTypes filters for channels whose DataType attribute matches the provided data types.
	DataTypes []telem.DataType `json:"data_types" msgpack:"data_types"`
	// NotDataTypes filters for channels whose DataType attribute does not match the provided data types.
	NotDataTypes []telem.DataType `json:"not_data_types" msgpack:"not_data_types"`
	// Virtual filters for channels that are virtual if true, or are not virtual if false.
	Virtual *bool `json:"virtual" msgpack:"virtual"`
	// IsIndex filters for channels that are indexes if true, or are not indexes if false.
	IsIndex *bool `json:"is_index" msgpack:"is_index"`
	// Internal filters for channels that are internal if true, or are not internal if false.
	Internal         *bool `json:"internal" msgpack:"internal"`
	LegacyCalculated *bool `json:"legacy_calculated" msgpack:"legacy_calculated"`
}

// ChannelRetrieveResponse is the response for a ChannelRetrieveRequest.
type ChannelRetrieveResponse struct {
	// Channels is a slice of Channels matching the request.
	Channels []Channel `json:"channels" msgpack:"channels"`
}

// Retrieve retrieves a Channel based on the parameters given in the request. If no
// parameters are specified, retrieves all channels.
func (s *ChannelService) Retrieve(
	ctx context.Context,
	req ChannelRetrieveRequest,
) (ChannelRetrieveResponse, error) {
	var (
		resChannels     []channel.Channel
		aliasChannels   []channel.Channel
		q               = s.internal.NewRetrieve().Entries(&resChannels)
		hasNames        = len(req.Names) > 0
		hasKeys         = len(req.Keys) > 0
		hasSearch       = len(req.SearchTerm) > 0
		hasDataTypes    = len(req.DataTypes) > 0
		hasNotDataTypes = len(req.NotDataTypes) > 0
	)

	var resRng ranger.Range
	if req.RangeKey != uuid.Nil {
		err := s.ranger.NewRetrieve().WhereKeys(req.RangeKey).Entry(&resRng).Exec(ctx, nil)
		isNotFound := errors.Is(err, query.NotFound)
		if err != nil && !isNotFound {
			return ChannelRetrieveResponse{}, err
		}
		// We can still do a best effort search without the range even if we don't find it.
		if !isNotFound && hasSearch {
			keys, err := resRng.SearchAliases(ctx, req.SearchTerm)
			if err != nil {
				return ChannelRetrieveResponse{}, err
			}
			aliasChannels = make([]channel.Channel, 0, len(keys))
			err = s.internal.NewRetrieve().WhereKeys(keys...).Entries(&aliasChannels).Exec(ctx, nil)
			if err != nil {
				return ChannelRetrieveResponse{}, err
			}
		}
	}
	if hasKeys {
		q = q.WhereKeys(req.Keys...)
	}
	if hasNames {
		q = q.WhereNames(req.Names...)
	}
	if hasSearch {
		q = q.Search(req.SearchTerm)
	}
	if req.NodeKey != 0 {
		q = q.WhereNodeKey(req.NodeKey)
	}
	if hasDataTypes {
		q = q.WhereDataTypes(req.DataTypes...)
	}
	if hasNotDataTypes {
		q = q.WhereNotDataTypes(req.NotDataTypes...)
	}
	if req.Limit > 0 {
		q = q.Limit(req.Limit)
	}
	if req.Offset > 0 {
		q = q.Offset(req.Offset)
	}
	if req.Virtual != nil {
		q = q.WhereVirtual(*req.Virtual)
	}
	if req.IsIndex != nil {
		q = q.WhereIsIndex(*req.IsIndex)
	}
	if req.Internal != nil {
		q = q.WhereInternal(*req.Internal)
	}
	if req.LegacyCalculated != nil {
		q = q.WhereLegacyCalculated(*req.LegacyCalculated)
	}
	if err := q.Exec(ctx, nil); err != nil {
		return ChannelRetrieveResponse{}, err
	}
	if len(aliasChannels) > 0 {
		aliasKeys := channel.KeysFromChannels(aliasChannels)
		resChannels = append(aliasChannels, lo.Filter(resChannels, func(ch channel.Channel, _ int) bool {
			return !aliasKeys.Contains(ch.Key())
		})...)
	}
	oChannels := translateChannelsForward(resChannels)
	if resRng.Key != uuid.Nil {
		for i, ch := range resChannels {
			al, err := resRng.RetrieveAlias(ctx, ch.Key())
			if err == nil {
				oChannels[i].Alias = al
			}
		}
	}
	if err := s.access.Enforce(ctx, access.Request{
		Subject: getSubject(ctx),
		Action:  access.Retrieve,
		Objects: channel.OntologyIDsFromChannels(resChannels),
	}); err != nil {
		return ChannelRetrieveResponse{}, err
	}
	return ChannelRetrieveResponse{Channels: oChannels}, nil
}

func translateChannelsForward(channels []channel.Channel) []Channel {
	translated := make([]Channel, len(channels))
	for i, ch := range channels {
		translated[i] = Channel{
			Key:         ch.Key(),
			Name:        ch.Name,
			Leaseholder: ch.Leaseholder,
			DataType:    ch.DataType,
			IsIndex:     ch.IsIndex,
			Index:       ch.Index(),
			Density:     ch.DataType.Density(),
			Virtual:     ch.Virtual,
			Internal:    ch.Internal,
			Expression:  ch.Expression,
			Requires:    ch.Requires,
			Operations:  ch.Operations,
		}
	}
	return translated
}

// translateChannelsBackward translates a slice of api channel structs to a slice of
// internal channel structs.
func translateChannelsBackward(channels []Channel) []channel.Channel {
	translated := make([]channel.Channel, len(channels))
	for i, ch := range channels {
		tCh := channel.Channel{
			Name:        ch.Name,
			Leaseholder: ch.Leaseholder,
			DataType:    ch.DataType,
			IsIndex:     ch.IsIndex,
			LocalIndex:  ch.Index.LocalKey(),
			LocalKey:    ch.Key.LocalKey(),
			Virtual:     ch.Virtual,
			Internal:    ch.Internal,
			Expression:  ch.Expression,
			Requires:    ch.Requires,
			Operations:  ch.Operations,
		}
		if ch.IsIndex {
			tCh.LocalIndex = tCh.LocalKey
		}

		translated[i] = tCh
	}
	return translated
}

type ChannelDeleteRequest struct {
	Keys  channel.Keys `json:"keys" msgpack:"keys" validate:"required"`
	Names []string     `json:"names" msgpack:"names" validate:"required"`
}

func (s *ChannelService) Delete(
	ctx context.Context,
	req ChannelDeleteRequest,
) (types.Nil, error) {
	return types.Nil{}, s.WithTx(ctx, func(tx gorp.Tx) error {
		c := errors.NewCatcher(errors.WithAggregation())
		w := s.internal.NewWriter(tx)
		if len(req.Keys) > 0 {
			c.Exec(func() error {
				if err := s.access.Enforce(ctx, access.Request{
					Subject: getSubject(ctx),
					Action:  access.Delete,
					Objects: req.Keys.OntologyIDs(),
				}); err != nil {
					return err
				}
				return w.DeleteMany(ctx, req.Keys, false)
			})
		}
		if len(req.Names) > 0 {
			c.Exec(func() error {
				res := make([]channel.Channel, 0, len(req.Names))
				err := s.internal.NewRetrieve().WhereNames(req.Names...).Entries(&res).Exec(ctx, tx)
				if err != nil {
					return err
				}
				if err = s.access.Enforce(ctx, access.Request{
					Subject: getSubject(ctx),
					Action:  access.Delete,
					Objects: channel.OntologyIDsFromChannels(res),
				}); err != nil {
					return err
				}
				return w.DeleteManyByNames(ctx, req.Names, false)
			})
		}
		return c.Error()
	})
}

type ChannelRenameRequest struct {
	Keys  channel.Keys `json:"keys" msgpack:"keys" validate:"required"`
	Names []string     `json:"names" msgpack:"names" validate:"required"`
}

func (s *ChannelService) Rename(
	ctx context.Context,
	req ChannelRenameRequest,
) (types.Nil, error) {
	if err := s.access.Enforce(ctx, access.Request{
		Subject: getSubject(ctx),
		Action:  access.Update,
		Objects: req.Keys.OntologyIDs(),
	}); err != nil {
		return types.Nil{}, err
	}
	return types.Nil{}, s.WithTx(ctx, func(tx gorp.Tx) error {
		return s.internal.NewWriter(tx).RenameMany(ctx, req.Keys, req.Names, false)
	})
}

type ChannelRetrieveGroupRequest struct{}

type ChannelRetrieveGroupResponse struct {
	Group group.Group `json:"group" msgpack:"group"`
}

func (s *ChannelService) RetrieveGroup(
	ctx context.Context,
	_ ChannelRetrieveGroupRequest,
) (ChannelRetrieveGroupResponse, error) {
	g := s.internal.Group()
	if err := s.access.Enforce(ctx, access.Request{
		Subject: getSubject(ctx),
		Action:  access.Retrieve,
		Objects: []ontology.ID{g.OntologyID()},
	}); err != nil {
		return ChannelRetrieveGroupResponse{}, err
	}
	return ChannelRetrieveGroupResponse{Group: g}, nil
}<|MERGE_RESOLUTION|>--- conflicted
+++ resolved
@@ -81,16 +81,8 @@
 func (s *ChannelService) Create(
 	ctx context.Context,
 	req ChannelCreateRequest,
-<<<<<<< HEAD
-) (res ChannelCreateResponse, _ error) {
+) (ChannelCreateResponse, error) {
 	translated := translateChannelsBackward(req.Channels)
-=======
-) (ChannelCreateResponse, error) {
-	translated, err := translateChannelsBackward(req.Channels)
-	if err != nil {
-		return ChannelCreateResponse{}, err
-	}
->>>>>>> d65039b2
 	for i := range translated {
 		translated[i].Internal = false
 	}
