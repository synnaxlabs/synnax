--- conflicted
+++ resolved
@@ -167,14 +167,11 @@
 	ArcCreate   freighter.UnaryServer[ArcCreateRequest, ArcCreateResponse]
 	ArcDelete   freighter.UnaryServer[ArcDeleteRequest, types.Nil]
 	ArcRetrieve freighter.UnaryServer[ArcRetrieveRequest, ArcRetrieveResponse]
-<<<<<<< HEAD
+	ArcLSP      freighter.StreamServer[ArcLSPMessage, ArcLSPMessage]
 	// VIEW
 	ViewCreate   freighter.UnaryServer[ViewCreateRequest, ViewCreateResponse]
 	ViewRetrieve freighter.UnaryServer[ViewRetrieveRequest, ViewRetrieveResponse]
 	ViewDelete   freighter.UnaryServer[ViewDeleteRequest, types.Nil]
-=======
-	ArcLSP      freighter.StreamServer[ArcLSPMessage, ArcLSPMessage]
->>>>>>> 2c890d6d
 }
 
 // Layer wraps all implemented API services into a single container. Protocol-specific Layer
