--- conflicted
+++ resolved
@@ -341,16 +341,12 @@
 		t.StatusRetrieve,
 		t.StatusDelete,
 
-<<<<<<< HEAD
 		// VIEW
 		t.ViewCreate,
 		t.ViewRetrieve,
 		t.ViewDelete,
 
-		// Arc
-=======
 		// ARC
->>>>>>> 9bca510a
 		t.ArcCreate,
 		t.ArcDelete,
 		t.ArcRetrieve,
@@ -497,28 +493,6 @@
 	if err != nil {
 		return nil, err
 	}
-<<<<<<< HEAD
-	api := &Layer{config: cfg, provider: NewProvider(cfg)}
-	api.Auth = NewAuthService(api.provider)
-	api.User = NewUserService(api.provider)
-	api.Access = NewAccessService(api.provider)
-	api.Framer = NewFrameService(api.provider)
-	api.Channel = NewChannelService(api.provider)
-	api.Connectivity = NewConnectivityService(api.provider)
-	api.Ontology = NewOntologyService(api.provider)
-	api.Range = NewRangeService(api.provider)
-	api.Workspace = NewWorkspaceService(api.provider)
-	api.Schematic = NewSchematicService(api.provider)
-	api.LinePlot = NewLinePlotService(api.provider)
-	api.Label = NewLabelService(api.provider)
-	api.Hardware = NewHardwareService(api.provider)
-	api.Log = NewLogService(api.provider)
-	api.Table = NewTableService(api.provider)
-	api.Status = NewStatusService(api.provider)
-	api.View = NewViewService(api.provider)
-	api.Arc = NewArcService(api.provider)
-	return api, nil
-=======
 	provider := NewProvider(cfg)
 	return &Layer{
 		config:       cfg,
@@ -541,6 +515,6 @@
 		Table:        NewTableService(provider),
 		Status:       NewStatusService(provider),
 		Arc:          NewArcService(provider),
+		View:         NewViewService(provider),
 	}, nil
->>>>>>> 9bca510a
 }