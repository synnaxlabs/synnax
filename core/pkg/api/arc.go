// Copyright 2025 Synnax Labs, Inc.
//
// Use of this software is governed by the Business Source License included in the file
// licenses/BSL.txt.
//
// As of the Change Date specified in that file, in accordance with the Business Source
// License, use of this software will be governed by the Apache License, Version 2.0,
// included in the file licenses/APL.txt.

package api

import (
	"context"
	"fmt"
	"go/types"

	"github.com/google/uuid"
	"github.com/samber/lo"
	"github.com/synnaxlabs/alamos"
	arclsp "github.com/synnaxlabs/arc/lsp"
	arctransport "github.com/synnaxlabs/arc/lsp/transport"
	arctext "github.com/synnaxlabs/arc/text"
	"github.com/synnaxlabs/freighter"
	"github.com/synnaxlabs/synnax/pkg/service/access"
	"github.com/synnaxlabs/synnax/pkg/service/arc"
	"github.com/synnaxlabs/synnax/pkg/service/status"
	"github.com/synnaxlabs/x/gorp"
)

type Arc struct {
	arc.Arc
	Status *status.Status `json:"status" msgpack:"status"`
}

type ArcService struct {
	dbProvider
	accessProvider
	alamos.Instrumentation
	internal *arc.Service
	status   *status.Service
}

func NewArcService(p Provider) *ArcService {
	return &ArcService{
		dbProvider:      p.db,
		accessProvider:  p.access,
		Instrumentation: p.Instrumentation,
		internal:        p.Service.Arc,
		status:          p.Service.Status,
	}
}

type (
	ArcCreateRequest struct {
		Arcs []Arc `json:"arcs" msgpack:"arcs"`
	}
	ArcCreateResponse = ArcCreateRequest
)

func (s *ArcService) Create(ctx context.Context, req ArcCreateRequest) (res ArcCreateResponse, err error) {
	if err = s.access.Enforce(ctx, access.Request{
		Subject: getSubject(ctx),
		Action:  access.Create,
		Objects: arc.OntologyIDsFromArcs(translateArcsToService(req.Arcs)),
	}); err != nil {
		return res, err
	}
	return res, s.WithTx(ctx, func(tx gorp.Tx) error {
		w := s.internal.NewWriter(tx)
		for i, arc_ := range req.Arcs {
			if err = w.Create(ctx, &arc_.Arc); err != nil {
				return err
			}
			req.Arcs[i] = arc_
		}
		res.Arcs = req.Arcs
		return nil
	})
}

type ArcDeleteRequest struct {
	Keys []uuid.UUID `json:"keys" msgpack:"keys"`
}

func (s *ArcService) Delete(ctx context.Context, req ArcDeleteRequest) (res types.Nil, err error) {
	if err = s.access.Enforce(ctx, access.Request{
		Subject: getSubject(ctx),
		Action:  access.Delete,
		Objects: arc.OntologyIDs(req.Keys),
	}); err != nil {
		return res, err
	}
	return res, s.WithTx(ctx, func(tx gorp.Tx) error {
		return s.internal.NewWriter(tx).Delete(ctx, req.Keys...)
	})
}

type (
	ArcRetrieveRequest struct {
		Keys          []uuid.UUID `json:"keys" msgpack:"keys"`
		Names         []string    `json:"names" msgpack:"names"`
		SearchTerm    string      `json:"search_term" msgpack:"search_term"`
		Limit         int         `json:"limit" msgpack:"limit"`
		Offset        int         `json:"offset" msgpack:"offset"`
<<<<<<< HEAD
		IncludeStatus *bool       `json:"include_status" msgpack:"include_status"`
		Compile       bool        `json:"compile" msgpack:"compile"`
=======
		IncludeStatus bool        `json:"include_status" msgpack:"include_status"`
>>>>>>> 37de8639
	}
	ArcRetrieveResponse struct {
		Arcs []Arc `json:"arcs" msgpack:"arcs"`
	}
)

func (s *ArcService) Retrieve(ctx context.Context, req ArcRetrieveRequest) (res ArcRetrieveResponse, err error) {
	var (
		svcArcs   []arc.Arc
		q         = s.internal.NewRetrieve().Entries(&svcArcs)
		hasKeys   = len(req.Keys) > 0
		hasNames  = len(req.Names) > 0
		hasSearch = req.SearchTerm != ""
	)

	if hasKeys {
		q = q.WhereKeys(req.Keys...)
	}
	if hasNames {
		q = q.WhereNames(req.Names...)
	}
	if hasSearch {
		q = q.Search(req.SearchTerm)
	}
	if req.Limit > 0 {
		q = q.Limit(req.Limit)
	}
	if req.Offset > 0 {
		q = q.Offset(req.Offset)
	}

	if err = q.Exec(ctx, nil); err != nil {
		return ArcRetrieveResponse{}, err
	}

	res.Arcs = translateArcsFromService(svcArcs)

<<<<<<< HEAD
	// Compile Arcs to modules if requested
	if req.Compile {
		for i := range res.Arcs {
			if err = s.compileArc(ctx, &res.Arcs[i]); err != nil {
				return ArcRetrieveResponse{}, err
			}
		}
	}

	if req.IncludeStatus != nil && *req.IncludeStatus {
=======
	if req.IncludeStatus {
>>>>>>> 37de8639
		statuses := make([]status.Status, 0, len(res.Arcs))
		uuidStrings := lo.Map(res.Arcs, func(a Arc, _ int) string {
			return a.Key.String()
		})
		if err = s.status.NewRetrieve().
			WhereKeys(uuidStrings...).
			Entries(&statuses).
			Exec(ctx, nil); err != nil {
			return ArcRetrieveResponse{}, err
		}
		for i, stat := range statuses {
			res.Arcs[i].Status = &stat
		}
	}
	if err = s.access.Enforce(ctx, access.Request{
		Subject: getSubject(ctx),
		Action:  access.Retrieve,
		Objects: arc.OntologyIDsFromArcs(svcArcs),
	}); err != nil {
		return ArcRetrieveResponse{}, err
	}
	return res, nil
}

func translateArcsToService(arcs []Arc) []arc.Arc {
	return lo.Map(arcs, func(a Arc, _ int) arc.Arc { return a.Arc })
}

func translateArcsFromService(arcs []arc.Arc) []Arc {
	return lo.Map(arcs, func(a arc.Arc, _ int) Arc { return Arc{Arc: a} })
}

// ArcLSPMessage represents a single JSON-RPC message for the LSP
type ArcLSPMessage = arctransport.JSONRPCMessage

// LSP handles LSP protocol messages over a Freighter stream
func (s *ArcService) LSP(ctx context.Context, stream freighter.ServerStream[ArcLSPMessage, ArcLSPMessage]) error {
	// Create a new LSP server instance for this connection with a no-op logger
	// to avoid nil pointer panics
	lspServer, err := arclsp.New(arclsp.Config{
		Instrumentation: s.Child("arc").Child("lsp"),
		GlobalResolver:  s.internal.SymbolResolver(),
	})
	if err != nil {
		return err
	}
	return arctransport.ServeFreighter(ctx, lspServer, stream)
}

// compileArc compiles the Arc text to a module containing IR and WASM bytecode.
// Returns an error if parsing, analysis, or compilation fails.
func (s *ArcService) compileArc(ctx context.Context, arc *Arc) error {
	// Step 1: Parse the Arc text
	parsed, diag := arctext.Parse(arc.Text)
	if diag != nil && !diag.Ok() {
		return fmt.Errorf("parse failed for arc %s: %w", arc.Key, diag)
	}

	// Step 2: Analyze the parsed text to produce IR
	ir, diag := arctext.Analyze(ctx, parsed, s.internal.SymbolResolver())
	if diag != nil && !diag.Ok() {
		return fmt.Errorf("analysis failed for arc %s: %w", arc.Key, diag)
	}

	// Step 3: Compile IR to WebAssembly module
	mod, err := arctext.Compile(ctx, ir)
	if err != nil {
		return fmt.Errorf("compilation failed for arc %s: %w", arc.Key, err)
	}

	// Step 4: Attach compiled module to Arc
	arc.Module = mod
	return nil
}<|MERGE_RESOLUTION|>--- conflicted
+++ resolved
@@ -102,12 +102,8 @@
 		SearchTerm    string      `json:"search_term" msgpack:"search_term"`
 		Limit         int         `json:"limit" msgpack:"limit"`
 		Offset        int         `json:"offset" msgpack:"offset"`
-<<<<<<< HEAD
-		IncludeStatus *bool       `json:"include_status" msgpack:"include_status"`
+		IncludeStatus bool        `json:"include_status" msgpack:"include_status"`
 		Compile       bool        `json:"compile" msgpack:"compile"`
-=======
-		IncludeStatus bool        `json:"include_status" msgpack:"include_status"`
->>>>>>> 37de8639
 	}
 	ArcRetrieveResponse struct {
 		Arcs []Arc `json:"arcs" msgpack:"arcs"`
@@ -145,7 +141,6 @@
 
 	res.Arcs = translateArcsFromService(svcArcs)
 
-<<<<<<< HEAD
 	// Compile Arcs to modules if requested
 	if req.Compile {
 		for i := range res.Arcs {
@@ -155,10 +150,7 @@
 		}
 	}
 
-	if req.IncludeStatus != nil && *req.IncludeStatus {
-=======
 	if req.IncludeStatus {
->>>>>>> 37de8639
 		statuses := make([]status.Status, 0, len(res.Arcs))
 		uuidStrings := lo.Map(res.Arcs, func(a Arc, _ int) string {
 			return a.Key.String()
