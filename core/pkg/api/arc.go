// Copyright 2025 Synnax Labs, Inc.
//
// Use of this software is governed by the Business Source License included in the file
// licenses/BSL.txt.
//
// As of the Change Date specified in that file, in accordance with the Business Source
// License, use of this software will be governed by the Apache License, Version 2.0,
// included in the file licenses/APL.txt.

package api

import (
	"context"
	"fmt"
	"go/types"

	"github.com/google/uuid"
	"github.com/samber/lo"
	"github.com/synnaxlabs/alamos"
	arclsp "github.com/synnaxlabs/arc/lsp"
	arctransport "github.com/synnaxlabs/arc/lsp/transport"
	arctext "github.com/synnaxlabs/arc/text"
	"github.com/synnaxlabs/freighter"
	"github.com/synnaxlabs/synnax/pkg/service/access"
	"github.com/synnaxlabs/synnax/pkg/service/arc"
	"github.com/synnaxlabs/synnax/pkg/service/status"
	"github.com/synnaxlabs/x/errors"
	"github.com/synnaxlabs/x/gorp"
)

type Arc struct {
	arc.Arc
	Status *status.Status[arc.StatusDetails] `json:"status" msgpack:"status"`
}

type ArcService struct {
	dbProvider
	accessProvider
	alamos.Instrumentation
	internal *arc.Service
	status   *status.Service
}

func NewArcService(p Provider) *ArcService {
	return &ArcService{
		dbProvider:      p.db,
		accessProvider:  p.access,
		Instrumentation: p.Instrumentation,
		internal:        p.Service.Arc,
		status:          p.Service.Status,
	}
}

type (
	ArcCreateRequest struct {
		Arcs []Arc `json:"arcs" msgpack:"arcs"`
	}
	ArcCreateResponse = ArcCreateRequest
)

func (s *ArcService) Create(ctx context.Context, req ArcCreateRequest) (res ArcCreateResponse, err error) {
	if err = s.access.Enforce(ctx, access.Request{
		Subject: getSubject(ctx),
		Action:  access.ActionCreate,
		Objects: arc.OntologyIDsFromArcs(translateArcsToService(req.Arcs)),
	}); err != nil {
		return res, err
	}
	return res, s.WithTx(ctx, func(tx gorp.Tx) error {
		w := s.internal.NewWriter(tx)
		for i, arc_ := range req.Arcs {
			if err = w.Create(ctx, &arc_.Arc); err != nil {
				return err
			}
			req.Arcs[i] = arc_
		}
		res.Arcs = req.Arcs
		return nil
	})
}

type ArcDeleteRequest struct {
	Keys []uuid.UUID `json:"keys" msgpack:"keys"`
}

func (s *ArcService) Delete(ctx context.Context, req ArcDeleteRequest) (res types.Nil, err error) {
	if err = s.access.Enforce(ctx, access.Request{
		Subject: getSubject(ctx),
		Action:  access.ActionDelete,
		Objects: arc.OntologyIDs(req.Keys),
	}); err != nil {
		return res, err
	}
	return res, s.WithTx(ctx, func(tx gorp.Tx) error {
		return s.internal.NewWriter(tx).Delete(ctx, req.Keys...)
	})
}

type (
	ArcRetrieveRequest struct {
		Keys          []uuid.UUID `json:"keys" msgpack:"keys"`
		Names         []string    `json:"names" msgpack:"names"`
		SearchTerm    string      `json:"search_term" msgpack:"search_term"`
		Limit         int         `json:"limit" msgpack:"limit"`
		Offset        int         `json:"offset" msgpack:"offset"`
		IncludeStatus bool        `json:"include_status" msgpack:"include_status"`
		Compile       bool        `json:"compile" msgpack:"compile"`
	}
	ArcRetrieveResponse struct {
		Arcs []Arc `json:"arcs" msgpack:"arcs"`
	}
)

func (s *ArcService) Retrieve(ctx context.Context, req ArcRetrieveRequest) (res ArcRetrieveResponse, err error) {
	var (
		svcArcs   []arc.Arc
		q         = s.internal.NewRetrieve().Entries(&svcArcs)
		hasKeys   = len(req.Keys) > 0
		hasNames  = len(req.Names) > 0
		hasSearch = req.SearchTerm != ""
	)

	if hasKeys {
		q = q.WhereKeys(req.Keys...)
	}
	if hasNames {
		q = q.WhereNames(req.Names...)
	}
	if hasSearch {
		q = q.Search(req.SearchTerm)
	}
	if req.Limit > 0 {
		q = q.Limit(req.Limit)
	}
	if req.Offset > 0 {
		q = q.Offset(req.Offset)
	}

	if err = q.Exec(ctx, nil); err != nil {
		return ArcRetrieveResponse{}, err
	}

	res.Arcs = translateArcsFromService(svcArcs)

	// Compile Arcs to modules if requested
	if req.Compile {
		for i := range res.Arcs {
			if err = s.compileArc(ctx, &res.Arcs[i]); err != nil {
				return ArcRetrieveResponse{}, err
			}
		}
	}

	if req.IncludeStatus {
		statuses := make([]status.Status[arc.StatusDetails], 0, len(res.Arcs))
		uuidStrings := lo.Map(res.Arcs, func(a Arc, _ int) string {
			return a.Key.String()
		})
		if err = status.NewRetrieve[arc.StatusDetails](s.status).
			WhereKeys(uuidStrings...).
			Entries(&statuses).
			Exec(ctx, nil); err != nil {
			return ArcRetrieveResponse{}, err
		}
		for i, stat := range statuses {
			res.Arcs[i].Status = &stat
		}
	}
	if err = s.access.Enforce(ctx, access.Request{
		Subject: getSubject(ctx),
		Action:  access.ActionRetrieve,
		Objects: arc.OntologyIDsFromArcs(svcArcs),
	}); err != nil {
		return ArcRetrieveResponse{}, err
	}
	return res, nil
}

func translateArcsToService(arcs []Arc) []arc.Arc {
	return lo.Map(arcs, func(a Arc, _ int) arc.Arc { return a.Arc })
}

func translateArcsFromService(arcs []arc.Arc) []Arc {
	return lo.Map(arcs, func(a arc.Arc, _ int) Arc { return Arc{Arc: a} })
}

// ArcLSPMessage represents a single JSON-RPC message for the LSP
type ArcLSPMessage = arctransport.JSONRPCMessage

// LSP handles LSP protocol messages over a Freighter stream
func (s *ArcService) LSP(ctx context.Context, stream freighter.ServerStream[ArcLSPMessage, ArcLSPMessage]) error {
	// Create a new LSP server instance for this connection with a no-op logger
	// to avoid nil pointer panics
	lspServer, err := arclsp.New(arclsp.Config{
		Instrumentation: s.Child("arc").Child("lsp"),
		GlobalResolver:  s.internal.SymbolResolver(),
	})
	if err != nil {
		return err
	}
	return arctransport.ServeFreighter(ctx, lspServer, stream)
}

// compileArc compiles the Arc text to a module containing IR and WASM bytecode.
// Returns an error if parsing, analysis, or compilation fails.
func (s *ArcService) compileArc(ctx context.Context, arc *Arc) error {
	// Step 1: Parse the Arc text
	parsed, diag := arctext.Parse(arc.Text)
	if diag != nil && !diag.Ok() {
<<<<<<< HEAD
		return fmt.Errorf("parse failed for arc %s: %w", arc.Key, diag)
=======
		return errors.Newf("parse failed for arc %s: %w", arc.Key, diag)
>>>>>>> 70f238dc
	}

	// Step 2: Analyze the parsed text to produce IR
	ir, diag := arctext.Analyze(ctx, parsed, s.internal.SymbolResolver())
	if diag != nil && !diag.Ok() {
<<<<<<< HEAD
		return fmt.Errorf("analysis failed for arc %s: %w", arc.Key, diag)
=======
		return errors.Newf("analysis failed for arc %s: %w", arc.Key, diag)
>>>>>>> 70f238dc
	}

	// Step 3: Compile IR to WebAssembly module
	mod, err := arctext.Compile(ctx, ir)
	if err != nil {
<<<<<<< HEAD
		return fmt.Errorf("compilation failed for arc %s: %w", arc.Key, err)
=======
		return errors.Newf("compilation failed for arc %s: %w", arc.Key, err)
>>>>>>> 70f238dc
	}

	// Step 4: Attach compiled module to Arc
	arc.Module = mod
	return nil
}<|MERGE_RESOLUTION|>--- conflicted
+++ resolved
@@ -11,7 +11,6 @@
 
 import (
 	"context"
-	"fmt"
 	"go/types"
 
 	"github.com/google/uuid"
@@ -207,31 +206,19 @@
 	// Step 1: Parse the Arc text
 	parsed, diag := arctext.Parse(arc.Text)
 	if diag != nil && !diag.Ok() {
-<<<<<<< HEAD
-		return fmt.Errorf("parse failed for arc %s: %w", arc.Key, diag)
-=======
 		return errors.Newf("parse failed for arc %s: %w", arc.Key, diag)
->>>>>>> 70f238dc
 	}
 
 	// Step 2: Analyze the parsed text to produce IR
 	ir, diag := arctext.Analyze(ctx, parsed, s.internal.SymbolResolver())
 	if diag != nil && !diag.Ok() {
-<<<<<<< HEAD
-		return fmt.Errorf("analysis failed for arc %s: %w", arc.Key, diag)
-=======
 		return errors.Newf("analysis failed for arc %s: %w", arc.Key, diag)
->>>>>>> 70f238dc
 	}
 
 	// Step 3: Compile IR to WebAssembly module
 	mod, err := arctext.Compile(ctx, ir)
 	if err != nil {
-<<<<<<< HEAD
-		return fmt.Errorf("compilation failed for arc %s: %w", arc.Key, err)
-=======
 		return errors.Newf("compilation failed for arc %s: %w", arc.Key, err)
->>>>>>> 70f238dc
 	}
 
 	// Step 4: Attach compiled module to Arc
