--- conflicted
+++ resolved
@@ -311,11 +311,7 @@
 	key, err := uuid.Parse(r.GetRange())
 	return api.RangeAliasSetRequest{
 		Range:   key,
-<<<<<<< HEAD
-		Aliases: unsafe.ReinterpretMap[uint32, string, channel.Key, string](r.GetAliases()),
-=======
 		Aliases: unsafe.ReinterpretMapKeys[uint32, channel.Key, string](r.Aliases),
->>>>>>> 7e5d4fdd
 	}, err
 }
 
@@ -394,11 +390,7 @@
 	r *gapi.RangeAliasResolveResponse,
 ) (api.RangeAliasResolveResponse, error) {
 	return api.RangeAliasResolveResponse{
-<<<<<<< HEAD
-		Aliases: unsafe.ReinterpretMap[string, uint32, string, channel.Key](r.GetAliases()),
-=======
 		Aliases: unsafe.ReinterpretMapValues[string, uint32, channel.Key](r.Aliases),
->>>>>>> 7e5d4fdd
 	}, nil
 }
 
@@ -416,11 +408,7 @@
 	r *gapi.RangeAliasListResponse,
 ) (api.RangeAliasListResponse, error) {
 	return api.RangeAliasListResponse{
-<<<<<<< HEAD
-		Aliases: unsafe.ReinterpretMap[uint32, string, channel.Key, string](r.GetAliases()),
-=======
 		Aliases: unsafe.ReinterpretMapKeys[uint32, channel.Key, string](r.Aliases),
->>>>>>> 7e5d4fdd
 	}, nil
 }
 
