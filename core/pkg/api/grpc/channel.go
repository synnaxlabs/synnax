// Copyright 2025 Synnax Labs, Inc.
//
// Use of this software is governed by the Business Source License included in the file
// licenses/BSL.txt.
//
// As of the Change Date specified in that file, in accordance with the Business Source
// License, use of this software will be governed by the Apache License, Version 2.0,
// included in the file licenses/APL.txt.

package grpc

import (
	"context"
	"go/types"

	"github.com/samber/lo"
	"github.com/synnaxlabs/freighter/fgrpc"
	"github.com/synnaxlabs/synnax/pkg/api"
	gapi "github.com/synnaxlabs/synnax/pkg/api/grpc/v1"
	"github.com/synnaxlabs/synnax/pkg/distribution/channel"
	"github.com/synnaxlabs/synnax/pkg/distribution/cluster"

	"github.com/synnaxlabs/x/telem"
	"github.com/synnaxlabs/x/unsafe"
	"google.golang.org/protobuf/types/known/emptypb"
)

type (
	channelCreateRequestTranslator    struct{}
	channelCreateResponseTranslator   struct{}
	channelRetrieveRequestTranslator  struct{}
	channelRetrieveResponseTranslator struct{}
	channelDeleteRequestTranslator    struct{}
	createServer                      = fgrpc.UnaryServer[
		api.ChannelCreateRequest,
		*gapi.ChannelCreateRequest,
		api.ChannelCreateResponse,
		*gapi.ChannelCreateResponse,
	]
	channelCreateClient = fgrpc.UnaryClient[
		api.ChannelCreateRequest,
		*gapi.ChannelCreateRequest,
		api.ChannelCreateResponse,
		*gapi.ChannelCreateResponse,
	]
	channelRetrieveServer = fgrpc.UnaryServer[
		api.ChannelRetrieveRequest,
		*gapi.ChannelRetrieveRequest,
		api.ChannelRetrieveResponse,
		*gapi.ChannelRetrieveResponse,
	]
	channelRetrieveClient = fgrpc.UnaryClient[
		api.ChannelRetrieveRequest,
		*gapi.ChannelRetrieveRequest,
		api.ChannelRetrieveResponse,
		*gapi.ChannelRetrieveResponse,
	]
	channelDeleteServer = fgrpc.UnaryServer[
		api.ChannelDeleteRequest,
		*gapi.ChannelDeleteRequest,
		types.Nil,
		*emptypb.Empty,
	]
)

var (
	_ fgrpc.Translator[api.ChannelCreateRequest, *gapi.ChannelCreateRequest]       = (*channelCreateRequestTranslator)(nil)
	_ fgrpc.Translator[api.ChannelCreateResponse, *gapi.ChannelCreateResponse]     = (*channelCreateResponseTranslator)(nil)
	_ fgrpc.Translator[api.ChannelRetrieveRequest, *gapi.ChannelRetrieveRequest]   = (*channelRetrieveRequestTranslator)(nil)
	_ fgrpc.Translator[api.ChannelRetrieveResponse, *gapi.ChannelRetrieveResponse] = (*channelRetrieveResponseTranslator)(nil)
	_ fgrpc.Translator[api.ChannelCreateRequest, *gapi.ChannelCreateRequest]       = (*channelCreateRequestTranslator)(nil)
)

func translateChannelKeysForward(keys []channel.Key) []uint32 {
	return unsafe.ReinterpretSlice[channel.Key, uint32](keys)
}

func translateChannelKeysBackward(keys []uint32) []channel.Key {
	return unsafe.ReinterpretSlice[uint32, channel.Key](keys)
}

func (t channelCreateRequestTranslator) Forward(
	_ context.Context,
	msg api.ChannelCreateRequest,
) (*gapi.ChannelCreateRequest, error) {
	return &gapi.ChannelCreateRequest{
		Channels:             lo.Map(msg.Channels, translateChannelForward),
		RetrieveIfNameExists: msg.RetrieveIfNameExists,
	}, nil
}

func (t channelCreateRequestTranslator) Backward(
	_ context.Context,
	msg *gapi.ChannelCreateRequest,
) (api.ChannelCreateRequest, error) {
	return api.ChannelCreateRequest{
		Channels:             lo.Map(msg.Channels, translateChannelBackward),
		RetrieveIfNameExists: msg.RetrieveIfNameExists,
	}, nil
}

func (t channelCreateResponseTranslator) Forward(
	_ context.Context,
	msg api.ChannelCreateResponse,
) (*gapi.ChannelCreateResponse, error) {
	return &gapi.ChannelCreateResponse{
		Channels: lo.Map(msg.Channels, translateChannelForward),
	}, nil
}

func (t channelCreateResponseTranslator) Backward(
	_ context.Context,
	msg *gapi.ChannelCreateResponse,
) (api.ChannelCreateResponse, error) {
	return api.ChannelCreateResponse{Channels: lo.Map(msg.Channels, translateChannelBackward)}, nil
}

func (t channelRetrieveRequestTranslator) Forward(
	_ context.Context,
	msg api.ChannelRetrieveRequest,
) (*gapi.ChannelRetrieveRequest, error) {
	return &gapi.ChannelRetrieveRequest{
		NodeKey: uint32(msg.NodeKey),
		Names:   msg.Names,
		Search:  msg.SearchTerm,
		Keys:    unsafe.ReinterpretSlice[channel.Key, uint32](msg.Keys),
	}, nil
}

func (t channelRetrieveRequestTranslator) Backward(
	_ context.Context,
	msg *gapi.ChannelRetrieveRequest,
) (api.ChannelRetrieveRequest, error) {
	return api.ChannelRetrieveRequest{
		NodeKey:    cluster.NodeKey(msg.NodeKey),
		Names:      msg.Names,
		SearchTerm: msg.Search,
		Keys:       unsafe.ReinterpretSlice[uint32, channel.Key](msg.Keys),
	}, nil
}

func (t channelRetrieveResponseTranslator) Forward(
	_ context.Context,
	msg api.ChannelRetrieveResponse,
) (*gapi.ChannelRetrieveResponse, error) {
	return &gapi.ChannelRetrieveResponse{Channels: lo.Map(msg.Channels, translateChannelForward)}, nil
}

func (t channelRetrieveResponseTranslator) Backward(
	_ context.Context,
	msg *gapi.ChannelRetrieveResponse,
) (api.ChannelRetrieveResponse, error) {
	return api.ChannelRetrieveResponse{Channels: lo.Map(msg.Channels, translateChannelBackward)}, nil
}

func (t channelDeleteRequestTranslator) Forward(
	_ context.Context,
	msg api.ChannelDeleteRequest,
) (*gapi.ChannelDeleteRequest, error) {
	return &gapi.ChannelDeleteRequest{
		Keys:  translateChannelKeysForward(msg.Keys),
		Names: msg.Names,
	}, nil
}

func (t channelDeleteRequestTranslator) Backward(
	_ context.Context,
	msg *gapi.ChannelDeleteRequest,
) (api.ChannelDeleteRequest, error) {
	return api.ChannelDeleteRequest{
		Keys:  translateChannelKeysBackward(msg.Keys),
		Names: msg.Names,
	}, nil
}

func translateChannelForward(
	msg api.Channel,
	_ int,
) *gapi.Channel {
	return &gapi.Channel{
		Key:         uint32(msg.Key),
		Name:        msg.Name,
		Leaseholder: uint32(msg.Leaseholder),
		DataType:    string(msg.DataType),
		Density:     int64(msg.Density),
		IsIndex:     msg.IsIndex,
		Index:       uint32(msg.Index),
		IsVirtual:   msg.Virtual,
	}
}

func translateChannelBackward(
	msg *gapi.Channel,
	_ int,
) api.Channel {
	return api.Channel{
		Key:         channel.Key(msg.Key),
		Name:        msg.Name,
		Leaseholder: cluster.NodeKey(msg.Leaseholder),
		DataType:    telem.DataType(msg.DataType),
		Density:     telem.Density(msg.Density),
		IsIndex:     msg.IsIndex,
		Index:       channel.Key(msg.Index),
		Virtual:     msg.IsVirtual,
	}
}

func newChannel(a *api.Transport) fgrpc.BindableTransport {
	c := &createServer{
		RequestTranslator:  channelCreateRequestTranslator{},
		ResponseTranslator: channelCreateResponseTranslator{},
		ServiceDesc:        &gapi.ChannelCreateService_ServiceDesc,
	}
	r := &channelRetrieveServer{
		RequestTranslator:  channelRetrieveRequestTranslator{},
		ResponseTranslator: channelRetrieveResponseTranslator{},
		ServiceDesc:        &gapi.ChannelRetrieveService_ServiceDesc,
	}
	d := &channelDeleteServer{
		RequestTranslator:  channelDeleteRequestTranslator{},
		ResponseTranslator: fgrpc.EmptyTranslator{},
		ServiceDesc:        &gapi.ChannelDeleteService_ServiceDesc,
	}
	a.ChannelCreate = c
	a.ChannelRetrieve = r
	a.ChannelDelete = d
<<<<<<< HEAD
	return []fgrpc.BindableTransport{c, r, d}
=======
	return fgrpc.CompoundBindableTransport{c, r, d}
}

func NewChannelCreateClient(
	pool *fgrpc.Pool,
) freighter.UnaryClient[api.ChannelCreateRequest, api.ChannelCreateResponse] {
	return &channelCreateClient{
		RequestTranslator:  channelCreateRequestTranslator{},
		ResponseTranslator: channelCreateResponseTranslator{},
		Pool:               pool,
		ServiceDesc:        &gapi.ChannelCreateService_ServiceDesc,
		Exec: func(ctx context.Context, connInterface grpc.ClientConnInterface, request *gapi.ChannelCreateRequest) (*gapi.ChannelCreateResponse, error) {
			return gapi.NewChannelCreateServiceClient(connInterface).Exec(ctx, request)
		},
	}
}

func NewChannelRetrieveClient(pool *fgrpc.Pool,
) freighter.UnaryClient[api.ChannelRetrieveRequest, api.ChannelRetrieveResponse] {
	return &channelRetrieveClient{
		RequestTranslator:  channelRetrieveRequestTranslator{},
		ResponseTranslator: channelRetrieveResponseTranslator{},
		Pool:               pool,
		ServiceDesc:        &gapi.ChannelRetrieveService_ServiceDesc,
		Exec: func(ctx context.Context, connInterface grpc.ClientConnInterface, request *gapi.ChannelRetrieveRequest) (*gapi.ChannelRetrieveResponse, error) {
			return gapi.NewChannelRetrieveServiceClient(connInterface).Exec(ctx, request)
		},
	}
}

func NewChannelDeleteClient(pool *fgrpc.Pool,
) freighter.UnaryClient[api.ChannelDeleteRequest, types.Nil] {
	return &channelDeleteClient{
		RequestTranslator:  channelDeleteRequestTranslator{},
		ResponseTranslator: fgrpc.EmptyTranslator{},
		Pool:               pool,
		ServiceDesc:        &gapi.ChannelDeleteService_ServiceDesc,
		Exec: func(ctx context.Context, connInterface grpc.ClientConnInterface, request *gapi.ChannelDeleteRequest) (*emptypb.Empty, error) {
			return gapi.NewChannelDeleteServiceClient(connInterface).Exec(ctx, request)
		},
	}
>>>>>>> d65039b2
}<|MERGE_RESOLUTION|>--- conflicted
+++ resolved
@@ -224,49 +224,5 @@
 	a.ChannelCreate = c
 	a.ChannelRetrieve = r
 	a.ChannelDelete = d
-<<<<<<< HEAD
-	return []fgrpc.BindableTransport{c, r, d}
-=======
 	return fgrpc.CompoundBindableTransport{c, r, d}
-}
-
-func NewChannelCreateClient(
-	pool *fgrpc.Pool,
-) freighter.UnaryClient[api.ChannelCreateRequest, api.ChannelCreateResponse] {
-	return &channelCreateClient{
-		RequestTranslator:  channelCreateRequestTranslator{},
-		ResponseTranslator: channelCreateResponseTranslator{},
-		Pool:               pool,
-		ServiceDesc:        &gapi.ChannelCreateService_ServiceDesc,
-		Exec: func(ctx context.Context, connInterface grpc.ClientConnInterface, request *gapi.ChannelCreateRequest) (*gapi.ChannelCreateResponse, error) {
-			return gapi.NewChannelCreateServiceClient(connInterface).Exec(ctx, request)
-		},
-	}
-}
-
-func NewChannelRetrieveClient(pool *fgrpc.Pool,
-) freighter.UnaryClient[api.ChannelRetrieveRequest, api.ChannelRetrieveResponse] {
-	return &channelRetrieveClient{
-		RequestTranslator:  channelRetrieveRequestTranslator{},
-		ResponseTranslator: channelRetrieveResponseTranslator{},
-		Pool:               pool,
-		ServiceDesc:        &gapi.ChannelRetrieveService_ServiceDesc,
-		Exec: func(ctx context.Context, connInterface grpc.ClientConnInterface, request *gapi.ChannelRetrieveRequest) (*gapi.ChannelRetrieveResponse, error) {
-			return gapi.NewChannelRetrieveServiceClient(connInterface).Exec(ctx, request)
-		},
-	}
-}
-
-func NewChannelDeleteClient(pool *fgrpc.Pool,
-) freighter.UnaryClient[api.ChannelDeleteRequest, types.Nil] {
-	return &channelDeleteClient{
-		RequestTranslator:  channelDeleteRequestTranslator{},
-		ResponseTranslator: fgrpc.EmptyTranslator{},
-		Pool:               pool,
-		ServiceDesc:        &gapi.ChannelDeleteService_ServiceDesc,
-		Exec: func(ctx context.Context, connInterface grpc.ClientConnInterface, request *gapi.ChannelDeleteRequest) (*emptypb.Empty, error) {
-			return gapi.NewChannelDeleteServiceClient(connInterface).Exec(ctx, request)
-		},
-	}
->>>>>>> d65039b2
 }