--- conflicted
+++ resolved
@@ -265,14 +265,9 @@
 	msg *gapi.FrameStreamerRequest,
 ) (api.FrameStreamerRequest, error) {
 	rq := api.FrameStreamerRequest{
-<<<<<<< HEAD
-		Keys:             translateChannelKeysBackward(msg.GetKeys()),
-		DownsampleFactor: int(msg.GetDownsampleFactor()),
-=======
 		Keys:             translateChannelKeysBackward(msg.Keys),
 		DownsampleFactor: int(msg.DownsampleFactor),
 		ThrottleRate:     telem.Rate(msg.ThrottleRateHz),
->>>>>>> f8b7fedb
 	}
 	if msg.GetEnableExperimentalCodec() {
 		return rq, t.codec.Update(ctx, rq.Keys)
