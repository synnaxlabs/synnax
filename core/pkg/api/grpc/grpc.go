// Copyright 2025 Synnax Labs, Inc.
//
// Use of this software is governed by the Business Source License included in the file
// licenses/BSL.txt.
//
// As of the Change Date specified in that file, in accordance with the Business Source
// License, use of this software will be governed by the Apache License, Version 2.0,
// included in the file licenses/APL.txt.

package grpc

import (
	"go/types"

	"github.com/synnaxlabs/freighter/fgrpc"
	"github.com/synnaxlabs/freighter/fnoop"
	"github.com/synnaxlabs/synnax/pkg/api"
	"github.com/synnaxlabs/synnax/pkg/distribution/channel"
)

<<<<<<< HEAD
func New(channels channel.Readable) (a api.Transport, transports []fgrpc.BindableTransport) {
	transports = make([]fgrpc.BindableTransport, 0, 20)
	transports = append(transports, newChannel(&a)...)
	transports = append(transports, newFramer(&a, channels))
	transports = append(transports, newConnectivity(&a))
	transports = append(transports, newAuth(&a))
	transports = append(transports, newRanger(&a))
	transports = append(transports, newRack(&a))
	transports = append(transports, newTask(&a))
	transports = append(transports, newDevice(&a))
	transports = append(transports, newStatus(&a)...)
=======
func New(channelSvc *channel.Service) (api.Transport, []fgrpc.BindableTransport) {
	var a api.Transport
	transports := fgrpc.CompoundBindableTransport{
		newChannel(&a),
		newFramer(&a, channelSvc),
		newConnectivity(&a),
		newAuth(&a),
		newRanger(&a),
		newHardware(&a),
	}
>>>>>>> ee258a7a

	// AUTH
	a.AuthChangePassword = fnoop.UnaryServer[api.AuthChangePasswordRequest, types.Nil]{}

	// CHANNEL
	a.ChannelRename = fnoop.UnaryServer[api.ChannelRenameRequest, types.Nil]{}
	a.ChannelRetrieveGroup = fnoop.UnaryServer[api.ChannelRetrieveGroupRequest, api.ChannelRetrieveGroupResponse]{}

	// USER
	a.UserRename = fnoop.UnaryServer[api.UserRenameRequest, types.Nil]{}
	a.UserChangeUsername = fnoop.UnaryServer[api.UserChangeUsernameRequest, types.Nil]{}
	a.UserCreate = fnoop.UnaryServer[api.UserCreateRequest, api.UserCreateResponse]{}
	a.UserDelete = fnoop.UnaryServer[api.UserDeleteRequest, types.Nil]{}
	a.UserRetrieve = fnoop.UnaryServer[api.UserRetrieveRequest, api.UserRetrieveResponse]{}

	// RANGE
	a.RangeRename = fnoop.UnaryServer[api.RangeRenameRequest, types.Nil]{}
	a.RangeAliasRetrieve = fnoop.UnaryServer[api.RangeAliasRetrieveRequest, api.RangeAliasRetrieveResponse]{}

	// ONTOLOGY
	a.OntologyRetrieve = fnoop.UnaryServer[api.OntologyRetrieveRequest, api.OntologyRetrieveResponse]{}
	a.OntologyAddChildren = fnoop.UnaryServer[api.OntologyAddChildrenRequest, types.Nil]{}
	a.OntologyRemoveChildren = fnoop.UnaryServer[api.OntologyRemoveChildrenRequest, types.Nil]{}
	a.OntologyMoveChildren = fnoop.UnaryServer[api.OntologyMoveChildrenRequest, types.Nil]{}

	// GROUP
	a.GroupCreate = fnoop.UnaryServer[api.GroupCreateRequest, api.GroupCreateResponse]{}
	a.GroupDelete = fnoop.UnaryServer[api.GroupDeleteRequest, types.Nil]{}
	a.GroupRename = fnoop.UnaryServer[api.GroupRenameRequest, types.Nil]{}

	// WORKSPACE
	a.WorkspaceCreate = fnoop.UnaryServer[api.WorkspaceCreateRequest, api.WorkspaceCreateResponse]{}
	a.WorkspaceRetrieve = fnoop.UnaryServer[api.WorkspaceRetrieveRequest, api.WorkspaceRetrieveResponse]{}
	a.WorkspaceDelete = fnoop.UnaryServer[api.WorkspaceDeleteRequest, types.Nil]{}
	a.WorkspaceRename = fnoop.UnaryServer[api.WorkspaceRenameRequest, types.Nil]{}
	a.WorkspaceSetLayout = fnoop.UnaryServer[api.WorkspaceSetLayoutRequest, types.Nil]{}

	// SCHEMATIC
	a.SchematicCreate = fnoop.UnaryServer[api.SchematicCreateRequest, api.SchematicCreateResponse]{}
	a.SchematicDelete = fnoop.UnaryServer[api.SchematicDeleteRequest, types.Nil]{}
	a.SchematicRetrieve = fnoop.UnaryServer[api.SchematicRetrieveRequest, api.SchematicRetrieveResponse]{}
	a.SchematicRename = fnoop.UnaryServer[api.SchematicRenameRequest, types.Nil]{}
	a.SchematicSetData = fnoop.UnaryServer[api.SchematicSetDataRequest, types.Nil]{}
	a.SchematicCopy = fnoop.UnaryServer[api.SchematicCopyRequest, api.SchematicCopyResponse]{}

	// SCHEMATIC SYMBOL
	a.SchematicSymbolCreate = fnoop.UnaryServer[api.SymbolCreateRequest, api.SymbolCreateResponse]{}
	a.SchematicSymbolRetrieve = fnoop.UnaryServer[api.SymbolRetrieveRequest, api.SymbolRetrieveResponse]{}
	a.SchematicSymbolDelete = fnoop.UnaryServer[api.SymbolDeleteRequest, types.Nil]{}
	a.SchematicSymbolRename = fnoop.UnaryServer[api.SymbolRenameRequest, types.Nil]{}
	a.SchematicSymbolRetrieveGroup = fnoop.UnaryServer[api.SymbolRetrieveGroupRequest, api.SymbolRetrieveGroupResponse]{}

	// LINE PLOT
	a.LinePlotCreate = fnoop.UnaryServer[api.LinePlotCreateRequest, api.LinePlotCreateResponse]{}
	a.LinePlotRetrieve = fnoop.UnaryServer[api.LinePlotRetrieveRequest, api.LinePlotRetrieveResponse]{}
	a.LinePlotDelete = fnoop.UnaryServer[api.LinePlotDeleteRequest, types.Nil]{}
	a.LinePlotRename = fnoop.UnaryServer[api.LinePlotRenameRequest, types.Nil]{}
	a.LinePlotSetData = fnoop.UnaryServer[api.LinePlotSetDataRequest, types.Nil]{}

	// LOG
	a.LogCreate = fnoop.UnaryServer[api.LogCreateRequest, api.LogCreateResponse]{}
	a.LogRetrieve = fnoop.UnaryServer[api.LogRetrieveRequest, api.LogRetrieveResponse]{}
	a.LogDelete = fnoop.UnaryServer[api.LogDeleteRequest, types.Nil]{}
	a.LogRename = fnoop.UnaryServer[api.LogRenameRequest, types.Nil]{}
	a.LogSetData = fnoop.UnaryServer[api.LogSetDataRequest, types.Nil]{}

	// TABLE
	a.TableCreate = fnoop.UnaryServer[api.TableCreateRequest, api.TableCreateResponse]{}
	a.TableRetrieve = fnoop.UnaryServer[api.TableRetrieveRequest, api.TableRetrieveResponse]{}
	a.TableDelete = fnoop.UnaryServer[api.TableDeleteRequest, types.Nil]{}
	a.TableRename = fnoop.UnaryServer[api.TableRenameRequest, types.Nil]{}
	a.TableSetData = fnoop.UnaryServer[api.TableSetDataRequest, types.Nil]{}

	// LABEL
	a.LabelCreate = fnoop.UnaryServer[api.LabelCreateRequest, api.LabelCreateResponse]{}
	a.LabelRetrieve = fnoop.UnaryServer[api.LabelRetrieveRequest, api.LabelRetrieveResponse]{}
	a.LabelDelete = fnoop.UnaryServer[api.LabelDeleteRequest, types.Nil]{}
	a.LabelAdd = fnoop.UnaryServer[api.LabelAddRequest, types.Nil]{}
	a.LabelRemove = fnoop.UnaryServer[api.LabelRemoveRequest, types.Nil]{}

	// ACCESS
	a.AccessCreatePolicy = fnoop.UnaryServer[api.AccessCreatePolicyRequest, api.AccessCreatePolicyResponse]{}
	a.AccessDeletePolicy = fnoop.UnaryServer[api.AccessDeletePolicyRequest, types.Nil]{}
	a.AccessRetrievePolicy = fnoop.UnaryServer[api.AccessRetrievePolicyRequest, api.AccessRetrievePolicyResponse]{}

	// arc
	a.ArcCreate = fnoop.UnaryServer[api.ArcCreateRequest, api.ArcCreateResponse]{}
	a.ArcDelete = fnoop.UnaryServer[api.ArcDeleteRequest, types.Nil]{}
	a.ArcRetrieve = fnoop.UnaryServer[api.ArcRetrieveRequest, api.ArcRetrieveResponse]{}
	a.ArcLSP = fnoop.StreamServer[api.ArcLSPMessage, api.ArcLSPMessage]{}

	return a, transports
}<|MERGE_RESOLUTION|>--- conflicted
+++ resolved
@@ -18,19 +18,6 @@
 	"github.com/synnaxlabs/synnax/pkg/distribution/channel"
 )
 
-<<<<<<< HEAD
-func New(channels channel.Readable) (a api.Transport, transports []fgrpc.BindableTransport) {
-	transports = make([]fgrpc.BindableTransport, 0, 20)
-	transports = append(transports, newChannel(&a)...)
-	transports = append(transports, newFramer(&a, channels))
-	transports = append(transports, newConnectivity(&a))
-	transports = append(transports, newAuth(&a))
-	transports = append(transports, newRanger(&a))
-	transports = append(transports, newRack(&a))
-	transports = append(transports, newTask(&a))
-	transports = append(transports, newDevice(&a))
-	transports = append(transports, newStatus(&a)...)
-=======
 func New(channelSvc *channel.Service) (api.Transport, []fgrpc.BindableTransport) {
 	var a api.Transport
 	transports := fgrpc.CompoundBindableTransport{
@@ -39,9 +26,11 @@
 		newConnectivity(&a),
 		newAuth(&a),
 		newRanger(&a),
-		newHardware(&a),
+		newRack(&a),
+		newTask(&a),
+		newDevice(&a),
+		newStatus(&a),
 	}
->>>>>>> ee258a7a
 
 	// AUTH
 	a.AuthChangePassword = fnoop.UnaryServer[api.AuthChangePasswordRequest, types.Nil]{}
