// Copyright 2025 Synnax Labs, Inc.
//
// Use of this software is governed by the Business Source License included in the file
// licenses/BSL.txt.
//
// As of the Change Date specified in that file, in accordance with the Business Source
// License, use of this software will be governed by the Apache License, Version 2.0,
// included in the file licenses/APL.txt.

package grpc

import (
	"go/types"

	"github.com/synnaxlabs/freighter/fgrpc"
	"github.com/synnaxlabs/freighter/fnoop"
	"github.com/synnaxlabs/synnax/pkg/api"
	"github.com/synnaxlabs/synnax/pkg/distribution/channel"
)

<<<<<<< HEAD
func New(channels channel.Readable) (a api.Transport, transports []fgrpc.BindableTransport) {
	transports = make([]fgrpc.BindableTransport, 0, 20)
	transports = append(transports, newChannel(&a)...)
	transports = append(transports, newFramer(&a, channels))
	transports = append(transports, newConnectivity(&a))
	transports = append(transports, newAuth(&a))
	transports = append(transports, newRanger(&a))
	transports = append(transports, newHardware(&a))
	transports = append(transports, newArc(&a)...)
=======
func New(channelSvc *channel.Service) (api.Transport, []fgrpc.BindableTransport) {
	var a api.Transport
	transports := fgrpc.CompoundBindableTransport{
		newChannel(&a),
		newFramer(&a, channelSvc),
		newConnectivity(&a),
		newAuth(&a),
		newRanger(&a),
		newRack(&a),
		newTask(&a),
		newDevice(&a),
		newStatus(&a),
	}
>>>>>>> 99ffa699

	// AUTH
	a.AuthChangePassword = fnoop.UnaryServer[api.AuthChangePasswordRequest, types.Nil]{}

	// CHANNEL
	a.ChannelRename = fnoop.UnaryServer[api.ChannelRenameRequest, types.Nil]{}
	a.ChannelRetrieveGroup = fnoop.UnaryServer[api.ChannelRetrieveGroupRequest, api.ChannelRetrieveGroupResponse]{}

	// USER
	a.UserRename = fnoop.UnaryServer[api.UserRenameRequest, types.Nil]{}
	a.UserChangeUsername = fnoop.UnaryServer[api.UserChangeUsernameRequest, types.Nil]{}
	a.UserCreate = fnoop.UnaryServer[api.UserCreateRequest, api.UserCreateResponse]{}
	a.UserDelete = fnoop.UnaryServer[api.UserDeleteRequest, types.Nil]{}
	a.UserRetrieve = fnoop.UnaryServer[api.UserRetrieveRequest, api.UserRetrieveResponse]{}

	// RANGE
	a.RangeRename = fnoop.UnaryServer[api.RangeRenameRequest, types.Nil]{}
	a.RangeAliasRetrieve = fnoop.UnaryServer[api.RangeAliasRetrieveRequest, api.RangeAliasRetrieveResponse]{}

	// ONTOLOGY
	a.OntologyRetrieve = fnoop.UnaryServer[api.OntologyRetrieveRequest, api.OntologyRetrieveResponse]{}
	a.OntologyAddChildren = fnoop.UnaryServer[api.OntologyAddChildrenRequest, types.Nil]{}
	a.OntologyRemoveChildren = fnoop.UnaryServer[api.OntologyRemoveChildrenRequest, types.Nil]{}
	a.OntologyMoveChildren = fnoop.UnaryServer[api.OntologyMoveChildrenRequest, types.Nil]{}

	// GROUP
	a.GroupCreate = fnoop.UnaryServer[api.GroupCreateRequest, api.GroupCreateResponse]{}
	a.GroupDelete = fnoop.UnaryServer[api.GroupDeleteRequest, types.Nil]{}
	a.GroupRename = fnoop.UnaryServer[api.GroupRenameRequest, types.Nil]{}

	// WORKSPACE
	a.WorkspaceCreate = fnoop.UnaryServer[api.WorkspaceCreateRequest, api.WorkspaceCreateResponse]{}
	a.WorkspaceRetrieve = fnoop.UnaryServer[api.WorkspaceRetrieveRequest, api.WorkspaceRetrieveResponse]{}
	a.WorkspaceDelete = fnoop.UnaryServer[api.WorkspaceDeleteRequest, types.Nil]{}
	a.WorkspaceRename = fnoop.UnaryServer[api.WorkspaceRenameRequest, types.Nil]{}
	a.WorkspaceSetLayout = fnoop.UnaryServer[api.WorkspaceSetLayoutRequest, types.Nil]{}

	// SCHEMATIC
	a.SchematicCreate = fnoop.UnaryServer[api.SchematicCreateRequest, api.SchematicCreateResponse]{}
	a.SchematicDelete = fnoop.UnaryServer[api.SchematicDeleteRequest, types.Nil]{}
	a.SchematicRetrieve = fnoop.UnaryServer[api.SchematicRetrieveRequest, api.SchematicRetrieveResponse]{}
	a.SchematicRename = fnoop.UnaryServer[api.SchematicRenameRequest, types.Nil]{}
	a.SchematicSetData = fnoop.UnaryServer[api.SchematicSetDataRequest, types.Nil]{}
	a.SchematicCopy = fnoop.UnaryServer[api.SchematicCopyRequest, api.SchematicCopyResponse]{}

	// SCHEMATIC SYMBOL
	a.SchematicCreateSymbol = fnoop.UnaryServer[api.SchematicCreateSymbolRequest, api.SchematicCreateSymbolResponse]{}
	a.SchematicRetrieveSymbol = fnoop.UnaryServer[api.SchematicRetrieveSymbolRequest, api.SchematicRetrieveSymbolResponse]{}
	a.SchematicDeleteSymbol = fnoop.UnaryServer[api.SchematicDeleteSymbolRequest, types.Nil]{}
	a.SchematicRenameSymbol = fnoop.UnaryServer[api.SchematicRenameSymbolRequest, types.Nil]{}
	a.SchematicRetrieveSymbolGroup = fnoop.UnaryServer[api.SchematicRetrieveSymbolGroupRequest, api.SchematicRetrieveSymbolGroupResponse]{}

	// LINE PLOT
	a.LinePlotCreate = fnoop.UnaryServer[api.LinePlotCreateRequest, api.LinePlotCreateResponse]{}
	a.LinePlotRetrieve = fnoop.UnaryServer[api.LinePlotRetrieveRequest, api.LinePlotRetrieveResponse]{}
	a.LinePlotDelete = fnoop.UnaryServer[api.LinePlotDeleteRequest, types.Nil]{}
	a.LinePlotRename = fnoop.UnaryServer[api.LinePlotRenameRequest, types.Nil]{}
	a.LinePlotSetData = fnoop.UnaryServer[api.LinePlotSetDataRequest, types.Nil]{}

	// LOG
	a.LogCreate = fnoop.UnaryServer[api.LogCreateRequest, api.LogCreateResponse]{}
	a.LogRetrieve = fnoop.UnaryServer[api.LogRetrieveRequest, api.LogRetrieveResponse]{}
	a.LogDelete = fnoop.UnaryServer[api.LogDeleteRequest, types.Nil]{}
	a.LogRename = fnoop.UnaryServer[api.LogRenameRequest, types.Nil]{}
	a.LogSetData = fnoop.UnaryServer[api.LogSetDataRequest, types.Nil]{}

	// TABLE
	a.TableCreate = fnoop.UnaryServer[api.TableCreateRequest, api.TableCreateResponse]{}
	a.TableRetrieve = fnoop.UnaryServer[api.TableRetrieveRequest, api.TableRetrieveResponse]{}
	a.TableDelete = fnoop.UnaryServer[api.TableDeleteRequest, types.Nil]{}
	a.TableRename = fnoop.UnaryServer[api.TableRenameRequest, types.Nil]{}
	a.TableSetData = fnoop.UnaryServer[api.TableSetDataRequest, types.Nil]{}

	// LABEL
	a.LabelCreate = fnoop.UnaryServer[api.LabelCreateRequest, api.LabelCreateResponse]{}
	a.LabelRetrieve = fnoop.UnaryServer[api.LabelRetrieveRequest, api.LabelRetrieveResponse]{}
	a.LabelDelete = fnoop.UnaryServer[api.LabelDeleteRequest, types.Nil]{}
	a.LabelAdd = fnoop.UnaryServer[api.LabelAddRequest, types.Nil]{}
	a.LabelRemove = fnoop.UnaryServer[api.LabelRemoveRequest, types.Nil]{}

	// ACCESS
	a.AccessCreatePolicy = fnoop.UnaryServer[api.AccessCreatePolicyRequest, api.AccessCreatePolicyResponse]{}
	a.AccessDeletePolicy = fnoop.UnaryServer[api.AccessDeletePolicyRequest, types.Nil]{}
	a.AccessRetrievePolicy = fnoop.UnaryServer[api.AccessRetrievePolicyRequest, api.AccessRetrievePolicyResponse]{}
	a.AccessCreateRole = fnoop.UnaryServer[api.AccessCreateRoleRequest, api.AccessCreateRoleResponse]{}
	a.AccessDeleteRole = fnoop.UnaryServer[api.AccessDeleteRoleRequest, types.Nil]{}
	a.AccessRetrieveRole = fnoop.UnaryServer[api.AccessRetrieveRoleRequest, api.AccessRetrieveRoleResponse]{}
	a.AccessAssignRole = fnoop.UnaryServer[api.AccessAssignRoleRequest, types.Nil]{}
	a.AccessUnassignRole = fnoop.UnaryServer[api.AccessUnassignRoleRequest, types.Nil]{}

	// arc LSP (streaming, not implemented via gRPC yet)
	a.ArcLSP = fnoop.StreamServer[api.ArcLSPMessage, api.ArcLSPMessage]{}

	return a, transports
}<|MERGE_RESOLUTION|>--- conflicted
+++ resolved
@@ -18,17 +18,6 @@
 	"github.com/synnaxlabs/synnax/pkg/distribution/channel"
 )
 
-<<<<<<< HEAD
-func New(channels channel.Readable) (a api.Transport, transports []fgrpc.BindableTransport) {
-	transports = make([]fgrpc.BindableTransport, 0, 20)
-	transports = append(transports, newChannel(&a)...)
-	transports = append(transports, newFramer(&a, channels))
-	transports = append(transports, newConnectivity(&a))
-	transports = append(transports, newAuth(&a))
-	transports = append(transports, newRanger(&a))
-	transports = append(transports, newHardware(&a))
-	transports = append(transports, newArc(&a)...)
-=======
 func New(channelSvc *channel.Service) (api.Transport, []fgrpc.BindableTransport) {
 	var a api.Transport
 	transports := fgrpc.CompoundBindableTransport{
@@ -42,7 +31,6 @@
 		newDevice(&a),
 		newStatus(&a),
 	}
->>>>>>> 99ffa699
 
 	// AUTH
 	a.AuthChangePassword = fnoop.UnaryServer[api.AuthChangePasswordRequest, types.Nil]{}
