// Copyright 2025 Synnax Labs, Inc.
//
// Use of this software is governed by the Business Source License included in the file
// licenses/BSL.txt.
//
// As of the Change Date specified in that file, in accordance with the Business Source
// License, use of this software will be governed by the Apache License, Version 2.0,
// included in the file licenses/APL.txt.

package api

import (
	"context"
	"go/types"

	"github.com/google/uuid"
	"github.com/samber/lo"
	"github.com/synnaxlabs/synnax/pkg/distribution/ontology"
	"github.com/synnaxlabs/synnax/pkg/service/access"
	"github.com/synnaxlabs/synnax/pkg/service/label"
	"github.com/synnaxlabs/synnax/pkg/service/status"
	"github.com/synnaxlabs/x/gorp"
)

type StatusService struct {
	dbProvider
	accessProvider
	internal *status.Service
	label    *label.Service
}

func NewStatusService(p Provider) *StatusService {
	return &StatusService{
		internal:       p.Service.Status,
		label:          p.Service.Label,
		dbProvider:     p.db,
		accessProvider: p.access,
	}
}

type Status struct {
	status.Status[any]
	Labels []label.Label
}

func translateStatusesToService(statuses []Status) []status.Status[any] {
	return lo.Map(statuses, func(s Status, _ int) status.Status[any] {
		return s.Status
	})
}

func translateStatusesFromService(statuses []status.Status[any]) []Status {
	return lo.Map(statuses, func(s status.Status[any], _ int) Status {
		return Status{Status: s}
	})

}

// StatusSetRequest is a request to set (create or update) statuses in the cluster.
type StatusSetRequest struct {
	// Parent is the parent ontology ID for the statuses.
	Parent ontology.ID `json:"parent" msgpack:"parent"`
	// Statuses are the statuses to set.
	Statuses []Status `json:"statuses" msgpack:"statuses"`
}

// StatusSetResponse is a response to a StatusSetRequest.
type StatusSetResponse struct {
	// Statuses are the statuses that were set.
	Statuses []Status `json:"statuses" msgpack:"statuses"`
}

func statusAccessOntologyIDs(statuses []Status) []ontology.ID {
	ids := make([]ontology.ID, 0, len(statuses))
	for _, s := range statuses {
		ids = append(ids, s.OntologyID())
		ids = append(ids, label.OntologyIDsFromLabels(s.Labels)...)
	}
	return ids
}

// Set creates or updates statuses in the cluster.
func (s *StatusService) Set(
	ctx context.Context,
	req StatusSetRequest,
) (res StatusSetResponse, err error) {
	ids := statusAccessOntologyIDs(req.Statuses)
<<<<<<< HEAD
	// For status setting, we use ActionCreate action for new statuses
	// and ActionUpdate action for existing ones. Since Set can do both,
	// we'll use ActionCreate permission.
	if err := s.access.Enforce(ctx, access.Request{
=======
	// For status setting, we use Create action for new statuses
	// and Update action for existing ones. Since Set can do both,
	// we'll use Create permission.
	if err = s.access.Enforce(ctx, access.Request{
>>>>>>> 29dd906b
		Subject: getSubject(ctx),
		Action:  access.ActionCreate,
		Objects: ids,
	}); err != nil {
		return res, err
	}
	return res, s.WithTx(ctx, func(tx gorp.Tx) error {
		translated := translateStatusesToService(req.Statuses)
		if err = s.internal.NewWriter(tx).SetManyWithParent(
			ctx,
			&translated,
			req.Parent,
		); err != nil {
			return err
		}
		res.Statuses = translateStatusesFromService(translated)
		return nil
	})
}

type StatusRetrieveRequest struct {
	// Keys are the keys of the statuses to retrieve.
	Keys []string `json:"keys" msgpack:"keys"`
	// SearchTerm is used for fuzzy searching statuses.
	SearchTerm string `json:"search_term" msgpack:"search_term"`
	// Limit is the maximum number of statuses to retrieve.
	Limit int `json:"limit" msgpack:"limit"`
	// Offset is the number of statuses to skip.
	Offset int `json:"offset" msgpack:"offset"`
	// IncludeLabels sets whether to fetch labels for the retrieved statuses.
	IncludeLabels bool `json:"include_labels" msgpack:"include_labels"`
	// HasLabels retrieves statuses that are labeled by one or more labels with the
	// given keys.
	HasLabels []uuid.UUID `json:"has_labels" msgpack:"has_labels"`
}

type StatusRetrieveResponse struct {
	// Statuses are the statuses that were retrieved.
	Statuses []Status `json:"statuses" msgpack:"statuses"`
}

func (s *StatusService) Retrieve(
	ctx context.Context,
	req StatusRetrieveRequest,
) (res StatusRetrieveResponse, err error) {
	q := s.internal.NewRetrieve()
	resStatuses := make([]status.Status[any], 0, len(req.Keys))

	if req.SearchTerm != "" {
		q = q.Search(req.SearchTerm)
	}
	if req.Limit > 0 {
		q = q.Limit(req.Limit)
	}
	if req.Offset > 0 {
		q = q.Offset(req.Offset)
	}
	if len(req.HasLabels) > 0 {
		q = q.WhereHasLabels(req.HasLabels...)
	}
	if len(req.Keys) != 0 {
		q = q.WhereKeys(req.Keys...)
	}
	if err = q.Entries(&resStatuses).Exec(ctx, nil); err != nil {
		return StatusRetrieveResponse{}, err
	}
	res.Statuses = translateStatusesFromService(resStatuses)
	ids := statusAccessOntologyIDs(res.Statuses)
	if req.IncludeLabels {
		for i, stat := range res.Statuses {
			labels, err := s.label.RetrieveFor(ctx, stat.OntologyID(), nil)
			if err != nil {
				return StatusRetrieveResponse{}, err
			}
			res.Statuses[i].Labels = labels
		}
	}

	if err = s.access.Enforce(ctx, access.Request{
		Subject: getSubject(ctx),
		Action:  access.ActionRetrieve,
		Objects: ids,
	}); err != nil {
		return StatusRetrieveResponse{}, err
	}
	return res, nil
}

type StatusDeleteRequest struct {
	// Keys are the keys of the statuses to delete.
	Keys []string `json:"keys" msgpack:"keys"`
}

func (s *StatusService) Delete(
	ctx context.Context,
	req StatusDeleteRequest,
) (types.Nil, error) {
	if err := s.access.Enforce(ctx, access.Request{
		Subject: getSubject(ctx),
		Action:  access.ActionDelete,
		Objects: status.OntologyIDs(req.Keys),
	}); err != nil {
		return types.Nil{}, err
	}
	return types.Nil{}, s.WithTx(ctx, func(tx gorp.Tx) error {
		return s.internal.NewWriter(tx).DeleteMany(ctx, req.Keys...)
	})
}<|MERGE_RESOLUTION|>--- conflicted
+++ resolved
@@ -85,17 +85,7 @@
 	req StatusSetRequest,
 ) (res StatusSetResponse, err error) {
 	ids := statusAccessOntologyIDs(req.Statuses)
-<<<<<<< HEAD
-	// For status setting, we use ActionCreate action for new statuses
-	// and ActionUpdate action for existing ones. Since Set can do both,
-	// we'll use ActionCreate permission.
-	if err := s.access.Enforce(ctx, access.Request{
-=======
-	// For status setting, we use Create action for new statuses
-	// and Update action for existing ones. Since Set can do both,
-	// we'll use Create permission.
 	if err = s.access.Enforce(ctx, access.Request{
->>>>>>> 29dd906b
 		Subject: getSubject(ctx),
 		Action:  access.ActionCreate,
 		Objects: ids,
