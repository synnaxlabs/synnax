// Copyright 2025 Synnax Labs, Inc.
//
// Use of this software is governed by the Business Source License included in the file
// licenses/BSL.txt.
//
// As of the Change Date specified in that file, in accordance with the Business Source
// License, use of this software will be governed by the Apache License, Version 2.0,
// included in the file licenses/APL.txt.

package arc_test

import (
	"context"
	"testing"

	. "github.com/onsi/ginkgo/v2"
	. "github.com/onsi/gomega"
	"github.com/synnaxlabs/synnax/pkg/distribution/mock"
	"github.com/synnaxlabs/synnax/pkg/distribution/ontology"
	"github.com/synnaxlabs/synnax/pkg/service/arc"
	"github.com/synnaxlabs/synnax/pkg/service/label"
	"github.com/synnaxlabs/synnax/pkg/service/status"
	"github.com/synnaxlabs/x/config"
	"github.com/synnaxlabs/x/gorp"
	"github.com/synnaxlabs/x/kv/memkv"
	. "github.com/synnaxlabs/x/testutil"
)

func TestArc(t *testing.T) {
	RegisterFailHandler(Fail)
	RunSpecs(t, "Arc Suite")
}

var (
	ctx       = context.Background()
	db        *gorp.DB
	otg       *ontology.Ontology
	labelSvc  *label.Service
	svc       *arc.Service
	tx        gorp.Tx
	statusSvc *status.Service
	dist      mock.Node
)

var _ = BeforeSuite(func() {
	db = gorp.Wrap(memkv.New())
	otg = MustSucceed(ontology.Open(ctx, ontology.Config{
		EnableSearch: config.False(),
		DB:           db,
	}))

	// Use mock distribution for simplified testing
	distB := mock.NewCluster()
	dist = distB.Provision(ctx)

	labelSvc = MustSucceed(label.OpenService(ctx, label.Config{
		DB:       db,
		Ontology: dist.Ontology,
		Group:    dist.Group,
	}))

	statusSvc = MustSucceed(status.OpenService(ctx, status.ServiceConfig{
		DB:       db,
		Ontology: otg,
		Group:    dist.Group,
		Label:    labelSvc,
	}))

	svc = MustSucceed(arc.OpenService(ctx, arc.ServiceConfig{
		DB:       db,
		Ontology: otg,
		Channel:  dist.Channel,
		Framer:   dist.Framer,
		Status:   statusSvc,
	}))
})

var (
	_ = AfterSuite(func() {
<<<<<<< HEAD
		// Expect(svc.Close()).To(Succeed())
		// Expect(labelSvc.Close()).To(Succeed())
		// Expect(dist.Close()).To(Succeed())
		// Expect(otg.Close()).To(Succeed())
		// Expect(db.Close()).To(Succeed())
=======
		Expect(svc.Close()).To(Succeed())
		Expect(labelSvc.Close()).To(Succeed())
		Expect(dist.Close()).To(Succeed())
		Expect(otg.Close()).To(Succeed())
		Expect(db.Close()).To(Succeed())
>>>>>>> a19d2bdd
	})
	_ = BeforeEach(func() { tx = db.OpenTx() })
	_ = AfterEach(func() { Expect(tx.Close()).To(Succeed()) })
)<|MERGE_RESOLUTION|>--- conflicted
+++ resolved
@@ -77,19 +77,11 @@
 
 var (
 	_ = AfterSuite(func() {
-<<<<<<< HEAD
-		// Expect(svc.Close()).To(Succeed())
-		// Expect(labelSvc.Close()).To(Succeed())
-		// Expect(dist.Close()).To(Succeed())
-		// Expect(otg.Close()).To(Succeed())
-		// Expect(db.Close()).To(Succeed())
-=======
 		Expect(svc.Close()).To(Succeed())
 		Expect(labelSvc.Close()).To(Succeed())
 		Expect(dist.Close()).To(Succeed())
 		Expect(otg.Close()).To(Succeed())
 		Expect(db.Close()).To(Succeed())
->>>>>>> a19d2bdd
 	})
 	_ = BeforeEach(func() { tx = db.OpenTx() })
 	_ = AfterEach(func() { Expect(tx.Close()).To(Succeed()) })
