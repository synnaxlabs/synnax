--- conflicted
+++ resolved
@@ -62,13 +62,8 @@
 		if err != nil {
 			if err := status.NewWriter[core.StatusDetails](s.cfg.Status, nil).SetWithParent(
 				ctx,
-<<<<<<< HEAD
-				&status.Status{
+				&status.Status[core.StatusDetails]{
 					Name:        a.Name + " Status",
-=======
-				&status.Status[core.StatusDetails]{
-					Name:        fmt.Sprintf("%s Status", a.Name),
->>>>>>> 29dd906b
 					Key:         a.Key.String(),
 					Variant:     xstatus.ErrorVariant,
 					Message:     "Deployment Failed",
@@ -89,13 +84,8 @@
 		if err != nil {
 			if err := status.NewWriter[core.StatusDetails](s.cfg.Status, nil).SetWithParent(
 				ctx,
-<<<<<<< HEAD
-				&status.Status{
+				&status.Status[core.StatusDetails]{
 					Name:        a.Name + " Status",
-=======
-				&status.Status[core.StatusDetails]{
-					Name:        fmt.Sprintf("%s Status", a.Name),
->>>>>>> 29dd906b
 					Key:         a.Key.String(),
 					Message:     "Deployment Failed",
 					Variant:     xstatus.ErrorVariant,
@@ -112,13 +102,8 @@
 		s.mu.entries[e.Key] = &entry{runtime: r, arc: a}
 		if err := status.NewWriter[core.StatusDetails](s.cfg.Status, nil).SetWithParent(
 			ctx,
-<<<<<<< HEAD
-			&status.Status{
+			&status.Status[core.StatusDetails]{
 				Name:    a.Name + " Status",
-=======
-			&status.Status[core.StatusDetails]{
-				Name:    fmt.Sprintf("%s Status", a.Name),
->>>>>>> 29dd906b
 				Key:     a.Key.String(),
 				Message: "Deployment Successful",
 				Variant: xstatus.SuccessVariant,
