// Copyright 2025 Synnax Labs, Inc.
//
// Use of this software is governed by the Business Source License included in the file
// licenses/BSL.txt.
//
// As of the Change Date specified in that file, in accordance with the Business Source
// License, use of this software will be governed by the Apache License, Version 2.0,
// included in the file licenses/APL.txt.

package arc

import (
	"context"
	"io"
	"iter"

	"github.com/google/uuid"
	"github.com/samber/lo"
	"github.com/synnaxlabs/synnax/pkg/distribution/ontology"
	xchange "github.com/synnaxlabs/x/change"
	"github.com/synnaxlabs/x/gorp"
	xiter "github.com/synnaxlabs/x/iter"
	"github.com/synnaxlabs/x/observe"
	"github.com/synnaxlabs/x/zyn"
)

const ontologyType ontology.Type = "arc"

// OntologyID returns unique identifier for the Arc within the ontology.
func OntologyID(k uuid.UUID) ontology.ID {
	return ontology.ID{Type: ontologyType, Key: k.String()}
}

// OntologyIDs returns unique identifiers for the arcs within the ontology.
func OntologyIDs(keys []uuid.UUID) []ontology.ID {
	return lo.Map(keys, func(key uuid.UUID, _ int) ontology.ID {
		return OntologyID(key)
	})
}

// KeysFromOntologyIDs extracts the keys of the arcs from the ontology IDs.
func KeysFromOntologyIDs(ids []ontology.ID) (keys []uuid.UUID, err error) {
	keys = make([]uuid.UUID, len(ids))
	for i, id := range ids {
		keys[i], err = uuid.Parse(id.Key)
		if err != nil {
			return nil, err
		}
	}
	return keys, nil
}

// OntologyIDsFromArcs returns the ontology IDs of the arcs.
func OntologyIDsFromArcs(arcs []Arc) []ontology.ID {
	return lo.Map(arcs, func(c Arc, _ int) ontology.ID {
		return OntologyID(c.Key)
	})
}

var schema = zyn.Object(map[string]zyn.Schema{
	"key": zyn.UUID(),
})

func newResource(c Arc) ontology.Resource {
	return ontology.NewResource(schema, OntologyID(c.Key), c.Name, c)
}

var _ ontology.Service = (*Service)(nil)

type change = xchange.Change[uuid.UUID, Arc]

func (s *Service) Type() ontology.Type { return ontologyType }

// Schema implements ontology.Service.
func (s *Service) Schema() zyn.Schema { return schema }

// RetrieveResource implements ontology.Service.
func (s *Service) RetrieveResource(ctx context.Context, key string, tx gorp.Tx) (ontology.Resource, error) {
	k := uuid.MustParse(key)
	var arc Arc
	err := s.NewRetrieve().WhereKeys(k).Entry(&arc).Exec(ctx, tx)
	return newResource(arc), err
}

func translateChange(c change) ontology.Change {
	return ontology.Change{
		Variant: c.Variant,
		Key:     OntologyID(c.Key),
		Value:   newResource(c.Value),
	}
}

// OnChange implements ontology.Service.
<<<<<<< HEAD
func (s *Service) OnChange(f func(ctx context.Context, nexter iter.Nexter[ontology.Change])) observe.Disconnect {
	handleChange := func(ctx context.Context, reader gorp.TxReader[uuid.UUID, Arc]) {
		f(ctx, iter.NexterTranslator[change, ontology.Change]{Wrap: reader, Translate: translateChange})
=======
func (s *Service) OnChange(f func(context.Context, iter.Seq[core.Change])) observe.Disconnect {
	handleChange := func(ctx context.Context, reader gorp.TxReader[uuid.UUID, Arc]) {
		f(ctx, xiter.Map(reader, translateChange))
>>>>>>> 7e5d4fdd
	}
	return gorp.Observe[uuid.UUID, Arc](s.cfg.DB).OnChange(handleChange)
}

// OpenNexter implements ontology.Service.
<<<<<<< HEAD
func (s *Service) OpenNexter() (iter.NexterCloser[ontology.Resource], error) {
	n, err := gorp.WrapReader[uuid.UUID, Arc](s.cfg.DB).OpenNexter()
	return iter.NexterCloserTranslator[Arc, ontology.Resource]{
		Wrap:      n,
		Translate: newResource,
	}, err
=======
func (s *Service) OpenNexter(ctx context.Context) (iter.Seq[core.Resource], io.Closer, error) {
	n, closer, err := gorp.WrapReader[uuid.UUID, Arc](s.cfg.DB).OpenNexter(ctx)
	return xiter.Map(n, newResource), closer, err
>>>>>>> 7e5d4fdd
}<|MERGE_RESOLUTION|>--- conflicted
+++ resolved
@@ -91,30 +91,15 @@
 }
 
 // OnChange implements ontology.Service.
-<<<<<<< HEAD
-func (s *Service) OnChange(f func(ctx context.Context, nexter iter.Nexter[ontology.Change])) observe.Disconnect {
-	handleChange := func(ctx context.Context, reader gorp.TxReader[uuid.UUID, Arc]) {
-		f(ctx, iter.NexterTranslator[change, ontology.Change]{Wrap: reader, Translate: translateChange})
-=======
-func (s *Service) OnChange(f func(context.Context, iter.Seq[core.Change])) observe.Disconnect {
+func (s *Service) OnChange(f func(context.Context, iter.Seq[ontology.Change])) observe.Disconnect {
 	handleChange := func(ctx context.Context, reader gorp.TxReader[uuid.UUID, Arc]) {
 		f(ctx, xiter.Map(reader, translateChange))
->>>>>>> 7e5d4fdd
 	}
 	return gorp.Observe[uuid.UUID, Arc](s.cfg.DB).OnChange(handleChange)
 }
 
 // OpenNexter implements ontology.Service.
-<<<<<<< HEAD
-func (s *Service) OpenNexter() (iter.NexterCloser[ontology.Resource], error) {
-	n, err := gorp.WrapReader[uuid.UUID, Arc](s.cfg.DB).OpenNexter()
-	return iter.NexterCloserTranslator[Arc, ontology.Resource]{
-		Wrap:      n,
-		Translate: newResource,
-	}, err
-=======
-func (s *Service) OpenNexter(ctx context.Context) (iter.Seq[core.Resource], io.Closer, error) {
+func (s *Service) OpenNexter(ctx context.Context) (iter.Seq[ontology.Resource], io.Closer, error) {
 	n, closer, err := gorp.WrapReader[uuid.UUID, Arc](s.cfg.DB).OpenNexter(ctx)
 	return xiter.Map(n, newResource), closer, err
->>>>>>> 7e5d4fdd
 }