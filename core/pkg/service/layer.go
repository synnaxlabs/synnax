// Copyright 2025 Synnax Labs, Inc.
//
// Use of this software is governed by the Business Source License included in the file
// licenses/BSL.txt.
//
// As of the Change Date specified in that file, in accordance with the Business Source
// License, use of this software will be governed by the Apache License, Version 2.0,
// included in the file licenses/APL.txt.

package service

import (
	"context"
	"time"

	"github.com/synnaxlabs/alamos"
	"github.com/synnaxlabs/synnax/pkg/distribution"
	"github.com/synnaxlabs/synnax/pkg/security"
	"github.com/synnaxlabs/synnax/pkg/service/access/rbac"
	"github.com/synnaxlabs/synnax/pkg/service/arc"
	"github.com/synnaxlabs/synnax/pkg/service/auth"
	"github.com/synnaxlabs/synnax/pkg/service/auth/token"
	"github.com/synnaxlabs/synnax/pkg/service/console"
	"github.com/synnaxlabs/synnax/pkg/service/framer"
	"github.com/synnaxlabs/synnax/pkg/service/hardware"
	"github.com/synnaxlabs/synnax/pkg/service/label"
	"github.com/synnaxlabs/synnax/pkg/service/metrics"
	"github.com/synnaxlabs/synnax/pkg/service/ranger"
	"github.com/synnaxlabs/synnax/pkg/service/status"
	"github.com/synnaxlabs/synnax/pkg/service/user"
	"github.com/synnaxlabs/synnax/pkg/service/view"
	"github.com/synnaxlabs/synnax/pkg/service/workspace"
	"github.com/synnaxlabs/synnax/pkg/service/workspace/lineplot"
	"github.com/synnaxlabs/synnax/pkg/service/workspace/log"
	"github.com/synnaxlabs/synnax/pkg/service/workspace/schematic"
	"github.com/synnaxlabs/synnax/pkg/service/workspace/table"
	"github.com/synnaxlabs/x/config"
	xio "github.com/synnaxlabs/x/io"
	"github.com/synnaxlabs/x/override"
	"github.com/synnaxlabs/x/service"
	"github.com/synnaxlabs/x/validate"
)

// Config is the configuration for opening the service layer. See fields for
// details on defining the configuration.
type Config struct {
	// Instrumentation is for logging, tracing, metrics, etc.
	//
	// [OPTIONAL] - Defaults to noop instrumentation.
	alamos.Instrumentation
	// Distribution is the underlying distribution layer.
	//
	// [REQUIRED]
	Distribution *distribution.Layer
	// Security provides TLS certificates and encryption keys for the service layer.
	//
	// [REQUIRED]
	Security security.Provider
}

var (
	_ config.Config[Config] = Config{}
	// DefaultConfig is the default configuration for opening the service layer.
	// This configuration is not valid on its own and must be overridden by the
	// required fields specified in Config.
	DefaultConfig = Config{}
)

// Override implements config.Config.
func (c Config) Override(other Config) Config {
	c.Instrumentation = override.Zero(c.Instrumentation, other.Instrumentation)
	c.Distribution = override.Nil(c.Distribution, other.Distribution)
	c.Security = override.Nil(c.Security, other.Security)
	return c
}

// Validate implements config.Config.
func (c Config) Validate() error {
	v := validate.New("service")
	validate.NotNil(v, "distribution", c.Distribution)
	validate.NotNil(v, "security", c.Security)
	return v.Error()

}

// Layer contains all relevant services within the Synnax service layer.
// The service layer wraps the distribution layer to provide the core services of
// synnax that do not require network awareness.
type Layer struct {
	// User is the service for registering and retrieving information about users.
	User *user.Service
	// RBAC implements role-based access control for users.
	RBAC *rbac.Service
	// Token is for creating and validating authentication tokens.
	Token *token.Service
	// Auth is for authenticating users with credentials.
	Auth auth.Authenticator
	// Ranger is for working with ranges.
	Ranger *ranger.Service
	// Workspace is for working with Workspaces.
	Workspace *workspace.Service
	// Schematic is for working with schematic visualizations.
	Schematic *schematic.Service
	// LinePlot is for working with line plot visualizations.
	LinePlot *lineplot.Service
	// Log is for working with log visualizations.
	Log *log.Service
	// Table is for working with table visualizations.
	Table *table.Service
	// Label is for working with user-defined labels that can be attached to various
	// data structures within Synnax.
	Label *label.Service
	// Hardware is for managing devices, racks, and tasks to control data acquisition
	// and control processes across the cluster.
	Hardware *hardware.Service
	// Framer is for reading, writing, and streaming frames of telemetry from channels
	// across the cluster.
	Framer *framer.Service
	// Console is for serving the web-based console UI.
	Console *console.Service
	// Arc is used for validating, saving, and executing arc automations.
	Arc *arc.Service
	// Metrics is used for collecting host machine metrics and publishing them over channels
	Metrics *metrics.Service
	// Status is used for tracking the statuses
	Status *status.Service
<<<<<<< HEAD
	// View is used for managing views
	View *view.Service
=======
>>>>>>> 46448fc2
	// closer is for properly shutting down the service layer.
	closer xio.MultiCloser
}

// Close shuts down the service layer, returning any error encountered.
func (l *Layer) Close() error { return l.closer.Close() }

// Open opens the service layer using the provided configurations. Later configurations
// override the fields set in previous ones. If the configuration is invalid, or
// any services fail to open, Open returns a nil layer and an error. If the returned
// error is nil, the Layer must be closed by calling Close after use.
func Open(ctx context.Context, cfgs ...Config) (*Layer, error) {
	cfg, err := config.New(DefaultConfig, cfgs...)
	if err != nil {
		return nil, err
	}
	l := &Layer{}
	cleanup, ok := service.NewOpener(ctx, &l.closer)
	defer func() {
		err = cleanup(err)
	}()

	if l.User, err = user.NewService(ctx, user.Config{
		DB:       cfg.Distribution.DB,
		Ontology: cfg.Distribution.Ontology,
		Group:    cfg.Distribution.Group,
	}); !ok(err, nil) {
		return nil, err
	}
	if l.RBAC, err = rbac.NewService(rbac.Config{
		DB: cfg.Distribution.DB,
	}); !ok(err, nil) {
		return nil, err
	}
	l.Auth = &auth.KV{DB: cfg.Distribution.DB}
	if l.Token, err = token.NewService(token.ServiceConfig{
		KeyProvider:      cfg.Security,
		Expiration:       24 * time.Hour,
		RefreshThreshold: 1 * time.Hour,
	}); !ok(err, nil) {
		return nil, err
	}
	if l.Label, err = label.OpenService(ctx, label.Config{
		DB:       cfg.Distribution.DB,
		Ontology: cfg.Distribution.Ontology,
		Group:    cfg.Distribution.Group,
		Signals:  cfg.Distribution.Signals,
	}); !ok(err, l.Label) {
		return nil, err
	}
	if l.Ranger, err = ranger.OpenService(ctx, ranger.Config{
		DB:       cfg.Distribution.DB,
		Ontology: cfg.Distribution.Ontology,
		Group:    cfg.Distribution.Group,
		Signals:  cfg.Distribution.Signals,
		Label:    l.Label,
	}); !ok(err, l.Ranger) {
		return nil, err
	}
	if l.Workspace, err = workspace.OpenService(ctx, workspace.Config{
		DB:       cfg.Distribution.DB,
		Ontology: cfg.Distribution.Ontology,
		Group:    cfg.Distribution.Group,
		Signals:  cfg.Distribution.Signals,
	}); !ok(err, nil) {
		return nil, err
	}
	if l.Schematic, err = schematic.NewService(ctx, schematic.Config{
		DB:       cfg.Distribution.DB,
		Ontology: cfg.Distribution.Ontology,
		Group:    cfg.Distribution.Group,
		Signals:  cfg.Distribution.Signals,
	}); !ok(err, l.Workspace) {
		return nil, err
	}
	if l.LinePlot, err = lineplot.NewService(ctx, lineplot.Config{
		DB:       cfg.Distribution.DB,
		Ontology: cfg.Distribution.Ontology,
	}); !ok(err, nil) {
		return nil, err
	}
	if l.Log, err = log.NewService(ctx, log.Config{
		DB:       cfg.Distribution.DB,
		Ontology: cfg.Distribution.Ontology,
	}); !ok(err, nil) {
		return nil, err
	}
	if l.Table, err = table.NewService(ctx, table.Config{
		DB:       cfg.Distribution.DB,
		Ontology: cfg.Distribution.Ontology,
	}); !ok(err, nil) {
		return nil, err
	}

	if l.Hardware, err = hardware.OpenService(ctx, hardware.Config{
		Instrumentation: cfg.Child("hardware"),
		DB:              cfg.Distribution.DB,
		Ontology:        cfg.Distribution.Ontology,
		Group:           cfg.Distribution.Group,
		HostProvider:    cfg.Distribution.Cluster,
		Signals:         cfg.Distribution.Signals,
		Channel:         cfg.Distribution.Channel,
		Framer:          cfg.Distribution.Framer,
	}); !ok(err, l.Hardware) {
		return nil, err
	}
	if l.Framer, err = framer.OpenService(
		ctx,
		framer.Config{
			Instrumentation: cfg.Child("framer"),
			Framer:          cfg.Distribution.Framer,
			Channel:         cfg.Distribution.Channel,
		},
	); !ok(err, l.Framer) {
		return nil, err
	}
	l.Console = console.NewService()
	if l.Metrics, err = metrics.OpenService(
		ctx,
		metrics.Config{
			Instrumentation: cfg.Child("metrics"),
			Framer:          l.Framer,
			Channel:         cfg.Distribution.Channel,
			HostProvider:    cfg.Distribution.Cluster,
		}); !ok(err, l.Metrics) {
		return nil, err
	}
	if l.Status, err = status.OpenService(
		ctx,
		status.ServiceConfig{
<<<<<<< HEAD
			Instrumentation: cfg.Instrumentation.Child("status"),
=======
			Instrumentation: cfg.Child("status"),
>>>>>>> 46448fc2
			DB:              cfg.Distribution.DB,
			Signals:         cfg.Distribution.Signals,
			Ontology:        cfg.Distribution.Ontology,
			Group:           cfg.Distribution.Group,
			Label:           l.Label,
		},
	); !ok(err, l.Status) {
		return nil, err
	}
<<<<<<< HEAD
	if l.View, err = view.OpenService(
		ctx,
		view.ServiceConfig{
			Instrumentation: cfg.Instrumentation.Child("view"),
			DB:              cfg.Distribution.DB,
			Signals:         cfg.Distribution.Signals,
			Ontology:        cfg.Distribution.Ontology,
			Group:           cfg.Distribution.Group,
		},
	); !ok(err, l.View) {
=======
	if l.Arc, err = arc.OpenService(
		ctx,
		arc.ServiceConfig{
			Instrumentation: cfg.Child("arc"),
			DB:              cfg.Distribution.DB,
			Ontology:        cfg.Distribution.Ontology,
			Framer:          cfg.Distribution.Framer,
			Channel:         cfg.Distribution.Channel,
			Signals:         cfg.Distribution.Signals,
			Status:          l.Status,
		},
	); !ok(err, l.Arc) {
>>>>>>> 46448fc2
		return nil, err
	}
	return l, nil
}<|MERGE_RESOLUTION|>--- conflicted
+++ resolved
@@ -124,11 +124,8 @@
 	Metrics *metrics.Service
 	// Status is used for tracking the statuses
 	Status *status.Service
-<<<<<<< HEAD
 	// View is used for managing views
 	View *view.Service
-=======
->>>>>>> 46448fc2
 	// closer is for properly shutting down the service layer.
 	closer xio.MultiCloser
 }
@@ -259,11 +256,7 @@
 	if l.Status, err = status.OpenService(
 		ctx,
 		status.ServiceConfig{
-<<<<<<< HEAD
-			Instrumentation: cfg.Instrumentation.Child("status"),
-=======
 			Instrumentation: cfg.Child("status"),
->>>>>>> 46448fc2
 			DB:              cfg.Distribution.DB,
 			Signals:         cfg.Distribution.Signals,
 			Ontology:        cfg.Distribution.Ontology,
@@ -273,18 +266,6 @@
 	); !ok(err, l.Status) {
 		return nil, err
 	}
-<<<<<<< HEAD
-	if l.View, err = view.OpenService(
-		ctx,
-		view.ServiceConfig{
-			Instrumentation: cfg.Instrumentation.Child("view"),
-			DB:              cfg.Distribution.DB,
-			Signals:         cfg.Distribution.Signals,
-			Ontology:        cfg.Distribution.Ontology,
-			Group:           cfg.Distribution.Group,
-		},
-	); !ok(err, l.View) {
-=======
 	if l.Arc, err = arc.OpenService(
 		ctx,
 		arc.ServiceConfig{
@@ -297,7 +278,18 @@
 			Status:          l.Status,
 		},
 	); !ok(err, l.Arc) {
->>>>>>> 46448fc2
+		return nil, err
+	}
+	if l.View, err = view.OpenService(
+		ctx,
+		view.ServiceConfig{
+			Instrumentation: cfg.Instrumentation.Child("view"),
+			DB:              cfg.Distribution.DB,
+			Signals:         cfg.Distribution.Signals,
+			Ontology:        cfg.Distribution.Ontology,
+			Group:           cfg.Distribution.Group,
+		},
+	); !ok(err, l.View) {
 		return nil, err
 	}
 	return l, nil
