// Copyright 2025 Synnax Labs, Inc.
//
// Use of this software is governed by the Business Source License included in the file
// licenses/BSL.txt.
//
// As of the Change Date specified in that file, in accordance with the Business Source
// License, use of this software will be governed by the Apache License, Version 2.0,
// included in the file licenses/APL.txt.

package service

import (
	"context"
	"time"

	"github.com/synnaxlabs/alamos"
	"github.com/synnaxlabs/synnax/pkg/distribution"
	"github.com/synnaxlabs/synnax/pkg/security"
	"github.com/synnaxlabs/synnax/pkg/service/access/rbac"
	"github.com/synnaxlabs/synnax/pkg/service/arc"
	"github.com/synnaxlabs/synnax/pkg/service/auth"
	"github.com/synnaxlabs/synnax/pkg/service/auth/token"
	"github.com/synnaxlabs/synnax/pkg/service/console"
	"github.com/synnaxlabs/synnax/pkg/service/framer"
	"github.com/synnaxlabs/synnax/pkg/service/hardware"
	"github.com/synnaxlabs/synnax/pkg/service/label"
	"github.com/synnaxlabs/synnax/pkg/service/metrics"
	"github.com/synnaxlabs/synnax/pkg/service/ranger"
	"github.com/synnaxlabs/synnax/pkg/service/status"
	"github.com/synnaxlabs/synnax/pkg/service/user"
	"github.com/synnaxlabs/synnax/pkg/service/view"
	"github.com/synnaxlabs/synnax/pkg/service/workspace"
	"github.com/synnaxlabs/synnax/pkg/service/workspace/lineplot"
	"github.com/synnaxlabs/synnax/pkg/service/workspace/log"
	"github.com/synnaxlabs/synnax/pkg/service/workspace/schematic"
	"github.com/synnaxlabs/synnax/pkg/service/workspace/table"
	"github.com/synnaxlabs/x/config"
	xio "github.com/synnaxlabs/x/io"
	"github.com/synnaxlabs/x/override"
	"github.com/synnaxlabs/x/service"
	"github.com/synnaxlabs/x/validate"
)

// Config is the configuration for opening the service layer. See fields for
// details on defining the configuration.
type Config struct {
	// Instrumentation is for logging, tracing, metrics, etc.
	//
	// [OPTIONAL] - Defaults to noop instrumentation.
	alamos.Instrumentation
	// Distribution is the underlying distribution layer.
	//
	// [REQUIRED]
	Distribution *distribution.Layer
	// Security provides TLS certificates and encryption keys for the service layer.
	//
	// [REQUIRED]
	Security security.Provider
}

var (
	_ config.Config[Config] = Config{}
	// DefaultConfig is the default configuration for opening the service layer.
	// This configuration is not valid on its own and must be overridden by the
	// required fields specified in Config.
	DefaultConfig = Config{}
)

// Override implements config.Config.
func (c Config) Override(other Config) Config {
	c.Instrumentation = override.Zero(c.Instrumentation, other.Instrumentation)
	c.Distribution = override.Nil(c.Distribution, other.Distribution)
	c.Security = override.Nil(c.Security, other.Security)
	return c
}

// Validate implements config.Config.
func (c Config) Validate() error {
	v := validate.New("service")
	validate.NotNil(v, "distribution", c.Distribution)
	validate.NotNil(v, "security", c.Security)
	return v.Error()

}

// Layer contains all relevant services within the Synnax service layer.
// The service layer wraps the distribution layer to provide the core services of
// synnax that do not require network awareness.
type Layer struct {
	// User is the service for registering and retrieving information about users.
	User *user.Service
	// RBAC implements role-based access control for users.
	RBAC *rbac.Service
	// Token is for creating and validating authentication tokens.
	Token *token.Service
	// Auth is for authenticating users with credentials.
	Auth auth.Authenticator
	// Ranger is for working with ranges.
	Ranger *ranger.Service
	// Workspace is for working with Workspaces.
	Workspace *workspace.Service
	// Schematic is for working with schematic visualizations.
	Schematic *schematic.Service
	// LinePlot is for working with line plot visualizations.
	LinePlot *lineplot.Service
	// Log is for working with log visualizations.
	Log *log.Service
	// Table is for working with table visualizations.
	Table *table.Service
	// Label is for working with user-defined labels that can be attached to various
	// data structures within Synnax.
	Label *label.Service
	// Hardware is for managing devices, racks, and tasks to control data acquisition
	// and control processes across the cluster.
	Hardware *hardware.Service
	// Framer is for reading, writing, and streaming frames of telemetry from channels
	// across the cluster.
	Framer *framer.Service
	// Console is for serving the web-based console UI.
	Console *console.Service
	// Arc is used for validating, saving, and executing arc automations.
	Arc *arc.Service
	// Metrics is used for collecting host machine metrics and publishing them over channels
	Metrics *metrics.Service
	// Status is used for tracking the statuses
	Status *status.Service
	// View is used for managing views
	View *view.Service
	// closer is for properly shutting down the service layer.
	closer xio.MultiCloser
}

// Close shuts down the service layer, returning any error encountered.
func (l *Layer) Close() error { return l.closer.Close() }

// Open opens the service layer using the provided configurations. Later configurations
// override the fields set in previous ones. If the configuration is invalid, or
// any services fail to open, Open returns a nil layer and an error. If the returned
// error is nil, the Layer must be closed by calling Close after use.
func Open(ctx context.Context, cfgs ...Config) (*Layer, error) {
	cfg, err := config.New(DefaultConfig, cfgs...)
	if err != nil {
		return nil, err
	}
	l := &Layer{}
	cleanup, ok := service.NewOpener(ctx, &l.closer)
	defer func() {
		err = cleanup(err)
	}()

	if l.User, err = user.NewService(ctx, user.Config{
		DB:       cfg.Distribution.DB,
		Ontology: cfg.Distribution.Ontology,
		Group:    cfg.Distribution.Group,
	}); !ok(err, nil) {
		return nil, err
	}
	if l.RBAC, err = rbac.NewService(rbac.Config{
		DB: cfg.Distribution.DB,
	}); !ok(err, nil) {
		return nil, err
	}
	l.Auth = &auth.KV{DB: cfg.Distribution.DB}
	if l.Token, err = token.NewService(token.ServiceConfig{
		KeyProvider:      cfg.Security,
		Expiration:       24 * time.Hour,
		RefreshThreshold: 1 * time.Hour,
	}); !ok(err, nil) {
		return nil, err
	}
	if l.Label, err = label.OpenService(ctx, label.Config{
		DB:       cfg.Distribution.DB,
		Ontology: cfg.Distribution.Ontology,
		Group:    cfg.Distribution.Group,
		Signals:  cfg.Distribution.Signals,
	}); !ok(err, l.Label) {
		return nil, err
	}
	if l.Ranger, err = ranger.OpenService(ctx, ranger.Config{
		DB:       cfg.Distribution.DB,
		Ontology: cfg.Distribution.Ontology,
		Group:    cfg.Distribution.Group,
		Signals:  cfg.Distribution.Signals,
		Label:    l.Label,
	}); !ok(err, l.Ranger) {
		return nil, err
	}
	if l.Workspace, err = workspace.OpenService(ctx, workspace.Config{
		DB:       cfg.Distribution.DB,
		Ontology: cfg.Distribution.Ontology,
		Group:    cfg.Distribution.Group,
		Signals:  cfg.Distribution.Signals,
	}); !ok(err, nil) {
		return nil, err
	}
	if l.Schematic, err = schematic.NewService(ctx, schematic.Config{
		DB:       cfg.Distribution.DB,
		Ontology: cfg.Distribution.Ontology,
		Group:    cfg.Distribution.Group,
		Signals:  cfg.Distribution.Signals,
	}); !ok(err, l.Workspace) {
		return nil, err
	}
	if l.LinePlot, err = lineplot.NewService(ctx, lineplot.Config{
		DB:       cfg.Distribution.DB,
		Ontology: cfg.Distribution.Ontology,
	}); !ok(err, nil) {
		return nil, err
	}
	if l.Log, err = log.NewService(ctx, log.Config{
		DB:       cfg.Distribution.DB,
		Ontology: cfg.Distribution.Ontology,
	}); !ok(err, nil) {
		return nil, err
	}
	if l.Table, err = table.NewService(ctx, table.Config{
		DB:       cfg.Distribution.DB,
		Ontology: cfg.Distribution.Ontology,
	}); !ok(err, nil) {
		return nil, err
	}

	if l.Hardware, err = hardware.OpenService(ctx, hardware.Config{
		Instrumentation: cfg.Child("hardware"),
		DB:              cfg.Distribution.DB,
		Ontology:        cfg.Distribution.Ontology,
		Group:           cfg.Distribution.Group,
		HostProvider:    cfg.Distribution.Cluster,
		Signals:         cfg.Distribution.Signals,
		Channel:         cfg.Distribution.Channel,
		Framer:          cfg.Distribution.Framer,
	}); !ok(err, l.Hardware) {
		return nil, err
	}

	if l.Status, err = status.OpenService(
		ctx,
		status.ServiceConfig{
			Instrumentation: cfg.Child("status"),
			DB:              cfg.Distribution.DB,
			Signals:         cfg.Distribution.Signals,
			Ontology:        cfg.Distribution.Ontology,
			Group:           cfg.Distribution.Group,
			Label:           l.Label,
		},
	); !ok(err, l.Status) {
		return nil, err
	}
	if l.Arc, err = arc.OpenService(
		ctx,
		arc.ServiceConfig{
			Instrumentation: cfg.Child("arc"),
			DB:              cfg.Distribution.DB,
			Ontology:        cfg.Distribution.Ontology,
			Framer:          cfg.Distribution.Framer,
			Channel:         cfg.Distribution.Channel,
			Signals:         cfg.Distribution.Signals,
			Status:          l.Status,
		},
	); !ok(err, l.Arc) {
		return nil, err
	}
<<<<<<< HEAD
	if l.View, err = view.OpenService(
		ctx,
		view.ServiceConfig{
			Instrumentation: cfg.Instrumentation.Child("view"),
			DB:              cfg.Distribution.DB,
			Signals:         cfg.Distribution.Signals,
			Ontology:        cfg.Distribution.Ontology,
			Group:           cfg.Distribution.Group,
		},
	); !ok(err, l.View) {
		return nil, err
	}
=======
	cfg.Distribution.Channel.SetCalculationAnalyzer(l.Arc.AnalyzeCalculation)
	if l.Framer, err = framer.OpenService(
		ctx,
		framer.Config{
			DB:                       cfg.Distribution.DB,
			Instrumentation:          cfg.Child("framer"),
			Framer:                   cfg.Distribution.Framer,
			Channel:                  cfg.Distribution.Channel,
			Arc:                      l.Arc,
			EnableLegacyCalculations: config.True(),
		},
	); !ok(err, l.Framer) {
		return nil, err
	}
	l.Console = console.NewService()
	if l.Metrics, err = metrics.OpenService(
		ctx,
		metrics.Config{
			Instrumentation: cfg.Child("metrics"),
			Framer:          l.Framer,
			Channel:         cfg.Distribution.Channel,
			HostProvider:    cfg.Distribution.Cluster,
		}); !ok(err, l.Metrics) {
		return nil, err
	}

>>>>>>> 2c890d6d
	return l, nil
}<|MERGE_RESOLUTION|>--- conflicted
+++ resolved
@@ -260,7 +260,6 @@
 	); !ok(err, l.Arc) {
 		return nil, err
 	}
-<<<<<<< HEAD
 	if l.View, err = view.OpenService(
 		ctx,
 		view.ServiceConfig{
@@ -273,7 +272,6 @@
 	); !ok(err, l.View) {
 		return nil, err
 	}
-=======
 	cfg.Distribution.Channel.SetCalculationAnalyzer(l.Arc.AnalyzeCalculation)
 	if l.Framer, err = framer.OpenService(
 		ctx,
@@ -299,7 +297,5 @@
 		}); !ok(err, l.Metrics) {
 		return nil, err
 	}
-
->>>>>>> 2c890d6d
 	return l, nil
 }