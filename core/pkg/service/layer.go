// Copyright 2025 Synnax Labs, Inc.
//
// Use of this software is governed by the Business Source License included in the file
// licenses/BSL.txt.
//
// As of the Change Date specified in that file, in accordance with the Business Source
// License, use of this software will be governed by the Apache License, Version 2.0,
// included in the file licenses/APL.txt.

package service

import (
	"context"
	"time"

	"github.com/synnaxlabs/alamos"
	"github.com/synnaxlabs/synnax/pkg/distribution"
	"github.com/synnaxlabs/synnax/pkg/security"
	"github.com/synnaxlabs/synnax/pkg/service/access/rbac"
<<<<<<< HEAD
	"github.com/synnaxlabs/synnax/pkg/service/annotation"
=======
	"github.com/synnaxlabs/synnax/pkg/service/arc"
>>>>>>> 4ecf3a36
	"github.com/synnaxlabs/synnax/pkg/service/auth"
	"github.com/synnaxlabs/synnax/pkg/service/auth/token"
	"github.com/synnaxlabs/synnax/pkg/service/console"
	"github.com/synnaxlabs/synnax/pkg/service/framer"
	"github.com/synnaxlabs/synnax/pkg/service/hardware"
	"github.com/synnaxlabs/synnax/pkg/service/label"
	"github.com/synnaxlabs/synnax/pkg/service/metrics"
	"github.com/synnaxlabs/synnax/pkg/service/ranger"
	"github.com/synnaxlabs/synnax/pkg/service/status"
	"github.com/synnaxlabs/synnax/pkg/service/user"
	"github.com/synnaxlabs/synnax/pkg/service/workspace"
	"github.com/synnaxlabs/synnax/pkg/service/workspace/lineplot"
	"github.com/synnaxlabs/synnax/pkg/service/workspace/log"
	"github.com/synnaxlabs/synnax/pkg/service/workspace/schematic"
	"github.com/synnaxlabs/synnax/pkg/service/workspace/table"
	"github.com/synnaxlabs/x/config"
	xio "github.com/synnaxlabs/x/io"
	"github.com/synnaxlabs/x/override"
	"github.com/synnaxlabs/x/service"
	"github.com/synnaxlabs/x/validate"
)

// Config is the configuration for opening the service layer. See fields for
// details on defining the configuration.
type Config struct {
	// Instrumentation is for logging, tracing, metrics, etc.
	//
	// [OPTIONAL] - Defaults to noop instrumentation.
	alamos.Instrumentation
	// Distribution is the underlying distribution layer.
	//
	// [REQUIRED]
	Distribution *distribution.Layer
	// Security provides TLS certificates and encryption keys for the service layer.
	//
	// [REQUIRED]
	Security security.Provider
}

var (
	_ config.Config[Config] = Config{}
	// DefaultConfig is the default configuration for opening the service layer.
	// This configuration is not valid on its own and must be overridden by the
	// required fields specified in Config.
	DefaultConfig = Config{}
)

// Override implements config.Config.
func (c Config) Override(other Config) Config {
	c.Instrumentation = override.Zero(c.Instrumentation, other.Instrumentation)
	c.Distribution = override.Nil(c.Distribution, other.Distribution)
	c.Security = override.Nil(c.Security, other.Security)
	return c
}

// Validate implements config.Config.
func (c Config) Validate() error {
	v := validate.New("service")
	validate.NotNil(v, "distribution", c.Distribution)
	validate.NotNil(v, "security", c.Security)
	return v.Error()

}

// Layer contains all relevant services within the Synnax service layer.
// The service layer wraps the distribution layer to provide the core services of
// synnax that do not require network awareness.
type Layer struct {
	// User is the service for registering and retrieving information about users.
	User *user.Service
	// RBAC implements role-based access control for users.
	RBAC *rbac.Service
	// Token is for creating and validating authentication tokens.
	Token *token.Service
	// Auth is for authenticating users with credentials.
	Auth auth.Authenticator
	// Ranger is for working with ranges.
	Ranger *ranger.Service
	// Workspace is for working with Workspaces.
	Workspace *workspace.Service
	// Schematic is for working with schematic visualizations.
	Schematic *schematic.Service
	// LinePlot is for working with line plot visualizations.
	LinePlot *lineplot.Service
	// Log is for working with log visualizations.
	Log *log.Service
	// Table is for working with table visualizations.
	Table *table.Service
	// Label is for working with user-defined labels that can be attached to various
	// data structures within Synnax.
	Label *label.Service
	// Hardware is for managing devices, racks, and tasks to control data acquisition
	// and control processes across the cluster.
	Hardware *hardware.Service
	// Framer is for reading, writing, and streaming frames of telemetry from channels
	// across the cluster.
	Framer *framer.Service
	// Console is for serving the web-based console UI.
	Console *console.Service
<<<<<<< HEAD
	Annotation *annotation.Service
=======
	// Arc is used for validating, saving, and executing arc automations.
	Arc *arc.Service
	// Metrics is used for collecting host machine metrics and publishing them over channels
	Metrics *metrics.Service
	// Status is used for tracking the statuses
	Status *status.Service
>>>>>>> 4ecf3a36
	// closer is for properly shutting down the service layer.
	closer xio.MultiCloser
}

// Close shuts down the service layer, returning any error encountered.
func (l *Layer) Close() error { return l.closer.Close() }

// Open opens the service layer using the provided configurations. Later configurations
// override the fields set in previous ones. If the configuration is invalid, or
// any services fail to open, Open returns a nil layer and an error. If the returned
// error is nil, the Layer must be closed by calling Close after use.
func Open(ctx context.Context, cfgs ...Config) (*Layer, error) {
	cfg, err := config.New(DefaultConfig, cfgs...)
	if err != nil {
		return nil, err
	}
	l := &Layer{}
	cleanup, ok := service.NewOpener(ctx, &l.closer)
	defer func() {
		err = cleanup(err)
	}()

	if l.User, err = user.NewService(ctx, user.Config{
		DB:       cfg.Distribution.DB,
		Ontology: cfg.Distribution.Ontology,
		Group:    cfg.Distribution.Group,
	}); !ok(err, nil) {
		return nil, err
	}
	if l.RBAC, err = rbac.NewService(rbac.Config{
		DB: cfg.Distribution.DB,
	}); !ok(err, nil) {
		return nil, err
	}
	l.Auth = &auth.KV{DB: cfg.Distribution.DB}
	if l.Token, err = token.NewService(token.ServiceConfig{
		KeyProvider:      cfg.Security,
		Expiration:       24 * time.Hour,
		RefreshThreshold: 1 * time.Hour,
	}); !ok(err, nil) {
		return nil, err
	}
	if l.Label, err = label.OpenService(ctx, label.Config{
		DB:       cfg.Distribution.DB,
		Ontology: cfg.Distribution.Ontology,
		Group:    cfg.Distribution.Group,
		Signals:  cfg.Distribution.Signals,
	}); !ok(err, l.Label) {
		return nil, err
	}
	if l.Ranger, err = ranger.OpenService(ctx, ranger.Config{
		DB:       cfg.Distribution.DB,
		Ontology: cfg.Distribution.Ontology,
		Group:    cfg.Distribution.Group,
		Signals:  cfg.Distribution.Signals,
		Label:    l.Label,
	}); !ok(err, l.Ranger) {
		return nil, err
	}
	if l.Workspace, err = workspace.OpenService(ctx, workspace.Config{
		DB:       cfg.Distribution.DB,
		Ontology: cfg.Distribution.Ontology,
		Group:    cfg.Distribution.Group,
		Signals:  cfg.Distribution.Signals,
	}); !ok(err, nil) {
		return nil, err
	}
	if l.Schematic, err = schematic.NewService(ctx, schematic.Config{
		DB:       cfg.Distribution.DB,
		Ontology: cfg.Distribution.Ontology,
		Group:    cfg.Distribution.Group,
		Signals:  cfg.Distribution.Signals,
	}); !ok(err, l.Workspace) {
		return nil, err
	}
	if l.LinePlot, err = lineplot.NewService(ctx, lineplot.Config{
		DB:       cfg.Distribution.DB,
		Ontology: cfg.Distribution.Ontology,
	}); !ok(err, nil) {
		return nil, err
	}
	if l.Log, err = log.NewService(ctx, log.Config{
		DB:       cfg.Distribution.DB,
		Ontology: cfg.Distribution.Ontology,
	}); !ok(err, nil) {
		return nil, err
	}
	if l.Table, err = table.NewService(ctx, table.Config{
		DB:       cfg.Distribution.DB,
		Ontology: cfg.Distribution.Ontology,
	}); !ok(err, nil) {
		return nil, err
	}

	if l.Hardware, err = hardware.OpenService(ctx, hardware.Config{
		Instrumentation: cfg.Instrumentation.Child("hardware"),
		DB:              cfg.Distribution.DB,
		Ontology:        cfg.Distribution.Ontology,
		Group:           cfg.Distribution.Group,
		HostProvider:    cfg.Distribution.Cluster,
		Signals:         cfg.Distribution.Signals,
		Channel:         cfg.Distribution.Channel,
		Framer:          cfg.Distribution.Framer,
	}); !ok(err, l.Hardware) {
		return nil, err
	}
	if l.Framer, err = framer.OpenService(
		ctx,
		framer.Config{
			Instrumentation: cfg.Instrumentation.Child("framer"),
			Framer:          cfg.Distribution.Framer,
			Channel:         cfg.Distribution.Channel,
		},
	); !ok(err, l.Framer) {
		return nil, err
	}
	l.Console = console.NewService()
<<<<<<< HEAD
	if l.Annotation, err = annotation.OpenService(
		ctx,
		annotation.ServiceConfig{
			DB:       cfg.Distribution.DB,
			Ontology: cfg.Distribution.Ontology,
			Signals:  cfg.Distribution.Signals,
		},
	); !ok(err, l.Annotation) {
		return nil, err
	}

=======
	if l.Metrics, err = metrics.OpenService(
		ctx,
		metrics.Config{
			Instrumentation: cfg.Instrumentation.Child("metrics"),
			Framer:          l.Framer,
			Channel:         cfg.Distribution.Channel,
			HostProvider:    cfg.Distribution.Cluster,
		}); !ok(err, l.Metrics) {
		return nil, err
	}
	if l.Status, err = status.OpenService(
		ctx,
		status.ServiceConfig{
			Instrumentation: cfg.Instrumentation.Child("status"),
			DB:              cfg.Distribution.DB,
			Signals:         cfg.Distribution.Signals,
			Ontology:        cfg.Distribution.Ontology,
			Group:           cfg.Distribution.Group,
			Label:           l.Label,
		},
	); !ok(err, l.Status) {
		return nil, err
	}
	if l.Arc, err = arc.OpenService(
		ctx,
		arc.ServiceConfig{
			Instrumentation: cfg.Instrumentation.Child("arc"),
			DB:              cfg.Distribution.DB,
			Ontology:        cfg.Distribution.Ontology,
			Framer:          cfg.Distribution.Framer,
			Channel:         cfg.Distribution.Channel,
			Signals:         cfg.Distribution.Signals,
			Status:          l.Status,
		},
	); !ok(err, l.Arc) {
		return nil, err
	}
>>>>>>> 4ecf3a36
	return l, nil
}<|MERGE_RESOLUTION|>--- conflicted
+++ resolved
@@ -17,11 +17,8 @@
 	"github.com/synnaxlabs/synnax/pkg/distribution"
 	"github.com/synnaxlabs/synnax/pkg/security"
 	"github.com/synnaxlabs/synnax/pkg/service/access/rbac"
-<<<<<<< HEAD
 	"github.com/synnaxlabs/synnax/pkg/service/annotation"
-=======
 	"github.com/synnaxlabs/synnax/pkg/service/arc"
->>>>>>> 4ecf3a36
 	"github.com/synnaxlabs/synnax/pkg/service/auth"
 	"github.com/synnaxlabs/synnax/pkg/service/auth/token"
 	"github.com/synnaxlabs/synnax/pkg/service/console"
@@ -121,16 +118,13 @@
 	Framer *framer.Service
 	// Console is for serving the web-based console UI.
 	Console *console.Service
-<<<<<<< HEAD
 	Annotation *annotation.Service
-=======
 	// Arc is used for validating, saving, and executing arc automations.
 	Arc *arc.Service
 	// Metrics is used for collecting host machine metrics and publishing them over channels
 	Metrics *metrics.Service
 	// Status is used for tracking the statuses
 	Status *status.Service
->>>>>>> 4ecf3a36
 	// closer is for properly shutting down the service layer.
 	closer xio.MultiCloser
 }
@@ -248,7 +242,6 @@
 		return nil, err
 	}
 	l.Console = console.NewService()
-<<<<<<< HEAD
 	if l.Annotation, err = annotation.OpenService(
 		ctx,
 		annotation.ServiceConfig{
@@ -260,7 +253,6 @@
 		return nil, err
 	}
 
-=======
 	if l.Metrics, err = metrics.OpenService(
 		ctx,
 		metrics.Config{
@@ -298,6 +290,5 @@
 	); !ok(err, l.Arc) {
 		return nil, err
 	}
->>>>>>> 4ecf3a36
 	return l, nil
 }