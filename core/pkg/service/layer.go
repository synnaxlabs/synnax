// Copyright 2025 Synnax Labs, Inc.
//
// Use of this software is governed by the Business Source License included in the file
// licenses/BSL.txt.
//
// As of the Change Date specified in that file, in accordance with the Business Source
// License, use of this software will be governed by the Apache License, Version 2.0,
// included in the file licenses/APL.txt.

package service

import (
	"context"
	"time"

	"github.com/synnaxlabs/alamos"
	"github.com/synnaxlabs/synnax/pkg/distribution"
	"github.com/synnaxlabs/synnax/pkg/security"
	"github.com/synnaxlabs/synnax/pkg/service/access/rbac"
	"github.com/synnaxlabs/synnax/pkg/service/arc"
	"github.com/synnaxlabs/synnax/pkg/service/auth"
	"github.com/synnaxlabs/synnax/pkg/service/auth/token"
	"github.com/synnaxlabs/synnax/pkg/service/console"
	"github.com/synnaxlabs/synnax/pkg/service/framer"
	"github.com/synnaxlabs/synnax/pkg/service/hardware"
	"github.com/synnaxlabs/synnax/pkg/service/label"
	"github.com/synnaxlabs/synnax/pkg/service/metrics"
	"github.com/synnaxlabs/synnax/pkg/service/ranger"
	"github.com/synnaxlabs/synnax/pkg/service/status"
	"github.com/synnaxlabs/synnax/pkg/service/user"
	"github.com/synnaxlabs/synnax/pkg/service/workspace"
	"github.com/synnaxlabs/synnax/pkg/service/workspace/lineplot"
	"github.com/synnaxlabs/synnax/pkg/service/workspace/log"
	"github.com/synnaxlabs/synnax/pkg/service/workspace/schematic"
	"github.com/synnaxlabs/synnax/pkg/service/workspace/table"
	"github.com/synnaxlabs/x/config"
	xio "github.com/synnaxlabs/x/io"
	"github.com/synnaxlabs/x/override"
	"github.com/synnaxlabs/x/service"
	"github.com/synnaxlabs/x/validate"
)

// Config is the configuration for opening the service layer. See fields for
// details on defining the configuration.
type Config struct {
	// Instrumentation is for logging, tracing, metrics, etc.
	//
	// [OPTIONAL] - Defaults to noop instrumentation.
	alamos.Instrumentation
	// Distribution is the underlying distribution layer.
	//
	// [REQUIRED]
	Distribution *distribution.Layer
	// Security provides TLS certificates and encryption keys for the service layer.
	//
	// [REQUIRED]
	Security security.Provider
}

var (
	_ config.Config[Config] = Config{}
	// DefaultConfig is the default configuration for opening the service layer.
	// This configuration is not valid on its own and must be overridden by the
	// required fields specified in Config.
	DefaultConfig = Config{}
)

// Override implements config.Config.
func (c Config) Override(other Config) Config {
	c.Instrumentation = override.Zero(c.Instrumentation, other.Instrumentation)
	c.Distribution = override.Nil(c.Distribution, other.Distribution)
	c.Security = override.Nil(c.Security, other.Security)
	return c
}

// Validate implements config.Config.
func (c Config) Validate() error {
	v := validate.New("service")
	validate.NotNil(v, "distribution", c.Distribution)
	validate.NotNil(v, "security", c.Security)
	return v.Error()

}

// Layer contains all relevant services within the Synnax service layer.
// The service layer wraps the distribution layer to provide the core services of
// synnax that do not require network awareness.
type Layer struct {
	// User is the service for registering and retrieving information about users.
	User *user.Service
	// RBAC implements role-based access control for users.
	RBAC *rbac.Service
	// Token is for creating and validating authentication tokens.
	Token *token.Service
	// Auth is for authenticating users with credentials.
	Auth auth.Authenticator
	// Ranger is for working with ranges.
	Ranger *ranger.Service
	// Workspace is for working with Workspaces.
	Workspace *workspace.Service
	// Schematic is for working with schematic visualizations.
	Schematic *schematic.Service
	// LinePlot is for working with line plot visualizations.
	LinePlot *lineplot.Service
	// Log is for working with log visualizations.
	Log *log.Service
	// Table is for working with table visualizations.
	Table *table.Service
	// Label is for working with user-defined labels that can be attached to various
	// data structures within Synnax.
	Label *label.Service
	// Hardware is for managing devices, racks, and tasks to control data acquisition
	// and control processes across the cluster.
	Hardware *hardware.Service
	// Framer is for reading, writing, and streaming frames of telemetry from channels
	// across the cluster.
	Framer *framer.Service
	// Console is for serving the web-based console UI.
	Console *console.Service
	// Arc is used for validating, saving, and executing arc automations.
	Arc *arc.Service
	// Metrics is used for collecting host machine metrics and publishing them over channels
	Metrics *metrics.Service
	// Status is used for tracking the statuses
	Status *status.Service
	// closer is for properly shutting down the service layer.
	closer xio.MultiCloser
}

// Close shuts down the service layer, returning any error encountered.
func (l *Layer) Close() error { return l.closer.Close() }

// Open opens the service layer using the provided configurations. Later configurations
// override the fields set in previous ones. If the configuration is invalid, or
// any services fail to open, Open returns a nil layer and an error. If the returned
// error is nil, the Layer must be closed by calling Close after use.
func Open(ctx context.Context, cfgs ...Config) (*Layer, error) {
	cfg, err := config.New(DefaultConfig, cfgs...)
	if err != nil {
		return nil, err
	}
	l := &Layer{}
	cleanup, ok := service.NewOpener(ctx, &l.closer)
	defer func() {
		err = cleanup(err)
	}()

	if l.User, err = user.NewService(ctx, user.Config{
		DB:       cfg.Distribution.DB,
		Ontology: cfg.Distribution.Ontology,
		Group:    cfg.Distribution.Group,
	}); !ok(err, nil) {
		return nil, err
	}
	if l.RBAC, err = rbac.NewService(rbac.Config{
		DB: cfg.Distribution.DB,
	}); !ok(err, nil) {
		return nil, err
	}
	l.Auth = &auth.KV{DB: cfg.Distribution.DB}
	if l.Token, err = token.NewService(token.ServiceConfig{
		KeyProvider:      cfg.Security,
		Expiration:       24 * time.Hour,
		RefreshThreshold: 1 * time.Hour,
	}); !ok(err, nil) {
		return nil, err
	}
	if l.Label, err = label.OpenService(ctx, label.Config{
		DB:       cfg.Distribution.DB,
		Ontology: cfg.Distribution.Ontology,
		Group:    cfg.Distribution.Group,
		Signals:  cfg.Distribution.Signals,
	}); !ok(err, l.Label) {
		return nil, err
	}
	if l.Ranger, err = ranger.OpenService(ctx, ranger.Config{
		DB:       cfg.Distribution.DB,
		Ontology: cfg.Distribution.Ontology,
		Group:    cfg.Distribution.Group,
		Signals:  cfg.Distribution.Signals,
		Label:    l.Label,
	}); !ok(err, l.Ranger) {
		return nil, err
	}
	if l.Workspace, err = workspace.OpenService(ctx, workspace.Config{
		DB:       cfg.Distribution.DB,
		Ontology: cfg.Distribution.Ontology,
		Group:    cfg.Distribution.Group,
		Signals:  cfg.Distribution.Signals,
	}); !ok(err, nil) {
		return nil, err
	}
	if l.Schematic, err = schematic.NewService(ctx, schematic.Config{
		DB:       cfg.Distribution.DB,
		Ontology: cfg.Distribution.Ontology,
		Group:    cfg.Distribution.Group,
		Signals:  cfg.Distribution.Signals,
	}); !ok(err, l.Workspace) {
		return nil, err
	}
	if l.LinePlot, err = lineplot.NewService(ctx, lineplot.Config{
		DB:       cfg.Distribution.DB,
		Ontology: cfg.Distribution.Ontology,
	}); !ok(err, nil) {
		return nil, err
	}
	if l.Log, err = log.NewService(ctx, log.Config{
		DB:       cfg.Distribution.DB,
		Ontology: cfg.Distribution.Ontology,
	}); !ok(err, nil) {
		return nil, err
	}
	if l.Table, err = table.NewService(ctx, table.Config{
		DB:       cfg.Distribution.DB,
		Ontology: cfg.Distribution.Ontology,
	}); !ok(err, nil) {
		return nil, err
	}

	if l.Hardware, err = hardware.OpenService(ctx, hardware.Config{
		Instrumentation: cfg.Instrumentation.Child("hardware"),
		DB:              cfg.Distribution.DB,
		Ontology:        cfg.Distribution.Ontology,
		Group:           cfg.Distribution.Group,
		HostProvider:    cfg.Distribution.Cluster,
		Signals:         cfg.Distribution.Signals,
		Channel:         cfg.Distribution.Channel,
		Framer:          cfg.Distribution.Framer,
	}); !ok(err, l.Hardware) {
		return nil, err
	}
	if l.Framer, err = framer.OpenService(
		ctx,
		framer.Config{
			Instrumentation: cfg.Instrumentation.Child("framer"),
			Framer:          cfg.Distribution.Framer,
			Channel:         cfg.Distribution.Channel,
		},
	); !ok(err, l.Framer) {
		return nil, err
	}
	l.Console = console.NewService()
	if l.Metrics, err = metrics.OpenService(
		ctx,
		metrics.Config{
			Instrumentation: cfg.Instrumentation.Child("metrics"),
			Framer:          l.Framer,
			Channel:         cfg.Distribution.Channel,
			HostProvider:    cfg.Distribution.Cluster,
		}); !ok(err, l.Metrics) {
		return nil, err
	}
<<<<<<< HEAD

=======
>>>>>>> 18c5de6d
	if l.Status, err = status.OpenService(
		ctx,
		status.ServiceConfig{
			Instrumentation: cfg.Instrumentation.Child("status"),
			DB:              cfg.Distribution.DB,
			Signals:         cfg.Distribution.Signals,
			Ontology:        cfg.Distribution.Ontology,
			Group:           cfg.Distribution.Group,
<<<<<<< HEAD
=======
			Label:           l.Label,
>>>>>>> 18c5de6d
		},
	); !ok(err, l.Status) {
		return nil, err
	}
<<<<<<< HEAD

	if l.Arc, err = arc.OpenService(
		ctx,
		arc.ServiceConfig{
			Instrumentation: cfg.Instrumentation.Child("arc"),
			DB:              cfg.Distribution.DB,
			Ontology:        cfg.Distribution.Ontology,
			Framer:          cfg.Distribution.Framer,
			Channel:         cfg.Distribution.Channel,
			Signals:         cfg.Distribution.Signals,
			Status:          l.Status,
		},
	); !ok(err, l.Arc) {
		return nil, err
	}
=======
>>>>>>> 18c5de6d
	return l, nil
}<|MERGE_RESOLUTION|>--- conflicted
+++ resolved
@@ -250,10 +250,7 @@
 		}); !ok(err, l.Metrics) {
 		return nil, err
 	}
-<<<<<<< HEAD
-
-=======
->>>>>>> 18c5de6d
+
 	if l.Status, err = status.OpenService(
 		ctx,
 		status.ServiceConfig{
@@ -262,15 +259,11 @@
 			Signals:         cfg.Distribution.Signals,
 			Ontology:        cfg.Distribution.Ontology,
 			Group:           cfg.Distribution.Group,
-<<<<<<< HEAD
-=======
 			Label:           l.Label,
->>>>>>> 18c5de6d
 		},
 	); !ok(err, l.Status) {
 		return nil, err
 	}
-<<<<<<< HEAD
 
 	if l.Arc, err = arc.OpenService(
 		ctx,
@@ -286,7 +279,5 @@
 	); !ok(err, l.Arc) {
 		return nil, err
 	}
-=======
->>>>>>> 18c5de6d
 	return l, nil
 }