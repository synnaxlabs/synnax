--- conflicted
+++ resolved
@@ -96,24 +96,4 @@
 		return err
 	}
 	return w.otg.DeleteManyResources(ctx, OntologyIDsFromKeys(keys))
-<<<<<<< HEAD
-}
-
-// MaybeSetRootUser will set the only user in the key-value store as the root user. This
-// function is implemented to provide backwards compatibility with older versions of the
-// key-value store from before v0.31.0.
-func (w Writer) MaybeSetRootUser(ctx context.Context) error {
-	var users []User
-	if err := w.svc.NewRetrieve().Entries(&users).Exec(ctx, w.tx); err != nil {
-		return err
-	}
-	if len(users) != 1 {
-		return nil
-	}
-	return gorp.NewUpdate[uuid.UUID, User]().WhereKeys(users[0].Key).Change(func(_ gorp.Context, u User) User {
-		u.RootUser = true
-		return u
-	}).Exec(ctx, w.tx)
-=======
->>>>>>> a4e8db2c
 }