// Copyright 2025 Synnax Labs, Inc.
//
// Use of this software is governed by the Business Source License included in the file
// licenses/BSL.txt.
//
// As of the Change Date specified in that file, in accordance with the Business Source
// License, use of this software will be governed by the Apache License, Version 2.0,
// included in the file licenses/APL.txt.

package user

import (
	"context"
	"io"
	"iter"

	"github.com/google/uuid"
	"github.com/synnaxlabs/synnax/pkg/distribution/ontology"
	xchange "github.com/synnaxlabs/x/change"
	"github.com/synnaxlabs/x/gorp"
	xiter "github.com/synnaxlabs/x/iter"
	"github.com/synnaxlabs/x/observe"
	"github.com/synnaxlabs/x/zyn"
)

const ontologyType ontology.Type = "user"

// OntologyID returns a unique identifier for a User for use within a resource ontology.
func OntologyID(key uuid.UUID) ontology.ID {
	return ontology.ID{Type: ontologyType, Key: key.String()}
}

// OntologyIDsFromKeys returns a slice of unique identifiers from a slice of keys
func OntologyIDsFromKeys(keys []uuid.UUID) []ontology.ID {
	ids := make([]ontology.ID, len(keys))
	for i, key := range keys {
		ids[i] = OntologyID(key)
	}
	return ids
}

// OntologyIDFromUser returns a unique identifier for a User for use within a resource
// ontology.
func OntologyIDFromUser(u *User) ontology.ID { return OntologyID(u.Key) }

// OntologyIDsFromUsers returns a slice of unique identifiers for a slice of Users for
// use within a resource ontology.
func OntologyIDsFromUsers(users []User) []ontology.ID {
	ids := make([]ontology.ID, len(users))
	for i, u := range users {
		ids[i] = OntologyIDFromUser(&u)
	}
	return ids
}

func KeyFromOntologyID(id ontology.ID) (uuid.UUID, error) { return uuid.Parse(id.Key) }

var OntologyTypeID = ontology.ID{Type: ontologyType, Key: ""}

var schema = zyn.Object(map[string]zyn.Schema{
	"key":        zyn.UUID(),
	"username":   zyn.String(),
	"first_name": zyn.String(),
	"last_name":  zyn.String(),
	"root_user":  zyn.Bool(),
})

func (s *Service) Type() ontology.Type { return ontologyType }

// Schema implements ontology.Service.
func (s *Service) Schema() zyn.Schema { return schema }

// RetrieveResource implements ontology.Service.
func (s *Service) RetrieveResource(
	ctx context.Context,
	key string,
	tx gorp.Tx,
) (ontology.Resource, error) {
	uuidKey, err := uuid.Parse(key)
	if err != nil {
		return ontology.Resource{}, err
	}
	var u User
	if err := s.NewRetrieve().Entry(&u).WhereKeys(uuidKey).Exec(ctx, tx); err != nil {
		return ontology.Resource{}, err
	}
	return newResource(u), nil
}

type change = xchange.Change[uuid.UUID, User]

func translateChange(ch change) ontology.Change {
	return ontology.Change{
		Variant: ch.Variant,
		Key:     OntologyID(ch.Key),
		Value:   newResource(ch.Value),
	}
}

// OnChange implements ontology.Service.
<<<<<<< HEAD
func (s *Service) OnChange(
	f func(context.Context, iter.Nexter[ontology.Change]),
) observe.Disconnect {
	translate := func(ch change) ontology.Change {
		return ontology.Change{
			Variant: ch.Variant,
			Key:     OntologyID(ch.Key),
			Value:   newResource(ch.Value),
		}
	}
	onChange := func(ctx context.Context, reader gorp.TxReader[uuid.UUID, User]) {
		f(ctx, iter.NexterTranslator[change, ontology.Change]{
			Wrap:      reader,
			Translate: translate,
		})
	}
	return gorp.Observe[uuid.UUID, User](s.DB).OnChange(onChange)
}

// OpenNexter implements ontology.Service.
func (s *Service) OpenNexter() (iter.NexterCloser[ontology.Resource], error) {
	n, err := gorp.WrapReader[uuid.UUID, User](s.DB).OpenNexter()
	if err != nil {
		return nil, err
	}
	return iter.NexterCloserTranslator[User, ontology.Resource]{
		Wrap:      n,
		Translate: newResource,
	}, nil
=======
func (s *Service) OnChange(f func(context.Context, iter.Seq[ontology.Change])) observe.Disconnect {
	handleChange := func(ctx context.Context, reader gorp.TxReader[uuid.UUID, User]) {
		f(ctx, xiter.Map(reader, translateChange))
	}
	return gorp.Observe[uuid.UUID, User](s.DB).OnChange(handleChange)
}

// OpenNexter implements ontology.Service.
func (s *Service) OpenNexter(ctx context.Context) (iter.Seq[ontology.Resource], io.Closer, error) {
	n, closer, err := gorp.WrapReader[uuid.UUID, User](s.DB).OpenNexter(ctx)
	return xiter.Map(n, newResource), closer, err
>>>>>>> 7e5d4fdd
}

func newResource(u User) ontology.Resource {
	return ontology.NewResource(schema, OntologyID(u.Key), u.Username, u)
}<|MERGE_RESOLUTION|>--- conflicted
+++ resolved
@@ -98,37 +98,6 @@
 }
 
 // OnChange implements ontology.Service.
-<<<<<<< HEAD
-func (s *Service) OnChange(
-	f func(context.Context, iter.Nexter[ontology.Change]),
-) observe.Disconnect {
-	translate := func(ch change) ontology.Change {
-		return ontology.Change{
-			Variant: ch.Variant,
-			Key:     OntologyID(ch.Key),
-			Value:   newResource(ch.Value),
-		}
-	}
-	onChange := func(ctx context.Context, reader gorp.TxReader[uuid.UUID, User]) {
-		f(ctx, iter.NexterTranslator[change, ontology.Change]{
-			Wrap:      reader,
-			Translate: translate,
-		})
-	}
-	return gorp.Observe[uuid.UUID, User](s.DB).OnChange(onChange)
-}
-
-// OpenNexter implements ontology.Service.
-func (s *Service) OpenNexter() (iter.NexterCloser[ontology.Resource], error) {
-	n, err := gorp.WrapReader[uuid.UUID, User](s.DB).OpenNexter()
-	if err != nil {
-		return nil, err
-	}
-	return iter.NexterCloserTranslator[User, ontology.Resource]{
-		Wrap:      n,
-		Translate: newResource,
-	}, nil
-=======
 func (s *Service) OnChange(f func(context.Context, iter.Seq[ontology.Change])) observe.Disconnect {
 	handleChange := func(ctx context.Context, reader gorp.TxReader[uuid.UUID, User]) {
 		f(ctx, xiter.Map(reader, translateChange))
@@ -140,7 +109,6 @@
 func (s *Service) OpenNexter(ctx context.Context) (iter.Seq[ontology.Resource], io.Closer, error) {
 	n, closer, err := gorp.WrapReader[uuid.UUID, User](s.DB).OpenNexter(ctx)
 	return xiter.Map(n, newResource), closer, err
->>>>>>> 7e5d4fdd
 }
 
 func newResource(u User) ontology.Resource {
