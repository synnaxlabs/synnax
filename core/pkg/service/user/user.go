--- conflicted
+++ resolved
@@ -30,11 +30,9 @@
 	FirstName string `json:"first_name" msgpack:"first_name"`
 	// LastName is the last name of the user.
 	LastName string `json:"last_name" msgpack:"last_name"`
-<<<<<<< HEAD
+	// RootUser is a boolean that determines if the user is a root user. Root users are
+	// the users that configure the Synnax server, and have full access to the server.
 	RootUser bool `json:"root_user" msgpack:"root_user"`
-=======
-	RootUser bool   `json:"root_user" msgpack:"root_user"`
->>>>>>> 99ffa699
 }
 
 var _ gorp.Entry[uuid.UUID] = User{}
