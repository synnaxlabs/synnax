// Copyright 2025 Synnax Labs, Inc.
//
// Use of this software is governed by the Business Source License included in the file
// licenses/BSL.txt.
//
// As of the Change Date specified in that file, in accordance with the Business Source
// License, use of this software will be governed by the Apache License, Version 2.0,
// included in the file licenses/APL.txt.

package user

import (
	"context"
	"io"

	"github.com/google/uuid"
	"github.com/synnaxlabs/synnax/pkg/distribution/group"
	"github.com/synnaxlabs/synnax/pkg/distribution/ontology"
	"github.com/synnaxlabs/synnax/pkg/distribution/signals"
	"github.com/synnaxlabs/x/config"
	"github.com/synnaxlabs/x/gorp"
	"github.com/synnaxlabs/x/jerky/migrate"
	"github.com/synnaxlabs/x/override"
	"github.com/synnaxlabs/x/validate"
)

// Config is the configuration for opening a user.Service.
type Config struct {
	// DB is the underlying database that the service will use to store Users.
	DB *gorp.DB
	// Ontology will be used to create relationships between users and other resources,
	// such as workspaces, within the Synnax cluster.
	Ontology *ontology.Ontology
	// Group is used to create the top level "Users" group that will be the default
	// parent of all users.
	Group *group.Service
	// Signals is used to propagate user changes through the Synnax signals' channel
	// communication mechanism.
	// [OPTIONAL]
	Signals *signals.Provider
}

var (
	_             config.Config[Config] = Config{}
	defaultConfig                       = Config{}
)

// Override implements [config.Config].
func (c Config) Override(other Config) Config {
	c.DB = override.Nil(c.DB, other.DB)
	c.Ontology = override.Nil(c.Ontology, other.Ontology)
	c.Group = override.Nil(c.Group, other.Group)
	c.Signals = override.Nil(c.Signals, other.Signals)
	return c
}

// Validate implements [config.Config].
func (c Config) Validate() error {
	v := validate.New("user")
	validate.NotNil(v, "DB", c.DB)
	validate.NotNil(v, "Ontology", c.Ontology)
	validate.NotNil(v, "Group", c.Group)
	return v.Error()
}

// A Service is how users are managed in the Synnax cluster.
type Service struct {
	// Config is the configuration for the service.
	Config
	shutdownSignals io.Closer
}

// OpenService opens a new Service with the given context ctx and configurations configs.
func OpenService(ctx context.Context, configs ...Config) (*Service, error) {
	cfg, err := config.New(defaultConfig, configs...)
	if err != nil {
		return nil, err
	}
<<<<<<< HEAD
	if err = migrate.Run(ctx, migrate.Config{
		Migrator: &UserMigrator{},
		DB:       cfg.DB,
	}); err != nil {
		return nil, err
	}
	g, err := cfg.Group.CreateOrRetrieve(ctx, groupName, ontology.RootID)
	if err != nil {
		return nil, err
	}
	s := &Service{Config: cfg, group: g}
=======

	s := &Service{Config: cfg}
>>>>>>> 99ffa699
	cfg.Ontology.RegisterService(s)

	if cfg.Signals != nil {
		cdcS, err := signals.PublishFromGorp[uuid.UUID, User](
			ctx,
			cfg.Signals,
			signals.GorpPublisherConfigUUID[User](cfg.DB),
		)
		s.shutdownSignals = cdcS
		if err != nil {
			return nil, err
		}
	}
	return s, nil
}

// NewWriter opens a new writer capable of creating, updating, and deleting Users. The
// writer operates within the given transaction tx.
func (s *Service) NewWriter(tx gorp.Tx) Writer {
	return Writer{
		tx:  gorp.OverrideTx(s.DB, tx),
		otg: s.Ontology.NewWriter(tx),
		svc: s,
	}
}

// NewRetrieve opens a new retrieve query capable of retrieving Users.
func (s *Service) NewRetrieve() Retrieve {
	return Retrieve{
		gorp:   gorp.NewRetrieve[uuid.UUID, User](),
		baseTX: s.DB,
	}
}

// UsernameExists reports whether a User with the given username exists.
func (s *Service) UsernameExists(ctx context.Context, username string) (bool, error) {
	return gorp.NewRetrieve[uuid.UUID, User]().
		Where(func(_ gorp.Context, u *User) (bool, error) {
			return u.Username == username, nil
		}).
		Exists(ctx, s.DB)
}

// Close closes the service and stops any signal publishing.
func (s *Service) Close() error {
	if s.shutdownSignals == nil {
		return nil
	}
	return s.shutdownSignals.Close()
}<|MERGE_RESOLUTION|>--- conflicted
+++ resolved
@@ -76,22 +76,14 @@
 	if err != nil {
 		return nil, err
 	}
-<<<<<<< HEAD
 	if err = migrate.Run(ctx, migrate.Config{
 		Migrator: &UserMigrator{},
 		DB:       cfg.DB,
 	}); err != nil {
 		return nil, err
 	}
-	g, err := cfg.Group.CreateOrRetrieve(ctx, groupName, ontology.RootID)
-	if err != nil {
-		return nil, err
-	}
-	s := &Service{Config: cfg, group: g}
-=======
 
 	s := &Service{Config: cfg}
->>>>>>> 99ffa699
 	cfg.Ontology.RegisterService(s)
 
 	if cfg.Signals != nil {
