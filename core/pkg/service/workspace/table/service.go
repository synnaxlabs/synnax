--- conflicted
+++ resolved
@@ -55,13 +55,8 @@
 // NewService instantiates a new table service using the provided configurations. Each
 // configuration will be used as an override for the previous configuration in the list.
 // See the Config struct for information on which fields should be set.
-<<<<<<< HEAD
-func NewService(configs ...Config) (*Service, error) {
-	cfg, err := config.New(DefaultConfig, configs...)
-=======
 func NewService(cfgs ...Config) (*Service, error) {
 	cfg, err := config.New(DefaultConfig, cfgs...)
->>>>>>> d65039b2
 	if err != nil {
 		return nil, err
 	}
