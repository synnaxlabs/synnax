--- conflicted
+++ resolved
@@ -60,13 +60,7 @@
 	shutdownSignals io.Closer
 }
 
-<<<<<<< HEAD
-func OpenService(ctx context.Context, configs ...Config) (*Service, error) {
-=======
-const groupName = "Workspaces"
-
 func OpenService(ctx context.Context, configs ...ServiceConfig) (*Service, error) {
->>>>>>> f32a4cbd
 	cfg, err := config.New(DefaultConfig, configs...)
 	if err != nil {
 		return nil, err
