// Copyright 2025 Synnax Labs, Inc.
//
// Use of this software is governed by the Business Source License included in the file
// licenses/BSL.txt.
//
// As of the Change Date specified in that file, in accordance with the Business Source
// License, use of this software will be governed by the Apache License, Version 2.0,
// included in the file licenses/APL.txt.

package status

import (
	"context"
	"io"
	"iter"

	"github.com/samber/lo"
	"github.com/synnaxlabs/synnax/pkg/distribution/ontology"
	xchange "github.com/synnaxlabs/x/change"
	"github.com/synnaxlabs/x/gorp"
	xiter "github.com/synnaxlabs/x/iter"
	"github.com/synnaxlabs/x/observe"
	"github.com/synnaxlabs/x/zyn"
)

const OntologyType ontology.Type = "status"

// OntologyID returns the unique ID to identify the status within the Synnax ontology.
func OntologyID(k string) ontology.ID {
	return ontology.ID{Type: OntologyType, Key: k}
}

// OntologyIDs converts a slice of keys to a slice of ontology IDs.
func OntologyIDs(keys []string) (ids []ontology.ID) {
	return lo.Map(keys, func(k string, _ int) ontology.ID {
		return OntologyID(k)
	})
}

func KeyFromOntologyID(id ontology.ID) string {
	return id.Key
}

// KeysFromOntologyIDs converts a slice of ontology IDs to a slice of keys.
func KeysFromOntologyIDs(ids []ontology.ID) (keys []string) {
	keys = make([]string, len(ids))
	for i, id := range ids {
		keys[i] = KeyFromOntologyID(id)
	}
	return keys
}

// OntologyIDsFromStatuses converts a slice of statuses to a slice of ontology IDs.
func OntologyIDsFromStatuses[D any](statuses []Status[D]) (ids []ontology.ID) {
	return lo.Map(statuses, func(s Status[D], _ int) ontology.ID {
		return OntologyID(s.Key)
	})
}

var schema = zyn.Object(map[string]zyn.Schema{
	"key":         zyn.String(),
	"name":        zyn.String(),
	"variant":     zyn.String(),
	"message":     zyn.String(),
	"description": zyn.String(),
	"time":        zyn.Int64().Coerce(),
})

<<<<<<< HEAD
func newResource(s Status) ontology.Resource {
	return ontology.NewResource(schema, OntologyID(s.Key), s.Name, s)
=======
func newResource(s Status[any]) ontology.Resource {
	return core.NewResource(schema, OntologyID(s.Key), s.Name, s)
>>>>>>> 29dd906b
}

var _ ontology.Service = (*Service)(nil)

<<<<<<< HEAD
type change = xchange.Change[string, Status]
=======
type change = changex.Change[string, Status[any]]
>>>>>>> 29dd906b

func (s *Service) Type() ontology.Type { return OntologyType }

// Schema implements ontology.Service.
func (s *Service) Schema() zyn.Schema { return schema }

// RetrieveResource implements ontology.Service.
func (s *Service) RetrieveResource(ctx context.Context, key string, tx gorp.Tx) (ontology.Resource, error) {
	var st Status[any]
	err := s.NewRetrieve().WhereKeys(key).Entry(&st).Exec(ctx, tx)
	return newResource(st), err
}

func translateChange(c change) ontology.Change {
	return ontology.Change{
		Variant: c.Variant,
		Key:     OntologyID(c.Key),
		Value:   newResource(c.Value),
	}
}

// OnChange implements ontology.Service.
func (s *Service) OnChange(f func(context.Context, iter.Seq[ontology.Change])) observe.Disconnect {
	handleChange := func(ctx context.Context, reader gorp.TxReader[string, Status[any]]) {
		f(ctx, xiter.Map(reader, translateChange))
	}
	return gorp.Observe[string, Status[any]](s.cfg.DB).OnChange(handleChange)
}

// OpenNexter implements ontology.Service.
func (s *Service) OpenNexter(ctx context.Context) (iter.Seq[ontology.Resource], io.Closer, error) {
	n, closer, err := gorp.WrapReader[string, Status[any]](s.cfg.DB).OpenNexter(ctx)
	return xiter.Map(n, newResource), closer, err
}<|MERGE_RESOLUTION|>--- conflicted
+++ resolved
@@ -66,22 +66,13 @@
 	"time":        zyn.Int64().Coerce(),
 })
 
-<<<<<<< HEAD
-func newResource(s Status) ontology.Resource {
+func newResource(s Status[any]) ontology.Resource {
 	return ontology.NewResource(schema, OntologyID(s.Key), s.Name, s)
-=======
-func newResource(s Status[any]) ontology.Resource {
-	return core.NewResource(schema, OntologyID(s.Key), s.Name, s)
->>>>>>> 29dd906b
 }
 
 var _ ontology.Service = (*Service)(nil)
 
-<<<<<<< HEAD
-type change = xchange.Change[string, Status]
-=======
-type change = changex.Change[string, Status[any]]
->>>>>>> 29dd906b
+type change = xchange.Change[string, Status[any]]
 
 func (s *Service) Type() ontology.Type { return OntologyType }
 
