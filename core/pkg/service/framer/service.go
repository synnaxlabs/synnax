--- conflicted
+++ resolved
@@ -106,13 +106,7 @@
 	return s.cfg.Framer.OpenWriter(ctx, cfg)
 }
 
-<<<<<<< HEAD
-func (s *Service) NewDeleter() framer.Deleter { return s.Framer.NewDeleter() }
-=======
-func (s *Service) NewDeleter() framer.Deleter {
-	return s.cfg.Framer.NewDeleter()
-}
->>>>>>> f32a4cbd
+func (s *Service) NewDeleter() framer.Deleter { return s.cfg.Framer.NewDeleter() }
 
 func (s *Service) NewStreamer(ctx context.Context, cfg StreamerConfig) (Streamer, error) {
 	return s.Streamer.New(ctx, cfg)
