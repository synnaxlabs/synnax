--- conflicted
+++ resolved
@@ -219,7 +219,6 @@
 }
 
 // Add requests that the Service starts calculating the channel with the provided
-<<<<<<< HEAD
 // key. The calculation will be started if the channel is calculated and not already
 // being calculated. If the channel is already being calculated, the number of active
 // requests will be increased. The caller must call Remove when the calculation is no
@@ -235,51 +234,6 @@
 // provided key. If the reference count reaches zero, the calculation will be stopped
 // and the channel will be removed from the service.
 func (s *Service) Remove(ctx context.Context, key channel.Key) error {
-	s.mu.Lock()
-	defer s.mu.Unlock()
-	e, found := s.mu.entries[key]
-	if !found {
-		return nil
-	}
-	e.count--
-	if e.count > 0 {
-		s.cfg.L.Debug("decremented calculation reference count",
-			zap.Stringer("key", key),
-			zap.Int("count", e.count),
-		)
-		return nil
-	}
-	s.cfg.L.Debug("closing calculated channel", zap.Stringer("key", key))
-	e.calculation.Close()
-	delete(s.mu.entries, key)
-	return nil
-}
-
-// Request requests that the Service starts calculation the channel with the provided
-// key. The calculation will be started if the channel is calculated and not already
-// being calculated. If the channel is already being calculated, the number of active
-// requests will be increased. The caller must close the returned io.Closer when the
-// calculation is no longer needed, which will decrement the number of active requests.
-//
-// Deprecated: Use Add and Remove instead for declarative lifecycle management.
-func (s *Service) Request(ctx context.Context, key channel.Key) (io.Closer, error) {
-=======
-// key. The calculation will be started if the channel is calculated and not already
-// being calculated. If the channel is already being calculated, the number of active
-// requests will be increased. The caller must call Remove when the calculation is no
-// longer needed, which will decrement the number of active requests.
-func (s *Service) Add(ctx context.Context, key channel.Key) error {
-	s.mu.Lock()
-	defer s.mu.Unlock()
-	_, err := s.startCalculation(ctx, key, 1)
-	return err
-}
-
-// Remove decrements the reference count for the calculation of the channel with the
-// provided key. If the reference count reaches zero, the calculation will be stopped
-// and the channel will be removed from the service.
-func (s *Service) Remove(ctx context.Context, key channel.Key) error {
->>>>>>> 9034143c
 	s.mu.Lock()
 	defer s.mu.Unlock()
 	e, found := s.mu.entries[key]
