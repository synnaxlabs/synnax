// Copyright 2025 Synnax Labs, Inc.
//
// Use of this software is governed by the Business Source License included in the file
// licenses/BSL.txt.
//
// As of the Change Date specified in that file, in accordance with the Business Source
// License, use of this software will be governed by the Apache License, Version 2.0,
// included in the file licenses/APL.txt.

package streamer

import (
	"context"

	"github.com/synnaxlabs/alamos"
	"github.com/synnaxlabs/synnax/pkg/distribution/channel"
	"github.com/synnaxlabs/synnax/pkg/distribution/framer"
	"github.com/synnaxlabs/synnax/pkg/service/framer/calculation"
	"github.com/synnaxlabs/x/confluence"
	"github.com/synnaxlabs/x/signal"
	"go.uber.org/zap"
)

type calculationUpdaterTransform struct {
	alamos.Instrumentation
	readable    channel.Readable
	calcManager *calculation.RequestManager
	confluence.LinearTransform[Request, framer.StreamerRequest]
}

var _ confluence.Segment[Request, framer.StreamerRequest] = &calculationUpdaterTransform{}

func (t *calculationUpdaterTransform) transform(ctx context.Context, req Request) (framer.StreamerRequest, bool, error) {
	if err := t.calcManager.Set(ctx, req.Keys); err != nil {
		t.L.Error("failed to update calculated channels", zap.Error(err))
	}
	return framer.StreamerRequest{Keys: req.Keys}, true, nil
}

func (t *calculationUpdaterTransform) Flow(ctx signal.Context, opts ...confluence.Option) {
	t.LinearTransform.Flow(ctx, append(opts, confluence.Defer(func() {
<<<<<<< HEAD
		// TODO: Check if there are context risks here.
		if err := t.calcManager.Close(ctx); err != nil {
=======
		// Explicitly use a context.TODO() here as the parent context may have
		// been cancelled.
		if err := t.calcManager.Close(context.TODO()); err != nil {
>>>>>>> 9034143c
			t.L.Error("failed to close calculation", zap.Error(err))
		}
	}))...)
}<|MERGE_RESOLUTION|>--- conflicted
+++ resolved
@@ -39,14 +39,9 @@
 
 func (t *calculationUpdaterTransform) Flow(ctx signal.Context, opts ...confluence.Option) {
 	t.LinearTransform.Flow(ctx, append(opts, confluence.Defer(func() {
-<<<<<<< HEAD
-		// TODO: Check if there are context risks here.
-		if err := t.calcManager.Close(ctx); err != nil {
-=======
 		// Explicitly use a context.TODO() here as the parent context may have
 		// been cancelled.
 		if err := t.calcManager.Close(context.TODO()); err != nil {
->>>>>>> 9034143c
 			t.L.Error("failed to close calculation", zap.Error(err))
 		}
 	}))...)
