// Copyright 2025 Synnax Labs, Inc.
//
// Use of this software is governed by the Business Source License included in the file
// licenses/BSL.txt.
//
// As of the Change Date specified in that file, in accordance with the Business Source
// License, use of this software will be governed by the Apache License, Version 2.0,
// included in the file licenses/APL.txt.

package label

import (
	"context"
	"io"
	"iter"

	"github.com/google/uuid"
	"github.com/samber/lo"
	"github.com/synnaxlabs/synnax/pkg/distribution/ontology"
	xchange "github.com/synnaxlabs/x/change"
	"github.com/synnaxlabs/x/gorp"
	xiter "github.com/synnaxlabs/x/iter"
	"github.com/synnaxlabs/x/observe"
	"github.com/synnaxlabs/x/zyn"
)

const OntologyType ontology.Type = "label"

// Labels is an ontology.Traverser that allows the caller to traverse an ontology.Retrieve
// query to find all the labels for a particular resource. Pass this traverser to
// ontology.Retrieve.TraverseTo.
var (
	Labels = ontology.Traverser{
		Filter: func(res *ontology.Resource, rel *ontology.Relationship) bool {
			return rel.Type == LabeledBy && rel.From == res.ID
		},
		Direction: ontology.Forward,
	}
)

// OntologyID constructs a unique ontology.ID for the label with the given key.
func OntologyID(k uuid.UUID) ontology.ID {
	return ontology.ID{Type: OntologyType, Key: k.String()}
}

// OntologyIDs constructs a slice of unique ontology.IDs for the labels with the given
// keys.
func OntologyIDs(keys []uuid.UUID) []ontology.ID {
	return lo.Map(keys, func(k uuid.UUID, _ int) ontology.ID { return OntologyID(k) })
}

// OntologyIDsFromLabels constructs a slice of unique ontology.IDs for the given labels.
func OntologyIDsFromLabels(labels []Label) []ontology.ID {
	return lo.Map(labels, func(l Label, _ int) ontology.ID { return OntologyID(l.Key) })
}

// KeysFromOntologyIds extracts the label keys from the given ontology.IDs.
func KeysFromOntologyIds(ids []ontology.ID) ([]uuid.UUID, error) {
	keys := make([]uuid.UUID, len(ids))
	var err error
	for i, id := range ids {
		if keys[i], err = uuid.Parse(id.Key); err != nil {
			return nil, err
		}
	}
	return keys, nil
}

var schema = zyn.Object(map[string]zyn.Schema{
	"key":   zyn.UUID(),
	"name":  zyn.String(),
	"color": zyn.String(),
})

func newResource(l Label) ontology.Resource {
	return ontology.NewResource(schema, OntologyID(l.Key), l.Name, l)
}

type change = xchange.Change[uuid.UUID, Label]

func (s *Service) Type() ontology.Type { return OntologyType }

// Schema implements ontology.Service.
func (s *Service) Schema() zyn.Schema { return schema }

// RetrieveResource implements ontology.Service.
func (s *Service) RetrieveResource(ctx context.Context, key string, tx gorp.Tx) (ontology.Resource, error) {
	k, err := uuid.Parse(key)
	if err != nil {
		return ontology.Resource{}, err
	}
	var l Label
	if err = s.NewRetrieve().WhereKeys(k).Entry(&l).Exec(ctx, tx); err != nil {
		return ontology.Resource{}, err
	}
	return newResource(l), nil
}

func translateChange(c change) ontology.Change {
	return ontology.Change{
		Variant: c.Variant,
		Key:     OntologyID(c.Key),
		Value:   newResource(c.Value),
	}
}

// OnChange implements ontology.Service.
func (s *Service) OnChange(f func(ctx context.Context, nexter iter.Seq[ontology.Change])) observe.Disconnect {
	handleChange := func(ctx context.Context, reader gorp.TxReader[uuid.UUID, Label]) {
		f(ctx, xiter.Map(reader, translateChange))
	}
	return gorp.Observe[uuid.UUID, Label](s.cfg.DB).OnChange(handleChange)
}

// OpenNexter implements ontology.Service.
func (s *Service) OpenNexter(ctx context.Context) (iter.Seq[ontology.Resource], io.Closer, error) {
<<<<<<< HEAD
	n, closer, err := gorp.WrapReader[uuid.UUID, Label](s.DB).OpenNexter(ctx)
	if err != nil {
		return nil, nil, err
	}
	return xiter.Map(n, newResource), closer, nil
=======
	n, closer, err := gorp.WrapReader[uuid.UUID, Label](s.cfg.DB).OpenNexter(ctx)
	return xiter.Map(n, newResource), closer, err
>>>>>>> f32a4cbd
}<|MERGE_RESOLUTION|>--- conflicted
+++ resolved
@@ -114,14 +114,9 @@
 
 // OpenNexter implements ontology.Service.
 func (s *Service) OpenNexter(ctx context.Context) (iter.Seq[ontology.Resource], io.Closer, error) {
-<<<<<<< HEAD
-	n, closer, err := gorp.WrapReader[uuid.UUID, Label](s.DB).OpenNexter(ctx)
+	n, closer, err := gorp.WrapReader[uuid.UUID, Label](s.cfg.DB).OpenNexter(ctx)
 	if err != nil {
 		return nil, nil, err
 	}
 	return xiter.Map(n, newResource), closer, nil
-=======
-	n, closer, err := gorp.WrapReader[uuid.UUID, Label](s.cfg.DB).OpenNexter(ctx)
-	return xiter.Map(n, newResource), closer, err
->>>>>>> f32a4cbd
 }