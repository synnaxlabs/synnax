--- conflicted
+++ resolved
@@ -98,11 +98,7 @@
 		Exec(ctx, tx); err != nil {
 		return nil, err
 	}
-<<<<<<< HEAD
-	keys, err := KeysFromOntologyIDs(ontology.IDs(labelResources))
-=======
-	keys, err := KeysFromOntologyIds(ontology.ResourceIDs(labelResources))
->>>>>>> a4e8db2c
+	keys, err := KeysFromOntologyIDs(ontology.ResourceIDs(labelResources))
 	if err != nil {
 		return nil, err
 	}
