// Copyright 2025 Synnax Labs, Inc.
//
// Use of this software is governed by the Business Source License included in the file
// licenses/BSL.txt.
//
// As of the Change Date specified in that file, in accordance with the Business Source
// License, use of this software will be governed by the Apache License, Version 2.0,
// included in the file licenses/APL.txt.

package ranger

import (
	"context"
	"fmt"
	"io"
	"iter"
	"strings"

	"github.com/google/uuid"
	"github.com/samber/lo"
	"github.com/synnaxlabs/synnax/pkg/distribution/channel"
	"github.com/synnaxlabs/synnax/pkg/distribution/ontology"
	"github.com/synnaxlabs/synnax/pkg/distribution/ontology/core"
	xchange "github.com/synnaxlabs/x/change"
	"github.com/synnaxlabs/x/errors"
	"github.com/synnaxlabs/x/gorp"
	xiter "github.com/synnaxlabs/x/iter"
	"github.com/synnaxlabs/x/observe"
	"github.com/synnaxlabs/x/zyn"
)

const aliasKeySeparator = "---"

func aliasKey(r uuid.UUID, ch channel.Key) string {
	return fmt.Sprintf("%s%s%s", r, aliasKeySeparator, ch)
}

func parseAliasKey(key string) (uuid.UUID, channel.Key, error) {
	split := strings.Split(key, aliasKeySeparator)
	if len(split) != 2 {
		return uuid.Nil, 0, errors.Newf("[alias] - invalid key")
	}
	r, err := uuid.Parse(split[0])
	if err != nil {
		return uuid.Nil, 0, errors.Wrapf(err, "[alias] - invalid range")
	}
	c, err := channel.ParseKey(split[1])
	if err != nil {
		return uuid.Nil, 0, errors.Wrapf(err, "[alias] - invalid channel")
	}
	return r, c, nil
}

type Alias struct {
	Range   uuid.UUID   `json:"range" msgpack:"range"`
	Channel channel.Key `json:"channel" msgpack:"channel"`
	Alias   string      `json:"alias" msgpack:"alias"`
}

var _ gorp.Entry[string] = Alias{}

// GorpKey implements gorp.Entry.
func (a Alias) GorpKey() string { return aliasKey(a.Range, a.Channel) }

// SetOptions implements gorp.Entry.
func (a Alias) SetOptions() []any { return nil }

const AliasOntologyType ontology.Type = "range-alias"

func AliasOntologyID(r uuid.UUID, ch channel.Key) ontology.ID {
	return ontology.ID{Type: AliasOntologyType, Key: aliasKey(r, ch)}
}

func AliasOntologyIDs(r uuid.UUID, chs []channel.Key) []ontology.ID {
	return lo.Map(chs, func(ch channel.Key, _ int) ontology.ID {
		return AliasOntologyID(r, ch)
	})
}

var aliasSchema = zyn.Object(map[string]zyn.Schema{
	"range":   zyn.UUID(),
	"channel": zyn.Uint32().Coerce(),
	"alias":   zyn.String(),
})

func newAliasResource(a Alias) ontology.Resource {
	return core.NewResource(
		aliasSchema,
		AliasOntologyID(a.Range, a.Channel),
		a.Alias,
		a,
	)
}

type (
	aliasOntologyService struct{ db *gorp.DB }

	aliasChange = xchange.Change[string, Alias]
)

var _ ontology.Service = (*aliasOntologyService)(nil)

<<<<<<< HEAD
func (s *aliasOntologyService) Type() ontology.Type { return aliasOntologyType }
=======
func (a *aliasOntologyService) Type() ontology.Type { return AliasOntologyType }
>>>>>>> a4e8db2c

// Schema implements ontology.Service.
func (s *aliasOntologyService) Schema() zyn.Schema { return aliasSchema }

// RetrieveResource implements ontology.Service.
func (s *aliasOntologyService) RetrieveResource(
	ctx context.Context,
	key string,
	tx gorp.Tx,
) (ontology.Resource, error) {
	rangeKey, channelKey, err := parseAliasKey(key)
	if err != nil {
		return ontology.Resource{}, err
	}
	var res Alias
	if err = gorp.NewRetrieve[string, Alias]().
		WhereKeys(Alias{Range: rangeKey, Channel: channelKey}.GorpKey()).
		Entry(&res).
		Exec(ctx, tx); err != nil {
		return ontology.Resource{}, err
	}
	return newAliasResource(res), nil
}

func translateAliasChange(c aliasChange) ontology.Change {
	return ontology.Change{
		Variant: c.Variant,
		Key:     AliasOntologyID(c.Value.Range, c.Value.Channel),
		Value:   newAliasResource(c.Value),
	}
}

// OnChange implements ontology.Service.
func (s *aliasOntologyService) OnChange(f func(context.Context, iter.Seq[ontology.Change])) observe.Disconnect {
	handleChange := func(ctx context.Context, reader gorp.TxReader[string, Alias]) {
		f(ctx, xiter.Map(reader, translateAliasChange))
	}
	return gorp.Observe[string, Alias](s.db).OnChange(handleChange)
}

// OpenNexter implements ontology.Service.
func (s *aliasOntologyService) OpenNexter(ctx context.Context) (iter.Seq[ontology.Resource], io.Closer, error) {
	n, closer, err := gorp.WrapReader[string, Alias](s.db).OpenNexter(ctx)
	return xiter.Map(n, newAliasResource), closer, err
}<|MERGE_RESOLUTION|>--- conflicted
+++ resolved
@@ -100,11 +100,7 @@
 
 var _ ontology.Service = (*aliasOntologyService)(nil)
 
-<<<<<<< HEAD
-func (s *aliasOntologyService) Type() ontology.Type { return aliasOntologyType }
-=======
-func (a *aliasOntologyService) Type() ontology.Type { return AliasOntologyType }
->>>>>>> a4e8db2c
+func (s *aliasOntologyService) Type() ontology.Type { return AliasOntologyType }
 
 // Schema implements ontology.Service.
 func (s *aliasOntologyService) Schema() zyn.Schema { return aliasSchema }
