// Copyright 2025 Synnax Labs, Inc.
//
// Use of this software is governed by the Business Source License included in the file
// licenses/BSL.txt.
//
// As of the Change Date specified in that file, in accordance with the Business Source
// License, use of this software will be governed by the Apache License, Version 2.0,
// included in the file licenses/APL.txt.

package ranger

import (
	"context"

	"github.com/google/uuid"
	"github.com/samber/lo"
	"github.com/synnaxlabs/synnax/pkg/distribution/ontology"
	"github.com/synnaxlabs/x/errors"
	"github.com/synnaxlabs/x/gorp"
	"github.com/synnaxlabs/x/query"
	"github.com/synnaxlabs/x/validate"
)

// Writer is used to create ranges within the DB.
type Writer struct {
	tx        gorp.Tx
	otgWriter ontology.Writer
	otg       *ontology.Ontology
}

// Create creates a new range within the DB, assigning it a unique key if it does not
// already have one. If the Range already has a key and an existing Range already exists
// with that key, the existing range will be updated.
func (w Writer) Create(ctx context.Context, r *Range) error {
	return w.CreateWithParent(ctx, r, ontology.ID{})
}

// CreateWithParent creates a new range as a child range of the ontology.Resource with
// the given ID. If the range does not already have a key, a new key will be assigned.
// If the range already exists, it will be updated. If the range already exists and a
// parent is provided, the existing parent relationship will be deleted and a new parent
// relationship will be created. If the range already exists and no parent is provided,
// the existing parent relationship will be preserved. If an empty parent is provided,
// the range will be created under the top level "Ranges" group.
func (w Writer) CreateWithParent(
	ctx context.Context,
	r *Range,
	parent ontology.ID,
) error {
	if r.Key == uuid.Nil {
		r.Key = uuid.New()
	}
<<<<<<< HEAD
	if r.Stage == "" {
		r.Stage = ToDo
	}
	if err = w.validate(*r); err != nil {
		return
=======
	if err := w.validate(*r); err != nil {
		return err
	}
	exists, err := gorp.
		NewRetrieve[uuid.UUID, Range]().
		WhereKeys(r.Key).
		Exists(ctx, w.tx)
	if err != nil && !errors.Is(err, query.NotFound) {
		return err
>>>>>>> c40a282a
	}
	if err = gorp.NewCreate[uuid.UUID, Range]().Entry(r).Exec(ctx, w.tx); err != nil {
		return err
	}
	otgID := OntologyID(r.Key)
	if err = w.otgWriter.DefineResource(ctx, otgID); err != nil {
		return err
	}
	// If parent is not provided, don't define a parent relationship. If it is provided,
	// delete the previous parent (if it exists) and define a new parent relationship.
	if !parent.IsZero() {
		if exists {
			if relAlreadyExists, err := w.otgWriter.HasRelationship(
				ctx,
				parent,
				ontology.ParentOf,
				otgID,
			); relAlreadyExists || err != nil {
				if err == nil {
					r.tx = w.tx
					r.otg = w.otg
				}
				return err
			}
			if err = w.otgWriter.DeleteIncomingRelationshipsOfType(
				ctx,
				otgID,
				ontology.ParentOf,
			); err != nil {
				return err
			}
		}
		if err = w.otgWriter.DefineRelationship(
			ctx,
			parent,
			ontology.ParentOf,
			otgID,
		); err != nil {
			return err
		}
	}
	r.tx = w.tx
	r.otg = w.otg
	return nil
}

// CreateMany creates multiple ranges within the DB. If any of the ranges already exist,
// they will be updated.
func (w Writer) CreateMany(ctx context.Context, ranges *[]Range) error {
	for i, r := range *ranges {
		if err := w.Create(ctx, &r); err != nil {
			return err
		}
		(*ranges)[i] = r
	}
	return nil
}

// CreateManyWithParent creates multiple ranges within the DB as child ranges of the
// ontology.Resource with the given ID. If any of the ranges already exist, they will be
// updated. If the range already exists and a parent is provided, the existing parent
// relationship will be deleted and a new parent relationship will be created. If the
// range already exists and no parent is provided, the existing parent relationship will
// be preserved. If an empty parent is provided, the range will be created under the top
// level "Ranges" group.
func (w Writer) CreateManyWithParent(
	ctx context.Context,
	ranges *[]Range,
	parent ontology.ID,
) error {
	if ranges == nil {
		return nil
	}
	for i, r := range *ranges {
		if err := w.CreateWithParent(ctx, &r, parent); err != nil {
			return err
		}
		(*ranges)[i] = r
	}
	return nil
}

// Rename renames the range with the given key.
func (w Writer) Rename(ctx context.Context, key uuid.UUID, name string) error {
	return gorp.
		NewUpdate[uuid.UUID, Range]().
		WhereKeys(key).
		Change(func(r Range) Range { r.Name = name; return r }).
		Exec(ctx, w.tx)
}

func (w Writer) swapRanges(ctx context.Context) error {
	return gorp.NewUpdate[uuid.UUID, Range]().Change(func(r Range) Range {
		r.TimeRange = r.TimeRange.MakeValid()
		return r
	}).Exec(ctx, w.tx)
}

// Delete deletes the range with the given key. Delete will also delete all children of
// the range. Delete is idempotent.
func (w Writer) Delete(ctx context.Context, key uuid.UUID) error {
	// Query the ontology to find all children of the range and delete them as well
	var children []ontology.Resource
	if err := w.
		otgWriter.
		NewRetrieve().
		WhereIDs(OntologyID(key)).
		TraverseTo(ontology.Children).
		Entries(&children).
		ExcludeFieldData(true).
		// The check for query.NotFound is necessary because the child may have already
		// been deleted, and delete is idempotent.
		Exec(ctx, w.tx); err != nil && !errors.Is(err, query.NotFound) {
		return err
	}
	keys := lo.FilterMap(children, func(r ontology.Resource, _ int) (string, bool) {
		// Don't delete anything that's not a child range
		if r.ID.Type != OntologyType {
			return "", false
		}
		return r.ID.Key, true
	})
	for _, k := range keys {
		uK, err := uuid.Parse(k)
		if err != nil {
			return err
		}
		if err = w.Delete(ctx, uK); err != nil {
			return err
		}
	}
	if err := gorp.
		NewDelete[uuid.UUID, Range]().
		WhereKeys(key).
		Exec(ctx, w.tx); err != nil {
		return err
	}
	return w.otgWriter.DeleteResource(ctx, OntologyID(key))
}

func (w Writer) validate(r Range) error {
	v := validate.New("ranger.Range")
	validate.NotNil(v, "key", r.Key)
	validate.NotEmptyString(v, "name", r.Name)
	validate.NonZero(v, "time_range.start", r.TimeRange.Start)
	validate.NonZero(v, "time_range.end", r.TimeRange.End)
	v.Ternary(
		"time_range",
		r.TimeRange.Start.After(r.TimeRange.End),
		"time_range.start cannot be after time_range.end",
	)
	return v.Error()
}<|MERGE_RESOLUTION|>--- conflicted
+++ resolved
@@ -50,13 +50,6 @@
 	if r.Key == uuid.Nil {
 		r.Key = uuid.New()
 	}
-<<<<<<< HEAD
-	if r.Stage == "" {
-		r.Stage = ToDo
-	}
-	if err = w.validate(*r); err != nil {
-		return
-=======
 	if err := w.validate(*r); err != nil {
 		return err
 	}
@@ -66,7 +59,6 @@
 		Exists(ctx, w.tx)
 	if err != nil && !errors.Is(err, query.NotFound) {
 		return err
->>>>>>> c40a282a
 	}
 	if err = gorp.NewCreate[uuid.UUID, Range]().Entry(r).Exec(ctx, w.tx); err != nil {
 		return err
