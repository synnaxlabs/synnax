--- conflicted
+++ resolved
@@ -110,14 +110,9 @@
 
 // OpenNexter implements ontology.Service.
 func (s *Service) OpenNexter(ctx context.Context) (iter.Seq[ontology.Resource], io.Closer, error) {
-<<<<<<< HEAD
-	n, closer, err := gorp.WrapReader[uuid.UUID, Range](s.DB).OpenNexter(ctx)
+	n, closer, err := gorp.WrapReader[uuid.UUID, Range](s.cfg.DB).OpenNexter(ctx)
 	if err != nil {
 		return nil, nil, err
 	}
 	return xiter.Map(n, newResource), closer, nil
-=======
-	n, closer, err := gorp.WrapReader[uuid.UUID, Range](s.cfg.DB).OpenNexter(ctx)
-	return xiter.Map(n, newResource), closer, err
->>>>>>> f32a4cbd
 }