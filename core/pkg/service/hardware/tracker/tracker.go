--- conflicted
+++ resolved
@@ -245,12 +245,8 @@
 		t.mu.Devices[dev.Key] = deviceState
 	}
 
-<<<<<<< HEAD
-	if err = cfg.Channels.DeleteByName(ctx, "sy_rack_heartbeat", true); err != nil {
-=======
 	if err =
 		cfg.Channel.DeleteByName(ctx, "sy_rack_heartbeat", true); err != nil {
->>>>>>> d65039b2
 		return nil, err
 	}
 	channels := []channel.Channel{
