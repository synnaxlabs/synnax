--- conflicted
+++ resolved
@@ -87,11 +87,7 @@
 			return err
 		}
 		workDir := filepath.Join(d.cfg.ParentDirname, extractedDriverDir)
-<<<<<<< HEAD
-		if err = os.MkdirAll(workDir, xfs.OwnerReadWrite); err != nil {
-=======
 		if err = os.MkdirAll(workDir, xfs.OwnerReadWriteExecute); err != nil {
->>>>>>> 1d509417
 			return err
 		}
 		cfgFileName := filepath.Join(workDir, configFileName)
