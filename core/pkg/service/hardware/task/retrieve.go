// Copyright 2025 Synnax Labs, Inc.
//
// Use of this software is governed by the Business Source License included in the file
// licenses/BSL.txt.
//
// As of the Change Date specified in that file, in accordance with the Business Source
// License, use of this software will be governed by the Apache License, Version 2.0,
// included in the file licenses/APL.txt.

package task

import (
	"context"

	"github.com/samber/lo"
	"github.com/synnaxlabs/synnax/pkg/distribution/ontology"
	"github.com/synnaxlabs/synnax/pkg/distribution/ontology/search"
	"github.com/synnaxlabs/synnax/pkg/service/hardware/rack"
	"github.com/synnaxlabs/x/gorp"
)

type Retrieve struct {
	baseTX     gorp.Tx
	otg        *ontology.Ontology
	gorp       gorp.Retrieve[Key, Task]
	searchTerm string
}

func (r Retrieve) Search(term string) Retrieve { r.searchTerm = term; return r }

func (r Retrieve) WhereNames(names ...string) Retrieve {
<<<<<<< HEAD
	r.gorp = r.gorp.Where(func(t *Task) bool {
		ok := lo.Contains(names, t.Name)
		return ok
=======
	r.gorp = r.gorp.Where(func(ctx gorp.Context, t *Task) (bool, error) {
		return lo.Contains(names, t.Name), nil
>>>>>>> 95e99367
	}, gorp.Required())
	return r
}

func (r Retrieve) WhereKeys(keys ...Key) Retrieve {
	r.gorp = r.gorp.WhereKeys(keys...)
	return r
}

func (r Retrieve) WhereRacks(key ...rack.Key) Retrieve {
<<<<<<< HEAD
	r.gorp = r.gorp.Where(func(t *Task) bool {
		return lo.Contains(key, t.Rack())
=======
	r.gorp = r.gorp.Where(func(ctx gorp.Context, t *Task) (bool, error) {
		return lo.Contains(key, t.Rack()), nil
>>>>>>> 95e99367
	}, gorp.Required())
	return r
}

func (r Retrieve) WhereTypes(types ...string) Retrieve {
<<<<<<< HEAD
	r.gorp = r.gorp.Where(func(t *Task) bool {
		return lo.Contains(types, t.Type)
=======
	r.gorp = r.gorp.Where(func(ctx gorp.Context, t *Task) (bool, error) {
		return lo.Contains(types, t.Type), nil
>>>>>>> 95e99367
	}, gorp.Required())
	return r
}

func (r Retrieve) Entry(task *Task) Retrieve { r.gorp = r.gorp.Entry(task); return r }

func (r Retrieve) Entries(tasks *[]Task) Retrieve {
	r.gorp = r.gorp.Entries(tasks)
	return r
}

func (r Retrieve) Limit(limit int) Retrieve {
	r.gorp = r.gorp.Limit(limit)
	return r
}

func (r Retrieve) WhereInternal(internal bool, opts ...gorp.FilterOption) Retrieve {
<<<<<<< HEAD
	r.gorp = r.gorp.Where(func(t *Task) bool { return t.Internal == internal }, opts...)
=======
	r.gorp = r.gorp.Where(func(ctx gorp.Context, t *Task) (bool, error) {
		return t.Internal == internal, nil
	}, opts...)
>>>>>>> 95e99367
	return r
}

func (r Retrieve) WhereSnapshot(snapshot bool, opts ...gorp.FilterOption) Retrieve {
	r.gorp = r.gorp.Where(func(ctx gorp.Context, t *Task) (bool, error) { return t.Snapshot == snapshot, nil }, opts...)
	return r
}

func (r Retrieve) Offset(offset int) Retrieve {
	r.gorp = r.gorp.Offset(offset)
	return r
}

func (r Retrieve) execSearch(ctx context.Context) (Retrieve, error) {
	if r.searchTerm == "" {
		return r, nil
	}
	ids, err := r.otg.SearchIDs(ctx, search.Request{
		Type: OntologyType,
		Term: r.searchTerm,
	})
	if err != nil {
		return Retrieve{}, err
	}
	keys, err := KeysFromOntologyIDs(ids)
	if err != nil {
		return Retrieve{}, err
	}
	r = r.WhereKeys(keys...)
	return r, nil
}

func (r Retrieve) Exec(ctx context.Context, tx gorp.Tx) error {
	var err error
	if r, err = r.execSearch(ctx); err != nil {
		return err
	}
	return r.gorp.Exec(ctx, gorp.OverrideTx(r.baseTX, tx))
}

func (r Retrieve) Exists(ctx context.Context, tx gorp.Tx) (bool, error) {
	var err error
	if r, err = r.execSearch(ctx); err != nil {
		return false, err
	}
	return r.gorp.Exists(ctx, gorp.OverrideTx(r.baseTX, tx))
}<|MERGE_RESOLUTION|>--- conflicted
+++ resolved
@@ -29,14 +29,8 @@
 func (r Retrieve) Search(term string) Retrieve { r.searchTerm = term; return r }
 
 func (r Retrieve) WhereNames(names ...string) Retrieve {
-<<<<<<< HEAD
-	r.gorp = r.gorp.Where(func(t *Task) bool {
-		ok := lo.Contains(names, t.Name)
-		return ok
-=======
 	r.gorp = r.gorp.Where(func(ctx gorp.Context, t *Task) (bool, error) {
 		return lo.Contains(names, t.Name), nil
->>>>>>> 95e99367
 	}, gorp.Required())
 	return r
 }
@@ -47,25 +41,15 @@
 }
 
 func (r Retrieve) WhereRacks(key ...rack.Key) Retrieve {
-<<<<<<< HEAD
-	r.gorp = r.gorp.Where(func(t *Task) bool {
-		return lo.Contains(key, t.Rack())
-=======
 	r.gorp = r.gorp.Where(func(ctx gorp.Context, t *Task) (bool, error) {
 		return lo.Contains(key, t.Rack()), nil
->>>>>>> 95e99367
 	}, gorp.Required())
 	return r
 }
 
 func (r Retrieve) WhereTypes(types ...string) Retrieve {
-<<<<<<< HEAD
-	r.gorp = r.gorp.Where(func(t *Task) bool {
-		return lo.Contains(types, t.Type)
-=======
 	r.gorp = r.gorp.Where(func(ctx gorp.Context, t *Task) (bool, error) {
 		return lo.Contains(types, t.Type), nil
->>>>>>> 95e99367
 	}, gorp.Required())
 	return r
 }
@@ -83,13 +67,9 @@
 }
 
 func (r Retrieve) WhereInternal(internal bool, opts ...gorp.FilterOption) Retrieve {
-<<<<<<< HEAD
-	r.gorp = r.gorp.Where(func(t *Task) bool { return t.Internal == internal }, opts...)
-=======
 	r.gorp = r.gorp.Where(func(ctx gorp.Context, t *Task) (bool, error) {
 		return t.Internal == internal, nil
 	}, opts...)
->>>>>>> 95e99367
 	return r
 }
 
