--- conflicted
+++ resolved
@@ -69,32 +69,21 @@
 	c.Channel = override.Nil(c.Channel, other.Channel)
 	c.Framer = override.Nil(c.Framer, other.Framer)
 	c.HostProvider = override.Nil(c.HostProvider, other.HostProvider)
-<<<<<<< HEAD
 	c.CollectionInterval = override.Numeric(
-		c.CollectionInterval,
+		c.CollectionInterval, 
 		other.CollectionInterval,
 	)
-=======
-	c.CollectionInterval = override.Numeric(c.CollectionInterval, other.CollectionInterval)
 	c.Storage = override.Nil(c.Storage, other.Storage)
->>>>>>> a19d2bdd
 	return c
 }
 
 // Validate implements config.Config.
 func (c Config) Validate() error {
-<<<<<<< HEAD
 	v := validate.New("service.metrics")
 	validate.NotNil(v, "channel", c.Channel)
 	validate.NotNil(v, "framer", c.Framer)
 	validate.NotNil(v, "host_provider", c.HostProvider)
-=======
-	v := validate.New("config")
-	validate.NotNil(v, "channel", c.Channel)
-	validate.NotNil(v, "framer", c.Framer)
-	validate.NotNil(v, "host_provider", c.HostProvider)
 	validate.NotNil(v, "storage", c.Storage)
->>>>>>> a19d2bdd
 	validate.Positive(v, "collection_interval", c.CollectionInterval)
 	return v.Error()
 }
