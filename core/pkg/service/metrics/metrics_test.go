--- conflicted
+++ resolved
@@ -16,14 +16,9 @@
 	. "github.com/onsi/ginkgo/v2"
 	. "github.com/onsi/gomega"
 	"github.com/synnaxlabs/synnax/pkg/distribution/channel"
-<<<<<<< HEAD
 	"github.com/synnaxlabs/synnax/pkg/distribution/cluster"
-=======
 	distFramer "github.com/synnaxlabs/synnax/pkg/distribution/framer"
 	"github.com/synnaxlabs/synnax/pkg/distribution/framer/core"
-	"github.com/synnaxlabs/synnax/pkg/distribution/mock"
-	"github.com/synnaxlabs/synnax/pkg/service/arc"
->>>>>>> a19d2bdd
 	"github.com/synnaxlabs/synnax/pkg/service/framer"
 	"github.com/synnaxlabs/synnax/pkg/service/metrics"
 	"github.com/synnaxlabs/x/confluence"
@@ -68,13 +63,8 @@
 			Expect(metrics.OpenService(ctx, metrics.Config{
 				Channel: dist.Channel,
 				Framer:  svcFramer,
-<<<<<<< HEAD
-			})).Error().
-				To(MatchError(ContainSubstring("host_provider: must be non-nil")))
-=======
 				Storage: dist.Storage,
 			})).Error().To(MatchError(ContainSubstring("host_provider: must be non-nil")))
->>>>>>> a19d2bdd
 		})
 		It("Should fail with missing Storage", func() {
 			Expect(metrics.OpenService(ctx, metrics.Config{
@@ -223,19 +213,7 @@
 			Expect(dist.
 				Channel.
 				NewRetrieve().
-<<<<<<< HEAD
 				WhereNames(getNames(hostKey)...).
-=======
-				WhereNames(
-					"sy_node_"+hostKey.String()+"_metrics_time",
-					"sy_node_"+hostKey.String()+"_metrics_cpu_percentage",
-					"sy_node_"+hostKey.String()+"_metrics_mem_percentage",
-					"sy_node_"+hostKey.String()+"_metrics_total_size_gb",
-					"sy_node_"+hostKey.String()+"_metrics_ts_size_gb",
-					"sy_node_"+hostKey.String()+"_metrics_kv_size_gb",
-					"sy_node_"+hostKey.String()+"_metrics_channel_count",
-				).
->>>>>>> a19d2bdd
 				Entries(&channels).
 				Exec(ctx, nil),
 			).To(Succeed())
@@ -331,19 +309,7 @@
 			channels := []channel.Channel{}
 			Eventually(func(g Gomega) {
 				g.Expect(dist.Channel.NewRetrieve().
-<<<<<<< HEAD
 					WhereNames(getNames(dist.Cluster.HostKey())...).
-=======
-					WhereNames(
-						"sy_node_"+hostKey.String()+"_metrics_time",
-						"sy_node_"+hostKey.String()+"_metrics_cpu_percentage",
-						"sy_node_"+hostKey.String()+"_metrics_mem_percentage",
-						"sy_node_"+hostKey.String()+"_metrics_total_size_gb",
-						"sy_node_"+hostKey.String()+"_metrics_ts_size_gb",
-						"sy_node_"+hostKey.String()+"_metrics_kv_size_gb",
-						"sy_node_"+hostKey.String()+"_metrics_channel_count",
-					).
->>>>>>> a19d2bdd
 					Entries(&channels).
 					Exec(ctx, nil),
 				).To(Succeed())
@@ -429,5 +395,9 @@
 		"sy_node_" + hostKey.String() + "_metrics_time",
 		"sy_node_" + hostKey.String() + "_metrics_cpu_percentage",
 		"sy_node_" + hostKey.String() + "_metrics_mem_percentage",
+		"sy_node_" + hostKey.String() + "_metrics_total_size_gb",
+		"sy_node_" + hostKey.String() + "_metrics_ts_size_gb",
+		"sy_node_" + hostKey.String() + "_metrics_kv_size_gb",
+		"sy_node_" + hostKey.String() + "_metrics_channel_count",
 	}
 }