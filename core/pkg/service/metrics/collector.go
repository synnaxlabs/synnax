--- conflicted
+++ resolved
@@ -58,11 +58,7 @@
 						c.ins.L.Warn("failed to collect metric from host", zap.Error(err), zap.String("name", metric.ch.Name))
 						continue
 					}
-<<<<<<< HEAD
-					frame = frame.Append(metric.ch.Key(), telem.NewSeriesV(value))
-=======
 					frame = frame.Append(metric.ch.Key(), telem.NewSeriesFromAny(value, metric.ch.DataType))
->>>>>>> a19d2bdd
 				}
 				if err := signal.SendUnderContext(ctx, c.Out.Inlet(), framer.WriterRequest{
 					Command: writer.Write,
