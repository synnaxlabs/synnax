// Copyright 2025 Synnax Labs, Inc.
//
// Use of this software is governed by the Business Source License included in the file
// licenses/BSL.txt.
//
// As of the Change Date specified in that file, in accordance with the Business Source
// License, use of this software will be governed by the Apache License, Version 2.0,
// included in the file licenses/APL.txt.

package iterator

import (
	"context"

	"github.com/samber/lo"
	"github.com/synnaxlabs/alamos"
	"github.com/synnaxlabs/aspen"
	"github.com/synnaxlabs/synnax/pkg/distribution/channel"
	"github.com/synnaxlabs/synnax/pkg/distribution/proxy"
	"github.com/synnaxlabs/synnax/pkg/storage/ts"
	"github.com/synnaxlabs/x/address"
	"github.com/synnaxlabs/x/config"
	"github.com/synnaxlabs/x/confluence"
	"github.com/synnaxlabs/x/confluence/plumber"
	"github.com/synnaxlabs/x/errors"
	"github.com/synnaxlabs/x/override"
	"github.com/synnaxlabs/x/query"
	"github.com/synnaxlabs/x/signal"
	"github.com/synnaxlabs/x/telem"
	"github.com/synnaxlabs/x/validate"
)

// Config the configuration for opening an Iterator or StreamIterator.
type Config struct {
	// Keys are the keys of the channels to iterator over. At least one key must
	// be specified. An iterator cannot iterate over non-calculated virtual channels
	// or free channels, and calls to Open or NewStream will return an error when
	// attempting to iterate over channels of these types.
	// [REQUIRED] - must have at least one key.
	Keys channel.Keys `json:"keys" msgpack:"keys"`
	// Bounds sets the time range to iterate over. This time range must be valid i.e.,
	// the start value must be before or equal to the end value.
	// [REQUIRED]
	Bounds telem.TimeRange `json:"bounds" msgpack:"bounds"`
	// ChunkSize sets the default number of samples to iterate over per-channel when
	// calling Next or Prev with AutoSpan.
	ChunkSize int64 `json:"chunk_size" msgpack:"chunk_size"`
}

// ServiceConfig is the configuration for opening the iterator Service, the main
// entrypoint for using iterators.
type ServiceConfig struct {
	// Instrumentation is used for Logging, Tracing, and Metrics.
	// [OPTIONAL]
	alamos.Instrumentation
	// TS is the underlying storage layer time-series database for reading frames.
	// [REQUIRED]
	TS *ts.DB
	// Channel retrieves channel information.
	//
	// [REQUIRED}
	Channel *channel.Service
	// HostResolver is used to resolve reachable addresses for nodes in a Synnax cluster.
	// [REQUIRED]
	HostResolver aspen.HostResolver
	// Transport is the network transport for moving telemetry frames across nodes.
	// [REQUIRED]
	Transport Transport
}

var (
	_ config.Config[ServiceConfig] = ServiceConfig{}
	// DefaultServiceConfig is the default configuration for opening a new iterator
	// service. This configuration is not valid on its own and must be overridden
	// with the required fields specified in ServiceConfig.
	DefaultServiceConfig = ServiceConfig{}
)

// Override implements Config.
func (cfg ServiceConfig) Override(other ServiceConfig) ServiceConfig {
	cfg.TS = override.Nil(cfg.TS, other.TS)
	cfg.Channel = override.Nil(cfg.Channel, other.Channel)
	cfg.Transport = override.Nil(cfg.Transport, other.Transport)
	cfg.HostResolver = override.Nil(cfg.HostResolver, other.HostResolver)
	cfg.Instrumentation = override.Zero(cfg.Instrumentation, other.Instrumentation)
	return cfg
}

// Validate implements Config.
func (cfg ServiceConfig) Validate() error {
	v := validate.New("distribution.framer.iterator")
	validate.NotNil(v, "ts", cfg.TS)
	validate.NotNil(v, "channel", cfg.Channel)
	validate.NotNil(v, "aspen_transport", cfg.Transport)
	validate.NotNil(v, "resolver", cfg.HostResolver)
	return v.Error()
}

// Service is the distribution layer entry point for using iterators within Synnax.
// Iterators allow for reading chunks of historical data from channels distributed
// across a multi-node cluster.
<<<<<<< HEAD
type Service struct{ cfg ServiceConfig }
=======
type Service struct {
	cfg    ServiceConfig
	server *server
}
>>>>>>> d65039b2

// NewService opens a new iterator service using the provided configuration. If the
// configuration is invalid, NewService returns a nil service and an error.
func NewService(cfgs ...ServiceConfig) (*Service, error) {
	cfg, err := config.New(DefaultServiceConfig, cfgs...)
	if err != nil {
		return nil, err
	}
	newServer(cfg)
	return &Service{cfg: cfg}, nil
}

const (
	peerSenderAddr   address.Address = "peer_sender"
	gatewayIterAddr  address.Address = "gateway_writer"
	broadcasterAddr  address.Address = "broadcaster"
	synchronizerAddr address.Address = "synchronizer"
)

// Open opens a new iterator for reading historical data from a Synnax cluster.
// If the returned error is nil, the iterator must be closed after use. For
// information on configuration parameters, see the IteratorConfig struct.
//
// The returned iterator uses a synchronous, method-based model. For a channel-based
// iterator model, use NewStream.
func (s *Service) Open(ctx context.Context, cfg Config) (*Iterator, error) {
	stream, err := s.NewStream(ctx, cfg)
	if err != nil {
		return nil, err
	}
	sCtx, cancel := signal.Isolated(signal.WithInstrumentation(s.cfg.Instrumentation))
	req := confluence.NewStream[Request]()
	res := confluence.NewStream[Response]()
	stream.InFrom(req)
	stream.OutTo(res)
	stream.Flow(
		sCtx,
		confluence.CloseOutputInletsOnExit(),
		confluence.CancelOnFail(),
		confluence.RecoverWithErrOnPanic(),
	)
	return &Iterator{requests: req, responses: res, shutdown: cancel, wg: sCtx}, nil
}

// NewStream returns an iterator for reading historical data from a Synnax cluster.
// The returned StreamIterator is a confluence.Segment that uses a channel-based interface,
// where requests are sent through an input stream, and responses are received through
// an output stream.
func (s *Service) NewStream(ctx context.Context, cfg Config) (StreamIterator, error) {
	if err := s.validateChannelKeys(ctx, cfg.Keys); err != nil {
		return nil, err
	}
	cfg.Keys = cfg.Keys.Unique()
	var (
		hostID             = s.cfg.HostResolver.HostKey()
		batch              = proxy.BatchFactory[channel.Key]{Host: hostID}.Batch(cfg.Keys)
		pipe               = plumber.New()
		needPeerRouting    = len(batch.Peers) > 0
		needGatewayRouting = len(batch.Gateway) > 0
		receiverAddresses  []address.Address
		routeInletTo       address.Address
	)

	if needPeerRouting {
		routeInletTo = peerSenderAddr
		sender, receivers, err := s.openManyPeers(ctx, cfg.Bounds, cfg.ChunkSize, batch.Peers, !needGatewayRouting)
		if err != nil {
			return nil, err
		}
		plumber.SetSink(pipe, peerSenderAddr, sender)
		receiverAddresses = make([]address.Address, len(receivers))
		for i, c := range receivers {
			addr := address.Newf("client_%v", i+1)
			receiverAddresses[i] = addr
			plumber.SetSource(pipe, addr, c)
		}
	}

	if needGatewayRouting {
		routeInletTo = gatewayIterAddr
		gatewayIter, err := s.newGateway(
			Config{Keys: batch.Gateway, Bounds: cfg.Bounds, ChunkSize: cfg.ChunkSize},
			!needPeerRouting,
		)
		if err != nil {
			return nil, err
		}
		plumber.SetSegment(pipe, gatewayIterAddr, gatewayIter)
		receiverAddresses = append(receiverAddresses, gatewayIterAddr)
	}

	if needPeerRouting && needGatewayRouting {
		routeInletTo = broadcasterAddr
		plumber.SetSegment(
			pipe,
			broadcasterAddr,
			newBroadcaster(),
		)
		plumber.MultiRouter[Request]{
			SourceTargets: []address.Address{broadcasterAddr},
			SinkTargets:   []address.Address{peerSenderAddr, gatewayIterAddr},
			Stitch:        plumber.StitchWeave,
			Capacity:      2,
		}.MustRoute(pipe)
	}

	plumber.SetSegment(
		pipe,
		synchronizerAddr,
		newSynchronizer(len(cfg.Keys.UniqueLeaseholders()), s.cfg.Instrumentation),
	)

	plumber.MultiRouter[Response]{
		SourceTargets: receiverAddresses,
		SinkTargets:   []address.Address{synchronizerAddr},
		Stitch:        plumber.StitchUnary,
		Capacity:      len(receiverAddresses),
	}.MustRoute(pipe)

	seg := &plumber.Segment[Request, Response]{Pipeline: pipe}
	lo.Must0(seg.RouteOutletFrom(synchronizerAddr))
	lo.Must0(seg.RouteInletTo(routeInletTo))
	return seg, nil
}

func (s *Service) validateChannelKeys(ctx context.Context, keys channel.Keys) error {
	v := validate.New("distribution.framer.iterator")
	if validate.NotEmptySlice(v, "keys", keys) {
		return v.Error()
	}
	for _, k := range keys {
		if k.Free() {
			return errors.Wrapf(validate.Error, "cannot read from free channel %v", k)
		}
	}
	q := s.cfg.Channel.NewRetrieve().WhereKeys(keys...)
	exists, err := q.Exists(ctx, nil)
	if err != nil {
		return err
	}
	if !exists {
		return errors.Wrapf(query.NotFound, "some channel keys %v not found", keys)
	}
	return nil
}<|MERGE_RESOLUTION|>--- conflicted
+++ resolved
@@ -99,14 +99,10 @@
 // Service is the distribution layer entry point for using iterators within Synnax.
 // Iterators allow for reading chunks of historical data from channels distributed
 // across a multi-node cluster.
-<<<<<<< HEAD
-type Service struct{ cfg ServiceConfig }
-=======
 type Service struct {
 	cfg    ServiceConfig
 	server *server
 }
->>>>>>> d65039b2
 
 // NewService opens a new iterator service using the provided configuration. If the
 // configuration is invalid, NewService returns a nil service and an error.
