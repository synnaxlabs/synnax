// Copyright 2025 Synnax Labs, Inc.
//
// Use of this software is governed by the Business Source License included in the file
// licenses/BSL.txt.
//
// As of the Change Date specified in that file, in accordance with the Business Source
// License, use of this software will be governed by the Apache License, Version 2.0,
// included in the file licenses/APL.txt.

package codec_test

import (
	"bytes"
	"context"
	"encoding/json"
	"math/rand"
	"testing"

	. "github.com/onsi/ginkgo/v2"
	. "github.com/onsi/gomega"
	"github.com/synnaxlabs/cesium"
	"github.com/synnaxlabs/synnax/pkg/distribution/channel"
	"github.com/synnaxlabs/synnax/pkg/distribution/framer"
	"github.com/synnaxlabs/synnax/pkg/distribution/framer/codec"
	"github.com/synnaxlabs/synnax/pkg/distribution/framer/core"
	"github.com/synnaxlabs/synnax/pkg/distribution/mock"
	"github.com/synnaxlabs/x/telem"
	. "github.com/synnaxlabs/x/testutil"
	"github.com/synnaxlabs/x/validate"
)

var _ = Describe("Codec", func() {
	DescribeTable("Encode + Decode", func(
		channels channel.Keys,
		dataTypes []telem.DataType,
		fr framer.Frame,
	) {
		cdc := codec.NewStatic(channels, dataTypes)
		encoded := MustSucceed(cdc.Encode(context.Background(), fr))
		decoded := MustSucceed(cdc.Decode(encoded))
		Expect(fr.Frame).To(telem.MatchFrame(decoded.Frame))
	},
		Entry("Empty Frame", channel.Keys{}, []telem.DataType{}, framer.Frame{}),
		Entry("All Channels Present, In Order",
			channel.Keys{1, 2, 3},
			[]telem.DataType{telem.Int64T, telem.Float32T, telem.Float64T},
			core.MultiFrame(
				channel.Keys{1, 2, 3},
				[]telem.Series{
					telem.NewSeriesV[int64](1, 2, 3),
					telem.NewSeriesV[float32](4, 5, 6),
					telem.NewSeriesV[float64](7, 8, 9),
				},
			),
		),
		Entry("All Channels Present, Out of Order",
			channel.Keys{3, 1, 2},
			[]telem.DataType{telem.Float64T, telem.Int64T, telem.Float32T},
			core.MultiFrame(
				channel.Keys{2, 3, 1},
				[]telem.Series{
					telem.NewSeriesV[float32](3, 2, 1),
					telem.NewSeriesV[float64](1, 2, 3),
					telem.NewSeriesV[int64](5, 6, 7),
				},
			),
		),
		Entry("Some Channels Present, In Order",
			channel.Keys{1, 2, 3},
			[]telem.DataType{telem.Uint8T, telem.Float32T, telem.Float64T},
			core.MultiFrame(
				channel.Keys{1, 3},
				[]telem.Series{
					telem.NewSeriesV[uint8](1, 2, 3),
					telem.NewSeriesV[float64](7, 8, 9),
				},
			),
		),
		Entry("Some Channels Present, Out of Order",
			channel.Keys{1, 2, 3},
			[]telem.DataType{telem.Uint8T, telem.Float32T, telem.Float64T},
			core.MultiFrame(
				channel.Keys{3, 1},
				[]telem.Series{
					telem.NewSeriesV[float64](7, 8, 9),
					telem.NewSeriesV[uint8](1, 2, 3),
				},
			),
		),
		Entry("All Same Time Range",
			channel.Keys{1, 2},
			[]telem.DataType{telem.Uint8T, telem.Float32T},
			core.MultiFrame(
				channel.Keys{1, 2},
				[]telem.Series{
					{
						DataType:  telem.Uint8T,
						Data:      []byte{1},
						TimeRange: telem.TimeStamp(0).SpanRange(5),
					},
					{
						DataType:  telem.Float32T,
						Data:      []byte{1, 2, 3, 4},
						TimeRange: telem.TimeStamp(0).SpanRange(5),
					},
				},
			),
		),
		Entry("Different Time Ranges",
			channel.Keys{1, 2},
			[]telem.DataType{telem.Uint8T, telem.Float32T},
			core.MultiFrame(
				channel.Keys{1, 2},
				[]telem.Series{
					{
						DataType:  telem.Uint8T,
						Data:      []byte{1},
						TimeRange: telem.TimeStamp(0).SpanRange(5),
					},
					{
						DataType:  telem.Float32T,
						Data:      []byte{1, 2, 3, 4},
						TimeRange: telem.TimeStamp(5).SpanRange(5),
					},
				},
			),
		),
		Entry("Partial Present, Different Lengths",
			channel.Keys{1, 2, 3},
			[]telem.DataType{telem.Uint8T, telem.Float32T, telem.Float64T},
			core.MultiFrame(
				channel.Keys{1, 3},
				[]telem.Series{
					telem.NewSeriesV[uint8](1),
					telem.NewSeriesV[float64](1, 2, 3, 4),
				},
			),
		),
		Entry("Same Alignments",
			channel.Keys{1, 2},
			[]telem.DataType{telem.Uint8T, telem.Float32T},
			core.MultiFrame(
				channel.Keys{1, 2},
				[]telem.Series{
					{
						DataType:  telem.Uint8T,
						Data:      []byte{1},
						Alignment: 5,
					},
					{
						DataType:  telem.Float32T,
						Data:      []byte{1, 2, 3, 4},
						Alignment: 5,
					},
				},
			),
		),
		Entry("Different Alignments",
			channel.Keys{1, 2},
			[]telem.DataType{telem.Uint8T, telem.Float32T},
			core.MultiFrame(
				channel.Keys{1, 2},
				[]telem.Series{
					{
						DataType:  telem.Uint8T,
						Data:      []byte{1},
						Alignment: 5,
					},
					{
						DataType:  telem.Float32T,
						Data:      []byte{1, 2, 3, 4},
						Alignment: 10,
					},
				},
			),
		),
		Entry("Variable Data Types",
			channel.Keys{1, 2, 3},
			[]telem.DataType{telem.Uint8T, telem.StringT, telem.JSONT},
			core.MultiFrame(
				channel.Keys{1, 2, 3},
				[]telem.Series{
					telem.NewSeriesV[uint8](1, 2, 3),
					telem.NewSeriesStringsV("cat", "dog"),
					telem.NewSeriesStaticJSONV(
						map[string]any{"key": "value"},
						map[string]any{"key": "value2"},
					),
				},
			),
		),
		Entry("Multiple Series for the Same Channel",
			channel.Keys{1, 2},
			[]telem.DataType{telem.Uint8T, telem.Float32T},
			core.MultiFrame(
				channel.Keys{1, 2, 2, 1, 2},
				[]telem.Series{
					telem.NewSeriesV[uint8](1, 2, 3),
					telem.NewSeriesV[float32](1, 2, 3),
					telem.NewSeriesV[float32](5, 6, 7),
					telem.NewSeriesV[uint8](4, 5, 6),
					telem.NewSeriesV[float32](42.1, 42.3, 69.1),
				},
			),
		),
	)

	Describe("Complex Frames", func() {
		It("Should correctly serialize and deserialize a complex frame", func() {
			keys := channel.Keys{1, 2, 3, 4}
			dataTypes := []telem.DataType{"int32", "float32", "string", "uint8"}
			s1 := telem.NewSeriesV[int32](1, 2, 3)
			s1.TimeRange = telem.NewRangeSeconds(1, 12)
			s1.Alignment = 7
			float32Data := make([]float32, 5000)
			for i := range float32Data {
				float32Data[i] = 1.234 + float32(i)*rand.Float32()
			}
			s2 := telem.NewSeries(float32Data)
			s2.TimeRange = telem.NewRangeSeconds(3, 5)
			s2.Alignment = 10
			s3 := telem.NewSeriesStringsV("cat", "dog", "rabbit", "frog")
			s3.TimeRange = telem.NewRangeSeconds(1, 5)
			s3.Alignment = 5
			s4 := telem.MakeSeries(telem.Uint8T, 5000)
			s4.Alignment = cesium.LeadingAlignment(5000, 5)
			s4.TimeRange = telem.NewRangeSeconds(9999999, 999999999)
			originalFrame := core.MultiFrame(
				keys,
				[]telem.Series{s1, s2, s3, s4},
			)

			cdc := codec.NewStatic(keys, dataTypes)
			encoded := MustSucceed(cdc.Encode(ctx, originalFrame))
			decoded := MustSucceed(cdc.Decode(encoded))
			Expect(originalFrame.Frame).To(telem.MatchFrame(decoded.Frame))
		})
	})

	Describe("Error Handling", func() {
		It("Should return a validation error when a series has the wrong data type", func() {
			c := codec.NewStatic(
				[]channel.Key{1},
				[]telem.DataType{telem.Uint8T},
			)
			fr := core.UnaryFrame(1, telem.NewSeriesSecondsTSV(1, 2, 3))
			encoded, err := c.Encode(ctx, fr)
			Expect(encoded).To(HaveLen(0))
			Expect(err).To(HaveOccurredAs(validate.Error))
		})
	})

	Describe("Dynamic Codec", Ordered, func() {
		var (
			builder    *mock.Cluster
			channelSvc *channel.Service
			idxCh      channel.Channel
			dataCh     channel.Channel
		)
		BeforeAll(func() {
			builder = mock.NewCluster()
			dist := builder.Provision(ctx)
			channelSvc = dist.Channel
			w := dist.Channel.NewWriter(nil)
			idxCh = channel.Channel{
				DataType: telem.TimeStampT,
				Name:     "time",
				IsIndex:  true,
			}
			Expect(w.Create(ctx, &idxCh)).To(Succeed())
			dataCh = channel.Channel{
				Name:       "data",
				DataType:   telem.Float32T,
				LocalIndex: idxCh.Key().LocalKey(),
			}
			Expect(w.Create(ctx, &dataCh)).To(Succeed())
		})
		AfterAll(func() {
			Expect(builder.Close()).To(Succeed())
		})
		ShouldNotLeakGoroutinesBeforeEach()

		It("Should allow the caller to update the list of channels", func() {
			codec := codec.NewDynamic(channelSvc)
			Expect(codec.Update(ctx, []channel.Key{dataCh.Key(), idxCh.Key()})).To(Succeed())
			fr := core.MultiFrame(
				channel.Keys{dataCh.Key(), idxCh.Key()},
				[]telem.Series{
					telem.NewSeriesV[float32](1, 2, 3, 4),
					telem.NewSeriesSecondsTSV(1, 2, 3, 4),
				},
			)
			encoded := MustSucceed(codec.Encode(ctx, fr))
			decoded := MustSucceed(codec.Decode(encoded))
			Expect(fr.Frame).To(telem.MatchFrame(decoded.Frame))
		})

		Describe("Initialized", func() {
			It("Should return false if update has not been called on the codec at least once", func() {
				codec := codec.NewDynamic(channelSvc)
				Expect(codec.Initialized()).To(BeFalse())
			})

			It("Should return true if update has been called on the codec at least once", func() {
				codec := codec.NewDynamic(channelSvc)
				Expect(codec.Update(ctx, []channel.Key{dataCh.Key(), idxCh.Key()})).To(Succeed())
				Expect(codec.Initialized()).To(BeTrue())
			})
		})

		It("Should panic if the codec is not initialized", func() {
			codec := codec.NewDynamic(nil)
			Expect(func() {
				fr := framer.Frame{}
				_, _ = codec.Encode(ctx, fr)
			}).To(Panic())
		})

		It("Should use the correct encode/decode state even if the codecs are out of sync", func() {
			encoder := codec.NewDynamic(channelSvc)
			decoder := codec.NewDynamic(channelSvc)
			By("Correctly encoding and decoding when the two codecs are in sync")
			Expect(decoder.Update(ctx, []channel.Key{idxCh.Key()})).To(Succeed())
			Expect(encoder.Update(ctx, []channel.Key{idxCh.Key()})).To(Succeed())

			frame1 := core.UnaryFrame(idxCh.Key(), telem.NewSeriesSecondsTSV(1, 2, 3))
			encoded := MustSucceed(encoder.Encode(ctx, frame1))
			decoded := MustSucceed(decoder.Decode(encoded))
			Expect(decoded.Frame).To(telem.MatchFrame(frame1.Frame))

			By("Correctly using the previous encoding state when the two codecs are out of sync")
			Expect(decoder.Update(ctx, []channel.Key{dataCh.Key()})).To(Succeed())

			encoded = MustSucceed(encoder.Encode(ctx, frame1))
			decoded = MustSucceed(decoder.Decode(encoded))
			Expect(decoded.Frame).To(telem.MatchFrame(frame1.Frame))

			By("Correctly using he most up to date state after the codec are in sync again")
			Expect(encoder.Update(ctx, []channel.Key{dataCh.Key()})).To(Succeed())
			encoded = MustSucceed(encoder.Encode(ctx, frame1))
			decoded = MustSucceed(decoder.Decode(encoded))
			Expect(decoded.Frame.SeriesSlice()).To(HaveLen(0))

			frame2 := core.UnaryFrame(dataCh.Key(), telem.NewSeriesV[float32](1, 2, 3, 4))
			encoded = MustSucceed(encoder.Encode(ctx, frame2))
			decoded = MustSucceed(decoder.Decode(encoded))
			Expect(decoded.Frame).To(telem.MatchFrame(frame2.Frame))
		})

		// This test is a regression that ensures the codec is designed to handle
		// race conditions between the encoding side and an upstream go-routines
		// producing frames. Even if an upstream routine passes a frame to the encoder
		// that contains keys that are not in the current state, they should be properly
		// ignored.
		Describe("Delayed Frames", func() {
			Context("Empty Result", func() {
				It("Should work correctly when a 'delayed' frame is provided ot the codec", func() {
					encoder := codec.NewDynamic(channelSvc)
					decoder := codec.NewDynamic(channelSvc)
					By("Correctly encoding and decoding when the two codecs are in sync")
					Expect(decoder.Update(ctx, []channel.Key{idxCh.Key()})).To(Succeed())
					Expect(encoder.Update(ctx, []channel.Key{idxCh.Key()})).To(Succeed())

					frame1 := core.UnaryFrame(
						idxCh.Key(),
						telem.NewSeriesSecondsTSV(1, 2, 3),
					)
					encoded := MustSucceed(encoder.Encode(ctx, frame1))
					decoded := MustSucceed(decoder.Decode(encoded))
					Expect(decoded.Frame).To(telem.MatchFrame(frame1.Frame))

					Expect(decoder.Update(ctx, []channel.Key{dataCh.Key()})).To(Succeed())
					Expect(encoder.Update(ctx, []channel.Key{dataCh.Key()})).To(Succeed())
					delayedFrame1 := core.UnaryFrame(
						idxCh.Key(),
						telem.NewSeriesV[float32](1, 2, 3, 4),
					)
					encoded = MustSucceed(encoder.Encode(ctx, delayedFrame1))
					decoded = MustSucceed(decoder.Decode(encoded))
					Expect(decoded.Frame.KeysSlice()).To(HaveLen(0))
				})
			})

			Context("Non-Empty Result", func() {
				It("Should work correctly when a 'delayed' frame is provided ot the codec", func() {
					encoder := codec.NewDynamic(channelSvc)
					decoder := codec.NewDynamic(channelSvc)
					By("Correctly encoding and decoding when the two codecs are in sync")
					keys := []channel.Key{idxCh.Key(), dataCh.Key()}
					Expect(decoder.Update(ctx, keys)).To(Succeed())
					Expect(encoder.Update(ctx, keys)).To(Succeed())

					frame1 := core.MultiFrame(
						keys,
						[]telem.Series{
							telem.NewSeriesSecondsTSV(1, 2, 3),
							telem.NewSeriesV[float32](1, 2, 3),
						},
					)
					encoded := MustSucceed(encoder.Encode(ctx, frame1))
					decoded := MustSucceed(decoder.Decode(encoded))
					Expect(decoded.Frame).To(telem.MatchFrame(frame1.Frame))

					Expect(decoder.Update(ctx, []channel.Key{dataCh.Key()})).To(Succeed())
					Expect(encoder.Update(ctx, []channel.Key{dataCh.Key()})).To(Succeed())
					delayedFrame1 := core.MultiFrame(
						keys,
						[]telem.Series{
							telem.NewSeriesSecondsTSV(1, 2, 3),
							telem.NewSeriesV[float32](1, 2, 3),
						},
					)
					encoded = MustSucceed(encoder.Encode(ctx, delayedFrame1))
					decoded = MustSucceed(decoder.Decode(encoded))
					Expect(decoded.Frame.KeysSlice()).To(HaveLen(1))
				})
			})
		})
	})

	Describe("Sorter Reuse", func() {
		It("Should correctly handle encoding frames of varying sizes sequentially", func() {
			keys := channel.Keys{1, 2, 3, 4, 5}
			dataTypes := []telem.DataType{telem.Int32T, telem.Float32T, telem.Int64T, telem.Uint8T, telem.Float64T}
			codec := codec.NewStatic(keys, dataTypes)

			largeFrame := core.MultiFrame(
				channel.Keys{5, 3, 1, 4, 2},
				[]telem.Series{
					telem.NewSeriesV(1.1, 2.2, 3.3),
					telem.NewSeriesV[int64](100, 200, 300),
					telem.NewSeriesV[int32](1, 2, 3),
					telem.NewSeriesV[uint8](10, 20, 30),
					telem.NewSeriesV[float32](4.4, 5.5, 6.6),
				},
			)
			encoded1 := MustSucceed(codec.Encode(ctx, largeFrame))
			decoded1 := MustSucceed(codec.Decode(encoded1))
			Expect(largeFrame.Frame).To(telem.MatchFrame(decoded1.Frame))

			smallFrame := core.MultiFrame(
				channel.Keys{2, 4},
				[]telem.Series{
					telem.NewSeriesV[float32](7.7, 8.8),
					telem.NewSeriesV[uint8](40, 50),
				},
			)
			encoded2 := MustSucceed(codec.Encode(ctx, smallFrame))
			decoded2 := MustSucceed(codec.Decode(encoded2))
			Expect(smallFrame.Frame).To(telem.MatchFrame(decoded2.Frame))

			anotherLargeFrame := core.MultiFrame(
				channel.Keys{4, 2, 1, 3},
				[]telem.Series{
					telem.NewSeriesV[uint8](60, 70, 80, 90),
					telem.NewSeriesV[float32](9.9, 10.10),
					telem.NewSeriesV[int32](4, 5, 6, 7, 8),
					telem.NewSeriesV[int64](400, 500),
				},
			)
			encoded3 := MustSucceed(codec.Encode(ctx, anotherLargeFrame))
			decoded3 := MustSucceed(codec.Decode(encoded3))
			Expect(anotherLargeFrame.Frame).To(telem.MatchFrame(decoded3.Frame))

			emptyFrame := core.Frame{}
			encoded4 := MustSucceed(codec.Encode(ctx, emptyFrame))
			decoded4 := MustSucceed(codec.Decode(encoded4))
			Expect(emptyFrame.Frame).To(telem.MatchFrame(decoded4.Frame))
		})
	})

	Describe("Duplicate Channel Keys Sorting", func() {
		It("Should correctly sort and encode frames with duplicate channel keys", func() {
			keys := channel.Keys{10, 20, 30}
			dataTypes := []telem.DataType{telem.Int32T, telem.Float64T, telem.Uint8T}
			codec := codec.NewStatic(keys, dataTypes)

			// Create frame with multiple series for the same channels in random order
			frame := core.MultiFrame(
				channel.Keys{20, 10, 30, 10, 20, 30, 10},
				[]telem.Series{
					telem.NewSeriesV(1.1, 2.2),                  // channel 20
					telem.NewSeriesV[int32](100, 200, 300),      // channel 10
					telem.NewSeriesV[uint8](5, 6, 7),            // channel 30
					telem.NewSeriesV[int32](400, 500),           // channel 10
					telem.NewSeriesV(3.3, 4.4, 5.5),             // channel 20
					telem.NewSeriesV[uint8](8, 9),               // channel 30
					telem.NewSeriesV[int32](600, 700, 800, 900), // channel 10
				},
			)

			encoded := MustSucceed(codec.Encode(ctx, frame))
			decoded := MustSucceed(codec.Decode(encoded))

			Expect(decoded.Count()).To(Equal(7))

			ch10Series := decoded.Get(10)
			Expect(len(ch10Series.Series)).To(Equal(3))
			ch20Series := decoded.Get(20)
			Expect(len(ch20Series.Series)).To(Equal(2))
			ch30Series := decoded.Get(30)
			Expect(len(ch30Series.Series)).To(Equal(2))

			Expect(frame.Frame).To(telem.MatchFrame(decoded.Frame))
		})
	})

	Describe("Edge Cases", func() {
		It("Should handle frames with very large channel key values", func() {
			keys := channel.Keys{channel.Key(^uint32(0)), channel.Key(^uint32(0) - 1), channel.Key(1)}
			dataTypes := []telem.DataType{telem.Int32T, telem.Float32T, telem.Uint64T}
			codec := codec.NewStatic(keys, dataTypes)

			frame := core.MultiFrame(
				channel.Keys{channel.Key(^uint32(0) - 1), channel.Key(^uint32(0)), channel.Key(1)},
				[]telem.Series{
					telem.NewSeriesV[float32](1.1, 2.2, 3.3),
					telem.NewSeriesV[int32](10, 20, 30),
					telem.NewSeriesV[uint64](100, 200, 300),
				},
			)

			encoded := MustSucceed(codec.Encode(ctx, frame))
			decoded := MustSucceed(codec.Decode(encoded))
			Expect(frame.Frame).To(telem.MatchFrame(decoded.Frame))
		})

		It("Should handle encoding after an empty frame (sorter reset edge case)", func() {
			keys := channel.Keys{5, 10, 15}
			dataTypes := []telem.DataType{telem.Int32T, telem.Float32T, telem.Uint8T}
			codec := codec.NewStatic(keys, dataTypes)

			frame1 := core.MultiFrame(
				channel.Keys{15, 5, 10},
				[]telem.Series{
					telem.NewSeriesV[uint8](1, 2, 3),
					telem.NewSeriesV[int32](10, 20),
					telem.NewSeriesV[float32](1.5, 2.5, 3.5),
				},
			)
			encoded1 := MustSucceed(codec.Encode(ctx, frame1))
			decoded1 := MustSucceed(codec.Decode(encoded1))
			Expect(frame1.Frame).To(telem.MatchFrame(decoded1.Frame))

			emptyFrame := core.Frame{}
			encoded2 := MustSucceed(codec.Encode(ctx, emptyFrame))
			decoded2 := MustSucceed(codec.Decode(encoded2))
			Expect(decoded2.Empty()).To(BeTrue())

			frame3 := core.MultiFrame(
				channel.Keys{10, 5},
				[]telem.Series{
					telem.NewSeriesV[float32](4.5, 5.5),
					telem.NewSeriesV[int32](30, 40, 50),
				},
			)
			encoded3 := MustSucceed(codec.Encode(ctx, frame3))
			decoded3 := MustSucceed(codec.Decode(encoded3))
			Expect(frame3.Frame).To(telem.MatchFrame(decoded3.Frame))
		})

		It("Should handle single channel frame after multi-channel frame", func() {
			keys := channel.Keys{100, 200, 300}
			dataTypes := []telem.DataType{telem.Int64T, telem.Float64T, telem.StringT}
			codec := codec.NewStatic(keys, dataTypes)

			multiFrame := core.MultiFrame(
				channel.Keys{300, 100, 200},
				[]telem.Series{
					telem.NewSeriesStringsV("hello", "world"),
					telem.NewSeriesV[int64](1000, 2000, 3000),
					telem.NewSeriesV(1.111, 2.222),
				},
			)
			encoded1 := MustSucceed(codec.Encode(ctx, multiFrame))
			decoded1 := MustSucceed(codec.Decode(encoded1))
			Expect(multiFrame.Frame).To(telem.MatchFrame(decoded1.Frame))

			singleFrame := core.UnaryFrame(200, telem.NewSeriesV(9.999))
			encoded2 := MustSucceed(codec.Encode(ctx, singleFrame))
			decoded2 := MustSucceed(codec.Decode(encoded2))
			Expect(singleFrame.Frame).To(telem.MatchFrame(decoded2.Frame))
		})
	})

	Describe("Alignment Compression", func() {
		It("Should merge two contiguous series for the same channel", func() {
			keys := channel.Keys{1}
			dataTypes := []telem.DataType{telem.Int32T}
			codec := codec.NewStatic(keys, dataTypes)

			// Create two series with contiguous alignments
			// Series 1: alignment 0, length 3 -> bounds [0, 3)
			// Series 2: alignment 3, length 2 -> bounds [3, 5)
			// These should merge into one series
			s1 := telem.NewSeriesV[int32](1, 2, 3)
			s1.Alignment = 0
			s2 := telem.NewSeriesV[int32](4, 5)
			s2.Alignment = 3

			frame := core.MultiFrame(
				channel.Keys{1, 1},
				[]telem.Series{s1, s2},
			)

			encoded := MustSucceed(codec.Encode(ctx, frame))
			decoded := MustSucceed(codec.Decode(encoded))

			// After merging, we should have only one series
			Expect(decoded.Count()).To(Equal(1))

			// Verify the data is correct (concatenated)
			series := decoded.Get(1)
			Expect(len(series.Series)).To(Equal(1))
			mergedData := telem.UnmarshalSlice[int32](series.Series[0].Data, telem.Int32T)
			Expect(mergedData).To(Equal([]int32{1, 2, 3, 4, 5}))

			// Verify alignment is from the first series
			Expect(series.Series[0].Alignment).To(Equal(telem.Alignment(0)))
		})

		It("Should merge three contiguous series for the same channel", func() {
			keys := channel.Keys{1}
			dataTypes := []telem.DataType{telem.Uint8T}
			codec := codec.NewStatic(keys, dataTypes)

			s1 := telem.NewSeriesV[uint8](1, 2)
			s1.Alignment = 0
			s2 := telem.NewSeriesV[uint8](3, 4, 5)
			s2.Alignment = 2
			s3 := telem.NewSeriesV[uint8](6)
			s3.Alignment = 5

			frame := core.MultiFrame(
				channel.Keys{1, 1, 1},
				[]telem.Series{s1, s2, s3},
			)

			encoded := MustSucceed(codec.Encode(ctx, frame))
			decoded := MustSucceed(codec.Decode(encoded))

			Expect(decoded.Count()).To(Equal(1))
			series := decoded.Get(1)
			Expect(len(series.Series)).To(Equal(1))
			mergedData := telem.UnmarshalSlice[uint8](series.Series[0].Data, telem.Uint8T)
			Expect(mergedData).To(Equal([]uint8{1, 2, 3, 4, 5, 6}))
		})

		It("Should not merge non-contiguous series for the same channel", func() {
			keys := channel.Keys{1}
			dataTypes := []telem.DataType{telem.Int32T}
			codec := codec.NewStatic(keys, dataTypes)

			// Gap between series: s1 ends at 3, s2 starts at 5
			s1 := telem.NewSeriesV[int32](1, 2, 3)
			s1.Alignment = 0
			s2 := telem.NewSeriesV[int32](4, 5)
			s2.Alignment = 5 // Gap! Previous ends at 3

			frame := core.MultiFrame(
				channel.Keys{1, 1},
				[]telem.Series{s1, s2},
			)

			encoded := MustSucceed(codec.Encode(ctx, frame))
			decoded := MustSucceed(codec.Decode(encoded))

			// Should have two separate series
			Expect(decoded.Count()).To(Equal(2))
			series := decoded.Get(1)
			Expect(len(series.Series)).To(Equal(2))
		})

		It("Should handle mixed contiguous and non-contiguous series", func() {
			keys := channel.Keys{1}
			dataTypes := []telem.DataType{telem.Int32T}
			codec := codec.NewStatic(keys, dataTypes)

			// s1 and s2 are contiguous (merge)
			// s3 has gap (don't merge)
			// s4 continues s3 (don't merge with s1+s2, but keep separate)
			s1 := telem.NewSeriesV[int32](1, 2)
			s1.Alignment = 0
			s2 := telem.NewSeriesV[int32](3, 4)
			s2.Alignment = 2
			s3 := telem.NewSeriesV[int32](5)
			s3.Alignment = 10 // Gap!
			s4 := telem.NewSeriesV[int32](6)
			s4.Alignment = 11 // Contiguous with s3

			frame := core.MultiFrame(
				channel.Keys{1, 1, 1, 1},
				[]telem.Series{s1, s2, s3, s4},
			)

			encoded := MustSucceed(codec.Encode(ctx, frame))
			decoded := MustSucceed(codec.Decode(encoded))

			// Should have 2 merged series: [s1+s2] and [s3+s4]
			Expect(decoded.Count()).To(Equal(2))
			series := decoded.Get(1)
			Expect(len(series.Series)).To(Equal(2))

			// First merged series should be [1, 2, 3, 4]
			firstData := telem.UnmarshalSlice[int32](series.Series[0].Data, telem.Int32T)
			Expect(firstData).To(Equal([]int32{1, 2, 3, 4}))

			// Second merged series should be [5, 6]
			secondData := telem.UnmarshalSlice[int32](series.Series[1].Data, telem.Int32T)
			Expect(secondData).To(Equal([]int32{5, 6}))
		})

		It("Should merge series for multiple channels independently", func() {
			keys := channel.Keys{1, 2}
			dataTypes := []telem.DataType{telem.Int32T, telem.Float32T}
			codec := codec.NewStatic(keys, dataTypes)

			// Channel 1: two contiguous series
			s1_ch1 := telem.NewSeriesV[int32](1, 2)
			s1_ch1.Alignment = 0
			s2_ch1 := telem.NewSeriesV[int32](3, 4)
			s2_ch1.Alignment = 2

			// Channel 2: two contiguous series
			s1_ch2 := telem.NewSeriesV[float32](1.1, 2.2, 3.3)
			s1_ch2.Alignment = 5
			s2_ch2 := telem.NewSeriesV[float32](4.4)
			s2_ch2.Alignment = 8

			frame := core.MultiFrame(
				channel.Keys{1, 1, 2, 2},
				[]telem.Series{s1_ch1, s2_ch1, s1_ch2, s2_ch2},
			)

			encoded := MustSucceed(codec.Encode(ctx, frame))
			decoded := MustSucceed(codec.Decode(encoded))

			// Should have 2 series total (one per channel)
			Expect(decoded.Count()).To(Equal(2))

			// Channel 1 should have merged series
			ch1Series := decoded.Get(1)
			Expect(len(ch1Series.Series)).To(Equal(1))
			ch1Data := telem.UnmarshalSlice[int32](ch1Series.Series[0].Data, telem.Int32T)
			Expect(ch1Data).To(Equal([]int32{1, 2, 3, 4}))

			// Channel 2 should have merged series
			ch2Series := decoded.Get(2)
			Expect(len(ch2Series.Series)).To(Equal(1))
			ch2Data := telem.UnmarshalSlice[float32](ch2Series.Series[0].Data, telem.Float32T)
			Expect(ch2Data).To(Equal([]float32{1.1, 2.2, 3.3, 4.4}))
		})

		It("Should merge series with zero alignments", func() {
			keys := channel.Keys{1}
			dataTypes := []telem.DataType{telem.Int32T}
			codec := codec.NewStatic(keys, dataTypes)

			// All zero alignments are considered contiguous
			s1 := telem.NewSeriesV[int32](1, 2, 3)
			s1.Alignment = 0
			s2 := telem.NewSeriesV[int32](4, 5)
			s2.Alignment = 0 // Both zero, should still merge if data is contiguous

			frame := core.MultiFrame(
				channel.Keys{1, 1},
				[]telem.Series{s1, s2},
			)

			encoded := MustSucceed(codec.Encode(ctx, frame))
			decoded := MustSucceed(codec.Decode(encoded))

			// Zero alignments: s1 has bounds [0, 3), s2 has bounds [0, 2)
			// These are NOT contiguous (s2 starts at 0, not 3)
			// So they should NOT merge
			Expect(decoded.Count()).To(Equal(2))
		})

		It("Should handle time range extension when merging", func() {
			keys := channel.Keys{1}
			dataTypes := []telem.DataType{telem.Int32T}
			codec := codec.NewStatic(keys, dataTypes)

			s1 := telem.NewSeriesV[int32](1, 2)
			s1.Alignment = 0
			s1.TimeRange = telem.TimeRange{
				Start: telem.TimeStamp(100),
				End:   telem.TimeStamp(200),
			}

			s2 := telem.NewSeriesV[int32](3, 4)
			s2.Alignment = 2
			s2.TimeRange = telem.TimeRange{
				Start: telem.TimeStamp(200),
				End:   telem.TimeStamp(300),
			}

			frame := core.MultiFrame(
				channel.Keys{1, 1},
				[]telem.Series{s1, s2},
			)

			encoded := MustSucceed(codec.Encode(ctx, frame))
			decoded := MustSucceed(codec.Decode(encoded))

			Expect(decoded.Count()).To(Equal(1))
			series := decoded.Get(1)
			Expect(len(series.Series)).To(Equal(1))

			// Time range should span both series
			mergedSeries := series.Series[0]
			Expect(mergedSeries.TimeRange.Start).To(Equal(telem.TimeStamp(100)))
			Expect(mergedSeries.TimeRange.End).To(Equal(telem.TimeStamp(300)))
		})

		It("Should preserve variable-density types when merging", func() {
			keys := channel.Keys{1}
			dataTypes := []telem.DataType{telem.StringT}
			codec := codec.NewStatic(keys, dataTypes)

			s1 := telem.NewSeriesStringsV("hello", "world")
			s1.Alignment = 0

			s2 := telem.NewSeriesStringsV("foo")
			s2.Alignment = 2

			frame := core.MultiFrame(
				channel.Keys{1, 1},
				[]telem.Series{s1, s2},
			)

			encoded := MustSucceed(codec.Encode(ctx, frame))
			decoded := MustSucceed(codec.Decode(encoded))

			Expect(decoded.Count()).To(Equal(1))
			series := decoded.Get(1)
			Expect(len(series.Series)).To(Equal(1))

			// Data should be concatenated correctly
			mergedStrings := telem.UnmarshalStrings(series.Series[0].Data)
			Expect(mergedStrings).To(Equal([]string{"hello", "world", "foo"}))
		})
	})
})

func BenchmarkEncode(b *testing.B) {
	dataTypes := []telem.DataType{"int32"}
	keys := channel.Keys{1}
	fr := core.MultiFrame(
		keys,
		[]telem.Series{telem.NewSeriesV[int32](1, 2, 3)},
	)
	cd := codec.NewStatic(keys, dataTypes)
	w := bytes.NewBuffer(nil)
	if err := cd.EncodeStream(b.Context(), w, fr); err != nil {
		b.Fatalf("failed to encode stream: %v", err)
	}
	for b.Loop() {
		if err := cd.EncodeStream(b.Context(), w, fr); err != nil {
			b.Fatalf("failed to encode stream: %v", err)
		}
		w.Reset()
	}
}

func BenchmarkJSONEncode(b *testing.B) {
	keys := channel.Keys{1}
	fr := core.MultiFrame(
		keys,
		[]telem.Series{telem.NewSeriesV[int32](1, 2, 3)},
	)
	for b.Loop() {
		if _, err := json.Marshal(fr); err != nil {
			b.Fatalf("failed to encode stream: %v", err)
		}
	}
}

func BenchmarkDecode(b *testing.B) {
	var (
		dataTypes = []telem.DataType{"int32"}
		keys      = channel.Keys{1}
		fr        = core.MultiFrame(
			keys,
			[]telem.Series{telem.NewSeriesV[int32](1, 2, 3)},
		)
		cd         = codec.NewStatic(keys, dataTypes)
		encoded, _ = cd.Encode(b.Context(), fr)
		r          = bytes.NewReader(encoded)
	)
	for b.Loop() {
		if _, err := r.Seek(0, 0); err != nil {
			b.Fatalf("failed to seek: %v", err)
		}
		if fr, err := cd.DecodeStream(r); err != nil || fr.Empty() {
			b.Fatalf("failed to decode stream: %v", err)
		}
	}
}

func BenchmarkJSONDecode(b *testing.B) {
	keys := channel.Keys{1}
	encoded, err := json.Marshal(core.MultiFrame(
		keys,
		[]telem.Series{telem.NewSeriesV[int32](1, 2, 3)},
	))
	if err != nil {
		b.Fatalf("failed to encode stream: %v", err)
	}
	var v framer.Frame
	for b.Loop() {
		if err := json.Unmarshal(encoded, &v); err != nil {
			b.Fatalf("failed to decode stream: %v", err)
		}
	}
}

// Benchmark alignment compression with single series (no benefit expected)
func BenchmarkAlignmentCompression_SingleSeries(b *testing.B) {
	keys := channel.Keys{1}
	dataTypes := []telem.DataType{telem.Int32T}
	frame := core.UnaryFrame(1, telem.NewSeriesV[int32](1, 2, 3, 4, 5))

	b.Run("Enabled", func(b *testing.B) {
<<<<<<< HEAD
		cfg := codec.Config{EnableAlignmentCompression: true}
		cd := codec.NewStaticWithConfig(keys, dataTypes, cfg)
=======
		cd := codec.NewStatic(keys, dataTypes)
>>>>>>> 4994c6e1
		for b.Loop() {
			if _, err := cd.Encode(b.Context(), frame); err != nil {
				b.Fatalf("failed to encode: %v", err)
			}
		}
	})

	b.Run("Disabled", func(b *testing.B) {
<<<<<<< HEAD
		cfg := codec.Config{EnableAlignmentCompression: false}
		cd := codec.NewStaticWithConfig(keys, dataTypes, cfg)
=======
		cd := codec.NewStatic(keys, dataTypes, codec.DisableAlignmentCompression())
>>>>>>> 4994c6e1
		for b.Loop() {
			if _, err := cd.Encode(b.Context(), frame); err != nil {
				b.Fatalf("failed to encode: %v", err)
			}
		}
	})
}

// Benchmark alignment compression with two contiguous series
func BenchmarkAlignmentCompression_TwoContiguous(b *testing.B) {
	keys := channel.Keys{1}
	dataTypes := []telem.DataType{telem.Int32T}

	s1 := telem.NewSeriesV[int32](1, 2, 3)
	s1.Alignment = 0
	s2 := telem.NewSeriesV[int32](4, 5, 6)
	s2.Alignment = 3

	frame := core.MultiFrame(channel.Keys{1, 1}, []telem.Series{s1, s2})

	b.Run("Enabled", func(b *testing.B) {
<<<<<<< HEAD
		cfg := codec.Config{EnableAlignmentCompression: true}
		cd := codec.NewStaticWithConfig(keys, dataTypes, cfg)
=======
		cd := codec.NewStatic(keys, dataTypes)
>>>>>>> 4994c6e1
		for b.Loop() {
			if _, err := cd.Encode(b.Context(), frame); err != nil {
				b.Fatalf("failed to encode: %v", err)
			}
		}
	})

	b.Run("Disabled", func(b *testing.B) {
<<<<<<< HEAD
		cfg := codec.Config{EnableAlignmentCompression: false}
		cd := codec.NewStaticWithConfig(keys, dataTypes, cfg)
=======
		cd := codec.NewStatic(keys, dataTypes, codec.DisableAlignmentCompression())
>>>>>>> 4994c6e1
		for b.Loop() {
			if _, err := cd.Encode(b.Context(), frame); err != nil {
				b.Fatalf("failed to encode: %v", err)
			}
		}
	})
}

// Benchmark alignment compression with many contiguous series (best case)
func BenchmarkAlignmentCompression_ManyContiguous(b *testing.B) {
	keys := channel.Keys{1}
	dataTypes := []telem.DataType{telem.Int32T}

	// Create 100 small contiguous series
	seriesKeys := make(channel.Keys, 100)
	seriesList := make([]telem.Series, 100)
	for i := 0; i < 100; i++ {
		seriesKeys[i] = 1
		s := telem.NewSeriesV[int32](int32(i*10), int32(i*10+1), int32(i*10+2))
		s.Alignment = telem.Alignment(i * 3)
		seriesList[i] = s
	}

	frame := core.MultiFrame(seriesKeys, seriesList)

	b.Run("Enabled", func(b *testing.B) {
<<<<<<< HEAD
		cfg := codec.Config{EnableAlignmentCompression: true}
		cd := codec.NewStaticWithConfig(keys, dataTypes, cfg)
=======
		cd := codec.NewStatic(keys, dataTypes)
>>>>>>> 4994c6e1
		for b.Loop() {
			if _, err := cd.Encode(b.Context(), frame); err != nil {
				b.Fatalf("failed to encode: %v", err)
			}
		}
	})

	b.Run("Disabled", func(b *testing.B) {
<<<<<<< HEAD
		cfg := codec.Config{EnableAlignmentCompression: false}
		cd := codec.NewStaticWithConfig(keys, dataTypes, cfg)
=======
		cd := codec.NewStatic(keys, dataTypes, codec.DisableAlignmentCompression())
>>>>>>> 4994c6e1
		for b.Loop() {
			if _, err := cd.Encode(b.Context(), frame); err != nil {
				b.Fatalf("failed to encode: %v", err)
			}
		}
	})
}

// Benchmark alignment compression with mixed contiguous/non-contiguous
func BenchmarkAlignmentCompression_MixedContiguity(b *testing.B) {
	keys := channel.Keys{1}
	dataTypes := []telem.DataType{telem.Int32T}

	// Create 50 series: alternating contiguous groups and gaps
	seriesKeys := make(channel.Keys, 50)
	seriesList := make([]telem.Series, 50)
	alignment := telem.Alignment(0)
	for i := 0; i < 50; i++ {
		seriesKeys[i] = 1
		s := telem.NewSeriesV[int32](int32(i*10), int32(i*10+1))
		s.Alignment = alignment
		seriesList[i] = s

		// Every 5 series, add a gap
		if (i+1)%5 == 0 {
			alignment += 10 // Gap
		} else {
			alignment += 2 // Contiguous
		}
	}

	frame := core.MultiFrame(seriesKeys, seriesList)

	b.Run("Enabled", func(b *testing.B) {
<<<<<<< HEAD
		cfg := codec.Config{EnableAlignmentCompression: true}
		cd := codec.NewStaticWithConfig(keys, dataTypes, cfg)
=======
		cd := codec.NewStatic(keys, dataTypes)
>>>>>>> 4994c6e1
		for b.Loop() {
			if _, err := cd.Encode(b.Context(), frame); err != nil {
				b.Fatalf("failed to encode: %v", err)
			}
		}
	})

	b.Run("Disabled", func(b *testing.B) {
<<<<<<< HEAD
		cfg := codec.Config{EnableAlignmentCompression: false}
		cd := codec.NewStaticWithConfig(keys, dataTypes, cfg)
=======
		cd := codec.NewStatic(keys, dataTypes, codec.DisableAlignmentCompression())
>>>>>>> 4994c6e1
		for b.Loop() {
			if _, err := cd.Encode(b.Context(), frame); err != nil {
				b.Fatalf("failed to encode: %v", err)
			}
		}
	})
}

// Benchmark alignment compression with multiple channels
func BenchmarkAlignmentCompression_MultiChannel(b *testing.B) {
	keys := channel.Keys{1, 2, 3}
	dataTypes := []telem.DataType{telem.Int32T, telem.Float32T, telem.Uint8T}

	// Create contiguous series for each channel
	seriesKeys := make(channel.Keys, 60) // 20 series per channel
	seriesList := make([]telem.Series, 60)

	for ch := 0; ch < 3; ch++ {
		alignment := telem.Alignment(ch * 100)
		for i := 0; i < 20; i++ {
			idx := ch*20 + i
			seriesKeys[idx] = channel.Key(ch + 1)

			var s telem.Series
			switch ch {
			case 0:
				s = telem.NewSeriesV[int32](int32(i), int32(i+1))
			case 1:
				s = telem.NewSeriesV[float32](float32(i), float32(i+1))
			case 2:
				s = telem.NewSeriesV[uint8](uint8(i), uint8(i+1))
			}
			s.Alignment = alignment
			alignment += 2
			seriesList[idx] = s
		}
	}

	frame := core.MultiFrame(seriesKeys, seriesList)

	b.Run("Enabled", func(b *testing.B) {
<<<<<<< HEAD
		cfg := codec.Config{EnableAlignmentCompression: true}
		cd := codec.NewStaticWithConfig(keys, dataTypes, cfg)
=======
		cd := codec.NewStatic(keys, dataTypes)
>>>>>>> 4994c6e1
		for b.Loop() {
			if _, err := cd.Encode(b.Context(), frame); err != nil {
				b.Fatalf("failed to encode: %v", err)
			}
		}
	})

	b.Run("Disabled", func(b *testing.B) {
<<<<<<< HEAD
		cfg := codec.Config{EnableAlignmentCompression: false}
		cd := codec.NewStaticWithConfig(keys, dataTypes, cfg)
=======
		cd := codec.NewStatic(keys, dataTypes, codec.DisableAlignmentCompression())
>>>>>>> 4994c6e1
		for b.Loop() {
			if _, err := cd.Encode(b.Context(), frame); err != nil {
				b.Fatalf("failed to encode: %v", err)
			}
		}
	})
}

// Benchmark bandwidth savings - measure encoded size
func BenchmarkAlignmentCompression_BandwidthSavings(b *testing.B) {
	keys := channel.Keys{1}
	dataTypes := []telem.DataType{telem.Int32T}

	// Create 100 small contiguous series
	seriesKeys := make(channel.Keys, 100)
	seriesList := make([]telem.Series, 100)
	for i := 0; i < 100; i++ {
		seriesKeys[i] = 1
		s := telem.NewSeriesV[int32](int32(i*10), int32(i*10+1), int32(i*10+2))
		s.Alignment = telem.Alignment(i * 3)
		seriesList[i] = s
	}

	frame := core.MultiFrame(seriesKeys, seriesList)

	b.Run("Enabled", func(b *testing.B) {
<<<<<<< HEAD
		cfg := codec.Config{EnableAlignmentCompression: true}
		cd := codec.NewStaticWithConfig(keys, dataTypes, cfg)
=======
		cd := codec.NewStatic(keys, dataTypes)
>>>>>>> 4994c6e1
		encoded, err := cd.Encode(b.Context(), frame)
		if err != nil {
			b.Fatalf("failed to encode: %v", err)
		}
		b.ReportMetric(float64(len(encoded)), "bytes")
		for b.Loop() {
			if _, err := cd.Encode(b.Context(), frame); err != nil {
				b.Fatalf("failed to encode: %v", err)
			}
		}
	})

	b.Run("Disabled", func(b *testing.B) {
<<<<<<< HEAD
		cfg := codec.Config{EnableAlignmentCompression: false}
		cd := codec.NewStaticWithConfig(keys, dataTypes, cfg)
=======
		cd := codec.NewStatic(keys, dataTypes, codec.DisableAlignmentCompression())
>>>>>>> 4994c6e1
		encoded, err := cd.Encode(b.Context(), frame)
		if err != nil {
			b.Fatalf("failed to encode: %v", err)
		}
		b.ReportMetric(float64(len(encoded)), "bytes")
		for b.Loop() {
			if _, err := cd.Encode(b.Context(), frame); err != nil {
				b.Fatalf("failed to encode: %v", err)
			}
		}
	})
}<|MERGE_RESOLUTION|>--- conflicted
+++ resolved
@@ -922,12 +922,7 @@
 	frame := core.UnaryFrame(1, telem.NewSeriesV[int32](1, 2, 3, 4, 5))
 
 	b.Run("Enabled", func(b *testing.B) {
-<<<<<<< HEAD
-		cfg := codec.Config{EnableAlignmentCompression: true}
-		cd := codec.NewStaticWithConfig(keys, dataTypes, cfg)
-=======
 		cd := codec.NewStatic(keys, dataTypes)
->>>>>>> 4994c6e1
 		for b.Loop() {
 			if _, err := cd.Encode(b.Context(), frame); err != nil {
 				b.Fatalf("failed to encode: %v", err)
@@ -936,12 +931,7 @@
 	})
 
 	b.Run("Disabled", func(b *testing.B) {
-<<<<<<< HEAD
-		cfg := codec.Config{EnableAlignmentCompression: false}
-		cd := codec.NewStaticWithConfig(keys, dataTypes, cfg)
-=======
 		cd := codec.NewStatic(keys, dataTypes, codec.DisableAlignmentCompression())
->>>>>>> 4994c6e1
 		for b.Loop() {
 			if _, err := cd.Encode(b.Context(), frame); err != nil {
 				b.Fatalf("failed to encode: %v", err)
@@ -963,12 +953,7 @@
 	frame := core.MultiFrame(channel.Keys{1, 1}, []telem.Series{s1, s2})
 
 	b.Run("Enabled", func(b *testing.B) {
-<<<<<<< HEAD
-		cfg := codec.Config{EnableAlignmentCompression: true}
-		cd := codec.NewStaticWithConfig(keys, dataTypes, cfg)
-=======
 		cd := codec.NewStatic(keys, dataTypes)
->>>>>>> 4994c6e1
 		for b.Loop() {
 			if _, err := cd.Encode(b.Context(), frame); err != nil {
 				b.Fatalf("failed to encode: %v", err)
@@ -977,12 +962,7 @@
 	})
 
 	b.Run("Disabled", func(b *testing.B) {
-<<<<<<< HEAD
-		cfg := codec.Config{EnableAlignmentCompression: false}
-		cd := codec.NewStaticWithConfig(keys, dataTypes, cfg)
-=======
 		cd := codec.NewStatic(keys, dataTypes, codec.DisableAlignmentCompression())
->>>>>>> 4994c6e1
 		for b.Loop() {
 			if _, err := cd.Encode(b.Context(), frame); err != nil {
 				b.Fatalf("failed to encode: %v", err)
@@ -1009,12 +989,7 @@
 	frame := core.MultiFrame(seriesKeys, seriesList)
 
 	b.Run("Enabled", func(b *testing.B) {
-<<<<<<< HEAD
-		cfg := codec.Config{EnableAlignmentCompression: true}
-		cd := codec.NewStaticWithConfig(keys, dataTypes, cfg)
-=======
 		cd := codec.NewStatic(keys, dataTypes)
->>>>>>> 4994c6e1
 		for b.Loop() {
 			if _, err := cd.Encode(b.Context(), frame); err != nil {
 				b.Fatalf("failed to encode: %v", err)
@@ -1023,12 +998,7 @@
 	})
 
 	b.Run("Disabled", func(b *testing.B) {
-<<<<<<< HEAD
-		cfg := codec.Config{EnableAlignmentCompression: false}
-		cd := codec.NewStaticWithConfig(keys, dataTypes, cfg)
-=======
 		cd := codec.NewStatic(keys, dataTypes, codec.DisableAlignmentCompression())
->>>>>>> 4994c6e1
 		for b.Loop() {
 			if _, err := cd.Encode(b.Context(), frame); err != nil {
 				b.Fatalf("failed to encode: %v", err)
@@ -1063,12 +1033,7 @@
 	frame := core.MultiFrame(seriesKeys, seriesList)
 
 	b.Run("Enabled", func(b *testing.B) {
-<<<<<<< HEAD
-		cfg := codec.Config{EnableAlignmentCompression: true}
-		cd := codec.NewStaticWithConfig(keys, dataTypes, cfg)
-=======
 		cd := codec.NewStatic(keys, dataTypes)
->>>>>>> 4994c6e1
 		for b.Loop() {
 			if _, err := cd.Encode(b.Context(), frame); err != nil {
 				b.Fatalf("failed to encode: %v", err)
@@ -1077,12 +1042,7 @@
 	})
 
 	b.Run("Disabled", func(b *testing.B) {
-<<<<<<< HEAD
-		cfg := codec.Config{EnableAlignmentCompression: false}
-		cd := codec.NewStaticWithConfig(keys, dataTypes, cfg)
-=======
 		cd := codec.NewStatic(keys, dataTypes, codec.DisableAlignmentCompression())
->>>>>>> 4994c6e1
 		for b.Loop() {
 			if _, err := cd.Encode(b.Context(), frame); err != nil {
 				b.Fatalf("failed to encode: %v", err)
@@ -1124,12 +1084,7 @@
 	frame := core.MultiFrame(seriesKeys, seriesList)
 
 	b.Run("Enabled", func(b *testing.B) {
-<<<<<<< HEAD
-		cfg := codec.Config{EnableAlignmentCompression: true}
-		cd := codec.NewStaticWithConfig(keys, dataTypes, cfg)
-=======
 		cd := codec.NewStatic(keys, dataTypes)
->>>>>>> 4994c6e1
 		for b.Loop() {
 			if _, err := cd.Encode(b.Context(), frame); err != nil {
 				b.Fatalf("failed to encode: %v", err)
@@ -1138,12 +1093,7 @@
 	})
 
 	b.Run("Disabled", func(b *testing.B) {
-<<<<<<< HEAD
-		cfg := codec.Config{EnableAlignmentCompression: false}
-		cd := codec.NewStaticWithConfig(keys, dataTypes, cfg)
-=======
 		cd := codec.NewStatic(keys, dataTypes, codec.DisableAlignmentCompression())
->>>>>>> 4994c6e1
 		for b.Loop() {
 			if _, err := cd.Encode(b.Context(), frame); err != nil {
 				b.Fatalf("failed to encode: %v", err)
@@ -1170,12 +1120,7 @@
 	frame := core.MultiFrame(seriesKeys, seriesList)
 
 	b.Run("Enabled", func(b *testing.B) {
-<<<<<<< HEAD
-		cfg := codec.Config{EnableAlignmentCompression: true}
-		cd := codec.NewStaticWithConfig(keys, dataTypes, cfg)
-=======
 		cd := codec.NewStatic(keys, dataTypes)
->>>>>>> 4994c6e1
 		encoded, err := cd.Encode(b.Context(), frame)
 		if err != nil {
 			b.Fatalf("failed to encode: %v", err)
@@ -1189,12 +1134,7 @@
 	})
 
 	b.Run("Disabled", func(b *testing.B) {
-<<<<<<< HEAD
-		cfg := codec.Config{EnableAlignmentCompression: false}
-		cd := codec.NewStaticWithConfig(keys, dataTypes, cfg)
-=======
 		cd := codec.NewStatic(keys, dataTypes, codec.DisableAlignmentCompression())
->>>>>>> 4994c6e1
 		encoded, err := cd.Encode(b.Context(), frame)
 		if err != nil {
 			b.Fatalf("failed to encode: %v", err)
