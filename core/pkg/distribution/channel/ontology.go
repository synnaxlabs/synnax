--- conflicted
+++ resolved
@@ -52,13 +52,8 @@
 	"expression":  zyn.String(),
 })
 
-<<<<<<< HEAD
-func newResource(c Channel) ontology.Resource {
-	return ontology.NewResource(schema, OntologyID(c.Key()), c.Name, map[string]any{
-=======
 func ToPayload(c Channel) map[string]any {
 	return map[string]any{
->>>>>>> d7a03464
 		"key":         c.Key(),
 		"name":        c.Name,
 		"leaseholder": c.Leaseholder,
@@ -73,7 +68,7 @@
 }
 
 func newResource(c Channel) ontology.Resource {
-	return core.NewResource(schema, OntologyID(c.Key()), c.Name, ToPayload(c))
+	return ontology.NewResource(schema, OntologyID(c.Key()), c.Name, ToPayload(c))
 }
 
 var _ ontology.Service = (*service)(nil)
