--- conflicted
+++ resolved
@@ -14,10 +14,6 @@
 
 	"github.com/samber/lo"
 	"github.com/synnaxlabs/synnax/pkg/distribution/ontology"
-<<<<<<< HEAD
-=======
-	"github.com/synnaxlabs/synnax/pkg/distribution/ontology/core"
->>>>>>> d65039b2
 	xchange "github.com/synnaxlabs/x/change"
 	"github.com/synnaxlabs/x/gorp"
 	"github.com/synnaxlabs/x/iter"
@@ -86,15 +82,11 @@
 func (s *Service) Schema() zyn.Schema { return schema }
 
 // RetrieveResource implements ontology.Service.
-<<<<<<< HEAD
-func (s *service) RetrieveResource(
+func (s *Service) RetrieveResource(
 	ctx context.Context,
 	key string,
 	tx gorp.Tx,
 ) (ontology.Resource, error) {
-=======
-func (s *Service) RetrieveResource(ctx context.Context, key string, tx gorp.Tx) (ontology.Resource, error) {
->>>>>>> d65039b2
 	k := MustParseKey(key)
 	var ch Channel
 	if err := s.NewRetrieve().WhereKeys(k).Entry(&ch).Exec(ctx, tx); err != nil {
@@ -112,13 +104,9 @@
 }
 
 // OnChange implements ontology.Service.
-<<<<<<< HEAD
-func (s *service) OnChange(
+func (s *Service) OnChange(
 	f func(context.Context, iter.Nexter[ontology.Change]),
 ) observe.Disconnect {
-=======
-func (s *Service) OnChange(f func(context.Context, iter.Nexter[ontology.Change])) observe.Disconnect {
->>>>>>> d65039b2
 	handleChange := func(ctx context.Context, reader gorp.TxReader[Key, Channel]) {
 		f(ctx, iter.NexterTranslator[change, ontology.Change]{
 			Wrap:      reader,
@@ -133,13 +121,8 @@
 }
 
 // OpenNexter implements ontology.Service.
-<<<<<<< HEAD
-func (s *service) OpenNexter() (iter.NexterCloser[ontology.Resource], error) {
-	n, err := gorp.WrapReader[Key, Channel](s.DB).OpenNexter()
-=======
 func (s *Service) OpenNexter() (iter.NexterCloser[ontology.Resource], error) {
 	n, err := gorp.WrapReader[Key, Channel](s.db).OpenNexter()
->>>>>>> d65039b2
 	if err != nil {
 		return nil, err
 	}
