--- conflicted
+++ resolved
@@ -106,13 +106,9 @@
 }
 
 // OnChange implements ontology.Service.
-<<<<<<< HEAD
 func (s *Service) OnChange(
-	f func(context.Context, iter.Nexter[ontology.Change]),
+	f func(context.Context, iter.Seq[ontology.Change]),
 ) observe.Disconnect {
-=======
-func (s *Service) OnChange(f func(context.Context, iter.Seq[ontology.Change])) observe.Disconnect {
->>>>>>> 7e5d4fdd
 	handleChange := func(ctx context.Context, reader gorp.TxReader[Key, Channel]) {
 		f(ctx, xiter.Map(reader, translateChange))
 	}
