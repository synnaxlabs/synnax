// Copyright 2025 Synnax Labs, Inc.
//
// Use of this software is governed by the Business Source License included in the file
// licenses/BSL.txt.
//
// As of the Change Date specified in that file, in accordance with the Business Source
// License, use of this software will be governed by the Apache License, Version 2.0,
// included in the file licenses/APL.txt.

package channel_test

import (
	"context"
<<<<<<< HEAD
	"iter"
	"slices"
	"time"
=======
>>>>>>> 7105ab93

	. "github.com/onsi/ginkgo/v2"
	. "github.com/onsi/gomega"
	"github.com/samber/lo"
	"github.com/synnaxlabs/synnax/pkg/distribution/channel"
	"github.com/synnaxlabs/synnax/pkg/distribution/mock"
	"github.com/synnaxlabs/synnax/pkg/distribution/ontology"
	"github.com/synnaxlabs/x/change"
	"github.com/synnaxlabs/x/telem"
	. "github.com/synnaxlabs/x/testutil"
)

var _ = Describe("Ontology", Ordered, func() {
	var mockCluster *mock.Cluster
	BeforeAll(func() { mockCluster = mock.ProvisionCluster(ctx, 1) })
	AfterAll(func() {
		Expect(mockCluster.Close()).To(Succeed())
	})
	Describe("OpenNexter", func() {
		It("Should correctly iterate over all channels", func() {
<<<<<<< HEAD
			Expect(mockCluster.Nodes[1].Channel.Create(ctx, &channel.Channel{Name: "SG01", DataType: telem.Int64T, Virtual: true})).To(Succeed())
			Expect(mockCluster.Nodes[1].Channel.Create(ctx, &channel.Channel{Name: "SG02", DataType: telem.Int64T, Virtual: true})).To(Succeed())
			Expect(mockCluster.Nodes[1].Channel.Create(ctx, &channel.Channel{Name: "SG03", DataType: telem.Int64T, Virtual: true})).To(Succeed())
			n, closer := testutil.MustSucceed2(mockCluster.Nodes[1].Channel.OpenNexter(ctx))
			defer func() {
				GinkgoRecover()
				Expect(closer.Close()).To(Succeed())
			}()
			values := slices.Collect(n)
			Expect(len(values)).To(BeNumerically(">", 4))
			names := lo.Map(values, func(v ontology.Resource, _ int) string { return v.Name })
			Expect(names).To(ContainElements("sy_node_1_control", "SG01", "SG02", "SG03"))
=======
			names := []string{channel.NewRandomName(), channel.NewRandomName(), channel.NewRandomName()}
			Expect(mockCluster.Nodes[1].Channel.Create(ctx, &channel.Channel{Name: names[0], DataType: telem.Int64T, Virtual: true})).To(Succeed())
			Expect(mockCluster.Nodes[1].Channel.Create(ctx, &channel.Channel{Name: names[1], DataType: telem.Int64T, Virtual: true})).To(Succeed())
			Expect(mockCluster.Nodes[1].Channel.Create(ctx, &channel.Channel{Name: names[2], DataType: telem.Int64T, Virtual: true})).To(Succeed())
			n := MustSucceed(mockCluster.Nodes[1].Channel.OpenNexter())
			v := MustBeOk(n.Next(ctx))
			Expect(v.Name).To(Equal("sy_node_1_control"))
			v = MustBeOk(n.Next(ctx))
			Expect(v.Name).To(Equal(names[0]))
			v = MustBeOk(n.Next(ctx))
			Expect(v.Name).To(Equal(names[1]))
			v = MustBeOk(n.Next(ctx))
			Expect(v.Name).To(Equal(names[2]))
			Expect(n.Close()).To(Succeed())
>>>>>>> 7105ab93
		})
	})
	Describe("OnChange", func() {
		Context("Create", func() {
			It("Should correctly propagate a create change", func() {
				changes := make(chan []ontology.Change, 5)
				dc := mockCluster.Nodes[1].Channel.OnChange(func(ctx context.Context, nexter iter.Seq[ontology.Change]) {
					changesSlice := make([]ontology.Change, 0)
					for ch := range nexter {
						changesSlice = append(changesSlice, ch)
					}
					changes <- changesSlice
				})
				defer dc()
				ch := &channel.Channel{Name: channel.NewRandomName(), DataType: telem.Int64T, Virtual: true}
				Expect(mockCluster.Nodes[1].Channel.Create(ctx, ch))
				Eventually(func(g Gomega) {
					c := <-changes
					g.Expect(c).To(HaveLen(1))
					v := c[0]
					g.Expect(v.Variant).To(Equal(change.Set))
					g.Expect(v.Key.Key).To(Equal(ch.Key().String()))
				}).Should(Succeed())
			})
		})
	})
	Describe("RetrieveResource", func() {
		It("Should correctly retrieve a resource", func() {
			ch := &channel.Channel{Name: channel.NewRandomName(), DataType: telem.Int64T, Virtual: true}
			Expect(mockCluster.Nodes[1].Channel.Create(ctx, ch)).To(Succeed())
			r := MustSucceed(mockCluster.Nodes[1].Channel.RetrieveResource(ctx, ch.Key().String(), nil))
			Expect(r.Name).To(Equal(ch.Name))
		})
	})
})<|MERGE_RESOLUTION|>--- conflicted
+++ resolved
@@ -11,12 +11,8 @@
 
 import (
 	"context"
-<<<<<<< HEAD
 	"iter"
 	"slices"
-	"time"
-=======
->>>>>>> 7105ab93
 
 	. "github.com/onsi/ginkgo/v2"
 	. "github.com/onsi/gomega"
@@ -37,11 +33,10 @@
 	})
 	Describe("OpenNexter", func() {
 		It("Should correctly iterate over all channels", func() {
-<<<<<<< HEAD
 			Expect(mockCluster.Nodes[1].Channel.Create(ctx, &channel.Channel{Name: "SG01", DataType: telem.Int64T, Virtual: true})).To(Succeed())
 			Expect(mockCluster.Nodes[1].Channel.Create(ctx, &channel.Channel{Name: "SG02", DataType: telem.Int64T, Virtual: true})).To(Succeed())
 			Expect(mockCluster.Nodes[1].Channel.Create(ctx, &channel.Channel{Name: "SG03", DataType: telem.Int64T, Virtual: true})).To(Succeed())
-			n, closer := testutil.MustSucceed2(mockCluster.Nodes[1].Channel.OpenNexter(ctx))
+			n, closer := MustSucceed2(mockCluster.Nodes[1].Channel.OpenNexter(ctx))
 			defer func() {
 				GinkgoRecover()
 				Expect(closer.Close()).To(Succeed())
@@ -50,22 +45,6 @@
 			Expect(len(values)).To(BeNumerically(">", 4))
 			names := lo.Map(values, func(v ontology.Resource, _ int) string { return v.Name })
 			Expect(names).To(ContainElements("sy_node_1_control", "SG01", "SG02", "SG03"))
-=======
-			names := []string{channel.NewRandomName(), channel.NewRandomName(), channel.NewRandomName()}
-			Expect(mockCluster.Nodes[1].Channel.Create(ctx, &channel.Channel{Name: names[0], DataType: telem.Int64T, Virtual: true})).To(Succeed())
-			Expect(mockCluster.Nodes[1].Channel.Create(ctx, &channel.Channel{Name: names[1], DataType: telem.Int64T, Virtual: true})).To(Succeed())
-			Expect(mockCluster.Nodes[1].Channel.Create(ctx, &channel.Channel{Name: names[2], DataType: telem.Int64T, Virtual: true})).To(Succeed())
-			n := MustSucceed(mockCluster.Nodes[1].Channel.OpenNexter())
-			v := MustBeOk(n.Next(ctx))
-			Expect(v.Name).To(Equal("sy_node_1_control"))
-			v = MustBeOk(n.Next(ctx))
-			Expect(v.Name).To(Equal(names[0]))
-			v = MustBeOk(n.Next(ctx))
-			Expect(v.Name).To(Equal(names[1]))
-			v = MustBeOk(n.Next(ctx))
-			Expect(v.Name).To(Equal(names[2]))
-			Expect(n.Close()).To(Succeed())
->>>>>>> 7105ab93
 		})
 	})
 	Describe("OnChange", func() {
