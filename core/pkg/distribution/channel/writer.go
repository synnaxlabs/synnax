--- conflicted
+++ resolved
@@ -16,25 +16,8 @@
 	"github.com/synnaxlabs/x/gorp"
 )
 
-<<<<<<< HEAD
-type Writer interface {
-	Create(context.Context, *Channel, ...CreateOption) error
-	CreateMany(context.Context, *[]Channel, ...CreateOption) error
-	Delete(ctx context.Context, key Key, allowInternal bool) error
-	DeleteMany(ctx context.Context, keys []Key, allowInternal bool) error
-	DeleteByName(ctx context.Context, name string, allowInternal bool) error
-	DeleteManyByNames(ctx context.Context, names []string, allowInternal bool) error
-	Rename(ctx context.Context, key Key, newName string, allowInternal bool) error
-	RenameMany(ctx context.Context, keys []Key, newNames []string, allowInternal bool) error
-	MapRename(ctx context.Context, names map[string]string, allowInternal bool) error
-}
-
-type writer struct {
-	svc *service
-=======
 type Writer struct {
 	svc *Service
->>>>>>> d65039b2
 	tx  gorp.Tx
 }
 
