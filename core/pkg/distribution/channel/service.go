--- conflicted
+++ resolved
@@ -17,6 +17,7 @@
 	"github.com/synnaxlabs/synnax/pkg/distribution/ontology"
 	"github.com/synnaxlabs/synnax/pkg/storage/ts"
 	"github.com/synnaxlabs/x/config"
+	"github.com/synnaxlabs/x/errors"
 	"github.com/synnaxlabs/x/gorp"
 	"github.com/synnaxlabs/x/override"
 	"github.com/synnaxlabs/x/telem"
@@ -43,9 +44,6 @@
 
 type IntOverflowChecker = func(types.Uint20) error
 
-<<<<<<< HEAD
-type ServiceConfig struct {
-=======
 func FixedOverflowChecker(limit int) IntOverflowChecker {
 	return func(count types.Uint20) error {
 		if count > types.Uint20(limit) {
@@ -56,7 +54,6 @@
 }
 
 type Config struct {
->>>>>>> d65039b2
 	HostResolver     cluster.HostResolver
 	ClusterDB        *gorp.DB
 	TSChannel        *ts.DB
