--- conflicted
+++ resolved
@@ -89,11 +89,7 @@
 
 var DefaultConfig = ServiceConfig{ValidateNames: config.True(), ForceMigration: config.False()}
 
-<<<<<<< HEAD
-func OpenService(ctx context.Context, cfgs ...Config) (*Service, error) {
-=======
-func NewService(ctx context.Context, cfgs ...ServiceConfig) (*Service, error) {
->>>>>>> 3465a0c1
+func OpenService(ctx context.Context, cfgs ...ServiceConfig) (*Service, error) {
 	cfg, err := config.New(DefaultConfig, cfgs...)
 	if err != nil {
 		return nil, err
@@ -142,15 +138,14 @@
 	}
 }
 
-<<<<<<< HEAD
-func (s *Service) Close() error {
-	return s.entryManager.Close()
-=======
 func (s *Service) CountExternalNonVirtual() int {
 	s.proxy.mu.RLock()
 	defer s.proxy.mu.RUnlock()
 	return int(s.proxy.mu.externalNonVirtualSet.Size())
->>>>>>> 3465a0c1
+}
+
+func (s *Service) Close() error {
+	return s.entryManager.Close()
 }
 
 func (s *Service) validateChannels(channels []Channel) ([]Channel, error) {
