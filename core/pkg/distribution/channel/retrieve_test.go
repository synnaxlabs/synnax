--- conflicted
+++ resolved
@@ -140,13 +140,7 @@
 				NewRetrieve().
 				WhereKeys(435).
 				Entries(&resChannels).
-<<<<<<< HEAD
-				Exec(ctx, nil)
-			Expect(err).To(HaveOccurred())
-			Expect(err.Error()).To(ContainSubstring("Channels with keys [435] not found"))
-=======
 				Exec(ctx, nil)).To(MatchError(ContainSubstring("Channels with keys [435] not found")))
->>>>>>> d65039b2
 		})
 		It("Should correctly filter channels by search term", func() {
 			created := []channel.Channel{
@@ -169,11 +163,7 @@
 					Search("catalina").
 					Entries(&resChannels).
 					Exec(ctx, nil)).To(Succeed())
-<<<<<<< HEAD
-				g.Expect(resChannels).ToNot(BeEmpty())
-=======
 				g.Expect(resChannels).To(HaveLen(1))
->>>>>>> d65039b2
 				g.Expect(resChannels[0].Name).To(Equal("catalina"))
 			}).Should(Succeed())
 		})
