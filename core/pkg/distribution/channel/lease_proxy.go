--- conflicted
+++ resolved
@@ -357,17 +357,12 @@
 	return lp.maybeSetResources(ctx, tx, toCreate)
 }
 
-<<<<<<< HEAD
-func (lp *leaseProxy) validateFreeVirtual(
-	channels *[]Channel,
-=======
 func (lp *leaseProxy) validateChannelNames(
 	ctx context.Context,
 	tx gorp.Tx,
 	keys Keys,
 	names []string,
 	skipExisting bool,
->>>>>>> d65039b2
 ) error {
 	for i, name := range names {
 		if err := ValidateName(name); err != nil {
