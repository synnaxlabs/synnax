// Copyright 2025 Synnax Labs, Inc.
//
// Use of this software is governed by the Business Source License included in the file
// licenses/BSL.txt.
//
// As of the Change Date specified in that file, in accordance with the Business Source
// License, use of this software will be governed by the Apache License, Version 2.0,
// included in the file licenses/APL.txt.

package signals_test

import (
	"context"
	"time"

	. "github.com/onsi/ginkgo/v2"
	. "github.com/onsi/gomega"
	"github.com/synnaxlabs/synnax/pkg/distribution/channel"
	"github.com/synnaxlabs/synnax/pkg/distribution/framer"
	"github.com/synnaxlabs/synnax/pkg/distribution/mock"
	"github.com/synnaxlabs/synnax/pkg/distribution/ontology"
<<<<<<< HEAD
	"github.com/synnaxlabs/synnax/pkg/distribution/ontology/signals"
=======
	"github.com/synnaxlabs/synnax/pkg/distribution/ontology/core"
	ontologycdc "github.com/synnaxlabs/synnax/pkg/distribution/ontology/signals"
	"github.com/synnaxlabs/x/binary"
>>>>>>> d7a03464
	"github.com/synnaxlabs/x/change"
	"github.com/synnaxlabs/x/confluence"
	"github.com/synnaxlabs/x/gorp"
	"github.com/synnaxlabs/x/iter"
	"github.com/synnaxlabs/x/observe"
	"github.com/synnaxlabs/x/signal"
	. "github.com/synnaxlabs/x/testutil"
	"github.com/synnaxlabs/x/zyn"
)

type changeService struct {
	observe.Observer[iter.Nexter[ontology.Change]]
}

const changeType ontology.Type = "change"

func newChangeID(key string) ontology.ID {
	return ontology.ID{Key: key, Type: changeType}
}

var _ ontology.Service = (*changeService)(nil)

func (s *changeService) Type() ontology.Type { return changeType }

func (s *changeService) Schema() zyn.Schema {
	return zyn.Object(map[string]zyn.Schema{"key": zyn.String()})
}

func (s *changeService) OpenNexter() (iter.NexterCloser[ontology.Resource], error) {
	return iter.NexterNopCloser(iter.All[ontology.Resource](nil)), nil
}

func (s *changeService) RetrieveResource(
	_ context.Context,
	key string,
	_ gorp.Tx,
) (ontology.Resource, error) {
	return ontology.NewResource(
		s.Schema(),
		newChangeID(key),
		"",
		map[string]any{"key": key},
	), nil
}

var _ = Describe("Signals", Ordered, func() {
	var (
		builder *mock.Cluster
		ctx     = context.Background()
		dist    mock.Node
		svc     *changeService
	)
	BeforeAll(func() {
		builder = mock.NewCluster()
		dist = builder.Provision(ctx)
		svc = &changeService{Observer: observe.New[iter.Nexter[ontology.Change]]()}
		dist.Ontology.RegisterService(svc)
	})
	AfterAll(func() {
		Expect(builder.Close()).To(Succeed())
	})
	Describe("DecodeIDs", func() {
		It("Should decode a series of IDs", func() {
			encoded := signals.EncodeIDs(
				[]ontology.ID{newChangeID("one"), newChangeID("two")},
			)
			Expect(signals.DecodeIDs(encoded)).
				To(Equal([]ontology.ID{newChangeID("one"), newChangeID("two")}))
		})
	})
	Describe("Resource Changes", func() {
		It("Should correctly propagate resource changes to the ontology", func() {
			var resCh channel.Channel
			Expect(dist.
				Channel.
				NewRetrieve().
				WhereNames("sy_ontology_resource_set").
				Entry(&resCh).
				Exec(ctx, nil),
			).To(Succeed())
			streamer := MustSucceed(dist.Framer.NewStreamer(ctx, framer.StreamerConfig{
				Keys: channel.Keys{resCh.Key()},
			}))
			requests, responses := confluence.Attach(streamer, 2)
			sCtx, cancel := signal.Isolated()
			streamer.Flow(sCtx, confluence.CloseOutputInletsOnExit())
			time.Sleep(5 * time.Millisecond)
			closeStreamer := signal.NewHardShutdown(sCtx, cancel)
			key := "hello"
			svc.NotifyGenerator(ctx, func() iter.Nexter[ontology.Change] {
				return iter.All([]ontology.Change{
					{
						Variant: change.Set,
						Key:     newChangeID(key),
						Value: ontology.NewResource(
							svc.Schema(),
							newChangeID(key),
							"empty",
							map[string]any{"key": key},
						),
					},
				})
			})
			var res framer.StreamerResponse
			Eventually(responses.Outlet()).Should(Receive(&res))
<<<<<<< HEAD
			ids := MustSucceed(signals.DecodeIDs(res.Frame.SeriesAt(0).Data))
			// There's a condition here where we might receive the channel creation
			// signal, so we just do a length assertion.
			Expect(len(ids)).To(BeNumerically(">", 0))
			Expect(len(ids[0].Type)).To(BeNumerically(">", 0))
			Expect(len(ids[0].Key)).To(BeNumerically(">", 0))
=======
			s := res.Frame.SeriesAt(0)
			Expect(s.Len()).To(Equal(int64(1)))
			for s := range s.Samples() {
				r := ontology.Resource{}
				Expect((&binary.JSONCodec{}).Decode(ctx, s, &r)).To(Succeed())
				Expect(r.ID).To(Equal(newChangeID(key)))
			}
>>>>>>> d7a03464
			requests.Close()
			Eventually(responses.Outlet()).Should(BeClosed())
			Expect(closeStreamer.Close()).To(Succeed())
		})
		It("Should correctly propagate resource deletes to the ontology", func() {
			var resCh channel.Channel
			Expect(dist.
				Channel.
				NewRetrieve().
				WhereNames("sy_ontology_resource_delete").
				Entry(&resCh).
				Exec(ctx, nil),
			).To(Succeed())
			streamer := MustSucceed(dist.Framer.NewStreamer(ctx, framer.StreamerConfig{
				Keys: channel.Keys{resCh.Key()},
			}))
			requests, responses := confluence.Attach(streamer, 2)
			sCtx, cancel := signal.Isolated()
			streamer.Flow(sCtx, confluence.CloseOutputInletsOnExit())
			time.Sleep(5 * time.Millisecond)
			closeStreamer := signal.NewHardShutdown(sCtx, cancel)
			key := "hello"
			svc.NotifyGenerator(ctx, func() iter.Nexter[ontology.Change] {
				return iter.All([]ontology.Change{
					{Variant: change.Delete, Key: newChangeID(key)},
				})
			})
			var res framer.StreamerResponse
			Eventually(responses.Outlet()).Should(Receive(&res))
			ids := MustSucceed(signals.DecodeIDs(res.Frame.SeriesAt(0).Data))
			// There's a condition here where we might receive the channel creation
			// signal, so we just do a length assertion.
			Expect(len(ids)).To(BeNumerically(">", 0))
			Expect(len(ids[0].Type)).To(BeNumerically(">", 0))
			Expect(len(ids[0].Key)).To(BeNumerically(">", 0))
			requests.Close()
			Eventually(responses.Outlet()).Should(BeClosed())
			Expect(closeStreamer.Close()).To(Succeed())
		})
	})
	It("Should correctly propagate relationship set to the ontology", func() {
		var resCh channel.Channel
		Expect(dist.
			Channel.
			NewRetrieve().
			WhereNames("sy_ontology_relationship_set").
			Entry(&resCh).
			Exec(ctx, nil),
		).To(Succeed())
		streamer := MustSucceed(dist.Framer.NewStreamer(ctx, framer.StreamerConfig{
			Keys: channel.Keys{resCh.Key()},
		}))
		requests, responses := confluence.Attach(streamer, 2)
		sCtx, cancel := signal.Isolated()
		streamer.Flow(sCtx, confluence.CloseOutputInletsOnExit())
		time.Sleep(10 * time.Millisecond)
		closeStreamer := signal.NewHardShutdown(sCtx, cancel)
		defer func() {
			GinkgoRecover()
			Expect(closeStreamer.Close()).To(Succeed())
		}()
		w := dist.Ontology.NewWriter(nil)
		firstResource := newChangeID("abc")
		secondResource := newChangeID("def")
		Expect(w.DefineResource(ctx, firstResource)).To(Succeed())
		Expect(w.DefineResource(ctx, secondResource)).To(Succeed())
		Expect(
			w.DefineRelationship(ctx, firstResource, ontology.ParentOf, secondResource),
		).To(Succeed())
		var res framer.StreamerResponse
		Eventually(responses.Outlet(), 10*time.Second).Should(Receive(&res))
		relationships := MustSucceed(signals.DecodeRelationships(res.Frame.SeriesAt(0).Data))
		// There's a condition here where we might receive the channel creation
		// signal, so we just do a length assertion.
		Expect(len(relationships)).To(BeNumerically(">", 0))
		Expect(len(relationships[0].Type)).To(BeNumerically(">", 0))
		Expect(len(relationships[0].From.Key)).To(BeNumerically(">", 0))
		Expect(len(relationships[0].To.Key)).To(BeNumerically(">", 0))
		requests.Close()
		Eventually(responses.Outlet()).Should(BeClosed())
	})
	It("Should correctly propagate a relationship delete to the ontology", func() {
		var resCh channel.Channel
		By("Correctly creating the deletion channel.")
		Expect(dist.
			Channel.
			NewRetrieve().
			WhereNames("sy_ontology_relationship_delete").
			Entry(&resCh).
			Exec(ctx, nil),
		).To(Succeed())
		By("Opening a streamer on the deletion channel")
		streamer := MustSucceed(dist.Framer.NewStreamer(ctx, framer.StreamerConfig{
			Keys: channel.Keys{resCh.Key()},
		}))
		requests, responses := confluence.Attach(streamer, 2)
		sCtx, cancel := signal.Isolated()
		streamer.Flow(sCtx, confluence.CloseOutputInletsOnExit())
		time.Sleep(5 * time.Millisecond)
		closeStreamer := signal.NewHardShutdown(sCtx, cancel)
		defer func() {
			GinkgoRecover()
			Expect(closeStreamer.Close()).To(Succeed())
		}()
		w := dist.Ontology.NewWriter(nil)
		firstResource := newChangeID("abc")
		secondResource := newChangeID("def")
		Expect(w.DefineResource(ctx, firstResource)).To(Succeed())
		Expect(w.DefineResource(ctx, secondResource)).To(Succeed())
		By("Creating the relationship")
		Expect(
			w.DefineRelationship(ctx, firstResource, ontology.ParentOf, secondResource),
		).To(Succeed())
		By("Deleting the relationship")
		Expect(
			w.DeleteRelationship(ctx, firstResource, ontology.ParentOf, secondResource),
		).To(Succeed())
		var res framer.StreamerResponse
		Eventually(responses.Outlet()).Should(Receive(&res))
		By("Decoding the relationships")
		relationships := MustSucceed(
			signals.DecodeRelationships(res.Frame.SeriesAt(0).Data),
		)
		// There's a condition here where we might receive the channel creation signal,
		// so we just do a length assertion.
		Expect(len(relationships)).To(BeNumerically(">", 0))
		Expect(len(relationships[0].Type)).To(BeNumerically(">", 0))
		Expect(len(relationships[0].From.Key)).To(BeNumerically(">", 0))
		Expect(len(relationships[0].To.Key)).To(BeNumerically(">", 0))
		requests.Close()
		Eventually(responses.Outlet()).Should(BeClosed())
	})
})<|MERGE_RESOLUTION|>--- conflicted
+++ resolved
@@ -19,13 +19,8 @@
 	"github.com/synnaxlabs/synnax/pkg/distribution/framer"
 	"github.com/synnaxlabs/synnax/pkg/distribution/mock"
 	"github.com/synnaxlabs/synnax/pkg/distribution/ontology"
-<<<<<<< HEAD
 	"github.com/synnaxlabs/synnax/pkg/distribution/ontology/signals"
-=======
-	"github.com/synnaxlabs/synnax/pkg/distribution/ontology/core"
-	ontologycdc "github.com/synnaxlabs/synnax/pkg/distribution/ontology/signals"
 	"github.com/synnaxlabs/x/binary"
->>>>>>> d7a03464
 	"github.com/synnaxlabs/x/change"
 	"github.com/synnaxlabs/x/confluence"
 	"github.com/synnaxlabs/x/gorp"
@@ -131,14 +126,6 @@
 			})
 			var res framer.StreamerResponse
 			Eventually(responses.Outlet()).Should(Receive(&res))
-<<<<<<< HEAD
-			ids := MustSucceed(signals.DecodeIDs(res.Frame.SeriesAt(0).Data))
-			// There's a condition here where we might receive the channel creation
-			// signal, so we just do a length assertion.
-			Expect(len(ids)).To(BeNumerically(">", 0))
-			Expect(len(ids[0].Type)).To(BeNumerically(">", 0))
-			Expect(len(ids[0].Key)).To(BeNumerically(">", 0))
-=======
 			s := res.Frame.SeriesAt(0)
 			Expect(s.Len()).To(Equal(int64(1)))
 			for s := range s.Samples() {
@@ -146,7 +133,6 @@
 				Expect((&binary.JSONCodec{}).Decode(ctx, s, &r)).To(Succeed())
 				Expect(r.ID).To(Equal(newChangeID(key)))
 			}
->>>>>>> d7a03464
 			requests.Close()
 			Eventually(responses.Outlet()).Should(BeClosed())
 			Expect(closeStreamer.Close()).To(Succeed())
