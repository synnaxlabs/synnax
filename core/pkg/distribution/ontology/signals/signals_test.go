--- conflicted
+++ resolved
@@ -158,18 +158,9 @@
 			time.Sleep(5 * time.Millisecond)
 			closeStreamer := signal.NewHardShutdown(sCtx, cancel)
 			key := "hello"
-<<<<<<< HEAD
-			svc.NotifyGenerator(ctx, func() iter.Nexter[ontology.Change] {
-				return iter.All([]ontology.Change{
-					{Variant: change.Delete, Key: newChangeID(key)},
-=======
 			svc.NotifyGenerator(ctx, func() iter.Seq[ontology.Change] {
 				return slices.Values([]ontology.Change{
-					{
-						Variant: change.Delete,
-						Key:     newChangeID(key),
-					},
->>>>>>> 7e5d4fdd
+					{Variant: change.Delete, Key: newChangeID(key)},
 				})
 			})
 			var res framer.StreamerResponse
