--- conflicted
+++ resolved
@@ -39,11 +39,7 @@
 				if ch.Variant == change.Set {
 					v, err := signals.MarshalJSON(ch.Value)
 					if err != nil {
-<<<<<<< HEAD
-						otg.L.DPanic("unexpected failure to marshal ontology failed to marshal set", zap.Error(err))
-=======
 						otg.L.DPanic("unexpected failure to marshal ontology resource set", zap.Error(err))
->>>>>>> d581d075
 						return change.Change[[]byte, struct{}]{}, false
 					}
 					return change.Change[[]byte, struct{}]{Key: v, Variant: ch.Variant}, true
