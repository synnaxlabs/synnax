--- conflicted
+++ resolved
@@ -326,16 +326,10 @@
 ) ([]ID, error) {
 	nextIDs := make([]ID, 0, len(ids)*4)
 	return nextIDs, gorp.NewRetrieve[[]byte, Relationship]().
-<<<<<<< HEAD
 		Where(func(_ gorp.Context, rel *Relationship) (bool, error) {
-			for _, resource := range resources {
-				if traverse.Filter(&resource, rel) {
-=======
-		Where(func(ctx gorp.Context, rel *Relationship) (bool, error) {
 			for _, id := range ids {
 				res := Resource{ID: id}
 				if traverse.Filter(&res, rel) {
->>>>>>> a4e8db2c
 					nextIDs = append(nextIDs, traverse.Direction.GetID(rel))
 				}
 			}
