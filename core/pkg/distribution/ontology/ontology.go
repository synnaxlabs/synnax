--- conflicted
+++ resolved
@@ -132,17 +132,12 @@
 		return nil, err
 	}
 
-<<<<<<< HEAD
-	if *o.Config.EnableSearch {
+	if *o.EnableSearch {
 		if o.search.Index, err = search.New(
 			search.Config{Instrumentation: cfg.Instrumentation},
 		); err != nil {
 			return nil, err
 		}
-=======
-	if *o.EnableSearch {
-		o.search.Index, err = search.New(search.Config{Instrumentation: cfg.Instrumentation})
->>>>>>> ed599e44
 	}
 
 	return o, nil
