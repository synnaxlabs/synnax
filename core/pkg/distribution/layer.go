// Copyright 2025 Synnax Labs, Inc.
//
// Use of this software is governed by the Business Source License included in the file
// licenses/BSL.txt.
//
// As of the Change Date specified in that file, in accordance with the Business Source
// License, use of this software will be governed by the Apache License, Version 2.0,
// included in the file licenses/APL.txt.

package distribution

import (
	"context"
	"fmt"
	"io"

	"github.com/samber/lo"
	"github.com/synnaxlabs/alamos"
	"github.com/synnaxlabs/aspen"
	"github.com/synnaxlabs/synnax/pkg/distribution/channel"
	channelsignals "github.com/synnaxlabs/synnax/pkg/distribution/channel/signals"
	"github.com/synnaxlabs/synnax/pkg/distribution/channel/verification"
	"github.com/synnaxlabs/synnax/pkg/distribution/cluster"
	"github.com/synnaxlabs/synnax/pkg/distribution/framer"
	"github.com/synnaxlabs/synnax/pkg/distribution/group"
	groupsignals "github.com/synnaxlabs/synnax/pkg/distribution/group/signals"
	"github.com/synnaxlabs/synnax/pkg/distribution/ontology"
	ontologysignals "github.com/synnaxlabs/synnax/pkg/distribution/ontology/signals"
	"github.com/synnaxlabs/synnax/pkg/distribution/signals"
	"github.com/synnaxlabs/synnax/pkg/storage"
	"github.com/synnaxlabs/x/address"
	"github.com/synnaxlabs/x/binary"
	"github.com/synnaxlabs/x/config"
	"github.com/synnaxlabs/x/gorp"
	xio "github.com/synnaxlabs/x/io"
	"github.com/synnaxlabs/x/override"
	"github.com/synnaxlabs/x/service"
	"github.com/synnaxlabs/x/telem"
	"github.com/synnaxlabs/x/validate"
)

// Config is the configuration for opening the distribution layer.  See fields for
// details on defining the configuration.
type Config struct {
	// Instrumentation is for logging, tracing, and metrics.
	//
	// [OPTIONAL] - Defaults to noop instrumentation.
	alamos.Instrumentation
	// Storage is the storage layer that the distribution layer will use for persisting
	// data across its various services.
	//
	// [REQUIRED]
	Storage *storage.Layer
	// AdvertiseAddress sets the network address that the distribution layer will publish
	// to other nodes in the cluster.
	//
	// [REQUIRED]
	AdvertiseAddress address.Address
	// PeerAddresses sets the list of peer nodes in the cluster that the distribution
	// layer will reach out to join the cluster. If this slice is empty, the distribution
	// layer will bootstrap a new single node cluster.
	//
	// [OPTIONAL] - Defaults to []
	PeerAddresses []address.Address
	// ChannelTransport is the network transport used for channel-related RPCs.
	//
	// [REQUIRED]
	ChannelTransport channel.Transport
	// FramerTransport is the network transport used for moving telemetry frames.
	//
	// [REQUIRED]
	FrameTransport framer.Transport
	// AspenTransport is the network transport used for key-value gossip and cluster
	// topology information.
	//
	// [REQUIRED]
	AspenTransport aspen.Transport
	// AspenOptions are additional options to pass when opening the aspen key-value
	// store.
	//
	// [OPTIONAL] - Defaults to []
	AspenOptions []aspen.Option
	// Verifier is for verifying. Magic.
	//
	// [OPTIONAL] - Defaults to ""
	Verifier string
	// TestingIntOverflowCheck is used for overriding default verifier behavior
	// for testing purposes only.
	//
	// [OPTIONAL] - Defaults to nil
	TestingIntOverflowCheck channel.IntOverflowChecker
	// EnableSearch sets whether search indexing is enabled for cluster resources.
	//
	// [OPTIONAL] - Defaults to true
	EnableSearch *bool
	// GorpCodec sets the codec used to encode/decode data structures within the
	// cluster meta-data DB (gorp).
	//
	// [OPTIONAL] - Defaults to &binary.MsgPackCodec
	GorpCodec binary.Codec
	// EnableServiceSignals sets whether to enable CDC signal propagation for changes
	// to distribution layer data structures (channels, groups, etc.)
	//
	// [OPTIONAL] - Defaults to true.
	EnableServiceSignals *bool
}

var (
	_ config.Config[Config] = Config{}
	// DefaultConfig is the default configuration for opening the distribution layer.
	// This configuration is not valid on its own and must be overridden by the
	// required fields specific in Config.
	DefaultConfig = Config{
		EnableSearch:         config.True(),
		GorpCodec:            &binary.MsgPackCodec{},
		EnableServiceSignals: config.True(),
	}
)

// Override implements config.Config.
func (c Config) Override(other Config) Config {
	c.Instrumentation = override.Zero(c.Instrumentation, other.Instrumentation)
	c.Storage = override.Nil(c.Storage, other.Storage)
	c.AdvertiseAddress = override.String(c.AdvertiseAddress, other.AdvertiseAddress)
	c.PeerAddresses = override.Slice(c.PeerAddresses, other.PeerAddresses)
	c.ChannelTransport = override.Nil(c.ChannelTransport, other.ChannelTransport)
	c.FrameTransport = override.Nil(c.FrameTransport, other.FrameTransport)
	c.AspenTransport = override.Nil(c.AspenTransport, other.AspenTransport)
	c.AspenOptions = override.Slice(c.AspenOptions, other.AspenOptions)
	c.Verifier = override.String(c.Verifier, other.Verifier)
	c.TestingIntOverflowCheck = override.Nil(c.TestingIntOverflowCheck, other.TestingIntOverflowCheck)
	c.EnableSearch = override.Nil(c.EnableSearch, other.EnableSearch)
	c.GorpCodec = override.Nil(c.GorpCodec, other.GorpCodec)
	c.EnableServiceSignals = override.Nil(c.EnableServiceSignals, other.EnableServiceSignals)
	return c
}

// Validate implements config.Config. It does nothing and leaves
// validation to the individual components.
func (c Config) Validate() error {
	v := validate.New("distribution")
	validate.NotNil(v, "storage", c.Storage)
	validate.NotEmptyString(v, "advertise_address", c.AdvertiseAddress)
	validate.NotNil(v, "channel_transport", c.ChannelTransport)
	validate.NotNil(v, "frame_transport", c.FrameTransport)
	validate.NotNil(v, "aspen_transport", c.AspenTransport)
	validate.NotNil(v, "enable_search", c.EnableSearch)
	validate.NotNil(v, "codec", c.GorpCodec)
	validate.NotNil(v, "enable_channel_signals", c.EnableServiceSignals)
	return v.Error()
}

// Layer contains all relevant services within the Synnax distribution layer.
// The distribution layer wraps the storage layer to provide a monolithic data space
// for working with core data structures across Synnax.
//
// The Layer must be closed when it is no longer in use. It is not safe to modify any
// of the public fields in this struct, or to access these fields after Close has
// been called.
type Layer struct {
	// DB is the database for storing cluster wide meta-data.
	DB *gorp.DB
	// Cluster provides information about the cluster topology. Nodes, keys, addresses, states, etc.
	Cluster cluster.Cluster
	// Channel is for creating, deleting, and retrieving channels across the cluster.
	Channel *channel.Service
	// Framer is for reading, writing, and streaming frames of telemetry across the
	// cluster.
	Framer *framer.Service
	// Ontology manages relationships between arbitrary data structures in a directed
	// acyclic graph. It is the main method for defining relationships between resources
	// in Synnax.
	Ontology *ontology.Ontology
	// Signals are for propagating changes to data structures through channels in
	// Synnax.
	Signals *signals.Provider
	// Group is for grouping related resources in the cluster.
	Group *group.Service
	// Verification verifies that the universe remains as it is.
	Verification *verification.Service
	// closer is for properly shutting down the distribution layer.
	closer xio.MultiCloser
}

// Open opens the distribution Layer using the provided configuration(s). Later
// configurations override the fields set in previous configurations. If the configuration is
// invalid, or any services fail to open, Open returns a nil layer and an error.
//
// If the returned error is nil, the Layer must be closed by calling Close after use.
// None of the services in the Layer should be used after Close is called. It is the
// caller's responsibility to ensure that the Layer is not accessed after it is closed.
func Open(ctx context.Context, cfgs ...Config) (*Layer, error) {
	cfg, err := config.New(DefaultConfig, cfgs...)
	if err != nil {
		return nil, err
	}
	l := &Layer{}
	cleanup, ok := service.NewOpener(ctx, &l.closer)
	defer func() {
		err = cleanup(err)
	}()

	aspenOptions := append([]aspen.Option{
		aspen.WithEngine(cfg.Storage.KV),
		aspen.WithTransport(cfg.AspenTransport),
		aspen.WithInstrumentation(cfg.Child("aspen")),
	}, cfg.AspenOptions...)

	// Since we're using our own key-value engine, the value we use for 'dirname'
	// doesn't matter.
	var aspenDB *aspen.DB
	if aspenDB, err = aspen.Open(
		ctx,
		"",
		cfg.AdvertiseAddress,
		cfg.PeerAddresses,
		aspenOptions...,
	); !ok(err, aspenDB) {
		return nil, err
	}
	l.Cluster = aspenDB.Cluster
	l.DB = gorp.Wrap(
		aspenDB,
		gorp.WithCodec(&binary.TracingCodec{
			Level:           alamos.Bench,
			Instrumentation: cfg.Instrumentation,
			Codec:           cfg.GorpCodec,
		}),
	)

	if l.Ontology, err = ontology.Open(
		ctx,
		ontology.Config{
			Instrumentation: cfg.Child("ontology"),
			DB:              l.DB,
		},
	); !ok(err, l.Ontology) {
		return nil, err
	}

	if l.Group, err = group.OpenService(
		ctx,
		group.ServiceConfig{
			DB:       l.DB,
			Ontology: l.Ontology,
		},
	); !ok(err, l.Group) {
		return nil, err
	}

	nodeOntologySvc := &cluster.NodeOntologyService{
		Ontology: l.Ontology,
		Cluster:  l.Cluster,
	}
	clusterOntologySvc := &cluster.OntologyService{Cluster: l.Cluster}
	l.Ontology.RegisterService(clusterOntologySvc)
	l.Ontology.RegisterService(nodeOntologySvc)

	nodeOntologySvc.ListenForChanges(ctx)

	if l.Verification, err = verification.OpenService(ctx, verification.ServiceConfig{
		Verifier:        cfg.Verifier,
		DB:              l.DB.KV(),
		Instrumentation: cfg.Instrumentation,
	}); !ok(err, l.Verification) {
		return nil, err
	}

<<<<<<< HEAD
	if l.Channel, err = channel.OpenService(ctx, channel.Config{
=======
	if l.Channel, err = channel.NewService(ctx, channel.ServiceConfig{
>>>>>>> 3465a0c1
		HostResolver: l.Cluster,
		ClusterDB:    l.DB,
		TSChannel:    cfg.Storage.TS,
		Transport:    cfg.ChannelTransport,
		Ontology:     l.Ontology,
		Group:        l.Group,
		IntOverflowCheck: lo.Ternary(
			cfg.TestingIntOverflowCheck != nil,
			cfg.TestingIntOverflowCheck,
			l.Verification.IsOverflowed,
		),
	}); !ok(err, nil) {
		return nil, err
	}

	if l.Framer, err = framer.OpenService(framer.Config{
		Instrumentation: cfg.Child("framer"),
		Channel:         l.Channel,
		TS:              cfg.Storage.TS,
		Transport:       cfg.FrameTransport,
		HostResolver:    l.Cluster,
	}); !ok(err, l.Framer) {
		return nil, err
	}

	if err = l.configureControlUpdates(ctx); !ok(err, nil) {
		return nil, err
	}

	if l.Signals, err = signals.New(signals.Config{
		Channel:         l.Channel,
		Framer:          l.Framer,
		Instrumentation: cfg.Child("signals"),
	}); !ok(err, nil) {
		return nil, err
	}

	if *cfg.EnableServiceSignals {
		var channelSignalsCloser io.Closer
		if channelSignalsCloser, err = channelsignals.Publish(
			ctx,
			l.Signals,
			l.DB,
		); !ok(err, channelSignalsCloser) {
			return nil, err
		}
		if groupSignalsCloser, err := groupsignals.Publish(ctx, l.Signals, l.DB); !ok(err, groupSignalsCloser) {
			return nil, err
		}
	}

	if l.Cluster.HostKey() == cluster.Bootstrapper {
		var ontologyCDCCloser io.Closer
		if ontologyCDCCloser, err = ontologysignals.Publish(
			ctx,
			l.Signals,
			l.Ontology,
		); !ok(err, ontologyCDCCloser) {
			return nil, err
		}
	}

	return l, err
}

// Close closes the Layer. Close must be called when the Layer is no longer in use.
// the caller must ensure that all routines interacting with the Layer have finished
// before calling Close.
func (l *Layer) Close() error { return l.closer.Close() }

func (l *Layer) configureControlUpdates(ctx context.Context) error {
	controlCh := channel.Channel{
		Name:        fmt.Sprintf("sy_node_%v_control", l.Cluster.HostKey()),
		Leaseholder: l.Cluster.HostKey(),
		Virtual:     true,
		DataType:    telem.StringT,
		Internal:    true,
	}
	if err := l.Channel.Create(ctx, &controlCh, channel.RetrieveIfNameExists()); err != nil {
		return err
	}
	return l.Framer.ConfigureControlUpdateChannel(ctx, controlCh.Key(), controlCh.Name)
}<|MERGE_RESOLUTION|>--- conflicted
+++ resolved
@@ -266,11 +266,7 @@
 		return nil, err
 	}
 
-<<<<<<< HEAD
-	if l.Channel, err = channel.OpenService(ctx, channel.Config{
-=======
-	if l.Channel, err = channel.NewService(ctx, channel.ServiceConfig{
->>>>>>> 3465a0c1
+	if l.Channel, err = channel.OpenService(ctx, channel.ServiceConfig{
 		HostResolver: l.Cluster,
 		ClusterDB:    l.DB,
 		TSChannel:    cfg.Storage.TS,
