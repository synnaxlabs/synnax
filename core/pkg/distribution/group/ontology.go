// Copyright 2025 Synnax Labs, Inc.
//
// Use of this software is governed by the Business Source License included in the file
// licenses/BSL.txt.
//
// As of the Change Date specified in that file, in accordance with the Business Source
// License, use of this software will be governed by the Apache License, Version 2.0,
// included in the file licenses/APL.txt.

package group

import (
	"context"

	"github.com/google/uuid"
	"github.com/samber/lo"
	"github.com/synnaxlabs/synnax/pkg/distribution/ontology"
<<<<<<< HEAD
=======
	"github.com/synnaxlabs/synnax/pkg/distribution/ontology/core"
>>>>>>> d7a03464
	xchange "github.com/synnaxlabs/x/change"
	"github.com/synnaxlabs/x/gorp"
	"github.com/synnaxlabs/x/iter"
	"github.com/synnaxlabs/x/observe"
	"github.com/synnaxlabs/x/zyn"
)

const OntologyType ontology.Type = "group"

<<<<<<< HEAD
func OntologyID(key uuid.UUID) ontology.ID {
	return ontology.ID{Type: ontologyType, Key: key.String()}
=======
func OntologyID(key uuid.UUID) core.ID {
	return ontology.ID{Type: OntologyType, Key: key.String()}
>>>>>>> d7a03464
}

func OntologyIDs(keys []uuid.UUID) []ontology.ID {
	return lo.Map(keys, func(k uuid.UUID, _ int) ontology.ID { return OntologyID(k) })
}

func newResource(g Group) ontology.Resource {
	return ontology.NewResource(schema, OntologyID(g.Key), g.Name, g)
}

type change = xchange.Change[uuid.UUID, Group]

func (s *Service) Type() ontology.Type { return OntologyType }

func (s *Service) Schema() zyn.Schema { return schema }

func (s *Service) RetrieveResource(
	ctx context.Context,
	key string,
	tx gorp.Tx,
) (ontology.Resource, error) {
	k, err := uuid.Parse(key)
	if err != nil {
		return ontology.Resource{}, err
	}
	var g Group
	if err = s.NewRetrieve().Entry(&g).WhereKeys(k).Exec(ctx, tx); err != nil {
		return ontology.Resource{}, err
	}
	return newResource(g), nil
}

func translateChange(c change) ontology.Change {
	return ontology.Change{
		Variant: c.Variant,
		Key:     OntologyID(c.Key),
		Value:   newResource(c.Value),
	}
}

func (s *Service) OnChange(
	f func(context.Context, iter.Nexter[ontology.Change]),
) observe.Disconnect {
	handleChange := func(ctx context.Context, reader gorp.TxReader[uuid.UUID, Group]) {
<<<<<<< HEAD
		f(
			ctx,
			iter.NexterTranslator[change, ontology.Change]{
				Wrap:      reader,
				Translate: translateChange,
			},
		)
=======
		f(ctx, iter.NexterTranslator[change, ontology.Change]{
			Wrap:      reader,
			Translate: translateChange,
		})
>>>>>>> d7a03464
	}
	return gorp.Observe[uuid.UUID, Group](s.DB).OnChange(handleChange)
}

func (s *Service) OpenNexter() (iter.NexterCloser[ontology.Resource], error) {
	n, err := gorp.WrapReader[uuid.UUID, Group](s.DB).OpenNexter()
	if err != nil {
		return nil, err
	}
	return iter.NexterCloserTranslator[Group, ontology.Resource]{
		Wrap:      n,
		Translate: newResource,
	}, nil
}<|MERGE_RESOLUTION|>--- conflicted
+++ resolved
@@ -15,10 +15,6 @@
 	"github.com/google/uuid"
 	"github.com/samber/lo"
 	"github.com/synnaxlabs/synnax/pkg/distribution/ontology"
-<<<<<<< HEAD
-=======
-	"github.com/synnaxlabs/synnax/pkg/distribution/ontology/core"
->>>>>>> d7a03464
 	xchange "github.com/synnaxlabs/x/change"
 	"github.com/synnaxlabs/x/gorp"
 	"github.com/synnaxlabs/x/iter"
@@ -28,13 +24,8 @@
 
 const OntologyType ontology.Type = "group"
 
-<<<<<<< HEAD
 func OntologyID(key uuid.UUID) ontology.ID {
-	return ontology.ID{Type: ontologyType, Key: key.String()}
-=======
-func OntologyID(key uuid.UUID) core.ID {
 	return ontology.ID{Type: OntologyType, Key: key.String()}
->>>>>>> d7a03464
 }
 
 func OntologyIDs(keys []uuid.UUID) []ontology.ID {
@@ -79,20 +70,10 @@
 	f func(context.Context, iter.Nexter[ontology.Change]),
 ) observe.Disconnect {
 	handleChange := func(ctx context.Context, reader gorp.TxReader[uuid.UUID, Group]) {
-<<<<<<< HEAD
-		f(
-			ctx,
-			iter.NexterTranslator[change, ontology.Change]{
-				Wrap:      reader,
-				Translate: translateChange,
-			},
-		)
-=======
 		f(ctx, iter.NexterTranslator[change, ontology.Change]{
 			Wrap:      reader,
 			Translate: translateChange,
 		})
->>>>>>> d7a03464
 	}
 	return gorp.Observe[uuid.UUID, Group](s.DB).OnChange(handleChange)
 }
