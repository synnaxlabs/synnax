--- conflicted
+++ resolved
@@ -34,10 +34,6 @@
 build:windows --enable_runfiles
 build:windows --cxxopt=/std:c++20
 build:windows --host_cxxopt=/std:c++20
-<<<<<<< HEAD
-build:windows --per_file_copt=external/.*@/w
-build:windows --per_file_copt=vendor/.*@/w
-=======
 build:windows --copt=/W3     # Use warning level 3 instead of -Wall (which is /W4 + extras on MSVC)
 build:windows --cxxopt=/W3   # Same for C++
 build:windows --copt=/WX     # Treat warnings as errors
@@ -79,7 +75,6 @@
 
 # Allow protobuf deprecation warnings without treating them as errors
 build:windows --copt=/wd4996  # disables warning C4996 (deprecated declarations) for MSVC
->>>>>>> af2c4b44
 
 # ===== Warning Suppression for External Dependencies =====
 
@@ -91,11 +86,7 @@
 build --per_file_copt=.*\\.cache/bazel/.*@-w
 build --per_file_copt=vendor/.*@-w
 
-<<<<<<< HEAD
-# Keep strict warnings for workspace code
-=======
 # Keep strict warnings for workspace code (but not on Windows where -Wall is too verbose)
->>>>>>> af2c4b44
 build --copt=-Wall
 build --cxxopt=-Wall
 
