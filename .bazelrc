# Disable Bzlmod (Bazel Modules)
# We need the last flag to avoid issues with rules_proto_grpc
# See https://github.com/rules-proto-grpc/rules_proto_grpc/issues/390 for info
<<<<<<< HEAD
common --enable_bzlmod=true --enable_workspace=true --noincompatible_disallow_ctx_resolve_tools  --define=protobuf_allow_msvc=true
=======
common --enable_bzlmod=true --enable_workspace=false --noincompatible_disallow_ctx_resolve_tools  --define=protobuf_allow_msvc=true
>>>>>>> bd1be979

# Enable platform-specific configs
build --enable_platform_specific_config
# These hide symbols from the linker in order to prevent symbols collisions with 
# libraries we load dynamically at runtime (LabJack is the primary source of this issue,
# as it relies an incompatible, legacy GRPC version).
build --copt=-fvisibility=hidden
build --copt=-fvisibility-inlines-hidden

# ===== Platform-Specific Compiler Settings =====

# macOS (Apple Silicon)
build:macos --cpu=darwin_arm64
build:macos --cxxopt=-std=c++20
build:macos --host_cxxopt=-std=c++20

# Linux
build:linux --cxxopt=-std=c++17
build:linux --host_cxxopt=-std=c++17
build:linux --copt=-Wno-error

# Windows (MSVC)
build:windows --enable_runfiles
build:windows --cxxopt=/std:c++20
build:windows --host_cxxopt=/std:c++20

# ===== Optimization Flags (used with -c opt) =====

build:opt --compilation_mode=opt
build:opt --strip=always

# Platform-agnostic optimization
build:opt --copt=-O3
build:opt --copt=-flto
build:opt --linkopt=-flto

# Platform-specific optimization
build:opt:linux --copt=-march=native
build:opt:macos --copt=-march=native

# Avoid -march=native on Windows unless using Clang or GCC (not MSVC)
build:opt:windows --copt=/O2

# Optional: Set this if you want a custom Bazel cache location on Windows
# startup --output_user_root=C:/tmp<|MERGE_RESOLUTION|>--- conflicted
+++ resolved
@@ -1,15 +1,11 @@
 # Disable Bzlmod (Bazel Modules)
 # We need the last flag to avoid issues with rules_proto_grpc
 # See https://github.com/rules-proto-grpc/rules_proto_grpc/issues/390 for info
-<<<<<<< HEAD
 common --enable_bzlmod=true --enable_workspace=true --noincompatible_disallow_ctx_resolve_tools  --define=protobuf_allow_msvc=true
-=======
-common --enable_bzlmod=true --enable_workspace=false --noincompatible_disallow_ctx_resolve_tools  --define=protobuf_allow_msvc=true
->>>>>>> bd1be979
 
 # Enable platform-specific configs
 build --enable_platform_specific_config
-# These hide symbols from the linker in order to prevent symbols collisions with 
+# These hide symbols from the linker in order to prevent symbols collisions with
 # libraries we load dynamically at runtime (LabJack is the primary source of this issue,
 # as it relies an incompatible, legacy GRPC version).
 build --copt=-fvisibility=hidden
