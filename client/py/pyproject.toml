--- conflicted
+++ resolved
@@ -28,7 +28,7 @@
 
 [dependency-groups]
 dev = [
-    "asyncua>=1.1.8",
+    "asyncua>=1.1.8",        ## TODO: make an assertion that Python version is < 3.14
     "black>=25.12.0",
     "isort>=7.0.0",
     "mypy>=1.19.0",
@@ -39,22 +39,8 @@
     "vermin>=1.8.0",
 ]
 
-<<<<<<< HEAD
 [tool.hatch.build.targets.wheel]
 packages = ["synnax", "examples"]
-=======
-[tool.poetry.group.dev.dependencies]
-asyncua = { version = "^1.1.8", python = "<3.14" }
-black = "^25.12.0"
-isort = "^7.0.0"
-mypy = "^1.19.0"
-poetry = "^2.2.1"
-pymodbus = "^3.11.4"
-pytest = "^9.0.2"
-pytest-asyncio = "^1.3.0"
-scipy = "^1.16.3"
-vermin = "^1.8.0"
->>>>>>> d7feb6c5
 
 [tool.isort]
 profile = "black"
