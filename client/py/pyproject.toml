--- conflicted
+++ resolved
@@ -1,10 +1,6 @@
 [tool.poetry]
 name = "synnax"
-<<<<<<< HEAD
-version = "0.14.36"
-=======
 version = "0.14.41"
->>>>>>> 7ec27f63
 description = "Synnax Client Library"
 keywords = ["Synnax", "Synnax Python Client"]
 authors = ["emiliano bonilla <emilbon99@gmail.com>"]
@@ -22,6 +18,7 @@
 
 [tool.poetry.dependencies]
 python = "^3.11"
+websockets = "^11.0.3"
 mypy = "^1.3.0"
 pandas = "^2.0.2"
 pyTDMS = "^0.0.3"
@@ -37,6 +34,7 @@
 numpy = "^1.24.3"
 matplotlib = "^3.7.1"
 nptdms = "^1.7.1"
+pytest-asyncio = "^0.21.1"
 janus = "^1.0.0"
 
 [tool.poetry.dev-dependencies]
@@ -59,7 +57,6 @@
 
 [tool.pytest.ini_options]
 markers = [
-    "auth: mark test as an auth test",
     "channel: mark test as a channel test",
     "framer: mark test as a framer test",
     "writer: mark test as a writer test",
