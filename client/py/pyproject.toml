--- conflicted
+++ resolved
@@ -77,9 +77,6 @@
     "task: mark test as a task test",
     "device: mark test as a device test",
     "ontology: mark test as an ontology test",
-<<<<<<< HEAD
-=======
     "timing: mark test as a timing test",
->>>>>>> 3cdc4452
     "cli"
 ]
