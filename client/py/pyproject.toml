[tool.poetry]
name = "synnax"
<<<<<<< HEAD
version = "0.14.2"
=======
version = "0.14.18"
>>>>>>> 511119d5
description = "Synnax Client Library"
keywords = ["Synnax", "Synnax Python Client"]
authors = ["emiliano bonilla <emilbon99@gmail.com>"]
repository = "https://github.com/synnaxlabs/synnax"
homepage = "https://synnaxlabs.com"
packages = [
	{ include = "synnax/**/*.py" }
]
[tool.poetry.group.dev.dependencies]
jupyterlab = "^4.0.7"


[tool.isort]
profile = "black"

[tool.poetry.dependencies]
python = "^3.11"
websockets = "^11.0.3"
mypy = "^1.3.0"
pandas = "^2.0.2"
pyTDMS = "^0.0.3"
PyJWT = "^2.5.0"
rich = "^13.4.1"
pick = "^2.0.2"
pydantic = "^1.10.9"
<<<<<<< HEAD
synnax-freighter = "^0.5.0"
#synnax-freighter = { path = "../../freighter/py", develop = true }
alamos = "^0.2.0"
#alamos = { path = "../../alamos/py", develop = true }
=======
synnax-freighter = { path = "../../freighter/py", develop = true }
alamos = { path = "../../alamos/py", develop = true }
>>>>>>> 511119d5
keyring = "^23.9.3"
click = "^8.1.3"
urllib3 = "^2.0.3"
numpy = "^1.24.3"
matplotlib = "^3.7.1"
nptdms = "^1.7.1"
pytest-asyncio = "^0.21.1"
janus = "^1.0.0"

[tool.poetry.dev-dependencies]
pytest = "^7.3.1"
pytest-asyncio = "^0.21.0"
pytest-cov = "^4.1.0"
black = "^23.3.0"
isort = "^5.10.1"

[build-system]
requires = ["poetry-core>=1.0.0"]
build-backend = "poetry.core.masonry.api"

[tool.mypy]
plugins = ["numpy.typing.mypy_plugin"]
ignore_missing_imports = true

[tool.poetry.scripts]
synnax= "synnax.cli.synnax:synnax"

[tool.pytest.ini_options]
markers = [
    "channel: mark test as a channel test",
    "framer: mark test as a framer test",
    "writer: mark test as a writer test",
    "iterator: mark test as a reader test",
    "streamer: mark test as a streamer test",
    "telem: mark test as a telem test",
    "series: mark test as a series test",
    "ranger: mark test as a ranger test",
    "tdms: mark test as a tdms test",
    "focus: focus on a set of tests",
    "control: mark test as a control test",
    "cli"
]
<|MERGE_RESOLUTION|>--- conflicted
+++ resolved
@@ -1,10 +1,6 @@
 [tool.poetry]
 name = "synnax"
-<<<<<<< HEAD
-version = "0.14.2"
-=======
 version = "0.14.18"
->>>>>>> 511119d5
 description = "Synnax Client Library"
 keywords = ["Synnax", "Synnax Python Client"]
 authors = ["emiliano bonilla <emilbon99@gmail.com>"]
@@ -30,15 +26,8 @@
 rich = "^13.4.1"
 pick = "^2.0.2"
 pydantic = "^1.10.9"
-<<<<<<< HEAD
-synnax-freighter = "^0.5.0"
-#synnax-freighter = { path = "../../freighter/py", develop = true }
-alamos = "^0.2.0"
-#alamos = { path = "../../alamos/py", develop = true }
-=======
 synnax-freighter = { path = "../../freighter/py", develop = true }
 alamos = { path = "../../alamos/py", develop = true }
->>>>>>> 511119d5
 keyring = "^23.9.3"
 click = "^8.1.3"
 urllib3 = "^2.0.3"
