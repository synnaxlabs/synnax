--- conflicted
+++ resolved
@@ -18,14 +18,9 @@
 websockets = "^10.3"
 mypy = "^0.971"
 pandas = "^1.4.3"
-<<<<<<< HEAD
-numpy = "^1.23.3"
-synnax-freighter = {path= "../../freighter/py", develop = true}
-=======
 #synnax-freighter = {path= "../../freighter/py", develop = true}
 synnax-freighter = "^0.2.0"
 PyJWT = "^2.5.0"
->>>>>>> ce64b585
 
 [tool.poetry.dev-dependencies]
 pytest = "^7.1.2"
