[tool.poetry]
name = "synnax"
<<<<<<< HEAD
version = "0.13.1"
=======
version = "0.13.5"
>>>>>>> f89967aa
description = "Synnax Client Library"
keywords = ["Synnax", "Synnax Python Client"]
authors = ["emiliano bonilla <emilbon99@gmail.com>"]
repository = "https://github.com/synnaxlabs/synnax"
homepage = "https://synnaxlabs.com"
packages = [
	{ include = "synnax/**/*.py" }
]
[tool.poetry.group.dev.dependencies]
jupyterlab = "^4.0.7"


[tool.isort]
profile = "black"

[tool.poetry.dependencies]
python = "^3.11"
websockets = "^11.0.3"
mypy = "^1.3.0"
pandas = "^2.0.2"
pyTDMS = "^0.0.3"
PyJWT = "^2.5.0"
rich = "^13.4.1"
pick = "^2.0.2"
pydantic = "^1.10.9"
synnax-freighter = "^0.4.2"
#synnax-freighter = { path = "../../freighter/py", develop = true }
alamos = "^0.2.0"
#alamos = { path = "../../alamos/py", develop = true }
keyring = "^23.9.3"
click = "^8.1.3"
urllib3 = "^2.0.3"
numpy = "^1.24.3"
matplotlib = "^3.7.1"
nptdms = "^1.7.1"
pytest-asyncio = "^0.21.1"
janus = "^1.0.0"

[tool.poetry.dev-dependencies]
pytest = "^7.3.1"
pytest-asyncio = "^0.21.0"
pytest-cov = "^4.1.0"
black = "^23.3.0"
isort = "^5.10.1"

[build-system]
requires = ["poetry-core>=1.0.0"]
build-backend = "poetry.core.masonry.api"

[tool.mypy]
plugins = ["numpy.typing.mypy_plugin"]
ignore_missing_imports = true

[tool.poetry.scripts]
synnax= "synnax.cli.synnax:synnax"

[tool.pytest.ini_options]
markers = [
    "channel: mark test as a channel test",
    "framer: mark test as a framer test",
    "writer: mark test as a writer test",
    "iterator: mark test as a reader test",
    "streamer: mark test as a streamer test",
    "telem: mark test as a telem test",
    "series: mark test as a series test",
    "ranger: mark test as a ranger test",
    "tdms: mark test as a tdms test",
    "focus: focus on a set of tests",
    "control: mark test as a control test",
    "cli"
]
<|MERGE_RESOLUTION|>--- conflicted
+++ resolved
@@ -1,10 +1,6 @@
 [tool.poetry]
 name = "synnax"
-<<<<<<< HEAD
-version = "0.13.1"
-=======
 version = "0.13.5"
->>>>>>> f89967aa
 description = "Synnax Client Library"
 keywords = ["Synnax", "Synnax Python Client"]
 authors = ["emiliano bonilla <emilbon99@gmail.com>"]
