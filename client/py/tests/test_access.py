--- conflicted
+++ resolved
@@ -88,11 +88,7 @@
         assert (p[0].objects[0].type, p[0].objects[1].type) == ("channel", "label")
 
     def test_retrieve_by_subject_not_found(self, client: sy.Synnax):
-<<<<<<< HEAD
-        res = client.access.retrieve(subjects=[OntologyID(type="channel", key="hehe")])
-=======
-        res = client.access.retrieve(ID(type="channel", key="hehe"))
->>>>>>> 3cdc4452
+        res = client.access.retrieve(subjects=ID(type="channel", key="hehe"))
         assert len(res) == 0
 
     def test_delete_by_key(self, two_policies: list[sy.Policy], client: sy.Synnax):
