--- conflicted
+++ resolved
@@ -267,16 +267,10 @@
         """Should raise a type error when an invalid value is adapted"""
         adapter, channel = adapter
         with pytest.raises(TypeError):
-<<<<<<< HEAD
             adapter.adapt(Exception("Invalid value"))
 
     def test_adapt_dict_keys(self, adapter):
         """Should raise a type error when an invalid value is adapted"""
         adapter, channel = adapter
         adapted = adapter.adapt_dict_keys({channel.name: 123})
-        assert adapted[channel.key] == 123
-
-
-=======
-            adapter.adapt(Exception("Invalid value"))
->>>>>>> d0cce680
+        assert adapted[channel.key] == 123