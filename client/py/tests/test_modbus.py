#  Copyright 2025 Synnax Labs, Inc.
#
#  Use of this software is governed by the Business Source License included in the file
#  licenses/BSL.txt.
#
#  As of the Change Date specified in that file, in accordance with the Business Source
#  License, use of this software will be governed by the Apache License, Version 2.0,
#  included in the file licenses/APL.txt.

from random import randint

import pytest
from pydantic import ValidationError

import synnax as sy
<<<<<<< HEAD
=======
from synnax.hardware.modbus import (
    CoilInputChan,
    CoilOutputChan,
    HoldingRegisterInputChan,
    HoldingRegisterOutputChan,
    ReadTask,
    ReadTaskConfig,
    WriteTask,
    WriteTaskConfig,
)
>>>>>>> ee258a7a


@pytest.mark.modbus
class TestModbusReadTask:
    """Tests for Modbus TCP Read Task configuration and validation."""

    @pytest.mark.parametrize(
        "test_data",
        [
            {
                "name": "basic_holding_register",
                "data": {
                    "device": "modbus-device-key",
                    "sample_rate": 10,
                    "stream_rate": 5,
                    "data_saving": False,
                    "auto_start": True,
                    "channels": [
                        {
                            "type": "holding_register_input",
                            "key": "holding-reg-1",
                            "enabled": True,
                            "address": 0,
                            "channel": 1234,
                            "data_type": "float32",
                            "swap_bytes": False,
                            "swap_words": False,
                            "string_length": 0,
                        },
                    ],
                },
            },
            {
                "name": "input_register",
                "data": {
                    "device": "modbus-device-key",
                    "sample_rate": 100,
                    "stream_rate": 50,
                    "data_saving": True,
                    "auto_start": False,
                    "channels": [
                        {
                            "type": "register_input",
                            "key": "input-reg-1",
                            "enabled": True,
                            "address": 100,
                            "channel": 5678,
                            "data_type": "uint32",
                            "swap_bytes": True,
                            "swap_words": False,
                            "string_length": 0,
                        },
                    ],
                },
            },
            {
                "name": "coil_input",
                "data": {
                    "device": "modbus-device-key",
                    "sample_rate": 20,
                    "stream_rate": 10,
                    "data_saving": True,
                    "auto_start": True,
                    "channels": [
                        {
                            "type": "coil_input",
                            "key": "coil-1",
                            "enabled": True,
                            "address": 0,
                            "channel": 9012,
                        },
                    ],
                },
            },
            {
                "name": "discrete_input",
                "data": {
                    "device": "modbus-device-key",
                    "sample_rate": 50,
                    "stream_rate": 25,
                    "data_saving": False,
                    "auto_start": False,
                    "channels": [
                        {
                            "type": "discrete_input",
                            "key": "discrete-1",
                            "enabled": True,
                            "address": 10,
                            "channel": 3456,
                        },
                    ],
                },
            },
            {
                "name": "mixed_channels",
                "data": {
                    "device": "modbus-device-key",
                    "sample_rate": 100,
                    "stream_rate": 50,
                    "data_saving": True,
                    "auto_start": False,
                    "channels": [
                        {
                            "type": "holding_register_input",
                            "key": "holding-1",
                            "enabled": True,
                            "address": 0,
                            "channel": 1000,
                            "data_type": "float32",
                            "swap_bytes": False,
                            "swap_words": False,
                            "string_length": 0,
                        },
                        {
                            "type": "register_input",
                            "key": "input-1",
                            "enabled": True,
                            "address": 50,
                            "channel": 2000,
                            "data_type": "int16",
                            "swap_bytes": False,
                            "swap_words": False,
                            "string_length": 0,
                        },
                        {
                            "type": "coil_input",
                            "key": "coil-1",
                            "enabled": True,
                            "address": 0,
                            "channel": 3000,
                        },
                        {
                            "type": "discrete_input",
                            "key": "discrete-1",
                            "enabled": True,
                            "address": 0,
                            "channel": 4000,
                        },
                    ],
                },
            },
        ],
    )
    def test_parse_modbus_read_task(self, test_data):
        """Test that ReadTaskConfig can parse various channel configurations."""
        input_data = test_data["data"]
        sy.modbus.ReadTaskConfig.model_validate(input_data)

    def test_read_task_stream_rate_validation(self):
        """Test that stream_rate cannot exceed sample_rate."""
        with pytest.raises(ValidationError) as exc_info:
            sy.modbus.ReadTaskConfig(
                device="test-device",
                sample_rate=10,
                stream_rate=20,  # Invalid: greater than sample_rate
                data_saving=False,
                auto_start=False,
                channels=[
                    sy.modbus.HoldingRegisterInputChan(
                        address=0,
                        channel=1234,
                        data_type="float32",
                    )
                ],
            )
        assert "stream rate" in str(exc_info.value).lower()

    def test_read_task_empty_channels(self):
        """Test that empty channel list raises validation error."""
        with pytest.raises(ValidationError) as exc_info:
            sy.modbus.ReadTaskConfig(
                device="test-device",
                sample_rate=10,
                stream_rate=5,
                data_saving=False,
                auto_start=False,
                channels=[],  # Empty list
            )
        assert "at least one channel" in str(exc_info.value).lower()

    def test_read_task_auto_key_generation(self):
        """Test that channels auto-generate keys if not provided."""
        channel = sy.modbus.HoldingRegisterInputChan(
            address=0,
            channel=1234,
            data_type="float32",
        )
        assert channel.key != ""
        assert len(channel.key) > 0

    def test_read_task_address_bounds(self):
        """Test that address validation works (0-65535)."""
        # Valid address
        sy.modbus.HoldingRegisterInputChan(address=0, channel=1234, data_type="float32")
        sy.modbus.HoldingRegisterInputChan(
            address=65535, channel=1234, data_type="float32"
        )

        # Invalid addresses
        with pytest.raises(ValidationError):
            sy.modbus.HoldingRegisterInputChan(
                address=-1, channel=1234, data_type="float32"
            )
        with pytest.raises(ValidationError):
            sy.modbus.HoldingRegisterInputChan(
                address=65536, channel=1234, data_type="float32"
            )

    def test_create_and_retrieve_read_task(self, client: sy.Synnax):
        """Test that ReadTask can be created and retrieved from the database."""
        task = sy.modbus.ReadTask(
            name="test-modbus-read-task",
            device="some-device-key",
            sample_rate=10,
            stream_rate=5,
            data_saving=False,
            auto_start=False,
            channels=[
                sy.modbus.HoldingRegisterInputChan(
                    key="holding-reg-1",
                    address=0,
                    channel=1234,
                    data_type="float32",
                ),
                sy.modbus.CoilInputChan(
                    key="coil-1",
                    address=0,
                    channel=5678,
                ),
            ],
        )
        created_task = client.tasks.create(
            name="test-modbus-read-task",
            type="modbus_read",
            config=task.config.model_dump_json(),
        )
        sy.modbus.ReadTask(created_task)


@pytest.mark.modbus
class TestModbusWriteTask:
    """Tests for Modbus TCP Write Task configuration and validation."""

    @pytest.mark.parametrize(
        "test_data",
        [
            {
                "name": "basic_coil_output",
                "data": {
                    "device": "modbus-device-key",
                    "data_saving": False,
                    "auto_start": True,
                    "channels": [
                        {
                            "type": "coil_output",
                            "key": "coil-cmd-1",
                            "enabled": True,
                            "address": 0,
                            "channel": 1234,
                        },
                    ],
                },
            },
            {
                "name": "holding_register_output",
                "data": {
                    "device": "modbus-device-key",
                    "data_saving": True,
                    "auto_start": False,
                    "channels": [
                        {
                            "type": "holding_register_output",
                            "key": "hold-cmd-1",
                            "enabled": True,
                            "address": 100,
                            "channel": 5678,
                            "data_type": "float32",
                            "swap_bytes": False,
                            "swap_words": True,
                        },
                    ],
                },
            },
            {
                "name": "mixed_outputs",
                "data": {
                    "device": "modbus-device-key",
                    "data_saving": True,
                    "auto_start": True,
                    "channels": [
                        {
                            "type": "coil_output",
                            "key": "coil-cmd-1",
                            "enabled": True,
                            "address": 0,
                            "channel": 1000,
                        },
                        {
                            "type": "coil_output",
                            "key": "coil-cmd-2",
                            "enabled": False,
                            "address": 1,
                            "channel": 2000,
                        },
                        {
                            "type": "holding_register_output",
                            "key": "hold-cmd-1",
                            "enabled": True,
                            "address": 0,
                            "channel": 3000,
                            "data_type": "int16",
                            "swap_bytes": False,
                            "swap_words": False,
                        },
                        {
                            "type": "holding_register_output",
                            "key": "hold-cmd-2",
                            "enabled": True,
                            "address": 10,
                            "channel": 4000,
                            "data_type": "uint32",
                            "swap_bytes": True,
                            "swap_words": False,
                        },
                    ],
                },
            },
        ],
    )
    def test_parse_modbus_write_task(self, test_data):
        """Test that WriteTaskConfig can parse various channel configurations."""
        input_data = test_data["data"]
        sy.modbus.WriteTaskConfig.model_validate(input_data)

    def test_write_task_empty_channels(self):
        """Test that empty channel list raises validation error."""
        with pytest.raises(ValidationError) as exc_info:
            sy.modbus.WriteTaskConfig(
                device="test-device",
                data_saving=False,
                auto_start=False,
                channels=[],
            )
        assert "at least one channel" in str(exc_info.value).lower()

    def test_write_task_disabled_channels(self):
        """Test that disabled channels are handled correctly."""
        config = sy.modbus.WriteTaskConfig(
            device="test-device",
            data_saving=False,
            auto_start=False,
            channels=[
                sy.modbus.CoilOutputChan(
                    key="coil-1",
                    address=0,
                    channel=1234,
                    enabled=True,
                ),
                sy.modbus.CoilOutputChan(
                    key="coil-2",
                    address=1,
                    channel=5678,
                    enabled=False,
                ),
            ],
        )
        assert len(config.channels) == 2
        assert config.channels[0].enabled is True
        assert config.channels[1].enabled is False

    def test_write_channel_auto_key_generation(self):
        """Test that WriteChannel auto-generates a key if not provided."""
        channel = sy.modbus.CoilOutputChan(
            address=0,
            channel=1234,
        )
        assert channel.key != ""
        assert len(channel.key) > 0

    def test_create_and_retrieve_write_task(self, client: sy.Synnax):
        """Test that WriteTask can be created and retrieved from the database."""
        task = sy.modbus.WriteTask(
            name="test-modbus-write-task",
            device="some-device-key",
            auto_start=False,
            channels=[
                sy.modbus.CoilOutputChan(
                    key="coil-cmd-1",
                    address=0,
                    channel=1234,
                ),
                sy.modbus.HoldingRegisterOutputChan(
                    key="hold-cmd-1",
                    address=0,
                    channel=5678,
                    data_type="float32",
                ),
            ],
        )
        created_task = client.tasks.create(
            name="test-modbus-write-task",
            type="modbus_write",
            config=task.config.model_dump_json(),
        )
        sy.modbus.WriteTask(created_task)

    def test_write_task_serialization_round_trip(self, client: sy.Synnax):
        """Test that task can be serialized and deserialized correctly."""
        original_task = sy.modbus.WriteTask(
            name="test-round-trip",
            device="some-device-key",
            auto_start=False,
            channels=[
                sy.modbus.CoilOutputChan(
                    key="coil-cmd-1",
                    address=0,
                    channel=1234,
                    enabled=True,
                ),
                sy.modbus.HoldingRegisterOutputChan(
                    key="hold-cmd-1",
                    address=10,
                    channel=5678,
                    data_type="int16",
                    swap_bytes=True,
                    swap_words=False,
                    enabled=False,
                ),
            ],
        )

        # Serialize to JSON
        config_json = original_task.config.model_dump_json()

        # Create task in database
        created_task = client.tasks.create(
            name="test-round-trip",
            type="modbus_write",
            config=config_json,
        )

        # Deserialize from database
        retrieved_task = sy.modbus.WriteTask(created_task)

        # Verify all fields match
        assert retrieved_task.config.device == original_task.config.device
        assert retrieved_task.config.auto_start == original_task.config.auto_start
        assert len(retrieved_task.config.channels) == len(original_task.config.channels)

        for orig_ch, retr_ch in zip(
            original_task.config.channels, retrieved_task.config.channels
        ):
            assert retr_ch.key == orig_ch.key
            assert retr_ch.address == orig_ch.address
            assert retr_ch.channel == orig_ch.channel
            assert retr_ch.enabled == orig_ch.enabled
            if isinstance(orig_ch, sy.modbus.HoldingRegisterOutputChan):
                assert isinstance(retr_ch, sy.modbus.HoldingRegisterOutputChan)
                assert retr_ch.data_type == orig_ch.data_type
                assert retr_ch.swap_bytes == orig_ch.swap_bytes
                assert retr_ch.swap_words == orig_ch.swap_words


@pytest.mark.modbus
class TestModbusDevicePropertyUpdates:
    """Tests that device properties are correctly updated with channel mappings."""

    def test_read_task_updates_device_properties(self, client: sy.Synnax):
        """Test that configuring a ReadTask updates device properties with channel mappings."""
        import json

        # Create a rack
        rack = client.racks.retrieve_embedded_rack()

        # Create a device
        device = sy.modbus.Device(
            host="127.0.0.1",
            port=502,
            name="Test Modbus Device",
            location="127.0.0.1:502",
            rack=rack.key,
            swap_bytes=False,
            swap_words=False,
        )

        device = client.devices.create(device)

        # Create channels
        suffix = randint(0, 100000)
        time_ch = client.channels.create(
            name=f"modbus_time_{suffix}",
            data_type=sy.DataType.TIMESTAMP,
            is_index=True,
        )

        ch1 = client.channels.create(
            name=f"register_0_{suffix}",
            data_type=sy.DataType.UINT8,
            index=time_ch.key,
        )

        ch2 = client.channels.create(
            name=f"register_1_{suffix}",
            data_type=sy.DataType.UINT16,
            index=time_ch.key,
        )

        # Create task with multiple channel types
        task = sy.modbus.ReadTask(
            name="Test Read Task",
            device=device.key,
            sample_rate=10,
            stream_rate=10,
            data_saving=True,
            channels=[
                sy.modbus.InputRegisterChan(
                    channel=ch1.key,
                    address=0,
                    data_type="uint8",
                ),
                sy.modbus.HoldingRegisterInputChan(
                    channel=ch2.key,
                    address=5,
                    data_type="uint16",
                ),
            ],
        )

        # Trigger device property update
        task.update_device_properties(client.devices)

        # Retrieve device and check properties
        updated_device = client.devices.retrieve(key=device.key)
        props = json.loads(updated_device.properties)

        # Verify read.channels mapping exists
        assert "read" in props
        assert "channels" in props["read"]

        # Verify channel keys match Console format:
        # InputRegisterChan: "register-input-{address}-{dataType}"
        # HoldingRegisterInputChan: "holding-register-input-{address}-{dataType}"
        channels = props["read"]["channels"]

        # Check InputRegisterChan mapping (type-address-dataType, underscores replaced with hyphens)
        assert "register-input-0-uint8" in channels
        assert channels["register-input-0-uint8"] == ch1.key

        # Check HoldingRegisterInputChan mapping
        assert "holding-register-input-5-uint16" in channels
        assert channels["holding-register-input-5-uint16"] == ch2.key

    def test_write_task_updates_device_properties(self, client: sy.Synnax):
        """Test that configuring a WriteTask updates device properties with channel mappings."""
        import json

        # Create a rack
        rack = client.racks.retrieve_embedded_rack()

        # Create a device
        device = sy.modbus.Device(
            host="127.0.0.1",
            port=502,
            name="Test Modbus Write Device",
            location="127.0.0.1:502",
            rack=rack.key,
            swap_bytes=False,
            swap_words=False,
        )

        device = client.devices.create(device)

        # Create command channels
        random_id = randint(0, 100000)
        cmd_time = client.channels.create(
            name=f"cmd_time_{random_id}",
            data_type=sy.DataType.TIMESTAMP,
            is_index=True,
        )

        coil_cmd = client.channels.create(
            name=f"coil_command_{random_id}",
            data_type=sy.DataType.UINT8,
            index=cmd_time.key,
        )

        holding_cmd = client.channels.create(
            name=f"holding_command_{random_id}",
            data_type=sy.DataType.FLOAT32,
            index=cmd_time.key,
        )

        # Create write task
        task = sy.modbus.WriteTask(
            name="Test Write Task",
            device=device.key,
            channels=[
                sy.modbus.CoilOutputChan(
                    channel=coil_cmd.key,
                    address=10,
                ),
                sy.modbus.HoldingRegisterOutputChan(
                    channel=holding_cmd.key,
                    address=20,
                    data_type="float32",
                ),
            ],
        )

        # Trigger device property update
        task.update_device_properties(client.devices)

        # Retrieve device and check properties
        updated_device = client.devices.retrieve(key=device.key)
        props = json.loads(updated_device.properties)

        # Verify write.channels mapping exists
        assert "write" in props
        assert "channels" in props["write"]

        # Verify channel keys match Console format (type-address, no dataType for write)
        channels = props["write"]["channels"]

        # Check CoilOutputChan mapping (type-address, underscores replaced with hyphens)
        assert "coil-output-10" in channels
        assert channels["coil-output-10"] == coil_cmd.key

        # Check HoldingRegisterOutputChan mapping
        assert "holding-register-output-20" in channels
        assert channels["holding-register-output-20"] == holding_cmd.key

    def test_device_property_key_format(self):
        """Test that the key format matches Console expectations."""
        # Test InputRegisterChan key format
        ch = sy.modbus.InputRegisterChan(
            channel=123,
            address=5,
            data_type="uint8",
        )
        expected_key = "register-input-5-uint8"
        key = f"{ch.type}-{ch.address}"
        if hasattr(ch, "data_type"):
            key += f"-{ch.data_type}"
        key = key.replace("_", "-")
        assert key == expected_key

        # Test HoldingRegisterInputChan key format
        ch2 = sy.modbus.HoldingRegisterInputChan(
            channel=456,
            address=10,
            data_type="float32",
        )
        expected_key2 = "holding-register-input-10-float32"
        key2 = f"{ch2.type}-{ch2.address}"
        if hasattr(ch2, "data_type"):
            key2 += f"-{ch2.data_type}"
        key2 = key2.replace("_", "-")
        assert key2 == expected_key2

        # Test CoilOutputChan key format (no dataType)
        ch3 = sy.modbus.CoilOutputChan(
            channel=789,
            address=15,
        )
        expected_key3 = "coil-output-15"
        key3 = f"{ch3.type}-{ch3.address}".replace("_", "-")
        assert key3 == expected_key3<|MERGE_RESOLUTION|>--- conflicted
+++ resolved
@@ -13,19 +13,6 @@
 from pydantic import ValidationError
 
 import synnax as sy
-<<<<<<< HEAD
-=======
-from synnax.hardware.modbus import (
-    CoilInputChan,
-    CoilOutputChan,
-    HoldingRegisterInputChan,
-    HoldingRegisterOutputChan,
-    ReadTask,
-    ReadTaskConfig,
-    WriteTask,
-    WriteTaskConfig,
-)
->>>>>>> ee258a7a
 
 
 @pytest.mark.modbus
