--- conflicted
+++ resolved
@@ -7,17 +7,7 @@
 #  License, use of this software will be governed by the Apache License, Version 2.0,
 #  included in the file licenses/APL.txt.
 
-<<<<<<<< HEAD:client/py/synnax/status/status.py
-from typing import Generic, Literal, TypeVar
-from uuid import uuid4
-
-from freighter import Payload
-from pydantic import Field
-
-from synnax.telem import TimeStamp
-========
 import synnax as sy
->>>>>>>> d0e4900de158a437b73160b89b1f0eaf95b4254e:client/py/examples/dev/task_status.py
 
 client = sy.Synnax(
     host="localhost",
@@ -27,31 +17,8 @@
     password="seldon",
 )
 
-<<<<<<<< HEAD:client/py/synnax/status/status.py
-Variant = Literal[
-    "success",
-    "info",
-    "warning",
-    "error",
-    "disabled",
-    "loading",
-]
-"""Represents the variant of a status message."""
-
-D = TypeVar("D", bound=Payload, default=Payload)
-
-
-class Status(Payload, Generic[D]):
-    key: str = Field(default=str(uuid4()))
-    variant: Variant
-    message: str
-    description: str = ""
-    time: TimeStamp = Field(default=TimeStamp.now())
-    details: D
-========
 
 with client.open_streamer(["sy_device_status"]) as s:
     for frame in s:
         for v in frame["sy_device_status"]:
-            print(v)
->>>>>>>> d0e4900de158a437b73160b89b1f0eaf95b4254e:client/py/examples/dev/task_status.py+            print(v)