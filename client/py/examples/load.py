--- conflicted
+++ resolved
@@ -22,13 +22,8 @@
 # See https://docs.synnaxlabs.com/python-client/get-started for more information.
 client = sy.Synnax()
 
-<<<<<<< HEAD
-NUM_VALVES = 5
-NUM_SENSORS = 25
-=======
 NUM_VALVES = 50
 NUM_SENSORS = 250
->>>>>>> 4ccfce3d
 
 # Some lists to store our channels.
 valve_commands = list()
@@ -101,12 +96,8 @@
 # Define the list of channels we'll read from i.e. the incoming valve commands.
 read_from = [v.key for v in valve_commands]
 
-<<<<<<< HEAD
-rate = (sy.Rate.HZ * 30).period.seconds
-=======
 # Define a crude rate at which we'll write data.
 rate = (sy.Rate.HZ * 50).period.seconds
->>>>>>> 4ccfce3d
 
 # Set up the initial state of the valves (closed).
 sensor_states = {v.key: np.uint8(False) for v in valve_responses}
@@ -140,13 +131,5 @@
 
             # Every 500 iterations, commit the data to Synnax.
             if i % 500 == 0:
-<<<<<<< HEAD
-                print(
-                    f"Sent {i} frames in "
-                    f"{sy.TimeSpan((sy.TimeStamp.now() - start) / i)}"
-                )
-                print(writer.commit())
-=======
                 if not writer.commit():
-                    break
->>>>>>> 4ccfce3d
+                    break