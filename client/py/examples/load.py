--- conflicted
+++ resolved
@@ -22,13 +22,8 @@
 # See https://docs.synnaxlabs.com/python-client/get-started for more information.
 client = sy.Synnax()
 
-<<<<<<< HEAD
-NUM_VALVES = 5
-NUM_SENSORS = 25
-=======
 NUM_VALVES = 50
 NUM_SENSORS = 250
->>>>>>> 41f62d4e
 
 # Some lists to store our channels.
 valve_commands = []
@@ -87,13 +82,9 @@
 
 sensors = client.channels.create(sensors, retrieve_if_name_exists=True)
 
-<<<<<<< HEAD
-rate = (sy.Rate.HZ * 30).period.seconds
-=======
 # Define the list of channels we'll write to i.e. the sensors and the valve responses as
 # well as the sensor index.
 write_to = [*[s.key for s in sensors], *[v.key for v in valve_responses], sensor_idx.key]
->>>>>>> 41f62d4e
 
 # Define the list of channels we'll read from i.e. the incoming valve commands.
 read_from = [v.key for v in valve_commands]
