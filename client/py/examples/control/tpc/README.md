--- conflicted
+++ resolved
@@ -24,13 +24,8 @@
 To run the example, make sure you have:
 
 1. A Synnax Core running locally. See the
-<<<<<<< HEAD
    [Quick Start](https://docs.synnaxlabs.com/reference/core/quick-start) guide for more
    information.
-=======
-   [Quick Start](https://docs.synnaxlabs.com/reference/cluster/quick-start) guide for
-   more information.
->>>>>>> b4dcc74e
 2. The Synnax Python client installed. See the
    [Getting Started](https://docs.synnaxlabs.com/reference/python-client/get-started)
    guide for more information.
