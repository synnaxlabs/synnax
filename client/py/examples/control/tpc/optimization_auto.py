--- conflicted
+++ resolved
@@ -77,15 +77,7 @@
 
 
 def log(aut: Controller, msg: str):
-<<<<<<< HEAD
     aut.set(AUTO_LOGS, f"TPC  {sy.TimeStamp.now().datetime().strftime('%H:%M:%S.%f')}  {msg}")
-=======
-    aut.set(
-        AUTO_LOGS,
-        [f"TPC  {sy.TimeStamp.now().datetime().strftime('%H:%M:%S.%f')}  {msg}"],
-    )
-
->>>>>>> f49d9daf
 
 def execute_auto(params: TPCParameters, wait_for_confirm: bool = False) -> sy.Range:
     def run_tpc(auto: Controller):
