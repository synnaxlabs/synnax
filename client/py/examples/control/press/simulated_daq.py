--- conflicted
+++ resolved
@@ -18,10 +18,7 @@
 """
 
 import random
-<<<<<<< HEAD
-=======
 
->>>>>>> e31aea86
 import synnax as sy
 
 # We've logged in via the command-line interface, so there's no need to provide
