#  Copyright 2025 Synnax Labs, Inc.
#
#  Use of this software is governed by the Business Source License included in the file
#  licenses/BSL.txt.
#
#  As of the Change Date specified in that file, in accordance with the Business Source
#  License, use of this software will be governed by the Apache License, Version 2.0,
#  included in the file licenses/APL.txt.

import warnings

from alamos import NOOP, Instrumentation
from freighter import URL

<<<<<<< HEAD
from synnax.access import Client as AccessClient
from synnax.access.policy.client import PolicyClient
from synnax.access.role.client import RoleClient
=======
from synnax.access import PolicyClient
>>>>>>> 29dd906b
from synnax.auth import AuthenticationClient
from synnax.channel import ChannelClient
from synnax.channel.retrieve import CacheChannelRetriever, ClusterChannelRetriever
from synnax.channel.writer import ChannelWriter
from synnax.config import try_load_options_if_none_provided
from synnax.control import Client as ControlClient
from synnax.device import Client as DeviceClient
from synnax.framer import Client
from synnax.framer.deleter import Deleter
from synnax.ontology import Client as OntologyClient
from synnax.ontology.group import Client as GroupClient
from synnax.options import SynnaxOptions
from synnax.rack import Client as RackClient
from synnax.ranger import RangeRetriever, RangeWriter
from synnax.ranger.client import RangeClient
from synnax.signals.signals import Registry
from synnax.status.client import Client as StatusClient
from synnax.task import Client as TaskClient
from synnax.telem import TimeSpan
from synnax.transport import Transport
from synnax.user.client import Client as UserClient


class Synnax(Client):
    """Client to perform operations against a Synnax cluster.

    If using the python client for data analysis/personal use, the easiest way to
    connect is to use the `synnax login` command, which will prompt and securely
    store your credentials. The client can then be initialized without parameters. When
    using the client in a production environment, it's best to provide the connection
    parameter as arguments loaded from a configuration or environment variable.

    After running the synnax login command::
        client = Synnax()

    Without running the synnax login command::
        client = Synnax(
            host="synnax.example.com",
            port=9090,
            username="synnax",
            password="seldon",
            secure=True
        )
    """

    channels: ChannelClient
    access: AccessClient
    user: UserClient
    ranges: RangeClient
    control: ControlClient
    signals: Registry
    racks: RackClient
    devices: DeviceClient
    tasks: TaskClient
    ontology: OntologyClient
    statuses: StatusClient

    _transport: Transport

    def __init__(
        self,
        host: str = "",
        port: int = 0,
        username: str = "",
        password: str = "",
        secure: bool = False,
        open_timeout: TimeSpan = TimeSpan.SECOND * 5,
        read_timeout: TimeSpan = TimeSpan.SECOND * 5,
        keep_alive: TimeSpan = TimeSpan.SECOND * 30,
        max_retries: int = 3,
        instrumentation: Instrumentation = NOOP,
        cache_channels: bool = True,
    ):
        """Creates a new client. Connection parameters can be provided as arguments, or,
        if none are provided, the client will attempt to load them from the Synnax
        configuration file (~/.synnax/config.json) as well as credentials stored in the
        operating system's keychain.

        If using the client for data analysis/personal use, the easiest way to connect
        is to use the `synnax login` command, which will prompt and securely store your
        credentials. The client can then be initialized without parameters.

        :param host: Hostname of a node in the Synnax cluster.
        :param port: Port of the node.
        :param username: Username to authenticate with.
        :param password: Password to authenticate with.
        :param secure: Whether to use TLS when connecting to the cluster.
        """
        opts = try_load_options_if_none_provided(host, port, username, password, secure)
        self._transport = _configure_transport(
            opts=opts,
            open_timeout=open_timeout,
            read_timeout=read_timeout,
            keep_alive=keep_alive,
            max_retries=max_retries,
            instrumentation=instrumentation,
        )
        self.auth = AuthenticationClient(
            transport=self._transport.unary,
            username=opts.username,
            password=opts.password,
        )
        self.auth.authenticate()
        self._transport.use(self.auth.middleware())
        self._transport.use_async(self.auth.async_middleware())

        ch_retriever = ClusterChannelRetriever(self._transport.unary, instrumentation)
        if cache_channels:
            ch_retriever = CacheChannelRetriever(ch_retriever, instrumentation)
        deleter = Deleter(self._transport.unary, instrumentation)
        ch_creator = ChannelWriter(
            self._transport.unary,
            instrumentation,
            ch_retriever if cache_channels else None,
        )
        super().__init__(
            stream_client=self._transport.stream,
            async_client=self._transport.stream_async,
            unary_client=self._transport.unary,
            retriever=ch_retriever,
            deleter=deleter,
            instrumentation=instrumentation,
        )
        groups = GroupClient(self._transport.unary)
        self.ontology = OntologyClient(client=self._transport.unary, groups=groups)
        self.channels = ChannelClient(self, ch_retriever, ch_creator)
        range_retriever = RangeRetriever(self._transport.unary, instrumentation)
        range_creator = RangeWriter(self._transport.unary, instrumentation)
        self.signals = Registry(frame_client=self, channels=ch_retriever)
        self.racks = RackClient(client=self._transport.unary)
        self.devices = DeviceClient(client=self._transport.unary)
        self.tasks = TaskClient(
            client=self._transport.unary,
            frame_client=self,
            rack_client=self.racks,
            device_client=self.devices,
        )
        self.ranges = RangeClient(
            unary_client=self._transport.unary,
            frame_client=self,
            channel_retriever=ch_retriever,
            writer=range_creator,
            retriever=range_retriever,
            signals=self.signals,
            ontology=self.ontology,
            tasks=self.tasks,
        )
        self.control = ControlClient(self, ch_retriever)
<<<<<<< HEAD
        self.user = UserClient(self._transport.unary)
        self.hardware = HardwareClient(tasks=tasks, devices=devices, racks=racks)
        self.access = AccessClient(
            roles=RoleClient(self._transport.unary, instrumentation),
            policies=PolicyClient(self._transport.unary, instrumentation),
        )
=======
        self.access = PolicyClient(self._transport.unary, instrumentation)
        self.user = UserClient(self._transport.unary)
        self.statuses = StatusClient(self._transport.unary)

    @property
    def hardware(self) -> "Synnax":
        """Deprecated: Use client.devices, client.tasks, client.racks directly."""
        warnings.warn(
            "client.hardware is deprecated and will be removed in a future version. "
            "Use client.devices, client.tasks, client.racks directly instead.",
            FutureWarning,
            stacklevel=2,
        )
        return self
>>>>>>> 29dd906b

    def close(self):
        """Shuts down the client and closes all connections. All open iterators or
        writers must be closed before calling this method.
        """
        # No-op for now, we'll definitely add cleanup logic in the future, so it's
        # good to have this API defined.
        ...


def _configure_transport(
    opts: SynnaxOptions,
    open_timeout: TimeSpan,
    read_timeout: TimeSpan,
    keep_alive: TimeSpan,
    max_retries: int,
    instrumentation: Instrumentation = NOOP,
) -> Transport:
    t = Transport(
        instrumentation=instrumentation,
        url=URL(host=opts.host, port=opts.port),
        secure=opts.secure,
        open_timeout=open_timeout,
        read_timeout=read_timeout,
        keep_alive=keep_alive,
        max_retries=max_retries,
    )
    return t<|MERGE_RESOLUTION|>--- conflicted
+++ resolved
@@ -12,13 +12,9 @@
 from alamos import NOOP, Instrumentation
 from freighter import URL
 
-<<<<<<< HEAD
 from synnax.access import Client as AccessClient
 from synnax.access.policy.client import PolicyClient
 from synnax.access.role.client import RoleClient
-=======
-from synnax.access import PolicyClient
->>>>>>> 29dd906b
 from synnax.auth import AuthenticationClient
 from synnax.channel import ChannelClient
 from synnax.channel.retrieve import CacheChannelRetriever, ClusterChannelRetriever
@@ -167,17 +163,12 @@
             tasks=self.tasks,
         )
         self.control = ControlClient(self, ch_retriever)
-<<<<<<< HEAD
         self.user = UserClient(self._transport.unary)
-        self.hardware = HardwareClient(tasks=tasks, devices=devices, racks=racks)
+        self.statuses = StatusClient(self._transport.unary)
         self.access = AccessClient(
             roles=RoleClient(self._transport.unary, instrumentation),
             policies=PolicyClient(self._transport.unary, instrumentation),
         )
-=======
-        self.access = PolicyClient(self._transport.unary, instrumentation)
-        self.user = UserClient(self._transport.unary)
-        self.statuses = StatusClient(self._transport.unary)
 
     @property
     def hardware(self) -> "Synnax":
@@ -189,7 +180,6 @@
             stacklevel=2,
         )
         return self
->>>>>>> 29dd906b
 
     def close(self):
         """Shuts down the client and closes all connections. All open iterators or
