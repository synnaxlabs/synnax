#  Copyright 2023 Synnax Labs, Inc.
#
#  Use of this software is governed by the Business Source License included in the file
#  licenses/BSL.txt.
#
#  As of the Change Date specified in that file, in accordance with the Business Source
#  License, use of this software will be governed by the Apache License, Version 2.0,
#  included in the file licenses/APL.txt.

from alamos import NOOP, Instrumentation
from freighter import URL

from synnax.auth import AuthenticationClient
from synnax.channel import ChannelClient
from synnax.channel.retrieve import CacheChannelRetriever, ClusterChannelRetriever
from synnax.channel.writer import ChannelWriter
from synnax.config import try_load_options_if_none_provided
from synnax.control import Client as ControlClient
from synnax.framer import Client
from synnax.framer.deleter import Deleter
from synnax.hardware.client import Client as HardwareClient
from synnax.hardware.retrieve import Retriever as HardwareRetriever
from synnax.hardware.writer import Writer as HardwareWriter
from synnax.options import SynnaxOptions
from synnax.ranger import RangeRetriever, RangeWriter
from synnax.ranger.client import RangeClient
from synnax.signals.signals import Registry
from synnax.telem import TimeSpan
from synnax.transport import Transport


class Synnax(Client):
    """Client to perform operations against a Synnax cluster.

    If using the python client for data analysis/personal use, the easiest way to
    connect is to use the `synnax login` command, which will prompt and securely
    store your credentials. The client can then be initialized without parameters. When
    using the client in a production environment, it's best to provide the connection
    parameter as arguments loaded from a configuration or environment variable.

    After running the synnax login command::
        client = Synnax()

    Without running the synnax login command::
        client = Synnax(
            host="synnax.example.com",
            port=9090,
            username="synnax",
            password="seldon",
            secure=True,
        )
    """

    channels: ChannelClient
    ranges: RangeClient
    control: ControlClient
    signals: Registry
    hardware: HardwareClient

    _transport: Transport

    def __init__(
        self,
        host: str = "",
        port: int = 0,
        username: str = "",
        password: str = "",
        secure: bool = False,
        open_timeout: TimeSpan = TimeSpan.SECOND * 5,
        read_timeout: TimeSpan = TimeSpan.SECOND * 5,
        keep_alive: TimeSpan = TimeSpan.SECOND * 30,
        max_retries: int = 3,
        instrumentation: Instrumentation = NOOP,
    ):
        """Creates a new client. Connection parameters can be provided as arguments, or,
        if none are provided, the client will attempt to load them from the Synnax
        configuration file (~/.synnax/config.json) as well as credentials stored in the
        operating system's keychain.

        If using the client for data analysis/personal use, the easiest way to connect
        is to use the `synnax login` command, which will prompt and securely store your
        credentials. The client can then be initialized without parameters.

        :param host: Hostname of a node in the Synnax cluster.
        :param port: Port of the node.
        :param username: Username to authenticate with.
        :param password: Password to authenticate with.
        :param secure: Whether to use TLS when connecting to the cluster.
        """
        opts = try_load_options_if_none_provided(host, port, username, password, secure)
        self._transport = _configure_transport(
            opts=opts,
            open_timeout=open_timeout,
            read_timeout=read_timeout,
            keep_alive=keep_alive,
            max_retries=max_retries,
            instrumentation=instrumentation,
        )
        ch_retriever = CacheChannelRetriever(
            ClusterChannelRetriever(self._transport.unary, instrumentation),
            instrumentation,
        )
<<<<<<< HEAD
        ch_creator = ChannelWriter(
            self._transport.unary,
            instrumentation,
            ch_retriever,
        )
=======
        ch_creator = ChannelWriter(self._transport.unary, instrumentation)
        deleter = Deleter(self._transport.unary, instrumentation)
>>>>>>> 296e3572
        super().__init__(
            stream_client=self._transport.stream,
            async_client=self._transport.stream_async,
            unary_client=self._transport.unary,
            retriever=ch_retriever,
            deleter=deleter,
            instrumentation=instrumentation,
        )
        self.channels = ChannelClient(self, ch_retriever, ch_creator)
        range_retriever = RangeRetriever(self._transport.unary, instrumentation)
        range_creator = RangeWriter(self._transport.unary, instrumentation)
        self.signals = Registry(frame_client=self, channels=ch_retriever)
        self.ranges = RangeClient(
            unary_client=self._transport.unary,
            frame_client=self,
            channel_retriever=ch_retriever,
            writer=range_creator,
            retriever=range_retriever,
            signals=self.signals,
        )
        self.control = ControlClient(self, ch_retriever)
        self.hardware = HardwareClient(
            HardwareWriter(client=self._transport.unary),
            HardwareRetriever(client=self._transport.unary),
        )

    def close(self):
        """Shuts down the client and closes all connections. All open iterators or
        writers must be closed before calling this method.
        """
        # No-op for now, we'll definitely add cleanup logic in the future, so it's
        # good to have this API defined.
        ...


def _configure_transport(
    opts: SynnaxOptions,
    open_timeout: TimeSpan,
    read_timeout: TimeSpan,
    keep_alive: TimeSpan,
    max_retries: int,
    instrumentation: Instrumentation = NOOP,
) -> Transport:
    t = Transport(
        instrumentation=instrumentation,
        url=URL(host=opts.host, port=opts.port),
        secure=opts.secure,
        open_timeout=open_timeout,
        read_timeout=read_timeout,
        keep_alive=keep_alive,
        max_retries=max_retries,
    )
    if opts.username != "" or opts.password != "":
        auth = AuthenticationClient(
            transport=t.unary,
            username=opts.username,
            password=opts.password,
        )
        auth.authenticate()
        t.use(*auth.middleware())
        t.use_async(*auth.async_middleware())
    return t<|MERGE_RESOLUTION|>--- conflicted
+++ resolved
@@ -100,16 +100,12 @@
             ClusterChannelRetriever(self._transport.unary, instrumentation),
             instrumentation,
         )
-<<<<<<< HEAD
+        deleter = Deleter(self._transport.unary, instrumentation)
         ch_creator = ChannelWriter(
             self._transport.unary,
             instrumentation,
             ch_retriever,
         )
-=======
-        ch_creator = ChannelWriter(self._transport.unary, instrumentation)
-        deleter = Deleter(self._transport.unary, instrumentation)
->>>>>>> 296e3572
         super().__init__(
             stream_client=self._transport.stream,
             async_client=self._transport.stream_async,
