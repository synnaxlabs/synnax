#  Copyright 2025 Synnax Labs, Inc.
#
#  Use of this software is governed by the Business Source License included in the file
#  licenses/BSL.txt.
#
#  As of the Change Date specified in that file, in accordance with the Business Source
#  License, use of this software will be governed by the Apache License, Version 2.0,
#  included in the file licenses/APL.txt.

import json

from freighter import Payload

<<<<<<< HEAD
from synnax.status import Variant, INFO_VARIANT
=======
from synnax.status import INFO_VARIANT, Variant
>>>>>>> 96ce4094


class TaskPayload(Payload):
    key: int = 0
    name: str = ""
    type: str = ""
    config: str = ""
    snapshot: bool = False


class TaskState(Payload):
    task: int = 0
    variant: Variant = INFO_VARIANT
    key: str = ""
    details: dict

    def __init__(
        self,
        task: int = 0,
        variant: Variant = INFO_VARIANT,
        key: str = "",
        details: dict | str = "",
    ):
        if isinstance(details, str):
            details = json.loads(details)
        super().__init__(task=task, variant=variant, key=key, details=details)<|MERGE_RESOLUTION|>--- conflicted
+++ resolved
@@ -11,11 +11,7 @@
 
 from freighter import Payload
 
-<<<<<<< HEAD
-from synnax.status import Variant, INFO_VARIANT
-=======
 from synnax.status import INFO_VARIANT, Variant
->>>>>>> 96ce4094
 
 
 class TaskPayload(Payload):
