#  Copyright 2025 Synnax Labs, Inc.
#
#  Use of this software is governed by the Business Source License included in the file
#  licenses/BSL.txt.
#
#  As of the Change Date specified in that file, in accordance with the Business Source
#  License, use of this software will be governed by the Apache License, Version 2.0,
#  included in the file licenses/APL.txt.

from __future__ import annotations

import json
import uuid
from datetime import datetime

import numpy as np
import pandas as pd
from freighter import Payload
from pydantic import PrivateAttr

from synnax.telem.telem import (
    Alignment,
    Bounds,
    CrudeAlignment,
    CrudeDataType,
    DataType,
    Size,
    TimeRange,
    TimeSpan,
    TimeStamp,
)
from synnax.util.interop import overload_comparison_operators


class Series(Payload):
    """Series is a strongly typed array of telemetry samples backed by an underlying
    binary buffer. It is interoperable with np.ndarray, meaning that it can be safely
    passed as an argument to any function/method that accepts a numpy array.

    Series also have an optional 'time_range' property that can be used to define the
    time range occupied by the Series' data. This property is guaranteed to be defined
    when reading data from a Synnax cluster, and is particularly useful for
    understanding the alignment of samples in relation to another series. This is
    especially relevant in the context of a Frame (framer.Frame).
    """

    time_range: TimeRange | None = None
    """An optional property defines the time range occupied by the
    Series' data. This property is guaranteed to be defined when reading data from
    a Synnax cluster, and is particularly useful for understanding the alignment of
    samples in relation to another series. This is especially relevant in the context
    of a Frame (framer.Frame). When set by the Cluster, the start of the time range
    represents the timestamp of the first sample in the array (inclusive), while the
    end of the time range is set to the nanosecond AFTER the last sample in the array
    (exclusive).
    """
    data_type: DataType
    """The data type of the Series"""
    data: bytes
    """The underlying buffer"""
    alignment: Alignment = Alignment(0, 0)
    """The alignment of the Series, representing the position within an array of arrays"""
    __len_cache: int | None = PrivateAttr(None)

    def __len__(self) -> int:
        if not self.data_type.is_variable:
            return self.data_type.density.sample_count(len(self.data))
        if self.__len_cache is None:
            self.__len_cache = self.data.count(b"\n")
        return self.__len_cache

    def __init__(
        self,
        data: CrudeSeries,
        data_type: CrudeDataType | None = None,
        time_range: TimeRange | None = None,
        alignment: CrudeAlignment = 0,
    ):
        if data_type is not None:
            data_type = DataType(data_type)
        alignment = Alignment(alignment)
        if isinstance(data, (TimeStamp, int, float, np.number)):
            data_type = data_type or DataType(data)
            data_ = np.array([data], dtype=data_type.np).tobytes()
        elif isinstance(data, Series):
            data_type = data_type or data.data_type
            data_ = data.data
            time_range = data.time_range if time_range is None else time_range
            alignment = data.alignment
        elif isinstance(data, MultiSeries):
            if len(data.series) == 1:
                data_type = data_type or data.series[0].data_type
                data_ = data.series[0].data
                time_range = (
                    data.series[0].time_range if time_range is None else time_range
                )
                alignment = data.series[0].alignment
            else:
                raise ValueError(
                    "[Series] - MultiSeries with more than one series cannot be converted to a Series"
                )
            data_type = data_type or data
        elif isinstance(data, pd.Series):
            data_type = data_type or DataType(data.dtype)
            data_ = data.to_numpy(dtype=data_type.np).tobytes()
        elif isinstance(data, np.ndarray):
            data_type = data_type or DataType(data.dtype)
            data_ = data.astype(data_type.np).tobytes()
        elif isinstance(data, list):
            data_type = data_type or DataType(data)
            if data_type == DataType.JSON:
                data_ = (
                    b"\n".join([json.dumps(d).encode("utf-8") for d in data]) + b"\n"
                )
            elif data_type == DataType.STRING:
                data_ = b"\n".join([d.encode("utf-8") for d in data]) + b"\n"
            elif data_type == DataType.UUID:
                data_ = b"".join(d.bytes for d in data)
            else:
                data_ = np.array(data, dtype=data_type.np).tobytes()
                data_type = data_type or DataType(data)
        elif isinstance(data, str):
            data_ = bytes(f"{data}\n", "utf-8")
            data_type = DataType.STRING
        else:
            if data_type is None:
                raise ValueError(
                    "[Series] - data_type must be specified if a buffer is given",
                )
            data_type = DataType(data_type)
            data_ = data
        super().__init__(
            data_type=data_type,
            data=data_,
            time_range=time_range,
            alignment=alignment,
        )
        self.__len_cache = None

    def __array__(
        self, dtype: np.dtype | None = None, copy: bool | None = None
    ) -> np.ndarray:
        """Implemented so that the Series can be passed around as a numpy array. See
        https://numpy.org/doc/stable/user/basics.interoperability.html#the-array-method.
        """
        if not self.data_type.has_np:
            raise ValueError(
                f"""
                [Series] - {self.data_type} does not have a numpy equivalent, so it can't
                be interpreted as a numpy array.
                """
            )

        arr = np.frombuffer(self.data, dtype=self.data_type.np)
        if dtype is not None and dtype != arr.dtype:
            arr = arr.astype(dtype, copy=True)
        elif copy:
            arr = arr.copy()
        return arr

    def to_numpy(
        self, dtype: np.dtype | None = None, copy: bool | None = None
    ) -> np.ndarray:
        """Converts the Series to a numpy array. This is necessary for matplotlib
        interop.
        """
        return self.__array__(dtype=dtype, copy=copy)

    def __getitem__(self, index: int) -> SampleValue:
        if not self.data_type.has_np and index < 0:
            index = len(self) + index

        if self.data_type == DataType.UUID:
            start = self.data_type.density.size_span(index)
            end = start + self.data_type.density
            d = self.data[start:end]
            return uuid.UUID(bytes=d)

        if self.data_type == DataType.JSON:
            d = self.__newline_getitem__(index)
            return json.loads(d)

        if self.data_type == DataType.STRING:
            d = self.__newline_getitem__(index)
            return d.decode("utf-8")

        return self.__array__()[index]

    def __newline_getitem__(self, index: int) -> bytes:
        if index == 0:
            start = 0
        else:
            start = self.data.find(b"\n")
            while start >= 0 and index > 1:
                start = self.data.find(b"\n", start + 1)
                index -= 1
            start += 1

        if start < 0:
            raise IndexError(f"[Series] - Index {index} out of bounds")

        end = self.data.find(b"\n", start)
        if end < 0:
            end = len(self.data)
        return self.data[start:end]

    def __iter__(self):
        if self.data_type == DataType.UUID:
            yield from [self[i] for i in range(len(self))]
        elif self.data_type == DataType.JSON:
            for v in self.__iter__newline():
                yield json.loads(v)
        elif self.data_type == DataType.STRING:
            for v in self.__iter__newline():
                yield v.decode("utf-8")
        else:
            yield from self.__array__()

    def __iter__newline(self):
        curr = 0
        while curr < len(self.data):
            end = self.data.find(b"\n", curr)
            if end < 0:
                end = len(self.data)
            yield self.data[curr:end]
            curr = end + 1

    def __str__(self) -> str:
        return str(list(self))

    @property
    def size(self) -> Size:
        """:returns: A Size representing the number of bytes in the Series' data."""
        return Size(len(self.data))

    @property
    def alignment_bounds(self) -> Bounds:
        """:returns: The bounds of alignments covered by this Series.

        The lower bound is the alignment of the first sample (inclusive), and the
        upper bound is the alignment just after the last sample (exclusive).
        This represents the range [alignment, alignment + length).
        """
        return Bounds(
            lower=float(int(self.alignment)),
            upper=float(int(self.alignment) + len(self)),
        )

    def astype(self, data_type: DataType) -> Series:
        return Series(
            data=self.__array__().astype(data_type.np),
            data_type=data_type,
            time_range=self.time_range,
        )

    def to_datetime(self) -> list[datetime]:
        return [pd.Timestamp(t).to_pydatetime() for t in self.__array__()]

    def __eq__(self, other):
        if isinstance(other, Series):
            return self.data == other.data
        elif isinstance(other, np.ndarray):
            return self.__array__() == other
        else:
            return False


Series = overload_comparison_operators(Series, "__array__")

SampleValue = np.number | uuid.UUID | dict | str | int | float | TimeStamp
TypedCrudeSeries = Series | pd.Series | np.ndarray
CrudeSeries = (
    Series
    | bytes
    | pd.Series
    | np.ndarray
    | list[float]
    | list[str]
    | list[dict]
    | float
    | int
    | TimeStamp
)


def elapsed_seconds(d: np.ndarray) -> np.ndarray:
    """Converts a Series of timestamps to elapsed seconds since the first timestamp.

    :param d: A Series of timestamps.
    :returns: A Series of elapsed seconds.
    """
    return (d - d[0]) / TimeSpan.SECOND


class MultiSeries:
    series: list[Series]

    def __init__(self, series: list[Series]):
        self.series = series
        if len(series) > 0:
            first_dt = series[0].data_type
            same_dt = all(s.data_type == first_dt for s in series)
            if not same_dt:
                raise ValueError(
                    f"""
                    [MultiSeries] - All series must have the same data type. Received
                    {first_dt} and {set(s.data_type for s in series)}.
                    """
                )

    def __array__(
        self, dtype: np.dtype | None = None, copy: bool | None = None
    ) -> np.ndarray:
<<<<<<< HEAD
        if len(self.series) == 0:
            target_dtype = dtype if dtype is not None else np.float64
            return np.empty((0,), dtype=target_dtype)
        if len(self.series) == 1:
            return self.series[0].__array__(dtype=dtype, copy=copy)
=======
>>>>>>> 8188c32d
        target_dtype = dtype if dtype is not None else self.series[0].data_type.np
        pre_alloc = np.empty((len(self),), dtype=target_dtype)
        start = 0
        for s in self.series:
            end = start + len(s)
            pre_alloc[start:end] = s.__array__(dtype=target_dtype)
            start = end
        # copy is implicitly handled since we're creating a new array
        return pre_alloc

    def to_numpy(
        self, dtype: np.dtype | None = None, copy: bool | None = None
    ) -> np.ndarray:
        return self.__array__(dtype=dtype, copy=copy)

    @property
    def time_range(self) -> TimeRange | None:
        if len(self.series) == 0:
            return TimeRange.ZERO
        first = self.series[0].time_range
        last = self.series[-1].time_range
        if first is None or last is None:
            return None
        return TimeRange(start=first.start, end=last.end)

    @property
    def alignment(self) -> Alignment:
        """:returns: The alignment of the first sample in the MultiSeries.

        If the MultiSeries is empty, returns Alignment(0, 0).
        """
        if len(self.series) == 0:
            return Alignment(0, 0)
        return self.series[0].alignment

    @property
    def alignment_bounds(self) -> Bounds:
        """:returns: The bounds of alignments covered by this MultiSeries.

        The lower bound is the alignment of the first sample in the first series,
        and the upper bound is the alignment just after the last sample in the last series.
        If the MultiSeries is empty, returns Bounds(0, 0).
        """
        if len(self.series) == 0:
            return Bounds(0, 0)
        return Bounds(
            lower=self.series[0].alignment_bounds.lower,
            upper=self.series[-1].alignment_bounds.upper,
        )

    @property
    def data_type(self) -> DataType:
        if len(self.series) == 0:
            return DataType.UNKNOWN
        return self.series[0].data_type

    def __len__(self) -> int:
        return sum(len(s) for s in self.series)

    def __getitem__(self, index: int) -> SampleValue:
        if index < 0:
            index = len(self) + index
        for s in self.series:
            if index < len(s):
                return s[index]
            index -= len(s)
        raise IndexError(f"[MultiSeries] - Index {index} out of bounds for {len(self)}")

    def __iter__(self):
        for s in self.series:
            yield from s

    def __str__(self):
        return str(list(self))

    @property
    def size(self) -> Size:
        return Size(sum(s.size for s in self.series))


MultiSeries = overload_comparison_operators(MultiSeries, "__array__")<|MERGE_RESOLUTION|>--- conflicted
+++ resolved
@@ -311,14 +311,11 @@
     def __array__(
         self, dtype: np.dtype | None = None, copy: bool | None = None
     ) -> np.ndarray:
-<<<<<<< HEAD
         if len(self.series) == 0:
             target_dtype = dtype if dtype is not None else np.float64
             return np.empty((0,), dtype=target_dtype)
         if len(self.series) == 1:
             return self.series[0].__array__(dtype=dtype, copy=copy)
-=======
->>>>>>> 8188c32d
         target_dtype = dtype if dtype is not None else self.series[0].data_type.np
         pre_alloc = np.empty((len(self),), dtype=target_dtype)
         start = 0
