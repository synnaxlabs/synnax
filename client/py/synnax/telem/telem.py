#  Copyright 2023 Synnax Labs, Inc.
#
#  Use of this software is governed by the Business Source License included in the file
#  licenses/BSL.txt.
#
#  As of the Change Date specified in that file, in accordance with the Business Source
#  License, use of this software will be governed by the Apache License, Version 2.0,
#  included in the file licenses/APL.txt.

from __future__ import annotations

from typing import Literal, cast, TypeAlias, get_args, ClassVar
from math import trunc

from datetime import datetime, timedelta, timezone, tzinfo
from numpy.typing import DTypeLike

import numpy as np
import pandas as pd
from pydantic import BaseModel

from synnax.exceptions import ContiguityError


class TimeStamp(int):
    """TimeStamp represents a 64 bit nanosecond-precision UTC timestamp. The TimeStamp
    constructor accepts a variety of types and will attempt to convert them to a
    TimeStamp. The following types are supported:

    * TimeStamp - Returns a copy of the TimeStamp.
    * TimeSpan - Treats the TimeSpan as a duration since the Unix epoch in UTC.
    * pd.TimeStamp - Converts the pandas TimeStamp to a TimeStamp. If the timestamp is
        not timezone aware, it is assumed to be in the local timezone.
    * datetime - Converts the datetime to a TimeStamp.  If the datetime is not timezone
        aware, it is assumed to be in the local timezone.
    * timedelta - Treats the timedelta as a duration since the Unix epoch in UTC.
    * np.datetime64 - Treats the datetime64 as a duration since the Unix epoch in UTC.
    * int - Treats the int as a nanosecond duration since the Unix epoch in UTC.
    """

    def __new__(cls, value: CrudeTimeStamp):
        if isinstance(value, TimeStamp):
            return value
        if isinstance(value, TimeSpan):
            value = int(value)
        elif isinstance(value, pd.Timestamp):
            value = int(
                float(TimeSpan.SECOND) * value.to_pydatetime().astimezone().timestamp()
            )
        elif isinstance(value, datetime):
            value = int(float(TimeSpan.SECOND) * value.timestamp())
        elif isinstance(value, timedelta):
            value = int(float(TimeSpan.SECOND) * value.total_seconds())
        elif isinstance(value, np.datetime64):
            value = int(pd.Timestamp(value).value)
        elif isinstance(value, (int, float, np.integer, np.floating)):
            value = int(value)
        else:
            raise TypeError(f"Cannot convert {type(value)} to TimeStamp")

        return super().__new__(cls, value)

    @classmethod
    def __get_validators__(cls):
        """Implemented for pydantic validation"""
        yield cls.validate

    @classmethod
    def validate(cls, v):
        """Implemented for pydantic validation"""
        return cls(v)

    @classmethod
    def now(cls) -> TimeStamp:
        """:returns: the current time as a TimeStamp."""
        return TimeStamp(datetime.now())

    @classmethod
    def since(cls, ts: CrudeTimeStamp) -> TimeSpan:
        """:returns: a TimeSpan representing the amount of time elapsed since the given
        TimeStamp."""
        return TimeStamp.now().span(ts)

    def trunc(self, span: CrudeTimeSpan) -> TimeStamp:
        """Truncates the TimeSpan to the nearst integer multiple of the given span.

        For example,

        (TimeSpan.DAY + TimeSpan.HOUR + TimeSpan.SECOND).trunc(TimeSpan.DAY)

        would return

        TimeSpan.DAY

        :param span: The TimeSpan to truncate by.
        """
        return TimeStamp(TimeSpan(self).trunc(span))

    def span(self, other: CrudeTimeStamp) -> TimeSpan:
        """:returns: The TimeSpan between two timestamps. This span is guaranteed to be
        positive.
        """
        return TimeRange(self, other).make_valid().span

    def datetime(self, tz: tzinfo | None = None) -> datetime:
        """:returns: The TimeStamp represented as a timezone aware datetime object.
        :param tz: The timezone to use for the datetime. If not provided, the local
        timezone is used.
        """
        return (
            datetime.utcfromtimestamp(self / TimeSpan.SECOND)
            .replace(tzinfo=timezone.utc)
            .astimezone(tz)
        )

    def after(self, ts: CrudeTimeStamp) -> bool:
        """:returns: True if the TimeStamp is strictly after the given TimeStamp.
        :param ts: The TimeStamp to compare to.

        """
        return super().__gt__(TimeStamp(ts))

    def after_eq(self, ts: CrudeTimeStamp) -> bool:
        """:return: True if the TimeStamp is after or equal to the given TimeStamp.
        :param ts: The TimeStamp to compare to.
        """
        return super().__ge__(TimeStamp(ts))

    def before(self, ts: CrudeTimeStamp) -> bool:
        """:returns: True if the TimeStamp is strictly before the given TimeStamp.
        :param ts: The TimeStamp to compare to.
        """
        return super().__lt__(TimeStamp(ts))

    def before_eq(self, ts: CrudeTimeStamp) -> bool:
        """:returns: True if the TimeStamp is before or equal to the given TimeStamp.
        :param ts: The TimeStamp to compare to.
        """
        return super().__le__(TimeStamp(ts))

    def span_range(self, span: TimeSpan) -> TimeRange:
        """:returns: A TimeRange that spans the given TimeSpan
        :param span: The TimeSpan.
        """
        return TimeRange(self, self + span).make_valid()

    def range(self, ts: CrudeTimeStamp) -> TimeRange:
        """:return: A new TimeRange spanning the TimeStamp and provided TimeStamp. This
        TimeRange is guaranteed to be valid i.e. start before or equal to end.
        :param ts: The second time stamp
        """
        return TimeRange(self, TimeStamp(ts)).make_valid()

    def __add__(self, rhs: CrudeTimeStamp) -> TimeStamp:
        return TimeStamp(super().__add__(TimeStamp(rhs)))

    def __sub__(self, rhs: CrudeTimeStamp) -> TimeStamp:
        return TimeStamp(super().__sub__(TimeStamp(rhs)))

    def __lt__(self, rhs: CrudeTimeStamp) -> bool:
        return self.before(rhs)

    def __le__(self, rhs: CrudeTimeStamp) -> bool:
        return self.before_eq(rhs)

    def __ge__(self, rhs: CrudeTimeStamp) -> bool:
        return self.after_eq(rhs)

    def __gt__(self, rhs: CrudeTimeStamp) -> bool:
        return self.after(rhs)

    def __eq__(self, rhs: object) -> bool:
        if not isinstance(rhs, get_args(CrudeTimeStamp)):
            return False
        return super().__eq__(TimeStamp(cast(CrudeTimeStamp, rhs)))

    def __str__(self) -> str:
        return self.datetime().isoformat()

    MIN: TimeStamp
    """The minimum possible value of a TimeStamp"""
    MAX: TimeStamp
    """The maximum possible value of a TimeStamp"""
    ZERO: TimeStamp
    """The zero value of a TimeStamp"""


class TimeSpan(int):
    """TimeSpan represents a 64 bit nanosecond-precision duration. The TimeSpan
    constructor accepts a variety of different types and will attempt to convert them
    to a TimeSpan. The supported types are parsed as follows:

    * int - The number of nanoseconds.
    * np.int64 - The number of nanoseconds.
    * TimeSpan - Creates a copy of the TimeSpan.
    * TimeStamp - The difference between the TimeStamp and the Unix epoch
    * timedelta - The duration of the timedelta.
    * pands.Timedelta - The duration of the Timedelta.
    * np.timedelta64 - The duration of the timedelta64.
    """

    def __new__(cls, value: CrudeTimeSpan):
        if isinstance(value, timedelta):
            value = int(float(TimeSpan.SECOND) * value.total_seconds())
        elif isinstance(value, np.timedelta64):
            value = int(float(TimeSpan.SECOND) * pd.Timedelta(value).total_seconds())
        elif not isinstance(value, (int, float, np.floating, np.integer)):
            raise TypeError(f"Cannot convert {type(value)} to TimeSpan")
        return super().__new__(cls, value)

    @classmethod
    def __get_validators__(cls):
        """Implemented for pydantic validation. Should not be used externally."""
        yield cls.validate

    @classmethod
    def validate(cls, value):
        """Implemented for pydantic validation. Should not be used externally."""
        return cls(value)

    @classmethod
    def since(cls, ts: CrudeTimeStamp) -> TimeSpan:
        """:returns: a TimeStamp representing the amount of time elapsed since the given
        TimeStamp."""
        return TimeStamp.now().span(ts)

    def __repr__(self) -> str:
        return f"TimeSpan({super().__repr__()})"

    def __str__(self) -> str:
        tot_days = self.trunc(TimeSpan.DAY)
        tot_hours = self.trunc(TimeSpan.HOUR)
        tot_minutes = self.trunc(TimeSpan.MINUTE)
        tot_seconds = self.trunc(TimeSpan.SECOND)
        tot_millis = self.trunc(TimeSpan.MILLISECOND)
        tot_micros = self.trunc(TimeSpan.MICROSECOND)
        tot_nanos = self.trunc(TimeSpan.NANOSECOND)
        days = tot_days
        hours = tot_hours - tot_days
        minutes = tot_minutes - tot_hours
        seconds = tot_seconds - tot_minutes
        millis = tot_millis - tot_seconds
        micros = tot_micros - tot_millis
        nanos = tot_nanos - tot_micros

        v = ""
        if days != 0:
            v += f"{days.days_int}{TimeSpan.DAY_UNITS} "
        if hours != 0:
            v += f"{hours.hours_int}{TimeSpan.HOUR_UNITS} "
        if minutes != 0:
            v += f"{minutes.minutes_int}{TimeSpan.MINUTE_UNITS} "
        if seconds != 0:
            v += f"{seconds.seconds_int}{TimeSpan.SECOND_UNITS} "
        if millis != 0:
            v += f"{millis.milliseconds_int}{TimeSpan.MILLISECOND_UNITS} "
        if micros != 0:
            v += f"{micros.microseconds_int}{TimeSpan.MICROSECOND_UNITS} "
        if nanos != 0 or len(v) == 0:
            v += f"{nanos.nanoseconds}{TimeSpan.NANOSECOND_UNITS}"
        return v.strip()

    @property
    def days(self) -> float:
        """:returns: The decimal number of days in the TimeSpan, including fractional
        days.
        """
        return float(self) / float(TimeSpan.DAY)

    @property
    def days_int(self) -> int:
        """:returns:  The integer number of days in the TimeSpan, NOT including
        fractional days.
        """
        return int(self / TimeSpan.DAY)

    @property
    def hours(self) -> float:
        """:returns: The decimal number of hours in the TimeSpan, including fractional
        hours.
        """
        return float(self) / float(TimeSpan.HOUR)

    @property
    def hours_int(self) -> int:
        """:returns: The integer number of hours in the TimeSpan, NOT including
        fractional hours.
        """
        return int(self / TimeSpan.HOUR)

    @property
    def minutes(self) -> float:
        """:returns: The decimal number of minutes in the TimeSpan, including fractional
        minutes.
        """
        return float(self) / float(TimeSpan.MINUTE)

    @property
    def minutes_int(self) -> int:
        """:returns: The integer number of minutes in the TimeSpan, NOT including
        fractional minutes.
        """
        return int(self / TimeSpan.MINUTE)

    @property
    def seconds(self) -> float:
        """:returns: The decimal number of seconds in the TimeSpan, including fractional
        seconds.
        """
        return float(self) / float(TimeSpan.SECOND)

    @property
    def seconds_int(self) -> int:
        """:returns: The integer number of seconds in the TimeSpan, NOT including
        fractional seconds.
        """
        return int(self / TimeSpan.SECOND)

    @property
    def milliseconds(self) -> float:
        """:returns: The decimal number of milliseconds in the TimeSpan, including the
        fractional milliseconds.
        """
        return float(self) / float(TimeSpan.MILLISECOND)

    @property
    def milliseconds_int(self) -> int:
        """:returns: The integer number of milliseconds in the TimeSpan, NOT including
        fractional milliseconds.
        """
        return int(self / TimeSpan.MILLISECOND)

    @property
    def microseconds(self) -> float:
        """:returns: The decimal number of microseconds in the TimeSpan, including
        the fractional microseconds.
        """
        return float(self) / float(TimeSpan.MICROSECOND)

    @property
    def microseconds_int(self) -> int:
        """:returns: The integer number of microseconds in the TimeSpan, NOT including
        fractional microseconds.
        """
        return int(self / TimeSpan.MICROSECOND)

    @property
    def nanoseconds(self) -> int:
        """:returns: The integer number of nanoseconds in the TimeSpan."""
        return int(self / TimeSpan.NANOSECOND)

    def trunc(self, span: CrudeTimeSpan) -> TimeSpan:
        """Truncates the TimeSpan to the nearest integer multiple of the given span.

        For example,

        (TimeSpan.DAY + TimeSpan.HOUR + TimeSpan.SECOND).trunc(TimeSpan.DAY)

        would return

        TimeSpan.DAY

        :param span: The TimeSpan to truncate by.
        """
        return TimeSpan(trunc(self / span) * span)

    @property
    def timedelta(self) -> timedelta:
        """:returns: The TimeSpan represented as a datetime.timedelta."""
        return timedelta(seconds=self.seconds)

    def __add__(self, rhs: CrudeTimeSpan) -> TimeSpan:
        return TimeSpan(super().__add__(TimeSpan(rhs)))

    def __sub__(self, rhs: CrudeTimeSpan) -> TimeSpan:
        return TimeSpan(super().__sub__(TimeSpan(rhs)))

    def __mul__(self, rhs: CrudeTimeSpan) -> TimeSpan:
        return TimeSpan(super().__mul__(TimeSpan(rhs)))

    def __truediv__(self, rhs: CrudeTimeSpan) -> TimeSpan:
        return TimeSpan(super().__truediv__(TimeSpan(rhs)))

    def __mod__(self, rhs: CrudeTimeSpan) -> TimeSpan:
        return TimeSpan(super().__mod__(TimeSpan(rhs)))

    def __rmul__(self, rhs: CrudeTimeSpan) -> TimeSpan:
        return self.__mul__(rhs)

    def __gt__(self, rhs: CrudeTimeSpan) -> bool:
        return super().__gt__(TimeSpan(rhs))

    def __ge__(self, rhs: CrudeTimeSpan) -> bool:
        return super().__ge__(TimeSpan(rhs))

    def __lt__(self, rhs: CrudeTimeSpan) -> bool:
        return super().__lt__(TimeSpan(rhs))

    def __le__(self, rhs: CrudeTimeSpan) -> bool:
        return super().__le__(TimeSpan(rhs))

    def __eq__(self, rhs: object) -> bool:
        if not isinstance(rhs, get_args(CrudeTimeSpan)):
            return NotImplemented
        return super().__eq__(int(TimeSpan(cast(CrudeTimeSpan, rhs))))

    NANOSECOND: TimeSpan
    """A nanosecond."""
    NANOSECOND_UNITS: TimeSpanUnits
    """The unit string for nanoseconds: 'ns'."""
    MICROSECOND: TimeSpan
    """A microsecond."""
    MICROSECOND_UNITS: TimeSpanUnits
    """The unit string for microseconds: 'us'."""
    MILLISECOND: TimeSpan
    """A millisecond."""
    MILLISECOND_UNITS: TimeSpanUnits
    """The unit string for milliseconds: 'ms'."""
    SECOND: TimeSpan
    """A second."""
    SECOND_UNITS: TimeSpanUnits
    """The unit string for seconds: 's'."""
    MINUTE: TimeSpan
    """A minute."""
    MINUTE_UNITS: TimeSpanUnits
    """The unit string for minutes: 'm'."""
    HOUR: TimeSpan
    """An hour."""
    HOUR_UNITS: TimeSpanUnits
    """The unit string for hours: 'h'."""
    DAY: TimeSpan
    """A day."""
    DAY_UNITS: TimeSpanUnits
    """The unit string for days: 'd'."""
    MAX: TimeSpan
    """The maximum possible value for a TimeSpan"""
    MIN: TimeSpan
    """The minimum possible value for a TimeSpan"""
    ZERO: TimeSpan
    """A dictionary mapping unit string to its corresponding TimeSan"""
    UNITS: dict[TimeSpanUnits, TimeSpan]


TimeSpan.NANOSECOND = TimeSpan(1)
TimeSpan.NANOSECOND_UNITS = "ns"
TimeSpan.MICROSECOND = TimeSpan(1000) * TimeSpan.NANOSECOND
TimeSpan.MICROSECOND_UNITS = "us"
TimeSpan.MILLISECOND = TimeSpan(1000) * TimeSpan.MICROSECOND
TimeSpan.MILLISECOND_UNITS = "ms"
TimeSpan.SECOND = TimeSpan(1000) * TimeSpan.MILLISECOND
TimeSpan.SECOND_UNITS = "s"
TimeSpan.MINUTE = TimeSpan(60) * TimeSpan.SECOND
TimeSpan.MINUTE_UNITS = "m"
TimeSpan.HOUR = TimeSpan(60) * TimeSpan.MINUTE
TimeSpan.HOUR_UNITS = "h"
TimeSpan.DAY = TimeSpan.HOUR * 24
TimeSpan.DAY_UNITS = "d"
TimeSpan.MAX = TimeSpan(0xFFFFFFFFFFFFFFFF)
TimeSpan.MIN = TimeSpan(0)
TimeSpan.ZERO = TimeSpan(0)
TimeSpan.UNITS = {
    TimeSpan.NANOSECOND_UNITS: TimeSpan.NANOSECOND,
    TimeSpan.MICROSECOND_UNITS: TimeSpan.MICROSECOND,
    TimeSpan.MILLISECOND_UNITS: TimeSpan.MILLISECOND,
    TimeSpan.SECOND_UNITS: TimeSpan.SECOND,
    TimeSpan.MINUTE_UNITS: TimeSpan.MINUTE,
    TimeSpan.HOUR_UNITS: TimeSpan.HOUR,
    TimeSpan.DAY_UNITS: TimeSpan.DAY,
}
TimeStamp.MIN = TimeStamp(0)
TimeStamp.ZERO = TimeStamp.MIN
TimeStamp.MAX = TimeStamp(2 ** 63 - 1)

TimeSpanUnits = Literal["ns", "us", "ms", "s", "m", "h", "d", "iso"]


def convert_time_units(data: np.ndarray, _from: TimeSpanUnits, to: TimeSpanUnits):
    """Converts the data from one time unit to another.

    :param data: the numpy array to convert.
    :param _from: the units of the data
    :param to: the units to convert to
    :return: the data in the new units
    """
    if _from == "iso":
        data = np.array([datetime.fromisoformat(v).timestamp() for v in data])
        f = TimeSpan.SECOND
    else:
        f = TimeSpan.UNITS.get(_from, TimeSpan.ZERO)
    if f == 0:
        raise ValueError(f"Invalid input time unit {_from}")
    t = TimeSpan.UNITS.get(to, TimeSpan.ZERO)
    if t == 0:
        raise ValueError(f"Invalid output time unit {to}")

    converted = data * f / t
    if to == TimeSpan.SECOND_UNITS:
        return converted.astype(np.float64)
    if to == TimeSpan.NANOSECOND_UNITS:
        return converted.astype(np.int64)
    return converted


class Rate(float):
    """Rate represents a data rate measured in Hz."""

    def __new__(cls, value: CrudeRate):
        if isinstance(value, float):
            return super().__new__(cls, value)
        if isinstance(value, TimeSpan):
            value = 1 / value.seconds
        elif isinstance(value, int):
            value = float(value)
        else:
            raise TypeError(f"Cannot convert {type(value)} to Rate")
        return super().__new__(cls, value)

    @classmethod
    def __get_validators__(cls):
        """Implemented for pydantic validation. Should not be used externally."""
        yield cls.validate

    @classmethod
    def validate(cls, v):
        """Implemented for pydantic validation. Should not be used externally."""
        return cls(v)

    @property
    def period(self) -> TimeSpan:
        """:returns: the period of the rate as a TimeSpan"""
        return TimeSpan(int(1 / self * float(TimeSpan.SECOND)))

    def sample_count(self, time_span: CrudeTimeSpan) -> int:
        """:returns: the number of samples in the given TimeSpan at this rate"""
        return int(TimeSpan(time_span).seconds * self)

    def byte_size(self, time_span: CrudeTimeSpan, density: Density) -> Size:
        """:returns: the amount of bytes occupied by the given TimeSpan at this rate
        and the given sample density.

        :param time_span: TimeSpan - A crude TimeSpan representing the size of the
        data set in time.
        :param density: Density - The sample density of the data.
        """
        return Size(self.sample_count(time_span) * int(density))

    def span(self, sample_count: int) -> TimeSpan:
        """:returns: the TimeSpan that corresponds to the given number of samples at
        this rate."""
        return self.period * sample_count

    def size_span(self, size: Size, density: Density) -> TimeSpan:
        """:returns: the TimeSpan that corresponds to the given number of bytes at this
        rate and the given sample density."""
        if size % density != 0:
            raise ContiguityError(f"Size {size} is not a multiple of density {density}")
        return self.span(int(size / density))

    def __str__(self):
        if self < 1:
            return f"{self.period} per cycle"
        return str(int(self)) + "Hz"

    def __repr__(self):
        return f"Rate({super().__repr__()} Hz)"

    def __mul__(self, rhs: CrudeRate) -> Rate:
        return Rate(super().__mul__(Rate(rhs)))

    HZ: Rate
    """One Hz."""
    KHZ: Rate
    """One kHz"""
    MHZ: Rate
    """One MHz"""


Rate.HZ = Rate(1)
Rate.KHZ = Rate(1000) * Rate.HZ
Rate.MHZ = Rate(1000) * Rate.KHZ


class TimeRange(BaseModel):
    """TimeRange is a range of time marked by a start and end TimeStamp. A TimeRange
    is start inclusive and end exclusive.
    """

    start: TimeStamp
    """The starting TimeStamp of the TimeRange.

    Note that this value is not guaranteed to be before or equal to the ending value.
    To ensure that this is the case, call TimeRange.make_valid().

    In most cases, operations should treat start as inclusive.
    """
    end: TimeStamp
    """The ending TimeStamp of the TimeRange.

    Note that this value is not guaranteed to be after or equal to the ending value. To
    ensure that this is the case, call TimeRange.make_valid()

    In most cases, operations should treat end as exclusive.
    """

    def __init__(
        self,
        start: CrudeTimeStamp | TimeRange,
        end: CrudeTimeStamp | None = None,
        *args,
        **kwargs,
    ):
        if isinstance(start, TimeRange):
            start_ = cast(TimeRange, start)
            start, end = start_.start, start_.end
        end = start if end is None else end
        super().__init__(start=TimeStamp(start), end=TimeStamp(end))

    @classmethod
    def __get_validators__(cls):
        """Implemented for pydantic validation. Should not be used externally."""
        yield cls.validate

    @classmethod
    def validate(cls, v):
        """Implemented for pydantic validation. Should not be used externally."""
        if isinstance(v, TimeRange):
            return cls(v.start, v.end)
        elif isinstance(v, dict):
            return cls(**v)
        return cls(start=v[0], end=v[1])

    @property
    def span(self) -> TimeSpan:
        """:returns: the TimeSpan between the start and end TimeStamps of the TimeRange."""
        return TimeSpan(self.end - self.start)

    def make_valid(self) -> TimeRange:
        """:returns: A copy of the Time Range with its start and end swapped if the
        TimeRange is invalid (i.e. its start is after its end). Otherwise, returns the
        TimeRange itself.
        """
        return self.swap() if not self.valid else self

    def clamp(self, bound: TimeRange) -> TimeRange:
        """Clamps a copy of the TimeRange and returns it, restricting its start and end
        to within the given bound TimeRange. The clamping is performed in a manner such
        that bound.contains(clamped) is guaranteed to return True.

        :param bound: The TimeRange to clamp by.
        :returns: The clamped TimeRange.
        """
        copy = self.copy()
        if bound.start.after(self.start):
            copy.start = bound.start
        if bound.start.after(self.end):
            copy.end = bound.start
        if bound.end.before(self.end):
            copy.end = bound.end
        if bound.end.before(self.start):
            copy.start = bound.end
        return copy

    def contains(self, value: TimeRange | CrudeTimeStamp) -> bool:
        """Checks if the TimeRange contains the given TimeRange or TimeStamp. If
        value is a TimeRange, it is considered contained if value's start is after or
        equal to the TimeRange start and value's end is before or equal to the TimeRange
        end. This means that two equal time ranges contain each other.

        If the value is a TimeStamp, it is considered contained if value is after
        or equal to the TimeRange start and value is STRICTLY before the TimeRange end.

        :param value: The TimeRange or TimeStamp to check.
        """
        if isinstance(value, TimeRange):
            return value.start.after_eq(self.start) and value.end.before_eq(self.end)
        pv = TimeStamp(value)
        return pv.after_eq(self.start) and pv.before(self.end)

    def overlaps_with(self, tr: TimeRange) -> bool:
        """:returns: True if the time ranges overlap.
        :param tr: The time range to compare against.
        """
        return self == tr or self.contains(tr.end) or tr.contains(self)

    def swap(self) -> TimeRange:
        """:returns: A new TimeRange with the start and end values swapped. Note that
        this may make the TimeRange invalid.
        """
        self.copy()
        return TimeRange(start=self.end, end=self.start)

    def copy(self, *args, **kwargs) -> TimeRange:
        """:returns: A copy of the time range."""
        return TimeRange(start=self.start, end=self.end)

    @property
    def valid(self) -> bool:
        """:returns: True if the TimeRange start is before or equal to the TimeRange
        end.
        """
        return self.span >= TimeSpan.ZERO

    def __str__(self) -> str:
        return str(self.start) + " - " + str(self.end)

    def __eq__(self, rhs: object) -> bool:
        if not isinstance(rhs, TimeRange):
            return False
        return self.start == rhs.start and self.end == rhs.end

    # Assigning these values to None prevents pydantic
    # from throwing a nasty missing attribute error.

    MAX: ClassVar[TimeRange] = None  # type: ignore
    """The maximum possible TimeRange, starting at TimeStamp.MIN and ending
    a TimeStamp.MAX
    """
    MIN: ClassVar[TimeRange] = None  # type: ignore
    """The minimum possible TimeRange, starting at TimeStamp.MAX and ending at
    TimeStamp.MIN. Note that this TimeRange is invalid.
    """
    ZERO: ClassVar[TimeRange] = None  # type: ignore
    """A TimeRange starting and ending at the unix epoch in UTC (TimeStamp.ZERO)."""


TimeRange.MAX = TimeRange(TimeStamp.MIN, TimeStamp.MAX)
TimeRange.MIN = TimeRange(TimeStamp.MAX, TimeStamp.MIN)
TimeRange.ZERO = TimeRange(0, 0)


class Density(int):
    """Density is the number of bytes contained in a single sample."""

    def __new__(cls, value: CrudeDensity):
        if isinstance(value, Density):
            return value
        if isinstance(value, int):
            return super().__new__(cls, value)
        raise TypeError(f"Cannot convert {type(value)} to Density")

    @classmethod
    def __get_validators__(cls):
        """Implemented for pydantic validation. Should not be used externally."""
        yield cls.validate

    @classmethod
    def validate(cls, v):
        """Implemented for pydantic validation. Should not be used externally."""
        return cls(v)

    def sample_count(self, size: CrudeSize) -> int:
        """:returns: The number of contained in the given byte Size."""
        return int(size / self)

    def __repr__(self):
        return f"Density({super().__repr__()})"

    UNKNOWN: Density
    """An unknown density, represented as a ZERO value."""
    BIT128: Density
    """A density of 128 bits or 16 bytes per sample."""
    BIT64: Density
    """A density of 64 bits or 8 bytes per sample."""
    BIT32: Density
    """A density of 32 bits or 4 bytes per sample."""
    BIT16: Density
    """A density of 16 bits of 2 bytes per sample."""
    BIT8: Density
    """A density of 8 bits or 1 bytes per sample."""


Density.UNKNOWN = Density(0)
Density.BIT128 = Density(16)
Density.BIT64 = Density(8)
Density.BIT32 = Density(4)
Density.BIT16 = Density(2)
Density.BIT8 = Density(1)


class Size(int):
    def __mul__(self, rhs: CrudeSize) -> Size:
        return Size(super(Size, self).__mul__(Size(rhs)))

    def __str__(self) -> str:
        tot_gb = self.trunc(Size.GB)
        tot_mb = self.trunc(Size.MB)
        tot_kb = self.trunc(Size.KB)
        tot_b = self.trunc(Size.BYTE)
        gb = tot_gb
        mb = tot_mb - tot_gb
        kb = tot_kb - tot_mb
        b = tot_b - tot_kb

        v = ""
        if gb != 0:
            v += f"{gb.gb_int}{Size.GB_UNITS} "
        if mb != 0:
            v += f"{mb.mb_int}{Size.MB_UNITS} "
        if kb != 0:
            v += f"{kb.kb_int}{Size.KB_UNITS} "
        if b != 0 or len(v) == 0:
            v += f"{b.bytes}{Size.BYTE_UNITS} "
        return v.strip()

    @property
    def gb(self) -> float:
        """:returns: The decimal number of gigabytes in the Size, including
        fractional gigabytes"""
        return float(self / Size.GB)

    @property
    def gb_int(self) -> int:
        """:returns: The integer number of gigabytes in the Size, NOT including
        fractional gigabytes"""
        return int(self / Size.GB)

    @property
    def mb(self) -> float:
        """:returns: The decimal number of megabytes in the Size, including
        fractional gigabytes"""
        return float(self / Size.MB)

    @property
    def mb_int(self) -> int:
        """:returns: The integer number of megabytes in the Size, NOT including
        fractional gigabytes"""
        return int(self / Size.MB)

    @property
    def kb(self) -> float:
        """:returns: The decimal number of kilobytes in the Size, including
        fractional gigabytes"""
        return float(self / Size.KB)

    @property
    def kb_int(self) -> int:
        """:returns: The integer number of kilobytes in the Size, NOT including
        fractional gigabytes"""
        return int(self / Size.GB)

    @property
    def bytes(self) -> int:
        """:returns: The number of bytes in the Size."""
        return int(self)

    def trunc(self, size: CrudeSize) -> Size:
        """Truncates the Size to th nearest integer of hte given size.

        For example,

        (Size.GIGABYTE + Size.MEGABYTE).trunc(Size.GIGABYTE)

        would return

        Size.GIGABYTE

        :param size: The Size to truncate by.
        """
        return Size(trunc(self / size) * size)

    def __sub__(self, rhs: CrudeSize) -> Size:
        return Size(int(self) - Size(rhs))

    def __add__(self, rhs: CrudeSize) -> Size:
        return Size(int(self) + Size(rhs))

    BYTE: Size
    BYTE_UNITS: SizeUnits
    KB: Size
    KB_UNITS: SizeUnits
    MB: Size
    MB_UNITS: SizeUnits
    GB: Size
    GB_UNITS: SizeUnits


Size.BYTE = Size(1)
Size.BYTE_UNITS = "b"
Size.KB = Size(1024) * Size.BYTE
Size.KB_UNITS = "kb"
Size.MB = Size(1024) * Size.KB
Size.MB_UNITS = "mb"
Size.GB = Size(1024) * Size.MB
Size.GB_UNITS = "gb"

SizeUnits = ["gb", "mb", "kb", "b"]


class DataType(str):
    """DataType represents a data type as a string."""

    def __new__(cls, value: CrudeDataType):
        if isinstance(value, DataType):
            return value

        if isinstance(value, str):
            return super().__new__(cls, value)

<<<<<<< HEAD
=======
        if isinstance(value, np.number):
            value = DataType._FROM_NUMPY.get(np.dtype(value), None)
            if value is not None:
                return value

        if isinstance(value, float):
            return DataType.FLOAT64

        if isinstance(value, int):
            return DataType.INT64

        if isinstance(value, list):
            if len(value) == 0:
                raise ValueError("Cannot convert empty list to DataType")

            if isinstance(value[0], TimeStamp):
                return DataType.TIMESTAMP

            if isinstance(value[0], float):
                return DataType.FLOAT64

            if isinstance(value[0], int):
                return DataType.INT64

            raise TypeError(f"Cannot convert {type(value)} to DataType")

>>>>>>> 7d4bb797
        if np.issctype(value):
            value = DataType._FROM_NUMPY.get(np.dtype(value), None)
            if value is not None:
                return value
        raise TypeError(f"Cannot convert {type(value)} to DataType")

    @classmethod
    def __get_validators__(cls):
        """Implemented for pydantic validation. Should not be used externally."""
        yield cls.validate

    @classmethod
    def validate(cls, v):
        """Implemented for pydantic validation. Should not be used externally."""
        return cls(v)

    @classmethod
    def __modify_schema__(cls, field_schema):
        """Implemented for pydantic validation. Should not be used externally."""
        field_schema.update(type="string")

    @property
    def np(self) -> np.dtype:
        """Converts a built-in DataType to a numpy type Scalar Type
        :return: The numpy type
        """
        npt = DataType._TO_NUMPY.get(self, None)
        if npt is None:
            raise TypeError(f"Cannot convert {self} to numpy type")
        return cast(np.dtype, npt)

    @property
    def density(self) -> Density:
        """:returns: The density of the DataType. If the density can't be determined,
        returns Density.UNKNOWN.
        """
        return DataType._DENSITIES.get(self, Density.UNKNOWN)

    def __repr__(self):
        return f"DataType({super().__repr__()})"

    UNKNOWN: DataType
    UUID: DataType
    TIMESTAMP: DataType
    FLOAT64: DataType
    FLOAT32: DataType
    INT64: DataType
    INT32: DataType
    INT16: DataType
    INT8: DataType
    UINT64: DataType
    UINT32: DataType
    UINT16: DataType
    UINT8: DataType
    ALL: tuple[DataType, ...]
    _TO_NUMPY: dict[DataType, DTypeLike]
    _FROM_NUMPY: dict[DTypeLike, DataType]
    _DENSITIES: dict[DataType, Density]


DataType.UUID = DataType("uuid")
DataType.UNKNOWN = DataType("")
DataType.TIMESTAMP = DataType("timestamp")
DataType.FLOAT64 = DataType("float64")
DataType.FLOAT32 = DataType("float32")
DataType.INT64 = DataType("int64")
DataType.INT32 = DataType("int32")
DataType.INT16 = DataType("int16")
DataType.INT8 = DataType("int8")
DataType.UINT64 = DataType("uint64")
DataType.UINT32 = DataType("uint32")
DataType.UINT16 = DataType("uint16")
DataType.UINT8 = DataType("uint8")
DataType.ALL = (
    DataType.UUID,
    DataType.FLOAT64,
    DataType.FLOAT32,
    DataType.INT64,
    DataType.INT32,
    DataType.INT16,
    DataType.INT8,
    DataType.UINT64,
    DataType.UINT32,
    DataType.UINT16,
    DataType.UINT8,
)

CrudeTimeStamp: TypeAlias = (
    int | TimeStamp | TimeSpan | datetime | timedelta | np.datetime64 | np.int64
)
CrudeTimeSpan: TypeAlias = (
    int | float | TimeSpan | TimeStamp | timedelta | np.timedelta64
)
CrudeRate: TypeAlias = int | float | TimeSpan | Rate
CrudeDensity: TypeAlias = Density | int
CrudeDataType: TypeAlias = DTypeLike | DataType | str | list | np.number
CrudeSize: TypeAlias = int | float | Size

DataType._TO_NUMPY = {
    DataType.UUID: np.dtype(np.longlong),
    DataType.FLOAT64: np.dtype(np.float64),
    DataType.FLOAT32: np.dtype(np.float32),
    DataType.TIMESTAMP: np.dtype(np.int64),
    DataType.INT64: np.dtype(np.int64),
    DataType.INT32: np.dtype(np.int32),
    DataType.INT16: np.dtype(np.int16),
    DataType.INT8: np.dtype(np.int8),
    DataType.UINT64: np.dtype(np.uint64),
    DataType.UINT32: np.dtype(np.uint32),
    DataType.UINT16: np.dtype(np.uint16),
    DataType.UINT8: np.dtype(np.uint8),
}
DataType._FROM_NUMPY = {v: k for k, v in DataType._TO_NUMPY.items()}
DataType._DENSITIES = {
    DataType.UUID: Density.BIT128,
    DataType.FLOAT64: Density.BIT64,
    DataType.FLOAT32: Density.BIT32,
    DataType.TIMESTAMP: Density.BIT64,
    DataType.INT64: Density.BIT64,
    DataType.INT32: Density.BIT32,
    DataType.INT16: Density.BIT16,
    DataType.INT8: Density.BIT8,
    DataType.UINT64: Density.BIT64,
    DataType.UINT32: Density.BIT32,
    DataType.UINT16: Density.BIT16,
    DataType.UINT8: Density.BIT8,
}


class Bounds:
    lower: float
    upper: float

    def __init__(self, lower: float, upper: float):
        self.lower = lower
        self.upper = upper

    def contains(self, value: float) -> bool:
        return self.lower < value <= self.upper<|MERGE_RESOLUTION|>--- conflicted
+++ resolved
@@ -896,8 +896,6 @@
         if isinstance(value, str):
             return super().__new__(cls, value)
 
-<<<<<<< HEAD
-=======
         if isinstance(value, np.number):
             value = DataType._FROM_NUMPY.get(np.dtype(value), None)
             if value is not None:
@@ -924,7 +922,6 @@
 
             raise TypeError(f"Cannot convert {type(value)} to DataType")
 
->>>>>>> 7d4bb797
         if np.issctype(value):
             value = DataType._FROM_NUMPY.get(np.dtype(value), None)
             if value is not None:
