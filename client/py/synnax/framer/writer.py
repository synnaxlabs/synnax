#  Copyright 2023 Synnax Labs, Inc.
#
#  Use of this software is governed by the Business Source License included in the file
#  licenses/BSL.txt.
#
#  As of the Change Date specified in that file, in accordance with the Business Source
#  License, use of this software will be governed by the Apache License, Version 2.0,
#  included in the file licenses/APL.txt.

from enum import Enum
from uuid import uuid4
from warnings import warn
from typing import overload

import numpy as np
from freighter import (
    EOF,
    Payload,
    Stream,
    StreamClient,
    decode_exception,
)
from numpy import can_cast as np_can_cast
from pandas import DataFrame
from pandas import concat as pd_concat

from synnax import io
from synnax.channel.payload import ChannelKey, ChannelKeys, ChannelName, ChannelNames
from synnax.exceptions import Field, ValidationError
from synnax.framer.adapter import WriteFrameAdapter
from synnax.framer.frame import Frame, FramePayload
from synnax.telem import CrudeSeries, CrudeTimeStamp, DataType, TimeSpan, TimeStamp
from synnax.telem.control import Authority, Subject
from synnax.util.normalize import normalize


class _Command(int, Enum):
    OPEN = 0
    WRITE = 1
    COMMIT = 2
    ERROR = 3
    SET_AUTHORITY = 4
    SET_MODE = 5


class WriterMode(int, Enum):
    PERSIST_STREAM = 1
    PERSIST_ONLY = 2
    STREAM_ONLY = 3


class _Config(Payload):
    authorities: list[int]
    control_subject: Subject
    start: TimeStamp | None = None
    keys: ChannelKeys
    mode: WriterMode
    enable_auto_commit: bool
    auto_index_persist_interval: TimeSpan


class _Request(Payload):
    config: _Config | None = None
    command: _Command
    frame: FramePayload | None = None


class _Response(Payload):
    command: _Command
    ack: bool
    error: str | None
    end: TimeStamp | None


ALWAYS_INDEX_PERSIST_ON_AUTO_COMMIT: TimeSpan = TimeSpan(-1)


class Writer:
    """Write is used to write telemetry to a set of channels in time order. It should
    not be constructed directly, and should instead be created using the Synnax client.

    The writer is a streaming protocol that is heavily optimized for performance. This
    comes at the cost of increased complexity, and should only be used directly when
    writing large volumes of data (such as recording telemetry from a sensor or
    ingesting data from a file). Simpler methods (such as the frame writer's write
    method) should be used in most cases.

    The protocol is as follows:

    1. The writer is opened with a starting timestamp and a list of channel keys (or
    names). The writer will fail to open if the starting timestamp overlaps with any
    existing telemetry for any of the channels specified. If the writer is opened
    successfully, the caller is then free to write frames to the writer.

    2. To writer a frame, the caller can use the write method and follow the validation
    rules described in its method's documentation. This process is asynchronous, meaning
    that write will return before the frame has been written to the cluster. This also
    means that the writer can accumulate an error after write is called. If the writer
    accumulates an error, all subsequent write and commit calls will return False. The
    caller can check for errors by calling the error method, which returns the
    accumulated error and resets the writer for future use. The caller can also check
    for errors by closing the writer, which will raise any accumulated error.

    3. To commit the written frames to the database, the caller can call the commit
    method. Unlike write, commit is synchronous, meaning that it will not return until
    all frames have been committed to the database. If the writer has accumulated an
    error, commit will return False. After the caller acknowledges the error, they can
    attempt to commit again. Commit can be called several times throughout a writer's
    lifetime, and will commit all frames written since the last commit.

    4. A writer MUST be closed after use in order to prevent resource leaks. Close
    should typically be called in a 'finally' block. If the writer has accumulated an
    error, close will raise the accumulated error.
    """

    __ENDPOINT = "/frame/write"
    __stream: Stream[_Request, _Response]
    __adapter: WriteFrameAdapter
    __suppress_warnings: bool = False
    __strict: bool = False
    __mode: WriterMode

    start: CrudeTimeStamp

    def __init__(
        self,
        start: CrudeTimeStamp,
        client: StreamClient,
        adapter: WriteFrameAdapter,
        name: str = "",
        authorities: list[Authority] | Authority = Authority.ABSOLUTE,
        suppress_warnings: bool = False,
        strict: bool = False,
        mode: WriterMode = WriterMode.PERSIST_STREAM,
        enable_auto_commit: bool = False,
        auto_index_persist_interval: TimeSpan = 1 * TimeSpan.SECOND,
    ) -> None:
        self.start = start
        self.__adapter = adapter
        self.__suppress_warnings = suppress_warnings
        self.__strict = strict
        self.__mode = mode
        self.__stream = client.stream(self.__ENDPOINT, _Request, _Response)
        self.__open(name, authorities, enable_auto_commit, auto_index_persist_interval)

    def __open(
        self,
        name: str,
        authorities: list[Authority],
        enable_auto_commit: bool,
        auto_index_persist_interval: TimeSpan,
    ) -> None:
        config = _Config(
            control_subject=Subject(name=name, key=str(uuid4())),
            keys=self.__adapter.keys,
            start=TimeStamp(self.start),
            authorities=normalize(authorities),
            mode=self.__mode,
            enable_auto_commit=enable_auto_commit,
            auto_index_persist_interval=auto_index_persist_interval,
        )
        self.__stream.send(_Request(command=_Command.OPEN, config=config))
        _, exc = self.__stream.receive()
        if exc is not None:
            raise exc

    @overload
    def write(self, channels_or_data: ChannelName, series: CrudeSeries):
        ...

    @overload
    def write(
        self, channels_or_data: ChannelKeys | ChannelNames, series: list[CrudeSeries]
    ):
        ...

    @overload
    def write(
        self,
        channels_or_data: Frame
        | dict[ChannelKey | ChannelName, CrudeSeries]
        | DataFrame
        | dict[ChannelKey | ChannelName, float | np.number],
    ):
        ...

    def write(
        self,
        channels_or_data: ChannelName
        | ChannelKey
        | ChannelKeys
        | ChannelNames
        | Frame
        | dict[ChannelKey | ChannelName, CrudeSeries]
        | dict[ChannelKey | ChannelName, float | np.number]
        | DataFrame,
        series: CrudeSeries | list[CrudeSeries] | None = None,
    ) -> bool:
<<<<<<< HEAD
        """Writes the given data to the database. The formats are listed below. Before
        we get into them, here are some important terms to know.

            1. Channel ID -> the key or name of the channel(s) you're writing to.
            j2. Series or CrudeSeries -> the data for that channel, which can be
            represented as a synnax Series type, a numpy array, or a simple Python
            list. You can also provide a single numeric (or, in the case of variable
            length types, a string or JSON) value and Synnax will convert it into a
            Series for you.

        Here are the formats you can use to write data to a Synnax cluster:

            1. Channel ID and a single series: Writes the series for the given channel.
            2. A list of channel ids and their corresponding series: Assumes a
            one to one mapping of ids to series i.e. the channel id at index i
            corresponds to the series at index i.
            3. A Synnax Frame (see the Frame documentation for more).
            4. A dictionary of channel ids to series i.e. write the series for the
            given channel id.
            5. A pandas dataframe where the columns are the channel ids and the rows
            are the series to write.
            6. A dictionary of channel ids to a single
            numeric value. Synnax will convert this into a series for you.

        There are a few important rules to keep in mind when writing data to a Synnax
        cluster:
=======
        """Writes the given frame to the database. The provided frame must:

        :param channels_or_data: The data to write to the database. The frame must:
>>>>>>> 37bdc8cc

            1. Have exactly one array for each key in the list of keys provided to the
            writer's open method.
            2. Have equal length arrays for each key.
            3. When writing to an index (i.e. TimeStamp) channel, the values must be
            monotonically increasing.

        :returns: False if the writer has accumulated an error. If this is the case,
        the caller should acknowledge the error by calling the error method or closing
        the writer.
        """
        if self.__stream.received():
            return False

        frame = self.__adapter.adapt(channels_or_data, series)
        self.__check_keys(frame)
        self.__prep_data_types(frame)

        err = self.__stream.send(
            _Request(command=_Command.WRITE, frame=frame.to_payload())
        )
        if err is not None:
            raise err
        return True

    def set_authority(self, value: dict[ChannelKey, Authority]) -> bool:
        err = self.__stream.send(
            _Request(
                command=_Command.SET_AUTHORITY,
                config=_Config(
                    keys=list(value.keys()),
                    authorities=list(value.values()),
                ),
            )
        )
        if err is not None:
            raise err
        while True:
            res, err = self.__stream.receive()
            if err is not None:
                raise err
            if res.command == _Command.SET_AUTHORITY:
                return res.ack

    def set_mode(self, value: WriterMode) -> bool:
        err = self.__stream.send(
            _Request(
                command=_Command.SET_MODE,
                config=_Config(mode=value),
            )
        )
        if err is not None:
            raise err
        while True:
            res, err = self.__stream.receive()
            if err is not None:
                raise err
            if res.command == _Command.SET_MODE:
                return res.ack

    def commit(self) -> tuple[TimeStamp, bool]:
        """Commits the written frames to the database. Commit is synchronous, meaning
        that it will not return until all frames have been committed to the database.

        :returns: False if the commit failed due to an error. In this case, the caller
        should acknowledge the error by calling the error method or closing the writer.
        After the error is acknowledged, the caller can attempt to commit again.
        """
        if self.__stream.received():
            return TimeStamp.ZERO, False
        err = self.__stream.send(_Request(command=_Command.COMMIT))
        if err is not None:
            raise err

        while True:
            res, err = self.__stream.receive()
            if err is not None:
                raise err
            if res.command == _Command.COMMIT:
                return res.end, res.ack

    def error(self) -> Exception | None:
        """
        :returns: The exception that the writer has accumulated, if any. If the writer
        has not accumulated an error, this method will return None. This method will
        clear the writer's error state, allowing the writer to be used again.
        """
        self.__stream.send(_Request(command=_Command.ERROR))

        while True:
            res, err = self.__stream.receive()
            if err is not None:
                raise err
            assert res is not None
            if res.command == _Command.ERROR:
                return decode_exception(res.error)

    def close(self):
        """Closes the writer, raising any accumulated error encountered during
        operation. A writer MUST be closed after use, and this method should probably
        be placed in a 'finally' block.
        """
        self.__stream.close_send()
        while True:
            res, err = self.__stream.receive()
            if err is None:
                assert res is not None
                err = decode_exception(res.error)

            if err is not None:
                if isinstance(err, EOF):
                    return
                raise err

    def __enter__(self):
        return self

    def __exit__(self, exc_type, exc_value, traceback):
        self.close()

    def __check_keys(self, frame: Frame):
        missing = set(self.__adapter.keys) - set(frame.channels)
        extra = set(frame.channels) - set(self.__adapter.keys)
        if missing and extra:
            raise ValidationError(
                Field(
                    "keys",
                    f"frame is missing keys {missing} and has extra keys {extra}",
                )
            )
        elif extra:
            raise ValidationError(Field("keys", f"frame has extra keys {extra}"))

    def __prep_data_types(self, frame: Frame):
        for i, (col, series) in enumerate(frame.items()):
            ch = self.__adapter.retriever.retrieve(col)[0]  # type: ignore
            if series.data_type != ch.data_type:
                if (
                    not np_can_cast(series.data_type.np, ch.data_type.np)
                    or self.__strict
                ):
                    raise ValidationError(
                        Field(
                            str(col),
                            f"""Column {col} has type {series.data_type} but channel
                            {ch.key} expects type {ch.data_type}""",
                        )
                    )
                elif not self.__suppress_warnings and not (
                    ch.data_type == DataType.TIMESTAMP
                    and series.data_type == DataType.INT64
                ):
                    warn(
                        f"""Series for channel {ch.name} has type {series.data_type} but
                        channel expects type {ch.data_type}. We can safely convert
                        between the two, but this can cause performance degradations
                        and is not recommended. To suppress this warning,
                        set suppress_warnings=True when constructing the writer. To
                        raise an error instead, set strict=True when constructing
                        the writer."""
                    )
                frame.series[i] = series.astype(ch.data_type)


class BufferedWriter(io.DataFrameWriter):
    """BufferedWriter extends the Writer class by buffering
    writes to the underlying stream. This can improve performance by reducing the
    number of round trips to the server.
    """

    size_threshold: int
    time_threshold: TimeSpan
    last_flush: TimeStamp
    _wrapped: Writer
    _buf: DataFrame

    def __init__(
        self,
        wrapped: Writer,
        size_threshold: int = int(1e6),
        time_threshold: TimeSpan = TimeSpan.MAX,
    ) -> None:
        self._wrapped = wrapped
        self._buf = DataFrame()
        self.last_flush = TimeStamp.now()
        self.size_threshold = size_threshold
        self.time_threshold = time_threshold

    def _(self) -> io.DataFrameWriter:
        return self

    def write(self, frame: DataFrame):
        self._buf = pd_concat([self._buf, frame], ignore_index=True)
        if self._exceeds_any:
            self.__flush()

    def close(self):
        self.__flush()
        self._wrapped.close()

    @property
    def _exceeds_any(self) -> bool:
        return (
            len(self._buf) * len(self._buf.columns) >= self.size_threshold
            or TimeSpan.since(self.last_flush) >= self.time_threshold
        )

    def __flush(self):
        self._wrapped.write(self._buf)
        self._wrapped.commit()
        self.last_flush = TimeStamp.now()
        self._buf = DataFrame()<|MERGE_RESOLUTION|>--- conflicted
+++ resolved
@@ -196,7 +196,6 @@
         | DataFrame,
         series: CrudeSeries | list[CrudeSeries] | None = None,
     ) -> bool:
-<<<<<<< HEAD
         """Writes the given data to the database. The formats are listed below. Before
         we get into them, here are some important terms to know.
 
@@ -223,11 +222,6 @@
 
         There are a few important rules to keep in mind when writing data to a Synnax
         cluster:
-=======
-        """Writes the given frame to the database. The provided frame must:
-
-        :param channels_or_data: The data to write to the database. The frame must:
->>>>>>> 37bdc8cc
 
             1. Have exactly one array for each key in the list of keys provided to the
             writer's open method.
