--- conflicted
+++ resolved
@@ -80,11 +80,7 @@
         tr: TimeRange,
         client: StreamClient,
         adapter: ReadFrameAdapter,
-<<<<<<< HEAD
-        chunk_size: int = 5e5,
-=======
         chunk_size: int = 1e5,
->>>>>>> 2dc97516
         instrumentation: Instrumentation = NOOP,
     ) -> None:
         self.tr = tr
