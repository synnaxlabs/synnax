--- conflicted
+++ resolved
@@ -127,17 +127,13 @@
         self,
         tr: TimeRange,
         params: ChannelParams,
-<<<<<<< HEAD
-        chunk_size: int = 5e5,
-=======
         chunk_size: int = 1e5,
->>>>>>> 2dc97516
     ) -> Iterator:
         """Opens a new iterator over the given channels within the provided time range.
 
         :param params: A list of channel keys to iterator over.
         :param tr: A time range to iterate over.
-        :param chunk_size: The number of samples to read in a chunk with AutoSpan. Defaults to 500000
+        :param chunk_size: The number of samples to read in a chunk with AutoSpan. Defaults to 100000
         :returns: An Iterator over the given channels within the provided time
         range. See the Iterator documentation for more.
         """
