#  Copyright 2023 Synnax Labs, Inc.
#
#  Use of this software is governed by the Business Source License included in the file
#  licenses/BSL.txt.
#
#  As of the Change Date specified in that file, in accordance with the Business Source
#  License, use of this software will be governed by the Apache License, Version 2.0,
#  included in the file licenses/APL.txt.

from freighter import (
    EOF,
    AsyncStream,
    AsyncStreamClient,
    ExceptionPayload,
    Payload,
    Stream,
    StreamClient,
)

from synnax.channel.payload import ChannelKeys, ChannelParams,DownsampleFactor
from synnax.exceptions import UnexpectedError
from synnax.framer.adapter import ReadFrameAdapter
from synnax.framer.frame import Frame, FramePayload
from synnax.telem import TimeSpan
from typing import overload


class _Request(Payload):
    keys: ChannelKeys
    downsample_factor: DownsampleFactor

class _Response(Payload):
    frame: FramePayload
    error: ExceptionPayload | None


_ENDPOINT = "/frame/stream"


class Streamer:
    """A streamer is used to stream frames of telemetry in real-time from a Synnax
    cluster. It should not be constructed directly, and should instead be created using
    the client's `open_streamer` method.

    To open a streamer, use the `open_streamer` method on the client and pass in the
    list of channels you'd like to stream. Once a new streamer has been opened, you
    can call the `read` method to read the next frame of telemetry. Once done, call
    the `close` method to close the streamer and free all necessary resources. We
    recommend using the streamer as a context manager to ensure that it is closed
    properly.

    Streamers also support the iterator protocol, allowing you to iterate over the
    frames of telemetry as they are received. This is useful when you want to process
    each frame as it is received.

    For detailed documentation, see https://docs.synnaxlabs.com/reference/python-client/stream-data
    """

    _stream: Stream[_Request, _Response]
    _adapter: ReadFrameAdapter

    def __init__(
        self,
        client: StreamClient,
        adapter: ReadFrameAdapter,
        downsample_factor: DownsampleFactor,
    ) -> None:
        self._stream = client.stream(_ENDPOINT, _Request, _Response)
        self._adapter = adapter
        self._downsample_factor = downsample_factor
        self.__open()

    def __open(self):
<<<<<<< HEAD
        self._stream.send(_Request(keys=self._adapter.keys, downsample_factor=self._downsample_factor))
=======
        self._stream.send(_Request(keys=self._adapter.keys))
        _, exc = self._stream.receive()
        if exc is not None:
            raise exc

>>>>>>> 034cf41c

    @overload
    def read(self, timeout: float | int | TimeSpan) -> Frame | None:
        """Reads the next frame of telemetry from the streamer with a timeout. If no
        frame is received within the timeout, this method will return None. If an error
        occurs while reading the frame, an exception will be raised.

        :param timeout: The maximum amount of time to wait for a frame to be received
        before returning None. This can be a float or integer representing the number
        of seconds, or a synnax TimeSpan object.
        :return: The next frame of telemetry, or None if no frame is received within the
        timeout.
        """
        ...

    @overload
    def read(self) -> Frame:
        """Reads the next frame of telemetry from the streamer, blocking until a frame
        is received. If an error occurs while reading the frame, an exception will be
        raised.
        """
        ...

    def read(self, timeout: float | None = None) -> Frame | None:
        """Reads the next frame of telemetry from the streamer. If a timeout is provided,
        this method will wait for the specified amount of time for a frame to be received.
        If no frame is received within the timeout, this method will return None. If no
        timeout is provided, this method will block until a frame is received.

        If an error occurs while reading the frame, an exception will be raised.

        :param timeout: The maximum amount of time to wait for a frame to be received
        before returning None. If no timeout is provided, this method will block until a
        frame is received.
        :return: The next frame of telemetry, or None if no frame is received within the
        timeout.
        """
        try:
            res, exc = self._stream.receive(TimeSpan.to_seconds(timeout))
            if exc is not None:
                raise exc
            return self._adapter.adapt(Frame(res.frame))
        except TimeoutError:
            return None

    def update_channels(self, channels: ChannelParams):
        """Updates the list of channels to stream. This method will replace the current
        list of channels with the new list, not add to it.

        :param channels: The list of channels to stream.
        :raises NotFoundError: If any of the channels in the list are not found.
        """
        self._adapter.update(channels)
        self._stream.send(_Request(keys=self._adapter.keys, downsample_factor=self._downsample_factor))

    def close(self, timeout: float | int | TimeSpan | None = None):
        """Closes the streamer and frees all network resources.

        :param timeout: The maximum amount of time to wait for the server to acknowledge
        the closure before raising a TimeoutError. This can be a float or integer
        representing the number of seconds, or a synnax TimeSpan object. If no timeout
        is provided, this method will block until the server acknowledges the closure.
        """
        exc = self._stream.close_send()
        if exc is not None:
            raise exc
        while True:
            r, exc = self._stream.receive(TimeSpan.to_seconds(timeout))
            if r is not None:
                continue
            if exc is None:
                raise UnexpectedError(
                    f"""Unexpected missing close acknowledgement from server.
                    Please report this issue to the Synnax team.
                    Response: {r}
                    """
                )
            elif not isinstance(exc, EOF):
                raise exc
            break

    def __iter__(self):
        """Returns an iterator object that can be used to iterate over the frames of
        telemetry as they are received. This is useful when you want to process each
        frame as it is received.
        """
        return self

    def __enter__(self):
        """Returns the streamer object when used as a context manager."""
        return self

    def __next__(self):
        """Reads the next frame of telemetry from the streamer."""
        return self.read()

    def __exit__(self, exc_type, exc_val, exc_tb):
        self.close()


class AsyncStreamer:
    """An asynchronous version of the Streamer class. This class is used to stream
    frames of telemetry in real-time from a Synnax cluster. It should not be constructed
    directly, and should instead be created using the client's `open_streamer` method.

    To open an async streamer, use the `open_async_streamer` method on the client and pass
    in the list of channels you'd like to stream. Once a new async streamer has been opened,
    you can call the `read` method to read the next frame of telemetry. Once done, call the
    `close` method to close the streamer and free all necessary resources. We recommend
    using the async streamer as an async context manager to ensure that it is closed properly.

    Async streamers also support the async iterator protocol, allowing you to iterate over
    the frames of telemetry as they are received. This is useful when you want to process
    each frame as it is received.
    """

    _stream: AsyncStream[_Request, _Response]
    _client: AsyncStreamClient
    _adapter: ReadFrameAdapter

    def __init__(
        self,
        client: AsyncStreamClient,
        adapter: ReadFrameAdapter,
        downsample_factor: DownsampleFactor,
    ) -> None:
        self._client = client
        self._adapter = adapter
        self._downsample_factor = downsample_factor

    async def _open(self):
<<<<<<< HEAD
        self._stream = await self._client.stream(
            _ENDPOINT,
            _Request,
            _Response
        )
        await self._stream.send(_Request(
            keys=self._adapter.keys,
            downsample_factor=self._downsample_factor,
        ))
=======
        self._stream = await self._client.stream(_ENDPOINT, _Request, _Response)
        await self._stream.send(_Request(keys=self._adapter.keys))
        _, exc = await self._stream.receive()
        if exc is not None:
            raise exc
>>>>>>> 034cf41c

    @property
    def received(self) -> bool:
        """Returns True if a frame has been received, False otherwise."""
        return self._stream.received()

    async def read(self) -> Frame:
        """Reads the next frame of telemetry from the streamer. If an error occurs while
        reading the frame, an exception will be raised.
        """
        res, exc = await self._stream.receive()
        if exc is not None:
            raise exc
        return self._adapter.adapt(Frame(res.frame))

    async def close_loop(self):
        """Closes the sending end of the streamer, requiring the caller to process all
        remaining frames and close acknowledgements by calling read. This method is
        useful for managing the lifecycle of a streamer within a separate event loop or
        thread.
        """
        await self._stream.close_send()

    async def close(self):
        """Close the streamer and free all network resources, waiting for the server to
        acknowledge the close request.
        """
        exc = await self._stream.close_send()
        if exc is not None:
            raise exc
        _, exc = await self._stream.receive()
        if exc is None:
            raise UnexpectedError(
                """Unexpected missing close acknowledgement from server.
                Please report this issue to the Synnax team."""
            )
        elif not isinstance(exc, EOF):
            raise exc

    async def __aenter__(self):
        """Returns the async streamer object when used as an async context manager."""
        return self

    def __aiter__(self):
        """Returns an async iterator object that can be used to iterate over the frames
        of telemetry as they are received. This is useful when you want to process each
        frame as it is received.
        """
        return self

    async def __anext__(self):
        """Reads the next frame of telemetry from the streamer."""
        try:
            return await self.read()
        except EOF:
            raise StopAsyncIteration

    async def __aexit__(self, exc_type, exc_val, exc_tb):
        """Closes the streamer when used as an async context manager"""
        await self.close()<|MERGE_RESOLUTION|>--- conflicted
+++ resolved
@@ -71,15 +71,10 @@
         self.__open()
 
     def __open(self):
-<<<<<<< HEAD
         self._stream.send(_Request(keys=self._adapter.keys, downsample_factor=self._downsample_factor))
-=======
-        self._stream.send(_Request(keys=self._adapter.keys))
         _, exc = self._stream.receive()
         if exc is not None:
             raise exc
-
->>>>>>> 034cf41c
 
     @overload
     def read(self, timeout: float | int | TimeSpan) -> Frame | None:
@@ -211,7 +206,6 @@
         self._downsample_factor = downsample_factor
 
     async def _open(self):
-<<<<<<< HEAD
         self._stream = await self._client.stream(
             _ENDPOINT,
             _Request,
@@ -221,13 +215,9 @@
             keys=self._adapter.keys,
             downsample_factor=self._downsample_factor,
         ))
-=======
-        self._stream = await self._client.stream(_ENDPOINT, _Request, _Response)
-        await self._stream.send(_Request(keys=self._adapter.keys))
         _, exc = await self._stream.receive()
         if exc is not None:
             raise exc
->>>>>>> 034cf41c
 
     @property
     def received(self) -> bool:
