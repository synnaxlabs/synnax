--- conflicted
+++ resolved
@@ -24,11 +24,7 @@
     ControlError,
     UnauthorizedError,
     FieldError,
-<<<<<<< HEAD
-ConfigurationError,
-=======
     ConfigurationError,
->>>>>>> 3cdc4452
 )
 from synnax.framer import (
     BufferedWriter,
@@ -66,9 +62,5 @@
 )
 from synnax.hardware.task import Task
 from synnax.hardware.rack import Rack
-<<<<<<< HEAD
 from synnax.hardware.device import Device
-=======
-from synnax.hardware.device import Device
-from synnax.timing import sleep
->>>>>>> 3cdc4452
+from synnax.timing import sleep