--- conflicted
+++ resolved
@@ -25,15 +25,11 @@
     UnauthorizedError,
     UnexpectedError,
     ValidationError,
-<<<<<<< HEAD
     ControlError,
-    UnauthorizedError,
     FieldError,
     ConfigurationError,
     InvalidToken,
     ExpiredToken,
-=======
->>>>>>> 73d57eb3
 )
 from synnax.framer import (
     AUTO_SPAN,
@@ -72,12 +68,6 @@
     convert_time_units,
     elapsed_seconds,
 )
-<<<<<<< HEAD
-from synnax.hardware.task import Task
-from synnax.hardware.rack import Rack
-from synnax.hardware.device import Device
+from synnax.timing import Loop, Timer, sleep
 from synnax.timing import sleep, Loop, Timer
-from synnax.user.payload import User
-=======
-from synnax.timing import Loop, Timer, sleep
->>>>>>> 73d57eb3
+from synnax.user.payload import User