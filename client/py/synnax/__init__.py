--- conflicted
+++ resolved
@@ -14,17 +14,9 @@
     AuthError,
     ContiguityError,
     Field,
-<<<<<<< HEAD
     QueryError,
     MultipleResultsError,
     NotFoundError,
-=======
-    GeneralError,
-    MultipleResultsError,
-    NoResultsError,
-    ParseError,
-    QueryError,
->>>>>>> 47751afa
     RouteError,
     UnexpectedError,
     ValidationError,
