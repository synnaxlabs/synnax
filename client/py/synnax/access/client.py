#  Copyright 2023 Synnax Labs, Inc.
#
#  Use of this software is governed by the Business Source License included in the file
#  licenses/BSL.txt.
#
#  As of the Change Date specified in that file, in accordance with the Business Source
#  License, use of this software will be governed by the Apache License, Version 2.0,
#  included in the file licenses/APL.txt.

import uuid
from typing import overload

from alamos import Instrumentation, NOOP, trace
from freighter import Payload, UnaryClient, send_required, Empty
from synnax.access.payload import Policy
<<<<<<< HEAD
from synnax.ontology import OntologyID
=======
from synnax.ontology.payload import ID
from synnax.util.normalize import normalize
>>>>>>> b40df0b2


class _RetrieveRequest(Payload):
    subject: ID


class _RetrieveResponse(Payload):
    policies: list[Policy] | None


class _CreateRequest(Payload):
    policies: list[Policy]


_CreateResponse = _CreateRequest


class _DeleteRequest(Payload):
    keys: list[uuid.UUID]


ONTOLOGY_TYPE = ID(type="policy")

_CREATE_ENDPOINT = "/access/policy/create"
_RETRIEVE_ENDPOINT = "/access/policy/retrieve"
_DELETE_ENDPOINT = "/access/policy/delete"


class PolicyClient:
    _client: UnaryClient
    instrumentation: Instrumentation

    def __init__(
        self,
        client: UnaryClient,
        instrumentation: Instrumentation = NOOP,
    ):
        self._client = client
        self.instrumentation = instrumentation

    @overload
    def create(
        self,
        *,
        subjects: list[ID] = None,
        objects: list[ID] = None,
        actions: list[str] = None,
    ) -> Policy:
        ...

    @overload
    def create(
        self,
        policies: Policy,
    ) -> Policy:
        ...

    @overload
    def create(
        self,
        policies: list[Policy],
    ) -> list[Policy]:
        ...

    @trace("debug")
    def create(
        self,
        policies: Policy | list[Policy] | None = None,
        *,
        subjects: list[ID] = None,
        objects: list[ID] = None,
        actions: list[str] = None,
    ) -> Policy | list[Policy]:
        is_single = not isinstance(policies, list)
        if policies is None:
            policies = Policy(
                subjects=subjects,
                objects=objects,
                actions=actions,
            )
        req = _CreateRequest(policies=normalize(policies))
        res = send_required(self._client, _CREATE_ENDPOINT, req, _CreateResponse)
        return res.policies[0] if is_single else res.policies

    @trace("debug")
    def retrieve(self, subject: ID) -> list[Policy]:
        return send_required(
            self._client,
            _RETRIEVE_ENDPOINT,
            _RetrieveRequest(subject=subject),
            _RetrieveResponse,
        ).policies

    @trace("debug")
    def delete(self, keys: uuid.UUID | list[uuid.UUID]) -> None:
        req = _DeleteRequest(keys=normalize(keys))
        send_required(self._client, _DELETE_ENDPOINT, req, Empty)<|MERGE_RESOLUTION|>--- conflicted
+++ resolved
@@ -13,12 +13,8 @@
 from alamos import Instrumentation, NOOP, trace
 from freighter import Payload, UnaryClient, send_required, Empty
 from synnax.access.payload import Policy
-<<<<<<< HEAD
-from synnax.ontology import OntologyID
-=======
 from synnax.ontology.payload import ID
 from synnax.util.normalize import normalize
->>>>>>> b40df0b2
 
 
 class _RetrieveRequest(Payload):
@@ -66,22 +62,19 @@
         subjects: list[ID] = None,
         objects: list[ID] = None,
         actions: list[str] = None,
-    ) -> Policy:
-        ...
+    ) -> Policy: ...
 
     @overload
     def create(
         self,
         policies: Policy,
-    ) -> Policy:
-        ...
+    ) -> Policy: ...
 
     @overload
     def create(
         self,
         policies: list[Policy],
-    ) -> list[Policy]:
-        ...
+    ) -> list[Policy]: ...
 
     @trace("debug")
     def create(
