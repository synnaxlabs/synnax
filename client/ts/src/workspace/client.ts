// Copyright 2025 Synnax Labs, Inc.
//
// Use of this software is governed by the Business Source License included in the file
// licenses/BSL.txt.
//
// As of the Change Date specified in that file, in accordance with the Business Source
// License, use of this software will be governed by the Apache License, Version 2.0,
// included in the file licenses/APL.txt.

import { sendRequired, type UnaryClient } from "@synnaxlabs/freighter";
import { array, type record } from "@synnaxlabs/x";
import { z } from "zod";

import { type ontology } from "@/ontology";
import { type Key as UserKey, keyZ as userKeyZ } from "@/user/payload";
import { nullableArrayZ } from "@/util/zod";
import { linePlot } from "@/workspace/lineplot";
import { log } from "@/workspace/log";
import {
  type Key,
  keyZ,
  type New,
  newZ,
  type Params,
  remoteZ,
  type Workspace,
  workspaceZ,
} from "@/workspace/payload";
import { schematic } from "@/workspace/schematic";
import { table } from "@/workspace/table";

const RETRIEVE_ENDPOINT = "/workspace/retrieve";
const CREATE_ENDPOINT = "/workspace/create";
const RENAME_ENDPOINT = "/workspace/rename";
const SET_LAYOUT_ENDPOINT = "/workspace/set-layout";
const DELETE_ENDPOINT = "/workspace/delete";

const retrieveReqZ = z.object({
  keys: keyZ.array().optional(),
  searchTerm: z.string().optional(),
  author: userKeyZ.optional(),
  offset: z.number().optional(),
  limit: z.number().optional(),
});
export interface RetrieveRequest extends z.infer<typeof retrieveReqZ> {}
const createReqZ = z.object({ workspaces: newZ.array() });
const renameReqZ = z.object({ key: keyZ, name: z.string() });
const setLayoutReqZ = z.object({ key: keyZ, layout: z.string() });
const deleteReqZ = z.object({ keys: keyZ.array() });

const retrieveResZ = z.object({ workspaces: nullableArrayZ(workspaceZ) });
const createResZ = z.object({ workspaces: remoteZ.array() });
const emptyResZ = z.object({});

export const SET_CHANNEL_NAME = "sy_workspace_set";
export const DELETE_CHANNEL_NAME = "sy_workspace_delete";

export class Client {
<<<<<<< HEAD
  readonly type = ONTOLOGY_TYPE;
=======
  readonly type = "workspace";
>>>>>>> 3c518da9
  readonly schematic: schematic.Client;
  readonly linePlot: linePlot.Client;
  readonly log: log.Client;
  readonly table: table.Client;
  private readonly client: UnaryClient;

  constructor(client: UnaryClient) {
    this.client = client;
    this.schematic = new schematic.Client(client);
    this.linePlot = new linePlot.Client(client);
    this.log = new log.Client(client);
    this.table = new table.Client(client);
  }

  async create(workspace: New): Promise<Workspace>;
  async create(workspaces: New[]): Promise<Workspace[]>;
  async create(workspaces: New | New[]): Promise<Workspace | Workspace[]> {
    const isMany = Array.isArray(workspaces);
    const res = await sendRequired(
      this.client,
      CREATE_ENDPOINT,
      { workspaces: array.toArray(workspaces) },
      createReqZ,
      createResZ,
    );
    return isMany ? res.workspaces : res.workspaces[0];
  }

  async rename(key: Key, name: string): Promise<void> {
    await sendRequired(
      this.client,
      RENAME_ENDPOINT,
      { key, name },
      renameReqZ,
      emptyResZ,
    );
  }

  async setLayout(key: Key, layout: record.Unknown): Promise<void> {
    await sendRequired(
      this.client,
      SET_LAYOUT_ENDPOINT,
      { key, layout: JSON.stringify(layout) },
      setLayoutReqZ,
      emptyResZ,
    );
  }

  async retrieve(key: Key): Promise<Workspace>;
  async retrieve(keys: Key[]): Promise<Workspace[]>;
  async retrieve(req: RetrieveRequest): Promise<Workspace[]>;
  async retrieve(keys: Params | RetrieveRequest): Promise<Workspace | Workspace[]> {
    let req: RetrieveRequest;
    const isMany: boolean = typeof keys !== "string";
    if (typeof keys === "string" || Array.isArray(keys))
      req = { keys: array.toArray(keys) };
    else req = keys;
    const res = await sendRequired(
      this.client,
      RETRIEVE_ENDPOINT,
      req,
      retrieveReqZ,
      retrieveResZ,
    );
    return isMany ? res.workspaces : res.workspaces[0];
  }

  async retrieveByAuthor(author: UserKey): Promise<Workspace[]> {
    const res = await sendRequired(
      this.client,
      RETRIEVE_ENDPOINT,
      { author },
      retrieveReqZ,
      retrieveResZ,
    );
    return res.workspaces;
  }

  async delete(key: Key): Promise<void>;
  async delete(keys: Key[]): Promise<void>;
  async delete(keys: Params): Promise<void> {
    await sendRequired(
      this.client,
      DELETE_ENDPOINT,
      { keys: array.toArray(keys) },
      deleteReqZ,
      emptyResZ,
    );
  }
}

export const ontologyID = (key: Key): ontology.ID => ({ type: "workspace", key });<|MERGE_RESOLUTION|>--- conflicted
+++ resolved
@@ -56,11 +56,7 @@
 export const DELETE_CHANNEL_NAME = "sy_workspace_delete";
 
 export class Client {
-<<<<<<< HEAD
-  readonly type = ONTOLOGY_TYPE;
-=======
   readonly type = "workspace";
->>>>>>> 3c518da9
   readonly schematic: schematic.Client;
   readonly linePlot: linePlot.Client;
   readonly log: log.Client;
