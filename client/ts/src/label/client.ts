// Copyright 2025 Synnax Labs, Inc.
//
// Use of this software is governed by the Business Source License included in the file
// licenses/BSL.txt.
//
// As of the Change Date specified in that file, in accordance with the Business Source
// License, use of this software will be governed by the Apache License, Version 2.0,
// included in the file licenses/APL.txt.

import { sendRequired, type UnaryClient } from "@synnaxlabs/freighter";
import { array } from "@synnaxlabs/x/array";
import z from "zod";

<<<<<<< HEAD
import { type Key, keyZ, type Label, labelZ, ONTOLOGY_TYPE } from "@/label/payload";
=======
import { type Key, keyZ, type Label, labelZ } from "@/label/payload";
>>>>>>> 3c518da9
import { ontology } from "@/ontology";
import { checkForMultipleOrNoResults } from "@/util/retrieve";
import { nullableArrayZ } from "@/util/zod";

export const SET_CHANNEL_NAME = "sy_label_set";
export const DELETE_CHANNEL_NAME = "sy_label_delete";

export const newZ = labelZ.extend({ key: keyZ.optional() });
export interface New extends z.infer<typeof newZ> {}

const createReqZ = z.object({ labels: newZ.array() });
const createResZ = z.object({ labels: labelZ.array() });
const deleteReqZ = z.object({ keys: keyZ.array() });
const setReqZ = z.object({
<<<<<<< HEAD
  get id() {
    return ontology.idZ;
  },
=======
  id: ontology.idZ,
>>>>>>> 3c518da9
  labels: keyZ.array(),
  replace: z.boolean().optional(),
});

interface SetReq extends z.infer<typeof setReqZ> {}
export interface SetOptions extends Pick<SetReq, "replace"> {}

const removeReqZ = setReqZ.omit({ replace: true });
const emptyResZ = z.object({});

const CREATE_ENDPOINT = "/label/create";
const DELETE_ENDPOINT = "/label/delete";
const SET_ENDPOINT = "/label/set";
const REMOVE_ENDPOINT = "/label/remove";
const RETRIEVE_ENDPOINT = "/label/retrieve";

const retrieveRequestZ = z.object({
  keys: keyZ.array().optional(),
  for: ontology.idZ.optional(),
<<<<<<< HEAD
  search: z.string().optional(),
=======
  searchTerm: z.string().optional(),
>>>>>>> 3c518da9
  offset: z.number().optional(),
  limit: z.number().optional(),
});

<<<<<<< HEAD
const keyRetrieveRequestZ = z
  .object({
    key: keyZ,
  })
  .transform(({ key }) => ({ keys: [key] }));

export type KeyRetrieveRequest = z.input<typeof keyRetrieveRequestZ>;

const retrieveArgsZ = z.union([keyRetrieveRequestZ, retrieveRequestZ]);

export type RetrieveArgs = z.input<typeof retrieveArgsZ>;

export interface RetrieveRequest extends z.infer<typeof retrieveRequestZ> {}

const retrieveResponseZ = z.object({ labels: nullableArrayZ(labelZ) });

export class Client {
  readonly type: string = "label";
  private readonly client: UnaryClient;

=======
const singleRetrieveArgsZ = z
  .object({ key: keyZ })
  .transform(({ key }) => ({ keys: [key] }));

const retrieveArgsZ = z.union([singleRetrieveArgsZ, retrieveRequestZ]);

export type RetrieveArgs = z.input<typeof retrieveArgsZ>;
export type SingleRetrieveArgs = z.input<typeof singleRetrieveArgsZ>;
export type MultiRetrieveArgs = z.input<typeof retrieveRequestZ>;

const retrieveResponseZ = z.object({ labels: nullableArrayZ(labelZ) });

export class Client {
  readonly type: string = "label";
  private readonly client: UnaryClient;

>>>>>>> 3c518da9
  constructor(client: UnaryClient) {
    this.client = client;
  }

<<<<<<< HEAD
  async retrieve(args: KeyRetrieveRequest): Promise<Label>;
  async retrieve(args: RetrieveArgs): Promise<Label[]>;
=======
  async retrieve(args: SingleRetrieveArgs): Promise<Label>;
  async retrieve(args: MultiRetrieveArgs): Promise<Label[]>;
>>>>>>> 3c518da9
  async retrieve(args: RetrieveArgs): Promise<Label | Label[]> {
    const isSingle = "key" in args;
    const res = await sendRequired(
      this.client,
      RETRIEVE_ENDPOINT,
      args,
      retrieveArgsZ,
      retrieveResponseZ,
    );
    checkForMultipleOrNoResults("Label", args, res.labels, isSingle);
    return isSingle ? res.labels[0] : res.labels;
  }

  async label(id: ontology.ID, labels: Key[], opts: SetOptions = {}): Promise<void> {
    await sendRequired<typeof setReqZ, typeof emptyResZ>(
      this.client,
      SET_ENDPOINT,
      { id, labels, replace: opts.replace },
      setReqZ,
      emptyResZ,
    );
  }

  async remove(id: ontology.ID, labels: Key[]): Promise<void> {
    await sendRequired<typeof removeReqZ, typeof emptyResZ>(
      this.client,
      REMOVE_ENDPOINT,
      { id, labels },
      removeReqZ,
      emptyResZ,
    );
  }

  async create(label: New): Promise<Label>;
  async create(labels: New[]): Promise<Label[]>;
  async create(labels: New | New[]): Promise<Label | Label[]> {
    const isMany = Array.isArray(labels);
    const res = await sendRequired<typeof createReqZ, typeof createResZ>(
      this.client,
      CREATE_ENDPOINT,
      { labels: array.toArray(labels) },
      createReqZ,
      createResZ,
    );
    return isMany ? res.labels : res.labels[0];
  }

  async delete(key: Key): Promise<void>;
  async delete(keys: Key[]): Promise<void>;
  async delete(keys: Key | Key[]): Promise<void> {
    await sendRequired<typeof deleteReqZ, typeof emptyResZ>(
      this.client,
      DELETE_ENDPOINT,
      { keys: array.toArray(keys) },
      deleteReqZ,
      emptyResZ,
    );
  }
}

<<<<<<< HEAD
export const ontologyID = (key: Key): ontology.ID => ({ type: ONTOLOGY_TYPE, key });
=======
export const ontologyID = (key: Key): ontology.ID => ({ type: "label", key });
>>>>>>> 3c518da9
<|MERGE_RESOLUTION|>--- conflicted
+++ resolved
@@ -11,11 +11,7 @@
 import { array } from "@synnaxlabs/x/array";
 import z from "zod";
 
-<<<<<<< HEAD
-import { type Key, keyZ, type Label, labelZ, ONTOLOGY_TYPE } from "@/label/payload";
-=======
 import { type Key, keyZ, type Label, labelZ } from "@/label/payload";
->>>>>>> 3c518da9
 import { ontology } from "@/ontology";
 import { checkForMultipleOrNoResults } from "@/util/retrieve";
 import { nullableArrayZ } from "@/util/zod";
@@ -30,13 +26,7 @@
 const createResZ = z.object({ labels: labelZ.array() });
 const deleteReqZ = z.object({ keys: keyZ.array() });
 const setReqZ = z.object({
-<<<<<<< HEAD
-  get id() {
-    return ontology.idZ;
-  },
-=======
   id: ontology.idZ,
->>>>>>> 3c518da9
   labels: keyZ.array(),
   replace: z.boolean().optional(),
 });
@@ -56,37 +46,11 @@
 const retrieveRequestZ = z.object({
   keys: keyZ.array().optional(),
   for: ontology.idZ.optional(),
-<<<<<<< HEAD
-  search: z.string().optional(),
-=======
   searchTerm: z.string().optional(),
->>>>>>> 3c518da9
   offset: z.number().optional(),
   limit: z.number().optional(),
 });
 
-<<<<<<< HEAD
-const keyRetrieveRequestZ = z
-  .object({
-    key: keyZ,
-  })
-  .transform(({ key }) => ({ keys: [key] }));
-
-export type KeyRetrieveRequest = z.input<typeof keyRetrieveRequestZ>;
-
-const retrieveArgsZ = z.union([keyRetrieveRequestZ, retrieveRequestZ]);
-
-export type RetrieveArgs = z.input<typeof retrieveArgsZ>;
-
-export interface RetrieveRequest extends z.infer<typeof retrieveRequestZ> {}
-
-const retrieveResponseZ = z.object({ labels: nullableArrayZ(labelZ) });
-
-export class Client {
-  readonly type: string = "label";
-  private readonly client: UnaryClient;
-
-=======
 const singleRetrieveArgsZ = z
   .object({ key: keyZ })
   .transform(({ key }) => ({ keys: [key] }));
@@ -103,18 +67,12 @@
   readonly type: string = "label";
   private readonly client: UnaryClient;
 
->>>>>>> 3c518da9
   constructor(client: UnaryClient) {
     this.client = client;
   }
 
-<<<<<<< HEAD
-  async retrieve(args: KeyRetrieveRequest): Promise<Label>;
-  async retrieve(args: RetrieveArgs): Promise<Label[]>;
-=======
   async retrieve(args: SingleRetrieveArgs): Promise<Label>;
   async retrieve(args: MultiRetrieveArgs): Promise<Label[]>;
->>>>>>> 3c518da9
   async retrieve(args: RetrieveArgs): Promise<Label | Label[]> {
     const isSingle = "key" in args;
     const res = await sendRequired(
@@ -175,8 +133,4 @@
   }
 }
 
-<<<<<<< HEAD
-export const ontologyID = (key: Key): ontology.ID => ({ type: ONTOLOGY_TYPE, key });
-=======
-export const ontologyID = (key: Key): ontology.ID => ({ type: "label", key });
->>>>>>> 3c518da9
+export const ontologyID = (key: Key): ontology.ID => ({ type: "label", key });