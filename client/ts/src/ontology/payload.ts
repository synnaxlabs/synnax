// Copyright 2025 Synnax Labs, Inc.
//
// Use of this software is governed by the Business Source License included in the file
// licenses/BSL.txt.
//
// As of the Change Date specified in that file, in accordance with the Business Source
// License, use of this software will be governed by the Apache License, Version 2.0,
// included in the file licenses/APL.txt.

import { array, type change, record } from "@synnaxlabs/x";
import { z } from "zod";

export type ResourceChange = change.Change<ID, Resource>;
export interface ResourceSet extends change.Set<ID, Resource> {}
export interface ResourceDelete extends change.Delete<ID, Resource> {}
export type RelationshipChange = change.Change<Relationship, undefined>;
export interface RelationshipSet extends change.Set<Relationship, undefined> {}
export interface RelationshipDelete extends change.Delete<Relationship, undefined> {}

export const BUILTIN_TYPE = "builtin";
export const CLUSTER_TYPE = "cluster";
export const NODE_TYPE = "node";

export const resourceTypeZ = z.enum([
  "label",
  "log",
  "allow_all",
  "builtin",
  "cluster",
  "channel",
  "node",
  "group",
  "range",
  "framer",
  "range-alias",
  "user",
  "workspace",
  "schematic",
  "lineplot",
  "rack",
  "device",
  "task",
  "policy",
  "table",
<<<<<<< HEAD
  "annotation",
  "effect",
  "slate"
=======
  "schematic_symbol",
>>>>>>> e229321e
]);
export type ResourceType = z.infer<typeof resourceTypeZ>;

const stringIDZ = z.string().transform((v) => {
  const [type, key] = v.split(":");
  return { type: resourceTypeZ.parse(type), key: key ?? "" };
});

export const idZ = z.object({ type: resourceTypeZ, key: z.string() }).or(stringIDZ);

export type ID = z.infer<typeof idZ>;

export const ROOT_ID: ID = { type: BUILTIN_TYPE, key: "root" };

export const idToString = (id: ID) => `${id.type}:${id.key}`;

export const idsEqual = (a: ID, b: ID) => a.type === b.type && a.key === b.key;

export const parseIDs = (
  ids: ID | ID[] | string | string[] | Resource | Resource[],
): ID[] => {
  const arr = array.toArray(ids);
  if (arr.length === 0) return [];
  if (typeof arr[0] === "object" && "id" in arr[0])
    return (arr as Resource[]).map(({ id }) => id);
  return arr.map((id) => idZ.parse(id));
};

export const resourceZ = z
  .object({
    id: idZ,
    name: z.string(),
    data: record.unknownZ.optional().nullable(),
  })
  .transform((resource) => ({ key: idToString(resource.id), ...resource }));
export interface Resource<T extends record.Unknown = record.Unknown>
  extends Omit<z.infer<typeof resourceZ>, "data"> {
  data?: T | null;
}

export type RelationshipDirection = "to" | "from";

export const oppositeRelationshipDirection = (
  direction: RelationshipDirection,
): RelationshipDirection => (direction === "to" ? "from" : "to");

export const relationshipZ = z.object({ from: idZ, type: z.string(), to: idZ }).or(
  z.string().transform((v) => {
    const [from, type, to] = v.split("->");
    return { from: idZ.parse(from), type, to: idZ.parse(to) };
  }),
);
export type Relationship = z.infer<typeof relationshipZ>;

export const relationshipToString = (relationship: Relationship) =>
  `${idToString(relationship.from)}->${relationship.type}->${idToString(relationship.to)}`;

export const PARENT_OF_RELATIONSHIP_TYPE = "parent";

export interface MatchRelationshipArgs {
  from?: Partial<ID>;
  type: string;
  to?: Partial<ID>;
}

export const matchRelationship = (
  relationship: Relationship,
  match: MatchRelationshipArgs,
) => {
  if (match.type != null && match.type !== relationship.type) return false;
  if (match.from?.type != null && match.from.type !== relationship.from.type)
    return false;
  if (match.to?.type != null && match.to.type !== relationship.to.type) return false;
  if (match.from?.key != null && match.from.key !== relationship.from.key) return false;
  if (match.to?.key != null && match.to.key !== relationship.to.key) return false;
  return true;
};<|MERGE_RESOLUTION|>--- conflicted
+++ resolved
@@ -42,13 +42,10 @@
   "task",
   "policy",
   "table",
-<<<<<<< HEAD
   "annotation",
   "effect",
-  "slate"
-=======
+  "slate",
   "schematic_symbol",
->>>>>>> e229321e
 ]);
 export type ResourceType = z.infer<typeof resourceTypeZ>;
 
