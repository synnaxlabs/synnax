// Copyright 2025 Synnax Labs, Inc.
//
// Use of this software is governed by the Business Source License included in the file
// licenses/BSL.txt.
//
// As of the Change Date specified in that file, in accordance with the Business Source
// License, use of this software will be governed by the Apache License, Version 2.0,
// included in the file licenses/APL.txt.

<<<<<<< HEAD
import { array, type change, record } from "@synnaxlabs/x";
import { z } from "zod/v4";
=======
import { type change, record } from "@synnaxlabs/x";
import { z } from "zod";
>>>>>>> 61fd92b1

import {
  ALLOW_ALL_ONTOLOGY_TYPE as ALLOW_ALL_TYPE,
  ONTOLOGY_TYPE as POLICY_TYPE,
} from "@/access/policy/ontology";
import { ONTOLOGY_TYPE as CHANNEL_TYPE } from "@/channel/payload";
import { ONTOLOGY_TYPE as FRAMER_TYPE } from "@/framer/frame";
import { ONTOLOGY_TYPE as DEVICE_TYPE } from "@/hardware/device/payload";
import { ONTOLOGY_TYPE as RACK_TYPE } from "@/hardware/rack/payload";
import { ONTOLOGY_TYPE as TASK_TYPE } from "@/hardware/task/payload";
import { ONTOLOGY_TYPE as LABEL_TYPE } from "@/label/payload";
import { ONTOLOGY_TYPE as GROUP_TYPE } from "@/ontology/group/payload";
import {
  ALIAS_ONTOLOGY_TYPE as RANGE_ALIAS_TYPE,
  ONTOLOGY_TYPE as RANGE_TYPE,
} from "@/ranger/payload";
import { ONTOLOGY_TYPE as USER_TYPE } from "@/user/payload";
import { ONTOLOGY_TYPE as LINE_PLOT_TYPE } from "@/workspace/lineplot/payload";
import { ONTOLOGY_TYPE as LOG_TYPE } from "@/workspace/log/payload";
import { ONTOLOGY_TYPE as WORKSPACE_TYPE } from "@/workspace/payload";
import { ONTOLOGY_TYPE as SCHEMATIC_TYPE } from "@/workspace/schematic/payload";
import { ONTOLOGY_TYPE as TABLE_TYPE } from "@/workspace/table/payload";

export type ResourceChange = change.Change<ID, Resource>;
export interface ResourceSet extends change.Set<ID, Resource> {}
export interface ResourceDelete extends change.Delete<ID, Resource> {}
export type RelationshipChange = change.Change<Relationship, undefined>;
export interface RelationshipSet extends change.Set<Relationship, undefined> {}
export interface RelationshipDelete extends change.Delete<Relationship, undefined> {}

export const BUILTIN_TYPE = "builtin";
export const CLUSTER_TYPE = "cluster";
export const NODE_TYPE = "node";

export const resourceTypeZ = z.enum([
  LABEL_TYPE,
  LOG_TYPE,
  ALLOW_ALL_TYPE,
  BUILTIN_TYPE,
  CLUSTER_TYPE,
  CHANNEL_TYPE,
  NODE_TYPE,
  GROUP_TYPE,
  RANGE_TYPE,
  FRAMER_TYPE,
  RANGE_ALIAS_TYPE,
  USER_TYPE,
  WORKSPACE_TYPE,
  SCHEMATIC_TYPE,
  LINE_PLOT_TYPE,
  RACK_TYPE,
  DEVICE_TYPE,
  TASK_TYPE,
  POLICY_TYPE,
  TABLE_TYPE,
]);
export type ResourceType = z.infer<typeof resourceTypeZ>;

const stringIDZ = z.string().transform((v) => {
  const [type, key] = v.split(":");
  return { type: resourceTypeZ.parse(type), key: key ?? "" };
});

export const idZ = z.object({ type: resourceTypeZ, key: z.string() }).or(stringIDZ);

export type ID = z.infer<typeof idZ>;

export const ROOT_ID: ID = { type: BUILTIN_TYPE, key: "root" };

export const idToString = (id: ID) => `${id.type}:${id.key}`;

export const idsEqual = (a: ID, b: ID) => a.type === b.type && a.key === b.key;

export const parseIDs = (
  ids: ID | ID[] | string | string[] | Resource | Resource[],
): ID[] => {
  const arr = array.toArray(ids);
  if (arr.length === 0) return [];
  if (typeof arr[0] === "object" && "id" in arr[0])
    return (arr as Resource[]).map(({ id }) => id);
  return arr.map((id) => idZ.parse(id));
};

export const resourceZ = z
  .object({
    id: idZ,
    name: z.string(),
    data: record.unknownZ.optional().nullable(),
  })
  .transform((resource) => ({ key: idToString(resource.id), ...resource }));
export interface Resource<T extends record.Unknown = record.Unknown>
  extends Omit<z.infer<typeof resourceZ>, "data"> {
  data?: T | null;
}

export type RelationshipDirection = "to" | "from";

export const oppositeRelationshipDirection = (
  direction: RelationshipDirection,
): RelationshipDirection => (direction === "to" ? "from" : "to");

export const relationShipZ = z.object({ from: idZ, type: z.string(), to: idZ }).or(
  z.string().transform((v) => {
    const [from, type, to] = v.split("->");
    return { from: idZ.parse(from), type, to: idZ.parse(to) };
  }),
);
export type Relationship = z.infer<typeof relationShipZ>;

export const PARENT_OF_RELATIONSHIP_TYPE = "parent";<|MERGE_RESOLUTION|>--- conflicted
+++ resolved
@@ -7,13 +7,8 @@
 // License, use of this software will be governed by the Apache License, Version 2.0,
 // included in the file licenses/APL.txt.
 
-<<<<<<< HEAD
 import { array, type change, record } from "@synnaxlabs/x";
-import { z } from "zod/v4";
-=======
-import { type change, record } from "@synnaxlabs/x";
 import { z } from "zod";
->>>>>>> 61fd92b1
 
 import {
   ALLOW_ALL_ONTOLOGY_TYPE as ALLOW_ALL_TYPE,
