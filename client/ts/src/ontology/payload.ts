// Copyright 2025 Synnax Labs, Inc.
//
// Use of this software is governed by the Business Source License included in the file
// licenses/BSL.txt.
//
// As of the Change Date specified in that file, in accordance with the Business Source
// License, use of this software will be governed by the Apache License, Version 2.0,
// included in the file licenses/APL.txt.

import { array, type change, record } from "@synnaxlabs/x";
import { z } from "zod";

export type ResourceChange = change.Change<ID, Resource>;
export interface ResourceSet extends change.Set<ID, Resource> {}
export interface ResourceDelete extends change.Delete<ID, Resource> {}
export type RelationshipChange = change.Change<Relationship, undefined>;
export interface RelationshipSet extends change.Set<Relationship, undefined> {}
export interface RelationshipDelete extends change.Delete<Relationship, undefined> {}

export const BUILTIN_TYPE = "builtin";
export const CLUSTER_TYPE = "cluster";
export const NODE_TYPE = "node";

export const resourceTypeZ = z.enum([
  "label",
  "log",
  "allow_all",
  "builtin",
  "cluster",
  "channel",
  "node",
  "group",
  "range",
  "framer",
  "range-alias",
  "user",
  "workspace",
  "schematic",
  "lineplot",
  "rack",
  "device",
  "task",
  "policy",
  "table",
<<<<<<< HEAD
  "annotation",
  "slate",
  "effect",
=======
>>>>>>> 3c518da9
]);
export type ResourceType = z.infer<typeof resourceTypeZ>;

const stringIDZ = z.string().transform((v) => {
  const [type, key] = v.split(":");
  return { type: resourceTypeZ.parse(type), key: key ?? "" };
});

export const idZ = z.object({ type: resourceTypeZ, key: z.string() }).or(stringIDZ);

export type ID = z.infer<typeof idZ>;

export const ROOT_ID: ID = { type: BUILTIN_TYPE, key: "root" };

export const idToString = (id: ID) => `${id.type}:${id.key}`;

export const idsEqual = (a: ID, b: ID) => a.type === b.type && a.key === b.key;

export const parseIDs = (
  ids: ID | ID[] | string | string[] | Resource | Resource[],
): ID[] => {
  const arr = array.toArray(ids);
  if (arr.length === 0) return [];
  if (typeof arr[0] === "object" && "id" in arr[0])
    return (arr as Resource[]).map(({ id }) => id);
  return arr.map((id) => idZ.parse(id));
};

export const resourceZ = z
  .object({
    id: idZ,
    name: z.string(),
    data: record.unknownZ.optional().nullable(),
  })
  .transform((resource) => ({ key: idToString(resource.id), ...resource }));
export interface Resource<T extends record.Unknown = record.Unknown>
  extends Omit<z.infer<typeof resourceZ>, "data"> {
  data?: T | null;
}

export type RelationshipDirection = "to" | "from";

export const oppositeRelationshipDirection = (
  direction: RelationshipDirection,
): RelationshipDirection => (direction === "to" ? "from" : "to");

export const relationshipZ = z.object({ from: idZ, type: z.string(), to: idZ }).or(
  z.string().transform((v) => {
    const [from, type, to] = v.split("->");
    return { from: idZ.parse(from), type, to: idZ.parse(to) };
  }),
);
export type Relationship = z.infer<typeof relationshipZ>;

<<<<<<< HEAD
=======
export const relationshipToString = (relationship: Relationship) =>
  `${idToString(relationship.from)}->${relationship.type}->${idToString(relationship.to)}`;

>>>>>>> 3c518da9
export const PARENT_OF_RELATIONSHIP_TYPE = "parent";

export interface MatchRelationshipArgs {
  from?: Partial<ID>;
  type: string;
  to?: Partial<ID>;
}

export const matchRelationship = (
  relationship: Relationship,
  match: MatchRelationshipArgs,
) => {
  if (match.type != null && match.type !== relationship.type) return false;
  if (match.from?.type != null && match.from.type !== relationship.from.type)
    return false;
  if (match.to?.type != null && match.to.type !== relationship.to.type) return false;
  if (match.from?.key != null && match.from.key !== relationship.from.key) return false;
  if (match.to?.key != null && match.to.key !== relationship.to.key) return false;
  return true;
};<|MERGE_RESOLUTION|>--- conflicted
+++ resolved
@@ -42,12 +42,7 @@
   "task",
   "policy",
   "table",
-<<<<<<< HEAD
   "annotation",
-  "slate",
-  "effect",
-=======
->>>>>>> 3c518da9
 ]);
 export type ResourceType = z.infer<typeof resourceTypeZ>;
 
@@ -102,12 +97,9 @@
 );
 export type Relationship = z.infer<typeof relationshipZ>;
 
-<<<<<<< HEAD
-=======
 export const relationshipToString = (relationship: Relationship) =>
   `${idToString(relationship.from)}->${relationship.type}->${idToString(relationship.to)}`;
 
->>>>>>> 3c518da9
 export const PARENT_OF_RELATIONSHIP_TYPE = "parent";
 
 export interface MatchRelationshipArgs {
