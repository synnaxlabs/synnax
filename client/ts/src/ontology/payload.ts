// Copyright 2025 Synnax Labs, Inc.
//
// Use of this software is governed by the Business Source License included in the file
// licenses/BSL.txt.
//
// As of the Change Date specified in that file, in accordance with the Business Source
// License, use of this software will be governed by the Apache License, Version 2.0,
// included in the file licenses/APL.txt.

import { array, type change, record } from "@synnaxlabs/x";
import { z } from "zod";

export type ResourceChange = change.Change<ID, Resource>;
export interface ResourceSet extends change.Set<ID, Resource> {}
export interface ResourceDelete extends change.Delete<ID, Resource> {}
export type RelationshipChange = change.Change<Relationship, undefined>;
export interface RelationshipSet extends change.Set<Relationship, undefined> {}
<<<<<<< HEAD
export interface RelationshipDelete
  extends change.Delete<Relationship, undefined> {}
=======
export interface RelationshipDelete extends change.Delete<Relationship, undefined> {}
>>>>>>> d7a03464

export const resourceTypeZ = z.enum([
  "label",
  "log",
  "allow_all",
  "builtin",
  "cluster",
  "channel",
  "node",
  "group",
  "range",
  "framer",
  "range-alias",
  "user",
  "workspace",
  "schematic",
  "lineplot",
  "rack",
  "device",
  "task",
  "policy",
  "table",
  "arc",
  "schematic_symbol",
  "status",
]);
export type ResourceType = z.infer<typeof resourceTypeZ>;

const stringIDZ = z.string().transform((v) => {
  const [type, key] = v.split(":");
  return { type: resourceTypeZ.parse(type), key: key ?? "" };
});

export const idZ = z
  .object({ type: resourceTypeZ, key: z.string() })
  .or(stringIDZ);

export type ID = z.infer<typeof idZ>;

export const ROOT_ID: ID = { type: "builtin", key: "root" };
<<<<<<< HEAD
=======

export interface IDToString {
  (id: ID | string): string;
  (ids: (ID | string)[]): string[];
}
>>>>>>> d7a03464

export const idToString = ((id: ID | string | (ID | string)[]) => {
  if (typeof id === "string") id = stringIDZ.parse(id);
  if (Array.isArray(id)) return id.map((id) => idToString(id));
  return `${id.type}:${id.key}`;
}) as IDToString;

export const idsEqual = (a: ID, b: ID) => a.type === b.type && a.key === b.key;

export const parseIDs = (
  ids: ID | string | Resource | (ID | string | Resource)[],
): ID[] => {
  const arr = array.toArray(ids);
  if (arr.length === 0) return [];
  if (typeof arr[0] === "object" && "id" in arr[0])
    return (arr as Resource[]).map(({ id }) => id);
  return arr.map((id) => idZ.parse(id));
};

export const resourceZ = z
  .object({
    id: idZ,
    name: z.string(),
    data: record.unknownZ.optional().nullable(),
  })
  .transform((resource) => ({ key: idToString(resource.id), ...resource }));
export interface Resource<T extends record.Unknown = record.Unknown>
  extends Omit<z.infer<typeof resourceZ>, "data"> {
  data?: T | null;
}

export type RelationshipDirection = "to" | "from";

export const oppositeRelationshipDirection = (
  direction: RelationshipDirection,
): RelationshipDirection => (direction === "to" ? "from" : "to");

export const relationshipZ = z
  .object({ from: idZ, type: z.string(), to: idZ })
  .or(
    z.string().transform((v) => {
      const [from, type, to] = v.split("->");
      return { from: idZ.parse(from), type, to: idZ.parse(to) };
    }),
  );
export type Relationship = z.infer<typeof relationshipZ>;

export const relationshipToString = (relationship: Relationship) =>
  `${idToString(relationship.from)}->${relationship.type}->${idToString(relationship.to)}`;

export const PARENT_OF_RELATIONSHIP_TYPE = "parent";

export interface MatchRelationshipArgs {
  from?: Partial<ID>;
  type: string;
  to?: Partial<ID>;
}

export const matchRelationship = (
  relationship: Relationship,
  match: MatchRelationshipArgs,
) => {
  if (match.type != null && match.type !== relationship.type) return false;
  if (match.from?.type != null && match.from.type !== relationship.from.type)
    return false;
  if (match.to?.type != null && match.to.type !== relationship.to.type)
    return false;
  if (match.from?.key != null && match.from.key !== relationship.from.key)
    return false;
  if (match.to?.key != null && match.to.key !== relationship.to.key)
    return false;
  return true;
};<|MERGE_RESOLUTION|>--- conflicted
+++ resolved
@@ -15,12 +15,10 @@
 export interface ResourceDelete extends change.Delete<ID, Resource> {}
 export type RelationshipChange = change.Change<Relationship, undefined>;
 export interface RelationshipSet extends change.Set<Relationship, undefined> {}
-<<<<<<< HEAD
 export interface RelationshipDelete
   extends change.Delete<Relationship, undefined> {}
-=======
+
 export interface RelationshipDelete extends change.Delete<Relationship, undefined> {}
->>>>>>> d7a03464
 
 export const resourceTypeZ = z.enum([
   "label",
@@ -61,14 +59,11 @@
 export type ID = z.infer<typeof idZ>;
 
 export const ROOT_ID: ID = { type: "builtin", key: "root" };
-<<<<<<< HEAD
-=======
 
 export interface IDToString {
   (id: ID | string): string;
   (ids: (ID | string)[]): string[];
 }
->>>>>>> d7a03464
 
 export const idToString = ((id: ID | string | (ID | string)[]) => {
   if (typeof id === "string") id = stringIDZ.parse(id);
