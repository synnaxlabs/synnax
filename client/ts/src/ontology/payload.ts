// Copyright 2025 Synnax Labs, Inc.
//
// Use of this software is governed by the Business Source License included in the file
// licenses/BSL.txt.
//
// As of the Change Date specified in that file, in accordance with the Business Source
// License, use of this software will be governed by the Apache License, Version 2.0,
// included in the file licenses/APL.txt.

import { array, type change, record } from "@synnaxlabs/x";
import { z } from "zod";

export type ResourceChange = change.Change<ID, Resource>;
export interface ResourceSet extends change.Set<ID, Resource> {}
export interface ResourceDelete extends change.Delete<ID, Resource> {}
export type RelationshipChange = change.Change<Relationship, undefined>;
export interface RelationshipSet extends change.Set<Relationship, undefined> {}
export interface RelationshipDelete extends change.Delete<Relationship, undefined> {}

export const BUILTIN_TYPE = "builtin";
export const CLUSTER_TYPE = "cluster";
export const NODE_TYPE = "node";

export const resourceTypeZ = z.enum([
  "label",
  "log",
  "allow_all",
  "builtin",
  "cluster",
  "channel",
  "node",
  "group",
  "range",
  "framer",
  "range-alias",
  "user",
  "workspace",
  "schematic",
  "lineplot",
  "rack",
  "device",
  "task",
  "policy",
  "table",
  "annotation",
  "slate",
  "effect",
]);
export type ResourceType = z.infer<typeof resourceTypeZ>;

const stringIDZ = z.string().transform((v) => {
  const [type, key] = v.split(":");
  return { type: resourceTypeZ.parse(type), key: key ?? "" };
});

export const idZ = z.object({ type: resourceTypeZ, key: z.string() }).or(stringIDZ);

export type ID = z.infer<typeof idZ>;

export const ROOT_ID: ID = { type: BUILTIN_TYPE, key: "root" };

export const idToString = (id: ID) => `${id.type}:${id.key}`;

export const idsEqual = (a: ID, b: ID) => a.type === b.type && a.key === b.key;

export const parseIDs = (
  ids: ID | ID[] | string | string[] | Resource | Resource[],
): ID[] => {
  const arr = array.toArray(ids);
  if (arr.length === 0) return [];
  if (typeof arr[0] === "object" && "id" in arr[0])
    return (arr as Resource[]).map(({ id }) => id);
  return arr.map((id) => idZ.parse(id));
};

export const resourceZ = z
  .object({
    id: idZ,
    name: z.string(),
    data: record.unknownZ.optional().nullable(),
  })
  .transform((resource) => ({ key: idToString(resource.id), ...resource }));
export interface Resource<T extends record.Unknown = record.Unknown>
  extends Omit<z.infer<typeof resourceZ>, "data"> {
  data?: T | null;
}

export type RelationshipDirection = "to" | "from";

export const oppositeRelationshipDirection = (
  direction: RelationshipDirection,
): RelationshipDirection => (direction === "to" ? "from" : "to");

export const relationshipZ = z.object({ from: idZ, type: z.string(), to: idZ }).or(
  z.string().transform((v) => {
    const [from, type, to] = v.split("->");
    return { from: idZ.parse(from), type, to: idZ.parse(to) };
  }),
);
export type Relationship = z.infer<typeof relationshipZ>;

export const PARENT_OF_RELATIONSHIP_TYPE = "parent";

<<<<<<< HEAD
interface MatchRelationshipArgs {
  from: Partial<ID>;
  type: string;
  to: Partial<ID>;
=======
export interface MatchRelationshipArgs {
  from?: Partial<ID>;
  type: string;
  to?: Partial<ID>;
>>>>>>> d6258cd3
}

export const matchRelationship = (
  relationship: Relationship,
  match: MatchRelationshipArgs,
) => {
  if (match.type != null && match.type !== relationship.type) return false;
<<<<<<< HEAD
  if (match.from.type != null && match.from.type !== relationship.from.type)
    return false;
  if (match.to.type != null && match.to.type !== relationship.to.type) return false;
  if (match.from.key != null && match.from.key !== relationship.from.key) return false;
  if (match.to.key != null && match.to.key !== relationship.to.key) return false;
=======
  if (match.from?.type != null && match.from.type !== relationship.from.type)
    return false;
  if (match.to?.type != null && match.to.type !== relationship.to.type) return false;
  if (match.from?.key != null && match.from.key !== relationship.from.key) return false;
  if (match.to?.key != null && match.to.key !== relationship.to.key) return false;
>>>>>>> d6258cd3
  return true;
};<|MERGE_RESOLUTION|>--- conflicted
+++ resolved
@@ -101,17 +101,10 @@
 
 export const PARENT_OF_RELATIONSHIP_TYPE = "parent";
 
-<<<<<<< HEAD
-interface MatchRelationshipArgs {
-  from: Partial<ID>;
-  type: string;
-  to: Partial<ID>;
-=======
 export interface MatchRelationshipArgs {
   from?: Partial<ID>;
   type: string;
   to?: Partial<ID>;
->>>>>>> d6258cd3
 }
 
 export const matchRelationship = (
@@ -119,18 +112,10 @@
   match: MatchRelationshipArgs,
 ) => {
   if (match.type != null && match.type !== relationship.type) return false;
-<<<<<<< HEAD
-  if (match.from.type != null && match.from.type !== relationship.from.type)
-    return false;
-  if (match.to.type != null && match.to.type !== relationship.to.type) return false;
-  if (match.from.key != null && match.from.key !== relationship.from.key) return false;
-  if (match.to.key != null && match.to.key !== relationship.to.key) return false;
-=======
   if (match.from?.type != null && match.from.type !== relationship.from.type)
     return false;
   if (match.to?.type != null && match.to.type !== relationship.to.type) return false;
   if (match.from?.key != null && match.from.key !== relationship.from.key) return false;
   if (match.to?.key != null && match.to.key !== relationship.to.key) return false;
->>>>>>> d6258cd3
   return true;
 };