--- conflicted
+++ resolved
@@ -68,18 +68,9 @@
 const deleteReqZ = z.object({ keys: keyZ.array() });
 const deleteResZ = z.object({});
 
-<<<<<<< HEAD
-const RETRIEVE_ENDPOINT = "/user/retrieve";
-const CREATE_ENDPOINT = "/user/create";
-const CHANGE_USERNAME_ENDPOINT = "/user/change-username";
-const RENAME_ENDPOINT = "/user/rename";
-const DELETE_ENDPOINT = "/user/delete";
-
 export const SET_CHANNEL_NAME = "sy_user_set";
 export const DELETE_CHANNEL_NAME = "sy_user_delete";
 
-=======
->>>>>>> 37de8639
 export class Client {
   private readonly client: UnaryClient;
 
