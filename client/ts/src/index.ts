// Copyright 2025 Synnax Labs, Inc.
//
// Use of this software is governed by the Business Source License included in the file
// licenses/BSL.txt.
//
// As of the Change Date specified in that file, in accordance with the Business Source
// License, use of this software will be governed by the Apache License, Version 2.0,
// included in the file licenses/APL.txt.

export { access } from "@/access";
export { arc } from "@/arc";
export { channel } from "@/channel";
export { Channel, isCalculated } from "@/channel/client";
export {
<<<<<<< HEAD
=======
  checkConnection,
>>>>>>> 37de8639
  type CheckConnectionParams,
  newConnectionChecker,
  default as Synnax,
  type SynnaxParams,
<<<<<<< HEAD
  type SynnaxProps,
  synnaxPropsZ,
} from "@/client";
export { checkConnection } from "@/client";
=======
  synnaxParamsZ,
} from "@/client";
>>>>>>> 37de8639
export * from "@/connection";
export { control } from "@/control";
export {
  AuthError,
  ContiguityError,
  DisconnectedError,
  MultipleFoundError,
  NotFoundError,
  QueryError,
  RouteError,
  UnexpectedError,
  ValidationError,
} from "@/errors";
export { framer } from "@/framer";
export { Frame } from "@/framer/frame";
export { hardware } from "@/hardware";
export { device } from "@/hardware/device";
export { rack } from "@/hardware/rack";
export { task } from "@/hardware/task";
export { label } from "@/label";
export { ontology } from "@/ontology";
export { group } from "@/ontology/group";
export { ranger } from "@/ranger";
export { status } from "@/status";
export { createTestClient, TEST_CLIENT_PARAMS } from "@/testutil/client";
export { user } from "@/user";
export { workspace } from "@/workspace";
export { lineplot } from "@/workspace/lineplot";
export { log } from "@/workspace/log";
export { schematic } from "@/workspace/schematic";
export { table } from "@/workspace/table";
export {
  type CrudeDataType,
  type CrudeDensity,
  type CrudeRate,
  type CrudeSize,
  type CrudeTimeSpan,
  type CrudeTimeStamp,
  DataType,
  Density,
  MultiSeries,
  Rate,
  Series,
  type TelemValue,
  TimeRange,
  TimeSpan,
  TimeStamp,
  type TimeStampStringFormat,
  type TypedArray,
  type TZInfo,
} from "@synnaxlabs/x";<|MERGE_RESOLUTION|>--- conflicted
+++ resolved
@@ -12,23 +12,13 @@
 export { channel } from "@/channel";
 export { Channel, isCalculated } from "@/channel/client";
 export {
-<<<<<<< HEAD
-=======
   checkConnection,
->>>>>>> 37de8639
   type CheckConnectionParams,
   newConnectionChecker,
   default as Synnax,
   type SynnaxParams,
-<<<<<<< HEAD
-  type SynnaxProps,
-  synnaxPropsZ,
-} from "@/client";
-export { checkConnection } from "@/client";
-=======
   synnaxParamsZ,
 } from "@/client";
->>>>>>> 37de8639
 export * from "@/connection";
 export { control } from "@/control";
 export {
