// Copyright 2023 Synnax Labs, Inc.
//
// Use of this software is governed by the Business Source License included in the file
// licenses/BSL.txt.
//
// As of the Change Date specified in that file, in accordance with the Business Source
// License, use of this software will be governed by the Apache License, Version 2.0,
// included in the file licenses/APL.txt.

export * from "@/channel";
export { default as Synnax, synnaxPropsZ } from "@/client";
export type { SynnaxProps } from "@/client";
export * from "@/connection";
export { Channel } from "@/channel/client";
export {
  AuthError,
  ContiguityError,
  QueryError,
  RouteError,
  UnexpectedError,
  ValidationError,
} from "@/errors";
export { framer } from "@/framer";
export { Frame } from "@/framer/frame";
export { ontology } from "@/ontology";
export { control } from "@/control";
export { Authority } from "@/control/authority";
export {
  DataType,
  Density,
  Rate,
  Series,
  TimeRange,
  TimeSpan,
  TimeStamp,
<<<<<<< HEAD
} from "@synnaxlabs/x/telem";
=======
  MultiSeries,
} from "@synnaxlabs/x";
>>>>>>> cb0f4858
export type {
  TypedArray,
  CrudeDataType,
  CrudeDensity,
  CrudeRate,
  CrudeSize,
  CrudeTimeSpan,
  CrudeTimeStamp,
  TelemValue,
  NumericTelemValue,
  TimeStampStringFormat,
  TZInfo,
} from "@synnaxlabs/x/telem";
export { workspace } from "@/workspace";
export { ranger } from "@/ranger";
export { label } from "@/label";
export { hardware } from "@/hardware";
export { rack } from "@/hardware/rack";
export { task } from "@/hardware/task";
export { device } from "@/hardware/device";<|MERGE_RESOLUTION|>--- conflicted
+++ resolved
@@ -33,12 +33,8 @@
   TimeRange,
   TimeSpan,
   TimeStamp,
-<<<<<<< HEAD
+  MultiSeries,
 } from "@synnaxlabs/x/telem";
-=======
-  MultiSeries,
-} from "@synnaxlabs/x";
->>>>>>> cb0f4858
 export type {
   TypedArray,
   CrudeDataType,
