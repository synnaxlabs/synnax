--- conflicted
+++ resolved
@@ -28,7 +28,6 @@
 import { status } from "@/status";
 import { Transport } from "@/transport";
 import { user } from "@/user";
-import { view } from "@/view";
 import { workspace } from "@/workspace";
 
 export const synnaxPropsZ = z.object({
@@ -68,10 +67,6 @@
   readonly workspaces: workspace.Client;
   readonly labels: label.Client;
   readonly statuses: status.Client;
-<<<<<<< HEAD
-  readonly views: view.Client;
-=======
->>>>>>> 46448fc2
   readonly hardware: hardware.Client;
   readonly control: control.Client;
   readonly arcs: arc.Client;
@@ -141,10 +136,6 @@
     const rangeWriter = new ranger.Writer(this.transport.unary);
     this.labels = new label.Client(this.transport.unary);
     this.statuses = new status.Client(this.transport.unary);
-<<<<<<< HEAD
-    this.views = new view.Client(this.transport.unary);
-=======
->>>>>>> 46448fc2
     this.ranges = new ranger.Client(
       this,
       rangeWriter,
