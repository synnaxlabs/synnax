--- conflicted
+++ resolved
@@ -567,19 +567,8 @@
         const codecAdapter = await ReadAdapter.open(client.channels.retriever, [
           timeCh.key,
         ]);
-<<<<<<< HEAD
-
-        // Check initial codec state (keys array)
-        expect(codecAdapter.keys).toHaveLength(1);
-
-        // Update channels
-        await codecAdapter.update([timeCh.key, dataCh.key]);
-
-        // Codec should be updated (reflected in keys array)
-=======
         expect(codecAdapter.keys).toHaveLength(1);
         await codecAdapter.update([timeCh.key, dataCh.key]);
->>>>>>> 9034143c
         expect(codecAdapter.keys).toHaveLength(2);
       });
     });
