--- conflicted
+++ resolved
@@ -50,6 +50,7 @@
   bounds: TimeRange.z.optional(),
   stamp: TimeStamp.z.optional(),
   keys: z.number().array().optional(),
+  chunkSize: z.number().optional(),
   chunkSize: z.number().optional(),
 });
 
@@ -109,11 +110,7 @@
     channels: Params,
     retriever: Retriever,
     client: StreamClient,
-<<<<<<< HEAD
-    chunkSize?: number,
-=======
     opts: IteratorConfig = {},
->>>>>>> 2dc97516
   ): Promise<Iterator> {
     const adapter = await ReadFrameAdapter.open(retriever, channels);
     const stream = await client.stream(Iterator.ENDPOINT, reqZ, resZ);
@@ -122,11 +119,7 @@
       command: Command.Open,
       keys: adapter.keys,
       bounds: new TimeRange(tr),
-<<<<<<< HEAD
-      chunkSize: chunkSize || 5e5,
-=======
       chunkSize: opts.chunkSize ?? 1e5,
->>>>>>> 2dc97516
     });
     return iter;
   }
