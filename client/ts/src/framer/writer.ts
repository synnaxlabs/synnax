--- conflicted
+++ resolved
@@ -13,14 +13,9 @@
 import {
   TimeStamp,
   type CrudeTimeStamp,
-<<<<<<< HEAD
+  type CrudeSeries
 } from "@synnaxlabs/x/telem";
 import { toArray } from "@synnaxlabs/x/toArray";
-=======
-  toArray,
-  type CrudeSeries,
-} from "@synnaxlabs/x";
->>>>>>> cb0f4858
 import { z } from "zod";
 
 import {
