--- conflicted
+++ resolved
@@ -276,24 +276,14 @@
         }
       });
 
-<<<<<<< HEAD
-      describe("legacy calculatiosn", async () => {
-        it("should correctly execute a calculation with a requires field", async () => {
-          // Create a timestamp index channel
-=======
       describe("legacy calculations", async () => {
         it("should correctly execute a calculation with a requires field", async () => {
->>>>>>> 9034143c
           const timeChannel = await client.channels.create({
             name: "calc_test_time",
             isIndex: true,
             dataType: DataType.TIMESTAMP,
           });
 
-<<<<<<< HEAD
-          // Create source channels with the timestamp index
-=======
->>>>>>> 9034143c
           const [channelA, channelB] = await client.channels.create([
             {
               name: id.create(),
@@ -307,10 +297,6 @@
             },
           ]);
 
-<<<<<<< HEAD
-          // Create calculated channel that adds the two source channels
-=======
->>>>>>> 9034143c
           const calcChannel = await client.channels.create({
             name: "test_calc",
             dataType: DataType.FLOAT64,
@@ -319,17 +305,9 @@
             requires: [channelA.key, channelB.key],
           });
 
-<<<<<<< HEAD
-          // Set up streamer to listen for calculated results
           const streamer = await client.openStreamer(calcChannel.key);
           await sleep.sleep(TimeSpan.milliseconds(10));
 
-          // Write test data
-=======
-          const streamer = await client.openStreamer(calcChannel.key);
-          await sleep.sleep(TimeSpan.milliseconds(10));
-
->>>>>>> 9034143c
           const startTime = TimeStamp.now();
           const writer = await client.openWriter({
             start: startTime,
@@ -337,25 +315,14 @@
           });
 
           try {
-<<<<<<< HEAD
-            // Write test values - each source gets 2.5 so sum should be 5.0
-=======
->>>>>>> 9034143c
             await writer.write({
               [timeChannel.key]: [startTime],
               [channelA.key]: new Float64Array([2.5]),
               [channelB.key]: new Float64Array([2.5]),
             });
 
-<<<<<<< HEAD
-            // Read from streamer
             const frame = await streamer.read();
 
-            // Verify calculated results
-=======
-            const frame = await streamer.read();
-
->>>>>>> 9034143c
             const calcData = Array.from(frame.get(calcChannel.key));
             expect(calcData).toEqual([5.0]);
           } finally {
