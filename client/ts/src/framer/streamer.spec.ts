// Copyright 2025 Synnax Labs, Inc.
//
// Use of this software is governed by the Business Source License included in the file
// licenses/BSL.txt.
//
// As of the Change Date specified in that file, in accordance with the Business Source
// License, use of this software will be governed by the Apache License, Version 2.0,
// included in the file licenses/APL.txt.

import { DataType, TimeStamp } from "@synnaxlabs/x/telem";
import { describe, expect, it, test } from "vitest";

import { newClient } from "@/setupspecs";
<<<<<<< HEAD
import { newVirtualChannel } from "@/testutil/indexedPair";
=======
import { newVirtualChannel } from "@/testutil/channels";
>>>>>>> 831c09e9

const client = newClient();

describe("Streamer", () => {
  test("happy path", async () => {
    const ch = await newVirtualChannel(client);
    const streamer = await client.openStreamer(ch.key);
    const writer = await client.openWriter({
      start: TimeStamp.now(),
      channels: ch.key,
    });
    try {
      await writer.write(ch.key, new Float64Array([1, 2, 3]));
    } finally {
      await writer.close();
    }
    const d = await streamer.read();
    expect(Array.from(d.get(ch.key))).toEqual([1, 2, 3]);
  });
  test("open with config", async () => {
    const ch = await newVirtualChannel(client);
    await expect(client.openStreamer({ channels: ch.key })).resolves.not.toThrow();
  });
  it("should not throw an error when the streamer is opened with zero channels", async () => {
    await expect(client.openStreamer([])).resolves.not.toThrow();
  });
  it("should throw an error when the streamer is opened with a channel that does not exist", async () => {
    await expect(client.openStreamer([5678])).rejects.toThrow("not found");
  });
  test("downsample factor of 1", async () => {
    const ch = await newVirtualChannel(client);
    const streamer = await client.openStreamer({
      channels: ch.key,
      downSampleFactor: 1,
    });
    const writer = await client.openWriter({
      start: TimeStamp.now(),
      channels: ch.key,
    });
    try {
      await writer.write(ch.key, new Float64Array([1, 2, 3, 4, 5]));
    } finally {
      await writer.close();
    }
    const d = await streamer.read();
    expect(Array.from(d.get(ch.key))).toEqual([1, 2, 3, 4, 5]);
  });
  test("downsample factor of 2", async () => {
    const ch = await newVirtualChannel(client);
    const streamer = await client.openStreamer({
      channels: ch.key,
      downSampleFactor: 2,
    });
    const writer = await client.openWriter({
      start: TimeStamp.now(),
      channels: ch.key,
    });
    try {
      await writer.write(ch.key, new Float64Array([1, 2, 3, 4, 5, 6, 7, 8, 9, 10]));
    } finally {
      await writer.close();
    }
    const d = await streamer.read();
    expect(Array.from(d.get(ch.key))).toEqual([1, 3, 5, 7, 9]);
  });
  test("downsample factor of 10", async () => {
    const ch = await newVirtualChannel(client);
    const streamer = await client.openStreamer({
      channels: ch.key,
      downSampleFactor: 10,
    });
    const writer = await client.openWriter({
      start: TimeStamp.now(),
      channels: ch.key,
    });
    try {
      await writer.write(ch.key, new Float64Array([1, 2, 3, 4, 5, 6, 7, 8, 9, 10]));
    } finally {
      await writer.close();
    }
    const d = await streamer.read();
    expect(Array.from(d.get(ch.key))).toEqual([1]);
  });
});

describe("Streamer - Calculated Channels", () => {
  test("basic calculated channel streaming", async () => {
    // Create a timestamp index channel
    const timeChannel = await client.channels.create({
      name: "calc_test_time",
      isIndex: true,
      dataType: DataType.TIMESTAMP,
    });

    // Create source channels with the timestamp index
    const [channelA, channelB] = await client.channels.create([
      {
        name: "test_a",
        dataType: DataType.FLOAT64,
        index: timeChannel.key,
      },
      {
        name: "test_b",
        dataType: DataType.FLOAT64,
        index: timeChannel.key,
      },
    ]);

    // Create calculated channel that adds the two source channels
    const calcChannel = await client.channels.create({
      name: "test_calc",
      dataType: DataType.FLOAT64,
      index: timeChannel.key,
      virtual: true,
      expression: "return test_a + test_b",
      requires: [channelA.key, channelB.key],
    });

    // Set up streamer to listen for calculated results
    const streamer = await client.openStreamer(calcChannel.key);

    // Write test data
    const startTime = TimeStamp.now();
    const writer = await client.openWriter({
      start: startTime,
      channels: [timeChannel.key, channelA.key, channelB.key],
    });

    try {
      // Write test values - each source gets 2.5 so sum should be 5.0
      await writer.write({
        [timeChannel.key]: [startTime],
        [channelA.key]: new Float64Array([2.5]),
        [channelB.key]: new Float64Array([2.5]),
      });

      // Read from streamer
      const frame = await streamer.read();

      // Verify calculated results
      const calcData = Array.from(frame.get(calcChannel.key));
      expect(calcData).toEqual([5.0]);
    } finally {
      await writer.close();
      streamer.close();
    }
  });
  test("calculated channel with constant", async () => {
    // Create an index channel for timestamps
    const timeChannel = await client.channels.create({
      name: "calc_const_time",
      isIndex: true,
      dataType: DataType.TIMESTAMP,
    });

    // Create base channel with index
    const baseChannel = await client.channels.create({
      name: "base_channel",
      dataType: DataType.FLOAT64,
      index: timeChannel.key,
    });

    // Create calculated channel that adds 5
    const calcChannel = await client.channels.create({
      name: "calc_const_channel",
      dataType: DataType.FLOAT64,
      index: timeChannel.key,
      virtual: true,
      expression: `return ${baseChannel.name} + 5`,
      requires: [baseChannel.key],
    });

    const streamer = await client.openStreamer(calcChannel.key);

    const startTime = TimeStamp.now();
    const writer = await client.openWriter({
      start: startTime,
      channels: [timeChannel.key, baseChannel.key],
    });

    try {
      const timestamps = [
        startTime,
        new TimeStamp(startTime.valueOf() + BigInt(1000000000)),
        new TimeStamp(startTime.valueOf() + BigInt(2000000000)),
      ];

      await writer.write({
        [timeChannel.key]: timestamps,
        [baseChannel.key]: new Float64Array([1, 2, 3]),
      });

      const frame = await streamer.read();
      const calcData = Array.from(frame.get(calcChannel.key));
      expect(calcData).toEqual([6, 7, 8]); // Original values + 5
    } finally {
      await writer.close();
      streamer.close();
    }
  });

  test("calculated channel with multiple operations", async () => {
    // Create timestamp channel
    const timeChannel = await client.channels.create({
      name: "calc_multi_time",
      isIndex: true,
      dataType: DataType.TIMESTAMP,
    });

    // Create source channels
    const [channelA, channelB] = await client.channels.create([
      { name: "multi_test_a", dataType: DataType.FLOAT64, index: timeChannel.key },
      { name: "multi_test_b", dataType: DataType.FLOAT64, index: timeChannel.key },
    ]);

    // Create calculated channel with multiple operations
    const calcChannel = await client.channels.create({
      name: "multi_calc",
      dataType: DataType.FLOAT64,
      index: timeChannel.key,
      virtual: true,
      expression: "return (multi_test_a * 2) + (multi_test_b / 2)",
      requires: [channelA.key, channelB.key],
    });

    const streamer = await client.openStreamer(calcChannel.key);

    const startTime = TimeStamp.now();
    const writer = await client.openWriter({
      start: startTime,
      channels: [timeChannel.key, channelA.key, channelB.key],
    });

    try {
      await writer.write({
        [timeChannel.key]: [startTime],
        [channelA.key]: new Float64Array([2.0]), // Will be multiplied by 2 = 4.0
        [channelB.key]: new Float64Array([4.0]), // Will be divided by 2 = 2.0
      });

      const frame = await streamer.read();
      const calcData = Array.from(frame.get(calcChannel.key));
      expect(calcData).toEqual([6.0]); // (2.0 * 2) + (4.0 / 2) = 4.0 + 2.0 = 6.0
    } finally {
      await writer.close();
      streamer.close();
    }
  });
});<|MERGE_RESOLUTION|>--- conflicted
+++ resolved
@@ -11,11 +11,7 @@
 import { describe, expect, it, test } from "vitest";
 
 import { newClient } from "@/setupspecs";
-<<<<<<< HEAD
-import { newVirtualChannel } from "@/testutil/indexedPair";
-=======
 import { newVirtualChannel } from "@/testutil/channels";
->>>>>>> 831c09e9
 
 const client = newClient();
 
@@ -49,7 +45,7 @@
     const ch = await newVirtualChannel(client);
     const streamer = await client.openStreamer({
       channels: ch.key,
-      downSampleFactor: 1,
+      downsampleFactor: 1,
     });
     const writer = await client.openWriter({
       start: TimeStamp.now(),
@@ -67,7 +63,7 @@
     const ch = await newVirtualChannel(client);
     const streamer = await client.openStreamer({
       channels: ch.key,
-      downSampleFactor: 2,
+      downsampleFactor: 2,
     });
     const writer = await client.openWriter({
       start: TimeStamp.now(),
@@ -85,7 +81,7 @@
     const ch = await newVirtualChannel(client);
     const streamer = await client.openStreamer({
       channels: ch.key,
-      downSampleFactor: 10,
+      downsampleFactor: 10,
     });
     const writer = await client.openWriter({
       start: TimeStamp.now(),
