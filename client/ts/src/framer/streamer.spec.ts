--- conflicted
+++ resolved
@@ -214,14 +214,6 @@
             [baseChannel.key]: new Float64Array([1, 2, 3]),
           });
 
-<<<<<<< HEAD
-    try {
-      const timestamps = [
-        startTime,
-        new TimeStamp(startTime.valueOf() + 1000000000n),
-        new TimeStamp(startTime.valueOf() + 2000000000n),
-      ];
-=======
           const frame = await streamer.read();
           const calcData = Array.from(frame.get(calcChannel.key));
           expect(calcData).toEqual([6, 7, 8]); // Original values + 5
@@ -256,7 +248,6 @@
         });
 
         const streamer = await client.openStreamer(calcChannel.key);
->>>>>>> beeb58e9
 
         const startTime = TimeStamp.now();
         const writer = await client.openWriter({
