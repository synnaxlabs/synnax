--- conflicted
+++ resolved
@@ -11,19 +11,12 @@
 import {
   type CrudeTimeStamp,
   type CrudeSeries,
-<<<<<<< HEAD
+  type CrudeTimeRange,
+  type MultiSeries,
 } from "@synnaxlabs/x/telem";
 
 import { type KeyOrName, type Params } from "@/channel/payload";
 import { type Retriever, analyzeChannelParams } from "@/channel/retriever";
-=======
-  type CrudeTimeRange,
-  type MultiSeries,
-} from "@synnaxlabs/x";
-
-import { type KeysOrNames, type KeyOrName, type Params } from "@/channel/payload";
-import { type Retriever, analyzeParams } from "@/channel/retriever";
->>>>>>> aa57e481
 import { Frame } from "@/framer/frame";
 import { Iterator } from "@/framer/iterator";
 import { Streamer, type StreamerConfig } from "@/framer/streamer";
@@ -156,13 +149,8 @@
 
   async read(tr: CrudeTimeRange, channels: Params): Promise<Frame>;
 
-<<<<<<< HEAD
-  async read(tr: TimeRange, channels: Params): Promise<Series | Frame> {
+  async read(tr: CrudeTimeRange, channels: Params): Promise<Series | Frame> {
     const { single } = analyzeChannelParams(channels);
-=======
-  async read(tr: CrudeTimeRange, channels: Params): Promise<MultiSeries | Frame> {
-    const { single } = analyzeParams(channels);
->>>>>>> aa57e481
     const fr = await this.readFrame(tr, channels);
     if (single) return fr.get(channels as KeyOrName);
     return fr;
