--- conflicted
+++ resolved
@@ -7,12 +7,7 @@
 // License, use of this software will be governed by the Apache License, Version 2.0,
 // included in the file licenses/APL.txt.
 
-<<<<<<< HEAD
-import { id } from "@synnaxlabs/x";
-import { DataType, Rate, TimeRange, TimeSpan, TimeStamp } from "@synnaxlabs/x/telem";
-=======
 import { DataType, TimeRange, TimeSpan, TimeStamp } from "@synnaxlabs/x/telem";
->>>>>>> 8317817b
 import { describe, expect, it, test } from "vitest";
 
 import { UnauthorizedError, ValidationError } from "@/errors";
@@ -31,14 +26,10 @@
       const writer = await client.openWriter({ start, channels });
       const [index, data] = channels;
       try {
-<<<<<<< HEAD
-        await writer.write(ch.key, new Float64Array([1, 2, 3]));
-=======
-        await writer.write({
-          [index.key]: secondsLinspace(1, 10),
-          [data.key]: randomSeries(10, data.dataType),
-        });
->>>>>>> 8317817b
+        await writer.write({
+          [index.key]: secondsLinspace(1, 10),
+          [data.key]: randomSeries(10, data.dataType),
+        });
         await writer.commit();
       } finally {
         await writer.close();
