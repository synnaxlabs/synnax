// Copyright 2023 Synnax Labs, Inc.
//
// Use of this software is governed by the Business Source License included in the file
// licenses/BSL.txt.
//
// As of the Change Date specified in that file, in accordance with the Business Source
// License, use of this software will be governed by the Apache License, Version 2.0,
// included in the file licenses/APL.txt.

<<<<<<< HEAD
import { DataType, Rate } from "@synnaxlabs/x/telem";
import { describe, test, expect } from "vitest";

import { NotFoundError, QueryError } from "@/errors";
=======
import { DataType, Rate, TimeStamp } from "@synnaxlabs/x";
import { describe, test, expect, it } from "vitest";

import { Channel } from "@/channel/client";
import { QueryError } from "@/errors";
>>>>>>> cb0f4858
import { newClient } from "@/setupspecs";

const client = newClient();

describe("Channel", () => {
  describe("create", () => {
    test("create one", async () => {
      const channel = await client.channels.create({
        name: "test",
        leaseholder: 1,
        rate: Rate.hz(1),
        dataType: DataType.FLOAT32,
      });
      expect(channel.name, "test").toEqual("test");
      expect(channel.leaseholder).toEqual(1);
      expect(channel.rate).toEqual(Rate.hz(1));
      expect(channel.dataType).toEqual(DataType.FLOAT32);
    });
    test("create index and indexed pair", async () => {
      const one = await client.channels.create({
        name: "Time",
        isIndex: true,
        dataType: DataType.TIMESTAMP,
      });
      expect(one.key).not.toEqual(0);
      const two = await client.channels.create({
        name: "test",
        index: one.key,
        dataType: DataType.FLOAT32,
      });
      expect(two.key).not.toEqual(0);
    });
    test("create many", async () => {
      const channels = await client.channels.create([
        {
          name: "test1",
          leaseholder: 1,
          rate: Rate.hz(1),
          dataType: DataType.FLOAT32,
        },
        {
          name: "test2",
          leaseholder: 1,
          rate: Rate.hz(1),
          dataType: DataType.FLOAT32,
        },
      ]);
      expect(channels.length).toEqual(2);
      expect(channels[0].name).toEqual("test1");
      expect(channels[1].name).toEqual("test2");
    });
    test("create instances of channels", async () => {
      const timeIndexChannel = await client.channels.create({
        name: "time",
        dataType: DataType.TIMESTAMP,
        isIndex: true,
      });

      const sensorOne = new Channel({
        name: "sensor_one",
        dataType: DataType.FLOAT32,
        index: timeIndexChannel.key,
      });

      const sensorTwo = new Channel({
        name: "sensor_two",
        dataType: DataType.FLOAT32,
        index: timeIndexChannel.key,
      });

      const sensorThree = new Channel({
        name: "sensor_three",
        dataType: DataType.FLOAT32,
        index: timeIndexChannel.key,
      });

      const sensors = await client.channels.create([sensorOne, sensorTwo, sensorThree]);
    });
    describe("retrieveIfNameExists", () => {
      it("should retrieve the existing channel when it exists", async () => {
        const name = `test-${Math.random()}-${TimeStamp.now().valueOf()}`;
        const channel = await client.channels.create({
          name,
          leaseholder: 1,
          rate: Rate.hz(1),
          dataType: DataType.FLOAT32,
        });
        const channelTwo = await client.channels.create(
          {
            name,
            leaseholder: 1,
            rate: Rate.hz(1),
            dataType: DataType.FLOAT32,
          },
          { retrieveIfNameExists: true },
        );
        expect(channelTwo.key).toEqual(channel.key);
      });
      it("should create a new channel when it does not exist", async () => {
        const name = `test-${Math.random()}-${TimeStamp.now().valueOf()}`;
        const channel = await client.channels.create({
          name,
          leaseholder: 1,
          rate: Rate.hz(1),
          dataType: DataType.FLOAT32,
        });
        const channelTwo = await client.channels.create(
          {
            name: `${name}-2`,
            leaseholder: 1,
            rate: Rate.hz(1),
            dataType: DataType.FLOAT32,
          },
          { retrieveIfNameExists: true },
        );
        expect(channelTwo.key).not.toEqual(channel.key);
      });
      it("should retrieve and create the correct channels when creating many", async () => {
        const name = `test-${Math.random()}-${TimeStamp.now().valueOf()}`;
        const channel = await client.channels.create({
          name,
          leaseholder: 1,
          rate: Rate.hz(1),
          dataType: DataType.FLOAT32,
        });
        const channelTwo = await client.channels.create(
          [
            {
              name,
              leaseholder: 1,
              rate: Rate.hz(1),
              dataType: DataType.FLOAT32,
            },
            {
              name: `${name}-2`,
              leaseholder: 1,
              rate: Rate.hz(1),
              dataType: DataType.FLOAT32,
            },
          ],
          { retrieveIfNameExists: true },
        );
        expect(channelTwo.length).toEqual(2);
        expect(channelTwo[0].key).toEqual(channel.key);
        expect(channelTwo[1].key).not.toEqual(channel.key);
      });
    });
  });
  test("retrieve by key", async () => {
    const channel = await client.channels.create({
      name: "test",
      leaseholder: 1,
      rate: Rate.hz(1),
      dataType: DataType.FLOAT32,
    });
    const retrieved = await client.channels.retrieve(channel.key);
    expect(retrieved.name).toEqual("test");
    expect(retrieved.leaseholder).toEqual(1);
    expect(retrieved.rate).toEqual(Rate.hz(1));
    expect(retrieved.dataType).toEqual(DataType.FLOAT32);
  });
  test("retrieve by key - not found", async () => {
    await expect(async () => await client.channels.retrieve("1-1000")).rejects.toThrow(
      QueryError,
    );
  });
  test("retrieve by name", async () => {
    const retrieved = await client.channels.retrieve(["test"]);
    expect(retrieved.length).toBeGreaterThan(0);
    retrieved.forEach((ch) => expect(ch.name).toEqual("test"));
  });
  test("retrieve by key - not found", async () => {
    await expect(async () => await client.channels.retrieve("1-1000")).rejects.toThrow(
      NotFoundError,
    );
  });
  test("retrieve by name", async () => {
    const retrieved = await client.channels.retrieve(["test"]);
    expect(retrieved.length).toBeGreaterThan(0);
    retrieved.forEach((ch) => expect(ch.name).toEqual("test"));
  });
});<|MERGE_RESOLUTION|>--- conflicted
+++ resolved
@@ -7,19 +7,12 @@
 // License, use of this software will be governed by the Apache License, Version 2.0,
 // included in the file licenses/APL.txt.
 
-<<<<<<< HEAD
-import { DataType, Rate } from "@synnaxlabs/x/telem";
-import { describe, test, expect } from "vitest";
+import {DataType, Rate} from "@synnaxlabs/x/telem";
+import {describe, expect, test} from "vitest";
 
-import { NotFoundError, QueryError } from "@/errors";
-=======
-import { DataType, Rate, TimeStamp } from "@synnaxlabs/x";
-import { describe, test, expect, it } from "vitest";
-
-import { Channel } from "@/channel/client";
-import { QueryError } from "@/errors";
->>>>>>> cb0f4858
-import { newClient } from "@/setupspecs";
+import {Channel} from "@/channel/client";
+import {NotFoundError, QueryError} from "@/errors";
+import {newClient} from "@/setupspecs";
 
 const client = newClient();
 
