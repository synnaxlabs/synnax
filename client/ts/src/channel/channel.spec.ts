--- conflicted
+++ resolved
@@ -285,12 +285,8 @@
         name: "virtual-calc",
         dataType: DataType.FLOAT32,
         virtual: true,
-<<<<<<< HEAD
-        expression: "result = np.array([])",
-=======
         expression: "return 1",
         requires: [idxCH.key],
->>>>>>> 4718c22c
       });
 
       const updated = await client.channels.create({
@@ -298,12 +294,8 @@
         name: channel.name,
         dataType: channel.dataType,
         virtual: true,
-<<<<<<< HEAD
-        expression: "result = np.array([1, 2, 3])",
-=======
         expression: "return 2",
         requires: [idxCH.key],
->>>>>>> 4718c22c
       });
 
       const channelsWithName = await client.channels.retrieve(["virtual-calc"]);
@@ -315,21 +307,13 @@
       expect(retrieved.expression).toEqual("return 2");
     });
 
-<<<<<<< HEAD
-    test("update virtual channel name", async () => {
-=======
     test("update calculated channel name", async () => {
->>>>>>> 4718c22c
       const channel = await client.channels.create({
         name: "virtual-calc",
         dataType: DataType.FLOAT32,
         virtual: true,
-<<<<<<< HEAD
-        expression: "result = np.array([])",
-=======
         expression: "return 1",
         requires: [idxCH.key],
->>>>>>> 4718c22c
       });
 
       const updated = await client.channels.create({
@@ -338,10 +322,7 @@
         dataType: channel.dataType,
         virtual: true,
         expression: channel.expression,
-<<<<<<< HEAD
-=======
         requires: [idxCH.key],
->>>>>>> 4718c22c
       });
       expect(updated.name).toEqual("new-name");
 
