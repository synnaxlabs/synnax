// Copyright 2025 Synnax Labs, Inc.
//
// Use of this software is governed by the Business Source License included in the file
// licenses/BSL.txt.
//
// As of the Change Date specified in that file, in accordance with the Business Source
// License, use of this software will be governed by the Apache License, Version 2.0,
// included in the file licenses/APL.txt.

import { type UnaryClient } from "@synnaxlabs/freighter";
<<<<<<< HEAD
import { array } from "@synnaxlabs/x/array";
import { debounce } from "@synnaxlabs/x/debounce";
import { DataType } from "@synnaxlabs/x/telem";
=======
import { array, DataType, debounce } from "@synnaxlabs/x";
>>>>>>> 46448fc2
import { Mutex } from "async-mutex";
import { z } from "zod";

import {
  type Key,
  type KeyOrName,
  type Keys,
  type KeysOrNames,
  keyZ,
  type Name,
  type Names,
  type Params,
  type Payload,
  payloadZ,
} from "@/channel/payload";
import { QueryError } from "@/errors";
import {
  analyzeParams as analyzeParameters,
  type ParamAnalysisResult,
} from "@/util/retrieve";

const reqZ = z.object({
  leaseholder: z.number().optional(),
  keys: keyZ.array().optional(),
  names: z.string().array().optional(),
  searchTerm: z.string().optional(),
  rangeKey: z.string().optional(),
  limit: z.number().optional(),
  offset: z.number().optional(),
  dataTypes: DataType.z.array().optional(),
  notDataTypes: DataType.z.array().optional(),
  virtual: z.boolean().optional(),
  isIndex: z.boolean().optional(),
  internal: z.boolean().optional(),
  calculated: z.boolean().optional(),
});
export interface RetrieveRequest extends z.input<typeof reqZ> {}

export interface RetrieveOptions
  extends Omit<RetrieveRequest, "keys" | "names" | "search"> {}
export interface PageOptions extends Omit<RetrieveOptions, "offset" | "limit"> {}

const resZ = z.object({ channels: array.nullableZ(payloadZ) });

export const analyzeParams = (
  channels: Params,
): ParamAnalysisResult<KeyOrName, { number: "keys"; string: "names" }> => {
  if (Array.isArray(channels) && channels.length > 0 && typeof channels[0] === "object")
    channels = (channels as Payload[]).map((c) => c.key);
  else if (typeof channels === "object" && "key" in channels) channels = [channels.key];
  return analyzeParameters(channels as Key | Name | Keys | Names, {
    number: "keys",
    string: "names",
  });
};

export interface Retriever {
  retrieve: ((channels: Params, opts?: RetrieveOptions) => Promise<Payload[]>) &
    ((request: RetrieveRequest) => Promise<Payload[]>);
}

export class ClusterRetriever implements Retriever {
  private static readonly ENDPOINT = "/channel/retrieve";
  private readonly client: UnaryClient;

  constructor(client: UnaryClient) {
    this.client = client;
  }

  async retrieve(
    channels: Params | RetrieveRequest,
    options?: RetrieveOptions,
  ): Promise<Payload[]> {
    if (!Array.isArray(channels) && typeof channels === "object")
      return await this.execute(channels);
    const res = analyzeParams(channels);
    const { variant } = res;
    let { normalized } = res;
    if (variant === "keys" && (normalized as Key[]).indexOf(0) !== -1)
      normalized = (normalized as Key[]).filter((k) => k !== 0);
    if (normalized.length === 0) return [];
    return await this.execute({ [variant]: normalized, ...options });
  }

  private async execute(request: RetrieveRequest): Promise<Payload[]> {
    const [res, err] = await this.client.send(
      ClusterRetriever.ENDPOINT,
      request,
      reqZ,
      resZ,
    );
    if (err != null) throw err;
    return res.channels;
  }
}

export class CacheRetriever implements Retriever {
  private readonly cache: Map<number, Payload>;
  private readonly namesToKeys: Map<string, Set<number>>;
  private readonly wrapped: Retriever;

  constructor(wrapped: Retriever) {
    this.cache = new Map();
    this.namesToKeys = new Map();
    this.wrapped = wrapped;
  }

  async retrieve(
    channels: Params | RetrieveRequest,
    options?: RetrieveOptions,
  ): Promise<Payload[]> {
    if (!Array.isArray(channels) && typeof channels === "object")
      return await this.wrapped.retrieve(channels);
    const { normalized } = analyzeParams(channels);
    const results: Payload[] = [];
    const toFetch: KeysOrNames = [];
    normalized.forEach((keyOrName) => {
      const c = this.get(keyOrName);
      if (c != null) results.push(...c);
      else toFetch.push(keyOrName as never);
    });
    if (toFetch.length === 0) return results;
    const fetched = await this.wrapped.retrieve(toFetch, options);
    this.set(fetched);
    return results.concat(fetched);
  }

  delete(channels: Params): void {
    const { variant, normalized } = analyzeParams(channels);
    if (variant === "names")
      (normalized as string[]).forEach((name) => {
        const keys = this.namesToKeys.get(name);
        if (keys == null) return;
        keys.forEach((k) => this.cache.delete(k));
        this.namesToKeys.delete(name);
      });
    else
      (normalized as number[]).forEach((key) => {
        const channel = this.cache.get(key);
        if (channel == null) return;
        this.cache.delete(key);
        this.namesToKeys.delete(channel.name);
      });
  }

  rename(keys: Key[], names: string[]): void {
    keys.forEach((key, i) => {
      const name = names[i];
      const ch = this.cache.get(key);
      if (ch == null) return;
      this.cache.delete(key);
      const keys = this.namesToKeys.get(ch.name);
      if (keys != null) {
        keys.delete(key);
        if (keys.size === 0) this.namesToKeys.delete(ch.name);
      }
      ch.name = name;
      this.cache.set(key, ch);
      const newKeys = this.namesToKeys.get(name);
      if (newKeys == null) this.namesToKeys.set(name, new Set([key]));
      else newKeys.add(key);
    });
  }

  set(channels: Payload[]): void {
    channels.forEach((channel) => {
      this.cache.set(channel.key, channel);
      const keys = this.namesToKeys.get(channel.name);
      if (keys == null) this.namesToKeys.set(channel.name, new Set([channel.key]));
      else keys.add(channel.key);
    });
  }

  private get(channel: KeyOrName): Payload[] | undefined {
    if (typeof channel === "number") {
      const ch = this.cache.get(channel);
      if (ch == null) return undefined;
      return [ch];
    }
    const keys = this.namesToKeys.get(channel);
    if (keys == null) return undefined;
    const channels: Payload[] = [];
    keys.forEach((key) => {
      const ch = this.cache.get(key);
      if (ch != null) channels.push(ch);
    });
    if (channels.length === 0) return undefined;
    return channels;
  }
}

export interface PromiseFns<T> {
  resolve: (value: T) => void;
  reject: (reason?: unknown) => void;
}

// no interval
export class DebouncedBatchRetriever implements Retriever {
  private readonly mu = new Mutex();
  private readonly requests = new Map<Keys, PromiseFns<Payload[]>>();
  private readonly wrapped: Retriever;
  private readonly debouncedRun: () => void;

  constructor(wrapped: Retriever, deb: number) {
    this.wrapped = wrapped;
    this.debouncedRun = debounce(() => {
      void this.run();
    }, deb);
  }

  async retrieve(channels: Params | RetrieveRequest): Promise<Payload[]> {
    if (!Array.isArray(channels) && typeof channels === "object")
      return await this.wrapped.retrieve(channels);
    const { normalized, variant } = analyzeParams(channels);
    // Bypass on name fetches for now.
    if (variant === "names") return await this.wrapped.retrieve(normalized);

    const a = new Promise<Payload[]>((resolve, reject) => {
      void this.mu.runExclusive(() => {
        this.requests.set(normalized as Key[], { resolve, reject });
        this.debouncedRun();
      });
    });
    return await a;
  }

  async run(): Promise<void> {
    await this.mu.runExclusive(async () => {
      const allKeys = new Set<Key>();
      this.requests.forEach((_, keys) => keys.forEach((k) => allKeys.add(k)));
      try {
        const channels = await this.wrapped.retrieve(Array.from(allKeys));
        this.requests.forEach((fns, keys) =>
          fns.resolve(channels.filter((c) => keys.includes(c.key))),
        );
      } catch (e) {
        this.requests.forEach((fns) => fns.reject(e));
      } finally {
        this.requests.clear();
      }
    });
  }
}

export const retrieveRequired = async (
  r: Retriever,
  channels: Params,
): Promise<Payload[]> => {
  const { normalized } = analyzeParams(channels);
  const results = await r.retrieve(normalized);
  const notFound: KeyOrName[] = [];
  normalized.forEach((v) => {
    if (results.find((c) => c.name === v || c.key === v) == null) notFound.push(v);
  });
  if (notFound.length > 0)
    throw new QueryError(`Could not find channels: ${JSON.stringify(notFound)}`);
  return results;
};<|MERGE_RESOLUTION|>--- conflicted
+++ resolved
@@ -8,13 +8,7 @@
 // included in the file licenses/APL.txt.
 
 import { type UnaryClient } from "@synnaxlabs/freighter";
-<<<<<<< HEAD
-import { array } from "@synnaxlabs/x/array";
-import { debounce } from "@synnaxlabs/x/debounce";
-import { DataType } from "@synnaxlabs/x/telem";
-=======
 import { array, DataType, debounce } from "@synnaxlabs/x";
->>>>>>> 46448fc2
 import { Mutex } from "async-mutex";
 import { z } from "zod";
 
