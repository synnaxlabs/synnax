// Copyright 2025 Synnax Labs, Inc.
//
// Use of this software is governed by the Business Source License included in the file
// licenses/BSL.txt.
//
// As of the Change Date specified in that file, in accordance with the Business Source
// License, use of this software will be governed by the Apache License, Version 2.0,
// included in the file licenses/APL.txt.

<<<<<<< HEAD
import { type CrudeDataType, DataType, type Optional, status } from "@synnaxlabs/x";
import { z } from "zod/v4";
=======
import { type CrudeDataType, DataType, status } from "@synnaxlabs/x";
import { z } from "zod";
>>>>>>> 7e15ea10

import { nullableArrayZ } from "@/util/zod";

export const keyZ = z.number();
export type Key = z.infer<typeof keyZ>;
export type Keys = Key[];
export const nameZ = z.string();
export type Name = z.infer<typeof nameZ>;
export type Names = Name[];
export type KeyOrName = Key | Name;
export type KeysOrNames = Keys | Names;
export type PrimitiveParams = Key | Name | Keys | Names;
export type Params = Key | Name | Keys | Names | Payload | Payload[];

export const channelZ = z.object({
  name: nameZ,
  key: keyZ,
  dataType: DataType.z,
  leaseholder: z.number(),
  index: keyZ,
  isIndex: z.boolean(),
  internal: z.boolean(),
  virtual: z.boolean(),
  alias: z.string().optional(),
  expression: z.string().default(""),
  requires: nullableArrayZ(keyZ),
});
export interface Payload extends z.infer<typeof channelZ> {}

export const newZ = channelZ.extend({
  key: keyZ.optional(),
  leaseholder: z.number().optional(),
  index: keyZ.optional(),
  isIndex: z.boolean().optional(),
  internal: z.boolean().optional().default(false),
  virtual: z.boolean().optional().default(false),
  expression: z.string().optional().default(""),
  requires: nullableArrayZ(keyZ).optional().default([]),
});

export interface New extends Omit<z.input<typeof newZ>, "dataType"> {
  dataType: CrudeDataType;
}

export const ONTOLOGY_TYPE = "channel";
export type OntologyType = typeof ONTOLOGY_TYPE;

export const calculationStateZ = z.object({
  key: keyZ,
  variant: status.variantZ,
  message: z.string(),
});
export interface CalculationState extends z.infer<typeof calculationStateZ> {}<|MERGE_RESOLUTION|>--- conflicted
+++ resolved
@@ -7,13 +7,8 @@
 // License, use of this software will be governed by the Apache License, Version 2.0,
 // included in the file licenses/APL.txt.
 
-<<<<<<< HEAD
-import { type CrudeDataType, DataType, type Optional, status } from "@synnaxlabs/x";
+import { type CrudeDataType, DataType, status } from "@synnaxlabs/x";
 import { z } from "zod/v4";
-=======
-import { type CrudeDataType, DataType, status } from "@synnaxlabs/x";
-import { z } from "zod";
->>>>>>> 7e15ea10
 
 import { nullableArrayZ } from "@/util/zod";
 
