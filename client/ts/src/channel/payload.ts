// Copyright 2025 Synnax Labs, Inc.
//
// Use of this software is governed by the Business Source License included in the file
// licenses/BSL.txt.
//
// As of the Change Date specified in that file, in accordance with the Business Source
// License, use of this software will be governed by the Apache License, Version 2.0,
// included in the file licenses/APL.txt.

<<<<<<< HEAD
import { DataType, Rate, status } from "@synnaxlabs/x";
=======
import { DataType } from "@synnaxlabs/x/telem";
>>>>>>> 231c7168
import { z } from "zod";

import { nullableArrayZ } from "@/util/zod";

export const keyZ = z.number();
export type Key = z.infer<typeof keyZ>;
export type Keys = Key[];
export const nameZ = z.string();
export type Name = z.infer<typeof nameZ>;
export type Names = Name[];
export type KeyOrName = Key | Name;
export type KeysOrNames = Keys | Names;
export type PrimitiveParams = Key | Name | Keys | Names;
export type Params = Key | Name | Keys | Names | Payload | Payload[];

export const channelZ = z.object({
  name: nameZ,
  key: keyZ,
  dataType: DataType.z,
  leaseholder: z.number(),
  index: keyZ,
  isIndex: z.boolean(),
  internal: z.boolean(),
  virtual: z.boolean(),
  alias: z.string().optional(),
  expression: z.string().default(""),
  requires: nullableArrayZ(keyZ),
});
export interface Payload extends z.infer<typeof channelZ> {}

export const newZ = channelZ.extend({
  key: keyZ.optional(),
  leaseholder: z.number().optional(),
  index: keyZ.optional(),
  isIndex: z.boolean().optional(),
  internal: z.boolean().optional().default(false),
  virtual: z.boolean().optional().default(false),
  expression: z.string().optional().default(""),
  requires: nullableArrayZ(keyZ).optional().default([]),
});
export interface New extends z.input<typeof newZ> {}

export const ONTOLOGY_TYPE = "channel";
export type OntologyType = typeof ONTOLOGY_TYPE;

export const calculationStateZ = z.object({
  key: keyZ,
  variant: status.variantZ,
  message: z.string(),
});
export interface CalculationState extends z.infer<typeof calculationStateZ> {}<|MERGE_RESOLUTION|>--- conflicted
+++ resolved
@@ -7,11 +7,7 @@
 // License, use of this software will be governed by the Apache License, Version 2.0,
 // included in the file licenses/APL.txt.
 
-<<<<<<< HEAD
-import { DataType, Rate, status } from "@synnaxlabs/x";
-=======
-import { DataType } from "@synnaxlabs/x/telem";
->>>>>>> 231c7168
+import { DataType, status } from "@synnaxlabs/x";
 import { z } from "zod";
 
 import { nullableArrayZ } from "@/util/zod";
