--- conflicted
+++ resolved
@@ -37,12 +37,8 @@
   type PageOptions,
   type RetrieveOptions,
 } from "@/channel/retriever";
-<<<<<<< HEAD
-import { ValidationError } from "@/errors";
-=======
 import { type Writer } from "@/channel/writer";
-import { MultipleResultsError, NoResultsError, ValidationError } from "@/errors";
->>>>>>> 47751afa
+import { MultipleResultsError, ValidationError } from "@/errors";
 import { type framer } from "@/framer";
 import { checkForMultipleOrNoResults } from "@/util/retrieve";
 
@@ -327,19 +323,14 @@
     return isSingle ? res[0] : res;
   }
 
-<<<<<<< HEAD
   async search(term: string, options?: RetrieveOptions): Promise<Channel[]> {
     return this.sugar(await this.retriever.search(term, options));
-=======
+  }
+
   async delete(channels: Params): Promise<void> {
     const { normalized, variant } = analyzeParams(channels);
     if (variant === "keys") return await this.writer.delete({ keys: normalized });
     return await this.writer.delete({ names: normalized });
-  }
-
-  async search(term: string, rangeKey?: string): Promise<Channel[]> {
-    return this.sugar(await this.retriever.search(term, rangeKey));
->>>>>>> 47751afa
   }
 
   newSearcherWithOptions(
