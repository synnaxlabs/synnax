// Copyright 2025 Synnax Labs, Inc.
//
// Use of this software is governed by the Business Source License included in the file
// licenses/BSL.txt.
//
// As of the Change Date specified in that file, in accordance with the Business Source
// License, use of this software will be governed by the Apache License, Version 2.0,
// included in the file licenses/APL.txt.

import { sendRequired, type UnaryClient } from "@synnaxlabs/freighter";
import { array, status } from "@synnaxlabs/x";
import {
  type CrudeDensity,
  type CrudeTimeStamp,
  DataType,
  type MultiSeries,
  type TimeRange,
  type TypedArray,
} from "@synnaxlabs/x/telem";
import { z } from "zod";

import {
  type Key,
  type KeyOrName,
  keyZ,
  type Name,
  type New,
  type Params,
  type Payload,
  payloadZ,
  type Status,
} from "@/channel/payload";
import {
  analyzeParams,
  CacheRetriever,
  ClusterRetriever,
  DebouncedBatchRetriever,
  type RetrieveOptions,
  type Retriever,
  type RetrieveRequest,
} from "@/channel/retriever";
import { type Writer } from "@/channel/writer";
import { ValidationError } from "@/errors";
import { type framer } from "@/framer";
import { type ontology } from "@/ontology";
import { group } from "@/ontology/group";
import { checkForMultipleOrNoResults } from "@/util/retrieve";

interface CreateOptions {
  retrieveIfNameExists?: boolean;
}

export const SET_CHANNEL_NAME = "sy_channel_set";
export const DELETE_CHANNEL_NAME = "sy_channel_delete";

/**
 * Represents a Channel in a Synnax database. Typically, channels should not be
 * instantiated directly, but instead created via the `.channels.create` or retrieved
 * via the `.channels.retrieve` method on a Synnax client.
 *
 * Please refer to the [Synnax
 * documentation](https://docs.synnaxlabs.com/reference/concepts/channels) for detailed
 * information on what channels are and how to use them.
 */
export class Channel {
  private readonly _frameClient: framer.Client | null;
  /**
   * A unique key identifying the channel in the Synnax database. This key is
   * automatically assigned by Synnax.
   */
  readonly key: Key;
  /**
   * A human-readable name for the channel. This name is not guaranteed to be
   * unique.
   */
  readonly name: Name;
  /**
   * The data type of the channel.
   */
  readonly dataType: DataType;
  /**
   * The key of the node in the Synnax cluster that holds the 'lease' over the channel
   * i.e. it's the only node in the cluster allowed to accept writes to the channel. This
   * property is mostly for internal use.
   */
  readonly leaseholder: number;
  /**
   * The key of the index channel that this channel is associated with i.e. the channel
   * that stores its timestamps.
   */
  readonly index: Key;
  /**
   * This is set to true if the channel is an index channel, and false otherwise.
   */
  readonly isIndex: boolean;
  /**
   * This is set to true if the channel is an internal channel, and false otherwise.
   */
  readonly internal: boolean;
  /**
   * An alias for the channel under a specific range. This parameter is unstable and
   * should not be relied upon in the current version of Synnax.
   */
  alias: string | undefined;
  /**
   * Whether the channel is virtual. Virtual channels do not store any data in the
   * database, but can still be used for streaming purposes.
   */
  readonly virtual: boolean;
  /**
   * Only used for calculated channels. Specifies the Lua expression used to evaluate
   * the calculated value
   */
  readonly expression: string;
  /**
   * Only used for calculated channels. Specifies the channels required for calculation
   */
  readonly requires: Key[];
  /**
   * The status of the channel.
   */
  readonly status?: Status;

  constructor({
    dataType,
    name,
    leaseholder = 0,
    key = 0,
    isIndex = false,
    index = 0,
    internal = false,
    virtual = false,
    frameClient,
    alias,
    status: argsStatus,
    expression = "",
    requires = [],
<<<<<<< HEAD
  }: New & { frameClient?: framer.Client; density?: CrudeDensity }) {
    this.key = keyZ.parse(key);
=======
  }: New & {
    frameClient?: framer.Client;
    density?: CrudeDensity;
    status?: status.Crude;
  }) {
    this.key = key;
>>>>>>> 54da8e75
    this.name = name;
    this.dataType = new DataType(dataType);
    this.leaseholder = leaseholder;
    this.index = keyZ.parse(index);
    this.isIndex = isIndex;
    this.internal = internal;
    this.alias = alias;
    this.virtual = virtual;
    this.expression = expression;
<<<<<<< HEAD
    this.requires = requires == null ? [] : keyZ.array().parse(requires);
=======
    this.requires = requires ?? [];
    if (argsStatus != null) this.status = status.create(argsStatus);
>>>>>>> 54da8e75
    this._frameClient = frameClient ?? null;
  }

  private get framer(): framer.Client {
    if (this._frameClient == null)
      throw new ValidationError("cannot read from a channel that has not been created");
    return this._frameClient;
  }

  /**
   * Returns the payload representation of this channel i.e. a pure JS object with
   * all of the channel fields but without any methods. This is used internally for
   * network transportation, but also provided to you as a convenience.
   */
  get payload(): Payload {
    return payloadZ.parse({
      key: this.key,
      name: this.name,
      dataType: this.dataType.valueOf(),
      leaseholder: this.leaseholder,
      index: this.index,
      isIndex: this.isIndex,
      internal: this.internal,
      virtual: this.virtual,
      expression: this.expression,
      requires: this.requires,
      status: this.status,
    });
  }

  get isCalculated(): boolean {
    return isCalculated(this.payload);
  }

  /***
   * @returns the ontology ID of the channel
   */
  get ontologyID(): ontology.ID {
    return ontologyID(this.key);
  }

  /**
   * Reads telemetry from the channel between the two timestamps.
   *
   * @param start - The starting timestamp of the range to read from.
   * @param end - The ending timestamp of the range to read from.
   * @returns A typed array containing the retrieved
   */
  async read(tr: TimeRange): Promise<MultiSeries> {
    return await this.framer.read(tr, this.key);
  }

  /**
   * Writes telemetry to the channel starting at the given timestamp.
   *
   * @param start - The starting timestamp of the first sample in data.
   * @param data - THe telemetry to write to the channel.
   */
  async write(start: CrudeTimeStamp, data: TypedArray): Promise<void> {
    return await this.framer.write(start, this.key, data);
  }
}

export const CALCULATION_STATUS_CHANNEL_NAME = "sy_calculation_status";

const RETRIEVE_GROUP_ENDPOINT = "/channel/retrieve-group";

const retrieveGroupReqZ = z.object({});

const retrieveGroupResZ = z.object({ group: group.groupZ });

/**
 * The core client class for executing channel operations against a Synnax
 * cluster. This class should not be instantiated directly, and instead should be used
 * through the `channels` property of an {@link Synnax} client.
 */
export class Client {
  readonly type = "channel";
  private readonly frameClient: framer.Client;
  private readonly client: UnaryClient;
  readonly retriever: Retriever;
  readonly writer: Writer;

  constructor(
    frameClient: framer.Client,
    retriever: Retriever,
    client: UnaryClient,
    writer: Writer,
  ) {
    this.frameClient = frameClient;
    this.retriever = retriever;
    this.client = client;
    this.writer = writer;
  }

  /**
   * Creates a single channel with the given properties.
   *
   * @param name - A human-readable name for the channel.
   * @param rate - The rate of the channel. This only applies to fixed rate channels.
   * @param dataType - The data type for the samples stored in the channel.
   * @param index - The key of the index channel that this channel should be associated
   * with. An 'index' channel is a channel that stores timestamps for other channels.
   * Refer to the Synnax documentation
   * (https://docs.synnaxlabs.com/reference/concepts/channels) for more information. The
   * index channel must have already been created. This field does not need to be
   * specified if the channel is an index channel, or the channel is a fixed rate
   * channel. If this value is specified, the 'rate' parameter will be ignored.
   * @param isIndex - Set to true if the channel is an index channel, and false
   * otherwise. Index channels must have a data type of `DataType.TIMESTAMP`.
   * @returns the created channel. {@link Channel}
   * @throws {ValidationError} if any of the parameters for creating the channel are
   * invalid.
   *
   * @example
   * ```typescript
   * const indexChannel = await client.channels.create({
   *    name: "time",
   *    dataType: DataType.TIMESTAMP,
   *    isIndex: true,
   * })
   *
   *
   * const dataChannel = await client.channels.create({
   *    name: "temperature",
   *    dataType: DataType.FLOAT,
   *    index: indexChannel.key,
   * });
   * ```
   */
  async create(channel: New, options?: CreateOptions): Promise<Channel>;

  /**
   * Creates multiple channels with the given properties. The order of the channels
   * returned is guaranteed to match the order of the channels passed in.
   *
   * @param channels - An array of channel properties to create.
   * For each channel, the following properties should be considered:
   *
   * @param name - A human-readable name for the channel.
   * @param rate - The rate of the channel. This only applies to fixed rate channels. If
   * the 'index' parameter is specified or 'isIndex' is set to true, this parameter will
   * be ignored.
   * @param dataType - The data type for the samples stored in the channel.
   * @param index - The key of the index channel that this channel should be associated
   * with. An 'index' channel is a channel that stores timestamps for other channels. Refer
   * to the Synnax documentation (https://docs.synnaxlabs.com) for more information. The
   * index channel must have already been created. This field does not need to be specified
   * if the channel is an index channel, or the channel is a fixed rate channel. If this
   * value is specified, the 'rate' parameter will be ignored.
   * @param isIndex - Set to true if the channel is an index channel, and false otherwise.
   * Index channels must have a data type of `DataType.TIMESTAMP`.
   *
   * @param channels
   */
  async create(channels: New[], options?: CreateOptions): Promise<Channel[]>;

  async create(
    channels: New | New[],
    options: CreateOptions = {},
  ): Promise<Channel | Channel[]> {
    const { retrieveIfNameExists = false } = options;
    const single = !Array.isArray(channels);
    let toCreate = array.toArray(channels);
    let created: Channel[] = [];
    if (retrieveIfNameExists) {
      const res = await this.retriever.retrieve(toCreate.map((c) => c.name));
      const existingNames = new Set(res.map((c) => c.name));
      toCreate = toCreate.filter((c) => !existingNames.has(c.name));
      created = this.sugar(res);
    }
    created = created.concat(this.sugar(await this.writer.create(toCreate)));
    return single ? created[0] : created;
  }

  /**
   * Retrieves a channel from the database using the given key or name.
   *
   * @param params - The key or name of the channel to retrieve.
   * @param options - Optional parameters to control the retrieval process.
   * @param options.dataTypes - Limits the query to only channels with the specified data
   * type.
   * @param options.notDataTypes - Limits the query to only channels without the specified
   * data type.
   *
   * @returns The retrieved channel.
   * @throws {NotFoundError} if the channel does not exist in the cluster.
   * @throws {MultipleFoundError} is only thrown if the channel is retrieved by name,
   * and multiple channels with the same name exist in the cluster.
   *
   * @example
   *
   * ```typescript
   * const channel = await client.channels.retrieve("temperature");
   * const channel = await client.channels.retrieve(1);
   * ```
   */
  async retrieve(params: KeyOrName, options?: RetrieveOptions): Promise<Channel>;

  /**
   * Retrieves multiple channels from the database using the provided keys or the
   * provided names.
   *
   * @param params - The keys or the names of the channels to retrieve. Note that
   * this method does not support mixing keys and names in the same call.
   * @param options - Optional parameters to control the retrieval process.
   * @param options.dataTypes - Limits the query to only channels with the specified data
   * type.
   * @param options.notDataTypes - Limits the query to only channels without the specified
   *
   */
  async retrieve(params: Params, options?: RetrieveOptions): Promise<Channel[]>;

  async retrieve(params: RetrieveRequest): Promise<Channel[]>;

  /**
   * Retrieves a channel from the database using the given parameters.
   *
   * this will be ignored.
   * @returns The retrieved channel.
   * @raises {QueryError} If the channel does not exist or if multiple results are returned.
   */
  async retrieve(
    params: Params | RetrieveRequest,
    options?: RetrieveOptions,
  ): Promise<Channel | Channel[]> {
    if (typeof params === "object" && !Array.isArray(params))
      return this.sugar(await this.retriever.retrieve(params));

    const isSingle = !Array.isArray(params);
    const res = this.sugar(await this.retriever.retrieve(params, options));
    checkForMultipleOrNoResults<Params, Channel>("channel", params, res, isSingle);
    return isSingle ? res[0] : res;
  }

  /***
   * Deletes channels from the database using the given keys or names.
   * @param params - The keys or names of the channels to delete.
   */
  async delete(params: Params): Promise<void> {
    const { normalized, variant } = analyzeParams(params);
    if (variant === "keys")
      return await this.writer.delete({ keys: normalized as Key[] });
    return await this.writer.delete({ names: normalized as string[] });
  }

  async rename(key: Key, name: string): Promise<void>;
  async rename(keys: Key[], names: string[]): Promise<void>;
  async rename(keys: Key | Key[], names: string | string[]): Promise<void> {
    return await this.writer.rename(array.toArray(keys), array.toArray(names));
  }

  createDebouncedBatchRetriever(deb: number = 10): Retriever {
    return new CacheRetriever(
      new DebouncedBatchRetriever(new ClusterRetriever(this.client), deb),
    );
  }

  sugar(payload: Payload): Channel;
  sugar(payloads: Payload[]): Channel[];
  sugar(payloads: Payload | Payload[]): Channel | Channel[] {
    const { frameClient } = this;
    if (Array.isArray(payloads))
      return payloads.map((p) => new Channel({ ...p, frameClient }));
    return new Channel({ ...payloads, frameClient });
  }

  async retrieveGroup(): Promise<group.Group> {
    const res = await sendRequired(
      this.client,
      RETRIEVE_GROUP_ENDPOINT,
      {},
      retrieveGroupReqZ,
      retrieveGroupResZ,
    );
    return new group.Group(res.group.name, res.group.key);
  }
}

export const isCalculated = ({ virtual, expression }: Payload): boolean =>
  virtual && expression !== "";

export const resolveCalculatedIndex = async (
  retrieve: (key: Key) => Promise<Payload | null>,
  channel: Payload,
): Promise<Key | null> => {
  if (!isCalculated(channel)) return channel.index;
  for (const required of channel.requires) {
    const requiredChannel = await retrieve(required);
    if (requiredChannel == null) return null;
    if (!requiredChannel.virtual) return requiredChannel.index;
  }
  for (const required of channel.requires) {
    const requiredChannel = await retrieve(required);
    if (requiredChannel == null) return null;
    if (isCalculated(requiredChannel)) {
      const index = await resolveCalculatedIndex(retrieve, requiredChannel);
      if (index != null) return index;
    }
  }
  return null;
};

export const ontologyID = (key: Key): ontology.ID => ({
  type: "channel",
  key: key.toString(),
});<|MERGE_RESOLUTION|>--- conflicted
+++ resolved
@@ -135,17 +135,12 @@
     status: argsStatus,
     expression = "",
     requires = [],
-<<<<<<< HEAD
-  }: New & { frameClient?: framer.Client; density?: CrudeDensity }) {
-    this.key = keyZ.parse(key);
-=======
   }: New & {
     frameClient?: framer.Client;
     density?: CrudeDensity;
     status?: status.Crude;
   }) {
-    this.key = key;
->>>>>>> 54da8e75
+    this.key = keyZ.parse(key);
     this.name = name;
     this.dataType = new DataType(dataType);
     this.leaseholder = leaseholder;
@@ -155,12 +150,8 @@
     this.alias = alias;
     this.virtual = virtual;
     this.expression = expression;
-<<<<<<< HEAD
     this.requires = requires == null ? [] : keyZ.array().parse(requires);
-=======
-    this.requires = requires ?? [];
     if (argsStatus != null) this.status = status.create(argsStatus);
->>>>>>> 54da8e75
     this._frameClient = frameClient ?? null;
   }
 
