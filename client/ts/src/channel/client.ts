--- conflicted
+++ resolved
@@ -8,10 +8,7 @@
 // included in the file licenses/APL.txt.
 
 import { type UnaryClient } from "@synnaxlabs/freighter";
-<<<<<<< HEAD
 import { type AsyncTermSearcher } from "@synnaxlabs/x/search";
-=======
->>>>>>> cb0f4858
 import {
   DataType,
   Rate,
@@ -19,16 +16,10 @@
   type CrudeDensity,
   type Series,
   type TimeRange,
-<<<<<<< HEAD
-  type CrudeTimeSpan,
-} from "@synnaxlabs/x/telem";
-import { toArray } from "@synnaxlabs/x/toArray";
-=======
   type AsyncTermSearcher,
   toArray,
-  type CrudeTimeStamp,
+  type CrudeTimeSpan,
 } from "@synnaxlabs/x";
->>>>>>> cb0f4858
 
 import { type Creator } from "@/channel/creator";
 import {
@@ -44,15 +35,9 @@
   CacheRetriever,
   ClusterRetriever,
   DebouncedBatchRetriever,
-<<<<<<< HEAD
+  type Retriever,
   type PageOptions,
   type RetrieveOptions,
-  type Retriever,
-} from "@/channel/retriever";
-import { MultipleResultsError, NotFoundError } from "@/errors";
-import { type framer } from "@/framer";
-=======
-  type Retriever,
 } from "@/channel/retriever";
 import { MultipleResultsError, NoResultsError, ValidationError } from "@/errors";
 import { type framer } from "@/framer";
@@ -60,7 +45,6 @@
 interface CreateOptions {
   retrieveIfNameExists?: boolean;
 }
->>>>>>> cb0f4858
 
 /**
  * Represents a Channel in a Synnax database. Typically, channels should not be
@@ -194,20 +178,12 @@
   private readonly client: UnaryClient;
 
   constructor(
-<<<<<<< HEAD
-    segmentClient: framer.Client,
-=======
     frameClient: framer.Client,
->>>>>>> cb0f4858
     retriever: Retriever,
     client: UnaryClient,
     creator: Creator,
   ) {
-<<<<<<< HEAD
-    this.frameClient = segmentClient;
-=======
     this.frameClient = frameClient;
->>>>>>> cb0f4858
     this.retriever = retriever;
     this.client = client;
     this.creator = creator;
@@ -292,11 +268,6 @@
     return single ? created[0] : created;
   }
 
-<<<<<<< HEAD
-  async retrieve(channel: KeyOrName, options?: RetrieveOptions): Promise<Channel>;
-
-  async retrieve(channels: Params, options?: RetrieveOptions): Promise<Channel[]>;
-=======
   /**
    * Retrieves a channel from the database using the given key or name.
    *
@@ -319,7 +290,7 @@
    * const channel = await client.channels.retrieve(1);
    * ```
    */
-  async retrieve(channel: KeyOrName, rangeKey?: string): Promise<Channel>;
+  async retrieve(channel: KeyOrName, options?: RetrieveOptions): Promise<Channel>;
 
   /**
    * Retrieves multiple channels from the database using the provided keys or the
@@ -333,8 +304,7 @@
    * @param options.notDataTypes - Limits the query to only channels without the specified
    *
    */
-  async retrieve(channels: Params, rangeKey?: string): Promise<Channel[]>;
->>>>>>> cb0f4858
+  async retrieve(channels: Params, options?: RetrieveOptions): Promise<Channel[]>;
 
   /**
    * Retrieves a channel from the database using the given parameters.
@@ -352,11 +322,7 @@
     const res = this.sugar(await this.retriever.retrieve(channels, options));
     if (!single) return res;
     if (res.length === 0)
-<<<<<<< HEAD
       throw new NotFoundError(`channel matching ${actual} not found`);
-=======
-      throw new NoResultsError(`channel matching ${actual} not found`);
->>>>>>> cb0f4858
     if (res.length > 1)
       throw new MultipleResultsError(`multiple channels matching ${actual} found`);
     return res[0];
