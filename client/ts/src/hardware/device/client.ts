--- conflicted
+++ resolved
@@ -113,10 +113,6 @@
   ): Promise<
     | Device<Properties, Make, Model, StateDetails>
     | Array<Device<Properties, Make, Model, StateDetails>>
-<<<<<<< HEAD
-    | null
-=======
->>>>>>> 67890a62
   > {
     const isSingle = !Array.isArray(keys);
     const res = await sendRequired(
