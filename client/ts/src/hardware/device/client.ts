--- conflicted
+++ resolved
@@ -32,43 +32,6 @@
 const CREATE_ENDPOINT = "/hardware/device/create";
 const DELETE_ENDPOINT = "/hardware/device/delete";
 
-<<<<<<< HEAD
-export const deviceKeyZ = z.string();
-
-export const deviceZ = z.object({
-  key: deviceKeyZ,
-  rack: rackKeyZ,
-  name: z.string(),
-  make: z.string(),
-  model: z.string(),
-  location: z.string(),
-  configured: z.boolean().optional(),
-  properties: z.record(z.unknown()).or(
-    z.string().transform((c) => {
-      if (c === "") return {};
-      return binary.JSON_CODEC.decodeString(c);
-    }),
-  ) as z.ZodType<UnknownRecord>,
-});
-
-export type Device<P extends UnknownRecord = UnknownRecord> = Omit<
-  z.output<typeof deviceZ>,
-  "properties"
-> & { properties: P };
-
-export type DeviceKey = z.infer<typeof deviceKeyZ>;
-
-export const newDeviceZ = deviceZ.extend({
-  properties: z.unknown().transform((c) => binary.JSON_CODEC.encodeString(c)),
-});
-
-export type NewDevice<P extends UnknownRecord = UnknownRecord> = Omit<
-  z.input<typeof newDeviceZ>,
-  "properties"
-> & { properties: P };
-
-=======
->>>>>>> 09d14528
 const createReqZ = z.object({ devices: newDeviceZ.array() });
 
 const createResZ = z.object({ devices: deviceZ.array() });
