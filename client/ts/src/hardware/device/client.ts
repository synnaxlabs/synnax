--- conflicted
+++ resolved
@@ -192,23 +192,12 @@
     );
   }
 
-<<<<<<< HEAD
-  async openStateObserver(): Promise<framer.ObservableStreamer<Status[]>> {
-    return new framer.ObservableStreamer<Status[]>(
-      await this.frameClient.openStreamer(STATE_CHANNEL_NAME),
-      (frame) => {
-        const s = frame.get(STATE_CHANNEL_NAME);
-        if (s.length === 0) return [null, false];
-        const states = s.parseJSON(statusZ);
-        return [states as Status[], true];
-=======
   async openStatusObserver(): Promise<framer.ObservableStreamer<Status[]>> {
     return new framer.ObservableStreamer<Status[]>(
       await this.frameClient.openStreamer(STATUS_CHANNEL_NAME),
       (frame) => {
         const s = frame.get(STATUS_CHANNEL_NAME);
         return [s.parseJSON(statusZ), s.length > 0];
->>>>>>> d0e4900d
       },
     );
   }
