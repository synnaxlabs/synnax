// Copyright 2025 Synnax Labs, Inc.
//
// Use of this software is governed by the Business Source License included in the file
// licenses/BSL.txt.
//
// As of the Change Date specified in that file, in accordance with the Business Source
// License, use of this software will be governed by the Apache License, Version 2.0,
// included in the file licenses/APL.txt.

import { id, type UnknownRecord } from "@synnaxlabs/x";
import { describe, expect, it } from "vitest";

import { NotFoundError } from "@/errors";
import { newClient } from "@/setupspecs";

const client = newClient();

describe("Device", async () => {
  const testRack = await client.hardware.racks.create({ name: "test" });
  describe("create", () => {
    it("should create a device on a rack", async () => {
      const d = await client.hardware.devices.create({
        rack: testRack.key,
        location: "Dev1",
        key: "SN222",
        name: "test",
        make: "ni",
        model: "dog",
        properties: { cat: "dog" },
      });
      expect(d.key).toEqual("SN222");
      expect(d.name).toBe("test");
      expect(d.make).toBe("ni");
    });
  });
  it("should properly encode and decode properties", async () => {
    const properties = {
      rate: 10,
      stateIndexChannel: 234,
      inputChannels: { port1: 34214 },
      outputChannels: [{ port2: 232 }],
    };
    const d = await client.hardware.devices.create({
      key: "SN222",
      rack: testRack.key,
      location: "Dev1",
      name: "test",
      make: "ni",
      model: "dog",
      properties,
    });
    const retrieved = await client.hardware.devices.retrieve(d.key);
    expect(retrieved.properties).toEqual(properties);
  });
  describe("retrieve", () => {
    it("should retrieve a device by its key", async () => {
      const d = await client.hardware.devices.create({
        key: "SN222",
        rack: testRack.key,
        location: "Dev1",
        name: "test",
        make: "ni",
        model: "dog",
        properties: { cat: "dog" },
      });
      const retrieved = await client.hardware.devices.retrieve(d.key);
      expect(retrieved.key).toBe(d.key);
      expect(retrieved.name).toBe("test");
      expect(retrieved.make).toBe("ni");
    });
    it("should retrieve multiple devices by their keys", async () => {
      const d1 = await client.hardware.devices.create({
        key: id.create(),
        rack: testRack.key,
        location: "Dev1",
        name: "test1",
        make: "ni",
        model: "dog",
        properties: { cat: "dog" },
      });
      const d2 = await client.hardware.devices.create({
        key: id.create(),
        rack: testRack.key,
        location: "Dev2",
        name: "test2",
        make: "ni",
        model: "dog",
        properties: { cat: "dog" },
      });
      const retrieved = await client.hardware.devices.retrieve([d1.key, d2.key]);
      expect(retrieved.length).toBe(2);
      expect(retrieved[0].key).toBe(d1.key);
      expect(retrieved[1].key).toBe(d2.key);
    });
    it("should handle ignoreNotFound option", async () => {
      // Test multiple device retrieval
      const results = await client.hardware.devices.retrieve(
        ["nonexistent_key1", "nonexistent_key2"],
        { ignoreNotFound: true },
      );
      expect(results).toEqual([]);
    });

    it("should throw an error when device not found and ignoreNotFound is false", async () => {
      await expect(
        client.hardware.devices.retrieve(["nonexistent_key"], {
          ignoreNotFound: false,
        }),
      ).rejects.toThrow(NotFoundError);
    });

    describe("state", () => {
      it("should not include state by default", async () => {
        const d = await client.hardware.devices.create({
          key: "SN_STATE_TEST1",
          rack: testRack.key,
          location: "Dev1",
          name: "state_test1",
          make: "ni",
          model: "dog",
          properties: { cat: "dog" },
        });

        const retrieved = await client.hardware.devices.retrieve(d.key);
<<<<<<< HEAD
        expect(retrieved.state).toBeUndefined();
=======
        expect(retrieved.state?.key).toHaveLength(0);
>>>>>>> 67890a62
      });

      it("should include state when includeState is true", async () => {
        const d = await client.hardware.devices.create({
          key: "SN_STATE_TEST2",
          rack: testRack.key,
          location: "Dev1",
          name: "state_test2",
          make: "ni",
          model: "dog",
          properties: { cat: "dog" },
        });

        const retrieved = await client.hardware.devices.retrieve(d.key, {
          includeState: true,
        });
        expect(retrieved.state).toBeDefined();
        if (retrieved.state) {
          expect(retrieved.state.variant).toBeDefined();
          expect(retrieved.state.key).toBeDefined();
          expect(retrieved.state.details).toBeDefined();
        }
      });

      it("should include state for multiple devices", async () => {
        const d1 = await client.hardware.devices.create({
          key: "SN_STATE_TEST3",
          rack: testRack.key,
          location: "Dev1",
          name: "state_test3",
          make: "ni",
          model: "dog",
          properties: { cat: "dog" },
        });

        const d2 = await client.hardware.devices.create({
          key: "SN_STATE_TEST4",
          rack: testRack.key,
          location: "Dev2",
          name: "state_test4",
          make: "ni",
          model: "dog",
          properties: { cat: "dog" },
        });

        const retrieved = await client.hardware.devices.retrieve([d1.key, d2.key], {
          includeState: true,
        });
        expect(retrieved).toHaveLength(2);
        retrieved.forEach((device) => {
          expect(device.state).toBeDefined();
          if (device.state) {
            expect(device.state.variant).toBeDefined();
            expect(device.state.key).toBeDefined();
            expect(device.state.details).toBeDefined();
          }
        });
      });

      it("should handle state with type-safe details", async () => {
        interface DeviceStateDetails {
          status: string;
          temperature: number;
        }

<<<<<<< HEAD
        const d = await client.hardware.devices.create({
          key: "SN_STATE_TEST5",
=======
        const key = id.create();
        await client.hardware.devices.create({
          key,
>>>>>>> 67890a62
          rack: testRack.key,
          location: "Dev1",
          name: "state_test5",
          make: "ni",
          model: "dog",
          properties: { cat: "dog" },
        });

<<<<<<< HEAD
        const retrieved = await client.hardware.devices.retrieve<
          typeof d.properties,
          typeof d.make,
          typeof d.model,
          DeviceStateDetails
        >(d.key, { includeState: true });

        if (retrieved.state) {
          // TypeScript should recognize these properties
          expect(typeof retrieved.state.details.status).toBe("string");
          expect(typeof retrieved.state.details.temperature).toBe("number");
        }
=======
        await expect
          .poll(async () => {
            const retrieved = await client.hardware.devices.retrieve<
              UnknownRecord,
              string,
              string,
              DeviceStateDetails
            >(key, { includeState: true });
            return (
              retrieved.state !== undefined &&
              retrieved.state.variant === "info" &&
              retrieved.state.key === key
            );
          })
          .toBeTruthy();
>>>>>>> 67890a62
      });
    });
  });
});<|MERGE_RESOLUTION|>--- conflicted
+++ resolved
@@ -122,11 +122,7 @@
         });
 
         const retrieved = await client.hardware.devices.retrieve(d.key);
-<<<<<<< HEAD
-        expect(retrieved.state).toBeUndefined();
-=======
         expect(retrieved.state?.key).toHaveLength(0);
->>>>>>> 67890a62
       });
 
       it("should include state when includeState is true", async () => {
@@ -192,14 +188,9 @@
           temperature: number;
         }
 
-<<<<<<< HEAD
-        const d = await client.hardware.devices.create({
-          key: "SN_STATE_TEST5",
-=======
         const key = id.create();
         await client.hardware.devices.create({
           key,
->>>>>>> 67890a62
           rack: testRack.key,
           location: "Dev1",
           name: "state_test5",
@@ -208,20 +199,6 @@
           properties: { cat: "dog" },
         });
 
-<<<<<<< HEAD
-        const retrieved = await client.hardware.devices.retrieve<
-          typeof d.properties,
-          typeof d.make,
-          typeof d.model,
-          DeviceStateDetails
-        >(d.key, { includeState: true });
-
-        if (retrieved.state) {
-          // TypeScript should recognize these properties
-          expect(typeof retrieved.state.details.status).toBe("string");
-          expect(typeof retrieved.state.details.temperature).toBe("number");
-        }
-=======
         await expect
           .poll(async () => {
             const retrieved = await client.hardware.devices.retrieve<
@@ -237,7 +214,6 @@
             );
           })
           .toBeTruthy();
->>>>>>> 67890a62
       });
     });
   });
