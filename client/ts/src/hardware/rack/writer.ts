// Copyright 2024 Synnax Labs, Inc.
//
// Use of this software is governed by the Business Source License included in the file
// licenses/BSL.txt.
//
// As of the Change Date specified in that file, in accordance with the Business Source
// License, use of this software will be governed by the Apache License, Version 2.0,
// included in the file licenses/APL.txt.

import { type UnaryClient, sendRequired } from "@synnaxlabs/freighter";
import { z } from "zod";

import {
  type NewRack,
  type RackPayload,
  newRackZ,
  rackKeyZ,
  rackZ,
} from "@/hardware/rack/payload";

const CREATE_RACK_ENDPOINT = "/hardware/rack/create";
const DELETE_RACK_ENDPOINT = "/hardware/rack/delete";

const createReqZ = z.object({
  racks: newRackZ.array(),
});

const createResZ = z.object({
  racks: rackZ.array(),
});

const deleteReqZ = z.object({
  keys: rackKeyZ.array(),
});

const deleteResZ = z.object({});

export class Writer {
<<<<<<< HEAD
  private readonly client: UnaryClient;

  constructor(client: UnaryClient) {
    this.client = client;
  }

  async create(racks: NewRack[]): Promise<RackPayload[]> {
    const res = await sendRequired<typeof createReqZ, typeof createResZ>(
      this.client,
      CREATE_RACK_ENDPOINT,
      { racks },
      createResZ,
    );
    return res.racks;
  }

  async delete(keys: number[]): Promise<void> {
    await sendRequired<typeof deleteReqZ, typeof deleteResZ>(
      this.client,
      DELETE_RACK_ENDPOINT,
      { keys },
      deleteResZ,
    );
  }
=======
    private readonly client: UnaryClient;

    constructor(client: UnaryClient) {
        this.client = client;
    }

    async create(racks: NewRack[]): Promise<RackPayload[]> {
        const res = await sendRequired<typeof createReqZ, typeof createResZ>(
            this.client,
            CREATE_RACK_ENDPOINT,
            { racks },
            createReqZ,
            createResZ,
        );
        return res.racks;
    }

    async delete(keys: number[]): Promise<void> {
        await sendRequired<typeof deleteReqZ, typeof deleteResZ>(
            this.client,
            DELETE_RACK_ENDPOINT,
            { keys },
            deleteReqZ,
            deleteResZ,
        );
    }

>>>>>>> cb0f4858
}<|MERGE_RESOLUTION|>--- conflicted
+++ resolved
@@ -36,37 +36,11 @@
 const deleteResZ = z.object({});
 
 export class Writer {
-<<<<<<< HEAD
   private readonly client: UnaryClient;
 
   constructor(client: UnaryClient) {
     this.client = client;
   }
-
-  async create(racks: NewRack[]): Promise<RackPayload[]> {
-    const res = await sendRequired<typeof createReqZ, typeof createResZ>(
-      this.client,
-      CREATE_RACK_ENDPOINT,
-      { racks },
-      createResZ,
-    );
-    return res.racks;
-  }
-
-  async delete(keys: number[]): Promise<void> {
-    await sendRequired<typeof deleteReqZ, typeof deleteResZ>(
-      this.client,
-      DELETE_RACK_ENDPOINT,
-      { keys },
-      deleteResZ,
-    );
-  }
-=======
-    private readonly client: UnaryClient;
-
-    constructor(client: UnaryClient) {
-        this.client = client;
-    }
 
     async create(racks: NewRack[]): Promise<RackPayload[]> {
         const res = await sendRequired<typeof createReqZ, typeof createResZ>(
@@ -89,5 +63,4 @@
         );
     }
 
->>>>>>> cb0f4858
 }