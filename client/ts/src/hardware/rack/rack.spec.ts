// Copyright 2025 Synnax Labs, Inc.
//
// Use of this software is governed by the Business Source License included in the file
// licenses/BSL.txt.
//
// As of the Change Date specified in that file, in accordance with the Business Source
// License, use of this software will be governed by the Apache License, Version 2.0,
// included in the file licenses/APL.txt.

import { TimeStamp } from "@synnaxlabs/x";
import { describe, expect, it } from "vitest";
import { ZodError } from "zod";

import { NotFoundError } from "@/errors";
import { newClient } from "@/setupspecs";

const client = newClient();

describe("Rack", () => {
  describe("create", () => {
    it("should create a single rack", async () => {
      const r = await client.hardware.racks.create({ name: "test" });
      expect(r.key).toBeGreaterThan(0n);
    });
    it("should return an error if the rack doesn't have a name", async () => {
      // @ts-expect-error - Testing for error
      await expect(client.hardware.racks.create({})).rejects.toThrow(ZodError);
    });
  });
  describe("update", () => {
    it("should update a rack if the key is provided", async () => {
      const r = await client.hardware.racks.create({ name: "test" });
      const updated = await client.hardware.racks.create({
        key: r.key,
        name: "updated",
      });
      expect(updated.name).toBe("updated");
      const retrieved = await client.hardware.racks.retrieve(r.key);
      expect(retrieved.name).toBe("updated");
    });
  });
  describe("retrieve", () => {
    it("should retrieve a rack by its key", async () => {
      const r = await client.hardware.racks.create({ name: "test" });
      const retrieved = await client.hardware.racks.retrieve(r.key);
      expect(retrieved.key).toBe(r.key);
      expect(retrieved.name).toBe("test");
    });
    it("should retrieve a rack by its name", async () => {
      const name = `TimeStamp.now().toString()}-${Math.random()}`;
      const r = await client.hardware.racks.create({ name });
      const retrieved = await client.hardware.racks.retrieve(name);
      expect(retrieved.key).toBe(r.key);
      expect(retrieved.name).toEqual(name);
    });
  });
  describe("tasks", () => {
    it("should list the tasks on a rack", async () => {
      const r = await client.hardware.racks.create({ name: "test" });
      const tasks = await r.listTasks();
      expect(tasks).toHaveLength(0);
    });
    it("should throw an error if a task cannot be found by name", async () => {
      const r = await client.hardware.racks.create({ name: "test" });
      await expect(
        async () => await r.retrieveTaskByName("nonexistent"),
      ).rejects.toThrow(NotFoundError);
    });
  });
  describe("state", () => {
    it("should include state when includeState is true", async () => {
      const r = await client.hardware.racks.create({ name: "test" });
<<<<<<< HEAD
      await new Promise((resolve) => setTimeout(resolve, 10));
      const retrieved = await client.hardware.racks.retrieve(r.key, {
        includeState: true,
      });

      expect(retrieved.state).toBeDefined();
      if (retrieved.state) {
        expect(retrieved.state.key).toBe(r.key);
        expect(retrieved.state.lastReceived).toBeInstanceOf(TimeStamp);
      }
=======
      await expect
        .poll(async () => {
          const retrieved = await client.hardware.racks.retrieve(r.key, {
            includeState: true,
          });
          return (
            retrieved.state !== undefined &&
            retrieved.state.lastReceived instanceof TimeStamp &&
            retrieved.state.key === r.key
          );
        })
        .toBeTruthy();
>>>>>>> 67890a62
    });
    it("should include state for multiple racks", async () => {
      const r1 = await client.hardware.racks.create({ name: "test1" });
      const r2 = await client.hardware.racks.create({ name: "test2" });

<<<<<<< HEAD
      const retrieved = await client.hardware.racks.retrieve([r1.key, r2.key], {
        includeState: true,
      });

      expect(retrieved).toHaveLength(2);
      retrieved.forEach((rack) => {
        expect(rack.state).toBeDefined();
        if (rack.state) {
          expect(rack.state.key).toBe(rack.key);
          expect(rack.state.lastReceived).toBeInstanceOf(TimeStamp);
        }
      });
=======
      await expect
        .poll(async () => {
          const retrieved = await client.hardware.racks.retrieve([r1.key, r2.key], {
            includeState: true,
          });
          return retrieved.every(
            (rack) =>
              rack.state !== undefined &&
              rack.state.lastReceived instanceof TimeStamp &&
              rack.state.key === rack.key,
          );
        })
        .toBeTruthy();
>>>>>>> 67890a62
    });
  });
});<|MERGE_RESOLUTION|>--- conflicted
+++ resolved
@@ -70,18 +70,6 @@
   describe("state", () => {
     it("should include state when includeState is true", async () => {
       const r = await client.hardware.racks.create({ name: "test" });
-<<<<<<< HEAD
-      await new Promise((resolve) => setTimeout(resolve, 10));
-      const retrieved = await client.hardware.racks.retrieve(r.key, {
-        includeState: true,
-      });
-
-      expect(retrieved.state).toBeDefined();
-      if (retrieved.state) {
-        expect(retrieved.state.key).toBe(r.key);
-        expect(retrieved.state.lastReceived).toBeInstanceOf(TimeStamp);
-      }
-=======
       await expect
         .poll(async () => {
           const retrieved = await client.hardware.racks.retrieve(r.key, {
@@ -94,26 +82,11 @@
           );
         })
         .toBeTruthy();
->>>>>>> 67890a62
     });
     it("should include state for multiple racks", async () => {
       const r1 = await client.hardware.racks.create({ name: "test1" });
       const r2 = await client.hardware.racks.create({ name: "test2" });
 
-<<<<<<< HEAD
-      const retrieved = await client.hardware.racks.retrieve([r1.key, r2.key], {
-        includeState: true,
-      });
-
-      expect(retrieved).toHaveLength(2);
-      retrieved.forEach((rack) => {
-        expect(rack.state).toBeDefined();
-        if (rack.state) {
-          expect(rack.state.key).toBe(rack.key);
-          expect(rack.state.lastReceived).toBeInstanceOf(TimeStamp);
-        }
-      });
-=======
       await expect
         .poll(async () => {
           const retrieved = await client.hardware.racks.retrieve([r1.key, r2.key], {
@@ -127,7 +100,6 @@
           );
         })
         .toBeTruthy();
->>>>>>> 67890a62
     });
   });
 });