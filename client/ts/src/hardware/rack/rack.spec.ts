// Copyright 2025 Synnax Labs, Inc.
//
// Use of this software is governed by the Business Source License included in the file
// licenses/BSL.txt.
//
// As of the Change Date specified in that file, in accordance with the Business Source
// License, use of this software will be governed by the Apache License, Version 2.0,
// included in the file licenses/APL.txt.

import { describe, expect, it } from "vitest";
import { ZodError } from "zod/v4";

import { NotFoundError } from "@/errors";
<<<<<<< HEAD
import { type rack } from "@/hardware/rack";
import { newClient } from "@/setupspecs";
=======
import { newTestClient } from "@/testutil/client";
>>>>>>> 8997c3c7

const client = newTestClient();

describe("Rack", () => {
  describe("create", () => {
    it("should create a single rack", async () => {
      const r = await client.hardware.racks.create({ name: "test" });
      expect(r.key).toBeGreaterThan(0n);
    });
    it("should return an error if the rack doesn't have a name", async () => {
      // @ts-expect-error - Testing for error
      await expect(client.hardware.racks.create({})).rejects.toThrow(ZodError);
    });
  });
  describe("update", () => {
    it("should update a rack if the key is provided", async () => {
      const r = await client.hardware.racks.create({ name: "test" });
      const updated = await client.hardware.racks.create({
        key: r.key,
        name: "updated",
      });
      expect(updated.name).toBe("updated");
      const retrieved = await client.hardware.racks.retrieve(r.key);
      expect(retrieved.name).toBe("updated");
    });
  });
  describe("retrieve", () => {
    it("should retrieve a rack by its key", async () => {
      const r = await client.hardware.racks.create({ name: "test" });
      const retrieved = await client.hardware.racks.retrieve(r.key);
      expect(retrieved.key).toBe(r.key);
      expect(retrieved.name).toBe("test");
    });
    it("should retrieve a rack by its name", async () => {
      const name = `TimeStamp.now().toString()}-${Math.random()}`;
      const r = await client.hardware.racks.create({ name });
      const retrieved = await client.hardware.racks.retrieve(name);
      expect(retrieved.key).toBe(r.key);
      expect(retrieved.name).toEqual(name);
    });
  });
  describe("tasks", () => {
    it("should list the tasks on a rack", async () => {
      const r = await client.hardware.racks.create({ name: "test" });
      const tasks = await r.listTasks();
      expect(tasks).toHaveLength(0);
    });
    it("should throw an error if a task cannot be found by name", async () => {
      const r = await client.hardware.racks.create({ name: "test" });
      await expect(
        async () => await r.retrieveTaskByName("nonexistent"),
      ).rejects.toThrow(NotFoundError);
    });
  });
  describe("state", () => {
    it("should include state when includeStatus is true", async () => {
      const r = await client.hardware.racks.create({ name: "test" });
      let status: rack.Status | undefined;
      await expect
        .poll(async () => {
          const retrieved = await client.hardware.racks.retrieve(r.key, {
            includeStatus: true,
          });
          status = retrieved.status;
          return status;
        })
        .toBeDefined();
      expect(status?.details?.rack).toBe(r.key);
    });
    it("should include state for multiple racks", async () => {
      const r1 = await client.hardware.racks.create({ name: "test1" });
      const r2 = await client.hardware.racks.create({ name: "test2" });
      let states: (rack.Status | undefined)[] = [];
      await expect
        .poll(async () => {
          const retrieved = await client.hardware.racks.retrieve([r1.key, r2.key], {
            includeStatus: true,
          });
          states = retrieved.map((r) => r.status);
          return states.every((s) => s != null);
        })
        .toBeTruthy();
      expect(states).toHaveLength(2);
      expect(states[0]?.details?.rack).toBe(r1.key);
      expect(states[1]?.details?.rack).toBe(r2.key);
    });
  });
});<|MERGE_RESOLUTION|>--- conflicted
+++ resolved
@@ -10,13 +10,8 @@
 import { describe, expect, it } from "vitest";
 import { ZodError } from "zod/v4";
 
-import { NotFoundError } from "@/errors";
-<<<<<<< HEAD
 import { type rack } from "@/hardware/rack";
-import { newClient } from "@/setupspecs";
-=======
 import { newTestClient } from "@/testutil/client";
->>>>>>> 8997c3c7
 
 const client = newTestClient();
 
@@ -64,12 +59,6 @@
       const tasks = await r.listTasks();
       expect(tasks).toHaveLength(0);
     });
-    it("should throw an error if a task cannot be found by name", async () => {
-      const r = await client.hardware.racks.create({ name: "test" });
-      await expect(
-        async () => await r.retrieveTaskByName("nonexistent"),
-      ).rejects.toThrow(NotFoundError);
-    });
   });
   describe("state", () => {
     it("should include state when includeStatus is true", async () => {
