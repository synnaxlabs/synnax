--- conflicted
+++ resolved
@@ -7,11 +7,7 @@
 // License, use of this software will be governed by the Apache License, Version 2.0,
 // included in the file licenses/APL.txt.
 
-<<<<<<< HEAD
-import { id, TimeStamp } from "@synnaxlabs/x";
-=======
 import { id, TimeSpan, TimeStamp } from "@synnaxlabs/x";
->>>>>>> d0e4900d
 import { describe, expect, it } from "vitest";
 
 import { task } from "@/hardware/task";
@@ -93,13 +89,8 @@
           config: { a: "dog" },
           type: "ni",
         });
-<<<<<<< HEAD
-        const w = await client.openWriter(["sy_task_state"]);
-        const state: task.Status = {
-=======
         const w = await client.openWriter([task.STATUS_CHANNEL_NAME]);
         const communicatedStatus: task.Status = {
->>>>>>> d0e4900d
           key: id.create(),
           variant: "success",
           details: { task: t.key, running: false, data: {} },
@@ -110,18 +101,11 @@
         await w.close();
         await expect
           .poll(async () => {
-<<<<<<< HEAD
-            const retrieved = await client.hardware.tasks.retrieve(t.key, {
-              includeStatus: true,
-            });
-            return retrieved.status?.variant === state.variant;
-=======
             const retrieved = await client.hardware.tasks.retrieve({
               key: t.key,
               includeStatus: true,
             });
             return retrieved.status?.variant === communicatedStatus.variant;
->>>>>>> d0e4900d
           })
           .toBeTruthy();
       });
