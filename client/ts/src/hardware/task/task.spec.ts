--- conflicted
+++ resolved
@@ -98,11 +98,7 @@
           task: t.key,
           variant: "success",
         };
-<<<<<<< HEAD
-        expect(await w.write(task.STATE_CHANNEL_NAME, [state])).toBeTruthy();
-=======
-        await w.write("sy_task_state", [state]);
->>>>>>> 957cf1b8
+        await w.write(task.STATE_CHANNEL_NAME, [state]);
         await w.close();
         await expect
           .poll(async () => {
