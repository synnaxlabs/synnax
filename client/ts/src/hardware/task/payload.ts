// Copyright 2025 Synnax Labs, Inc.
//
// Use of this software is governed by the Business Source License included in the file
// licenses/BSL.txt.
//
// As of the Change Date specified in that file, in accordance with the Business Source
// License, use of this software will be governed by the Apache License, Version 2.0,
// included in the file licenses/APL.txt.

import {
  binary,
  type observe,
  status,
  type UnknownRecord,
  unknownRecordZ,
} from "@synnaxlabs/x";
import { z } from "zod/v4";

import { type Key as RackKey } from "@/hardware/rack/payload";
import { decodeJSONString } from "@/util/decodeJSONString";
import { parseWithoutKeyConversion } from "@/util/parseWithoutKeyConversion";

export const keyZ = z.union([
  z.string(),
  z.bigint().transform((k) => k.toString()),
  z.number().transform((k) => k.toString()),
]);
export type Key = z.infer<typeof keyZ>;

export const stateZ = z.object({
  task: keyZ,
<<<<<<< HEAD
  variant: status.variantZ,
  key: z.string(),
=======
  variant: status.variantZ.or(z.literal("").transform<status.Variant>(() => "info")),
  key: z.string().optional(),
>>>>>>> 9f753014
  details: unknownRecordZ
    .or(z.string().transform(parseWithoutKeyConversion))
    .or(z.array(z.unknown()))
    .or(z.null()) as z.ZodType<UnknownRecord | undefined>,
});

export interface State<Details extends {} = UnknownRecord>
  extends Omit<z.infer<typeof stateZ>, "details"> {
  details?: Details;
}

export const taskZ = z.object({
  key: keyZ,
  name: z.string(),
  type: z.string(),
  internal: z.boolean().optional(),
  config: unknownRecordZ.or(z.string().transform(decodeJSONString)),
  state: stateZ.optional().nullable(),
  snapshot: z.boolean().optional(),
});

export interface Payload<
  Config extends UnknownRecord = UnknownRecord,
  Details extends {} = UnknownRecord,
  Type extends string = string,
> extends Omit<z.infer<typeof taskZ>, "config" | "type" | "state"> {
  type: Type;
  config: Config;
  state?: State<Details> | null;
}

export const newZ = taskZ.omit({ key: true }).extend({
  key: keyZ.transform((k) => k.toString()).optional(),
  config: z.unknown().transform((c) => binary.JSON_CODEC.encodeString(c)),
});

export interface New<
  Config extends UnknownRecord = UnknownRecord,
  Type extends string = string,
> extends Omit<z.input<typeof newZ>, "config" | "state"> {
  type: Type;
  config: Config;
}

export const commandZ = z.object({
  task: keyZ,
  type: z.string(),
  key: z.string(),
  args: unknownRecordZ
    .or(z.string().transform(parseWithoutKeyConversion))
    .or(z.array(z.unknown()))
    .or(z.null())
    .optional() as z.ZodOptional<z.ZodType<UnknownRecord>>,
});

export interface Command<Args extends {} = UnknownRecord>
  extends Omit<z.infer<typeof commandZ>, "args"> {
  args?: Args;
}

export interface StateObservable<Details extends {} = UnknownRecord>
  extends observe.ObservableAsyncCloseable<State<Details>> {}

export interface CommandObservable<Args extends {} = UnknownRecord>
  extends observe.ObservableAsyncCloseable<Command<Args>> {}

export const ONTOLOGY_TYPE = "task";
export type OntologyType = typeof ONTOLOGY_TYPE;

export const getRackKey = (key: Key): RackKey => Number(BigInt(key) >> 32n);<|MERGE_RESOLUTION|>--- conflicted
+++ resolved
@@ -29,13 +29,8 @@
 
 export const stateZ = z.object({
   task: keyZ,
-<<<<<<< HEAD
-  variant: status.variantZ,
+  variant: status.variantZ.or(z.literal("").transform<status.Variant>(() => "info")),
   key: z.string(),
-=======
-  variant: status.variantZ.or(z.literal("").transform<status.Variant>(() => "info")),
-  key: z.string().optional(),
->>>>>>> 9f753014
   details: unknownRecordZ
     .or(z.string().transform(parseWithoutKeyConversion))
     .or(z.array(z.unknown()))
