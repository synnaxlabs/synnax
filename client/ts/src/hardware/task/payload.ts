--- conflicted
+++ resolved
@@ -30,14 +30,8 @@
 export const stateZ = z.object({
   task: keyZ,
   variant: status.variantZ,
-<<<<<<< HEAD
   key: z.string(),
-  details: z
-    .record(z.unknown())
-=======
-  key: z.string().optional(),
   details: unknownRecordZ
->>>>>>> 722b9ab0
     .or(z.string().transform(parseWithoutKeyConversion))
     .or(z.array(z.unknown()))
     .or(z.null()) as z.ZodType<UnknownRecord | undefined>,
