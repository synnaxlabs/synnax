// Copyright 2025 Synnax Labs, Inc.
//
// Use of this software is governed by the Business Source License included in the file
// licenses/BSL.txt.
//
// As of the Change Date specified in that file, in accordance with the Business Source
// License, use of this software will be governed by the Apache License, Version 2.0,
// included in the file licenses/APL.txt.

import { binary, type observe, type UnknownRecord } from "@synnaxlabs/x";
import { z } from "zod";

<<<<<<< HEAD
export const keyZ = z.union([
=======
import { type rack } from "@/hardware/rack";
import { ontology } from "@/ontology";

export const taskKeyZ = z.union([
>>>>>>> be18e84c
  z.string(),
  z.bigint().transform((k) => k.toString()),
  z.number().transform((k) => k.toString()),
]);
export type Key = z.infer<typeof keyZ>;

export const stateZ = z.object({
  task: keyZ,
  variant: z.string(),
  key: z.string().optional(),
  details: z
    .record(z.unknown())
    .or(z.string().transform((c) => (c === "" ? {} : JSON.parse(c))))
    .or(z.array(z.unknown()))
    .or(z.null()),
});
export interface State<D extends {} = UnknownRecord>
  extends Omit<z.infer<typeof stateZ>, "details"> {
  details?: D;
}

export const taskZ = z.object({
  key: keyZ,
  name: z.string(),
  type: z.string(),
  internal: z.boolean().optional(),
  config: z
    .record(z.unknown())
    .or(
      z.string().transform((c) => (c === "" ? {} : binary.JSON_CODEC.decodeString(c))),
    ) as z.ZodType<UnknownRecord>,
  state: stateZ.optional().nullable(),
  snapshot: z.boolean().optional(),
});
export interface Payload<
  C extends UnknownRecord = UnknownRecord,
  D extends {} = UnknownRecord,
  T extends string = string,
> extends Omit<z.output<typeof taskZ>, "config" | "type" | "state"> {
  type: T;
  config: C;
  state?: State<D> | null;
}

export const newZ = taskZ.omit({ key: true }).extend({
  key: keyZ.transform((k) => k.toString()).optional(),
  config: z.unknown().transform((c) => binary.JSON_CODEC.encodeString(c)),
});
export interface New<C extends UnknownRecord = UnknownRecord, T extends string = string>
  extends Omit<z.input<typeof newZ>, "config" | "state"> {
  type: T;
  config: C;
}

export const commandZ = z.object({
  task: keyZ,
  type: z.string(),
  key: z.string(),
  args: z
    .record(z.unknown())
    .or(z.string().transform((c) => (c === "" ? {} : JSON.parse(c))))
    .or(z.array(z.unknown()))
    .or(z.null())
    .optional() as z.ZodOptional<z.ZodType<UnknownRecord>>,
});
export interface Command<A extends {} = UnknownRecord>
  extends Omit<z.infer<typeof commandZ>, "args"> {
  args?: A;
}

export interface StateObservable<D extends UnknownRecord = UnknownRecord>
  extends observe.ObservableAsyncCloseable<State<D>> {}

export interface CommandObservable<A extends UnknownRecord = UnknownRecord>
  extends observe.ObservableAsyncCloseable<Command<A>> {}

<<<<<<< HEAD
export const ONTOLOGY_TYPE = "task";
=======
export const ontologyID = (key: TaskKey): ontology.ID =>
  new ontology.ID({ type: ONTOLOGY_TYPE, key: key.toString() });

export const rackKey = (key: TaskKey): rack.RackKey =>
  Number(BigInt(key) >> BigInt(32));
>>>>>>> be18e84c
<|MERGE_RESOLUTION|>--- conflicted
+++ resolved
@@ -10,14 +10,9 @@
 import { binary, type observe, type UnknownRecord } from "@synnaxlabs/x";
 import { z } from "zod";
 
-<<<<<<< HEAD
+import { type rack } from "@/hardware/rack";
+
 export const keyZ = z.union([
-=======
-import { type rack } from "@/hardware/rack";
-import { ontology } from "@/ontology";
-
-export const taskKeyZ = z.union([
->>>>>>> be18e84c
   z.string(),
   z.bigint().transform((k) => k.toString()),
   z.number().transform((k) => k.toString()),
@@ -94,12 +89,6 @@
 export interface CommandObservable<A extends UnknownRecord = UnknownRecord>
   extends observe.ObservableAsyncCloseable<Command<A>> {}
 
-<<<<<<< HEAD
 export const ONTOLOGY_TYPE = "task";
-=======
-export const ontologyID = (key: TaskKey): ontology.ID =>
-  new ontology.ID({ type: ONTOLOGY_TYPE, key: key.toString() });
 
-export const rackKey = (key: TaskKey): rack.RackKey =>
-  Number(BigInt(key) >> BigInt(32));
->>>>>>> be18e84c
+export const getRackKey = (key: Key): rack.Key => Number(BigInt(key) >> BigInt(32));