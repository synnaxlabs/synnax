--- conflicted
+++ resolved
@@ -21,31 +21,20 @@
 ]);
 export type Key = z.infer<typeof keyZ>;
 
-<<<<<<< HEAD
 const statusDetailsZ = <StatusData extends z.ZodType>(data: StatusData) =>
   z.object({
     task: keyZ,
     running: z.boolean(),
     data,
   });
-=======
-export const stateZ = z.object({
-  task: keyZ,
-  variant: status.variantZ.or(z.literal("").transform<status.Variant>(() => "info")),
-  key: z.string(),
-  details: record.unknownZ
-    .or(z.string().transform(parseWithoutKeyConversion))
-    .or(z.array(z.unknown()))
-    .or(z.null()) as z.ZodType<record.Unknown | undefined>,
-});
->>>>>>> 8997c3c7
 
 export type StatusDetails<StatusData extends z.ZodType> = z.infer<
   ReturnType<typeof statusDetailsZ<StatusData>>
 >;
 
-export const statusZ = <StatusData extends z.ZodType>(data: StatusData) =>
-  status.statusZ(statusDetailsZ(data));
+export const statusZ = <StatusData extends z.ZodType>(
+  data: StatusData = z.unknown() as unknown as StatusData,
+) => status.statusZ(statusDetailsZ(data));
 
 export type Status<StatusData extends z.ZodType = z.ZodUnknown> = z.infer<
   ReturnType<typeof statusZ<StatusData>>
@@ -56,19 +45,31 @@
   Config extends z.ZodType = z.ZodType,
   StatusData extends z.ZodType = z.ZodUnknown,
 >(
-  typeZ: Type = z.string() as unknown as Type,
-  configZ: Config = z.unknown() as unknown as Config,
-  statusDataZ: StatusData = z.unknown() as unknown as StatusData,
+  schemas: Schemas<Type, Config, StatusData> = {
+    typeSchema: z.string() as unknown as Type,
+    configSchema: z.unknown() as unknown as Config,
+    statusDataSchema: z.unknown() as unknown as StatusData,
+  },
 ) =>
   z.object({
     key: keyZ,
     name: z.string(),
-    type: typeZ,
+    type: schemas.typeSchema,
     internal: z.boolean().optional(),
-    config: z.string().transform(decodeJSONString).or(configZ),
-    status: statusZ(statusDataZ).optional().nullable(),
+    config: z.string().transform(decodeJSONString).or(schemas.configSchema),
+    status: statusZ(schemas.statusDataSchema).optional().nullable(),
     snapshot: z.boolean().optional(),
   });
+
+export interface Schemas<
+  Type extends z.ZodLiteral<string> = z.ZodLiteral<string>,
+  Config extends z.ZodType = z.ZodType,
+  StatusData extends z.ZodTypeAny = z.ZodTypeAny,
+> {
+  typeSchema: Type;
+  configSchema: Config;
+  statusDataSchema: StatusData;
+}
 
 export type Payload<
   Type extends z.ZodLiteral<string> = z.ZodLiteral<string>,
@@ -89,11 +90,9 @@
   Config extends z.ZodType = z.ZodType,
   StatusData extends z.ZodType = z.ZodUnknown,
 >(
-  typeZ: Type = z.string() as unknown as Type,
-  configZ: Config = z.unknown() as unknown as Config,
-  statusDataZ: StatusData = z.unknown() as unknown as StatusData,
+  schemas?: Schemas<Type, Config, StatusData>,
 ) =>
-  taskZ(typeZ, configZ, statusDataZ)
+  taskZ(schemas)
     .omit({ key: true })
     .extend({
       key: keyZ.transform((k) => k.toString()).optional(),
