--- conflicted
+++ resolved
@@ -24,13 +24,8 @@
 export const stateZ = z.object({
   task: keyZ,
   variant: status.variantZ.or(z.literal("").transform<status.Variant>(() => "info")),
-<<<<<<< HEAD
   key: z.string(),
-  details: unknownRecordZ
-=======
-  key: z.string().optional(),
   details: record.unknownZ
->>>>>>> 6fa44cfc
     .or(z.string().transform(parseWithoutKeyConversion))
     .or(z.array(z.unknown()))
     .or(z.null()) as z.ZodType<record.Unknown | undefined>,
