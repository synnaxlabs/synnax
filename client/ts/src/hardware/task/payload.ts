// Copyright 2025 Synnax Labs, Inc.
//
// Use of this software is governed by the Business Source License included in the file
// licenses/BSL.txt.
//
// As of the Change Date specified in that file, in accordance with the Business Source
// License, use of this software will be governed by the Apache License, Version 2.0,
// included in the file licenses/APL.txt.

import { binary, type observe, record, status } from "@synnaxlabs/x";
import { z } from "zod/v4";

import { type Key as RackKey } from "@/hardware/rack/payload";
import { decodeJSONString } from "@/util/decodeJSONString";
import { parseWithoutKeyConversion } from "@/util/parseWithoutKeyConversion";

export const keyZ = z.union([
  z.string(),
  z.bigint().transform((k) => k.toString()),
  z.number().transform((k) => k.toString()),
]);
export type Key = z.infer<typeof keyZ>;

<<<<<<< HEAD
const statusDetailsZ = <StatusData extends z.ZodType>(data: StatusData) =>
  z.object({
    task: keyZ,
    running: z.boolean(),
    data,
  });

export type StatusDetails<StatusData extends z.ZodType> = z.infer<
  ReturnType<typeof statusDetailsZ<StatusData>>
>;

export const statusZ = <StatusData extends z.ZodType>(data: StatusData) =>
  status.statusZ(statusDetailsZ(data));

export type Status<StatusData extends z.ZodType = z.ZodUnknown> = z.infer<
  ReturnType<typeof statusZ<StatusData>>
>;

export const taskZ = <
  Type extends z.ZodLiteral<string> = z.ZodLiteral<string>,
  Config extends z.ZodType = z.ZodType,
  StatusData extends z.ZodType = z.ZodUnknown,
>(
  typeZ: Type = z.string() as unknown as Type,
  configZ: Config = z.unknown() as unknown as Config,
  statusDataZ: StatusData = z.unknown() as unknown as StatusData,
) =>
  z.object({
    key: keyZ,
    name: z.string(),
    type: typeZ,
    internal: z.boolean().optional(),
    config: z.string().transform(decodeJSONString).or(configZ),
    status: statusZ(statusDataZ).optional().nullable(),
    snapshot: z.boolean().optional(),
  });

export type Payload<
  Type extends z.ZodLiteral<string> = z.ZodLiteral<string>,
  Config extends z.ZodType = z.ZodType,
  StatusData extends z.ZodTypeAny = z.ZodTypeAny,
> = {
  key: Key;
  name: string;
  type: z.infer<Type>;
  config: z.infer<Config>;
  status?: Status<StatusData>;
  snapshot?: boolean;
  internal?: boolean;
};

=======
export const statusDetailsZ = <D extends z.ZodType>(data: D) =>
  z.object({ task: keyZ, running: z.boolean(), data });

export const statusZ = <D extends z.ZodType>(data: D) =>
  status.statusZ(statusDetailsZ(data));

export type Status<StatusData extends z.ZodType = z.ZodUnknown> = z.infer<
  ReturnType<typeof statusZ<StatusData>>
>;

export const taskZ = <
  Type extends z.ZodLiteral<string> = z.ZodLiteral<string>,
  Config extends z.ZodType = z.ZodType,
  StatusData extends z.ZodType = z.ZodUnknown,
>(
  schemas: Schemas<Type, Config, StatusData> = {
    typeSchema: z.string() as unknown as Type,
    configSchema: z.unknown() as unknown as Config,
    statusDataSchema: z.unknown() as unknown as StatusData,
  },
) =>
  z.object({
    key: keyZ,
    name: z.string(),
    type: schemas.typeSchema,
    internal: z.boolean().optional(),
    config: z.string().transform(decodeJSONString).or(schemas.configSchema),
    status: statusZ(schemas.statusDataSchema).optional().nullable(),
    snapshot: z.boolean().optional(),
  });

export interface Schemas<
  Type extends z.ZodLiteral<string> = z.ZodLiteral<string>,
  Config extends z.ZodType = z.ZodType,
  StatusData extends z.ZodType = z.ZodType,
> {
  typeSchema: Type;
  configSchema: Config;
  statusDataSchema: StatusData;
}

export type Payload<
  Type extends z.ZodLiteral<string> = z.ZodLiteral<string>,
  Config extends z.ZodType = z.ZodType,
  StatusData extends z.ZodType = z.ZodType,
> = {
  key: Key;
  name: string;
  type: z.infer<Type>;
  config: z.infer<Config>;
  status?: Status<StatusData>;
  snapshot?: boolean;
  internal?: boolean;
};

>>>>>>> d0e4900d
export const newZ = <
  Type extends z.ZodLiteral<string> = z.ZodLiteral<string>,
  Config extends z.ZodType = z.ZodType,
  StatusData extends z.ZodType = z.ZodUnknown,
>(
<<<<<<< HEAD
  typeZ: Type = z.string() as unknown as Type,
  configZ: Config = z.unknown() as unknown as Config,
  statusDataZ: StatusData = z.unknown() as unknown as StatusData,
) =>
  taskZ(typeZ, configZ, statusDataZ)
=======
  schemas?: Schemas<Type, Config, StatusData>,
) =>
  taskZ(schemas)
>>>>>>> d0e4900d
    .omit({ key: true })
    .extend({
      key: keyZ.transform((k) => k.toString()).optional(),
      config: z.unknown().transform((c) => binary.JSON_CODEC.encodeString(c)),
    });

export type New<
  Type extends z.ZodLiteral<string> = z.ZodLiteral<string>,
  Config extends z.ZodType = z.ZodType,
> = {
  key?: Key;
  name: string;
  type: z.infer<Type>;
  config: z.infer<Config>;
};

export const commandZ = z.object({
  task: keyZ,
  type: z.string(),
  key: z.string(),
  args: record.unknownZ
    .or(z.string().transform(parseWithoutKeyConversion))
    .or(z.array(z.unknown()))
    .or(z.null())
    .optional() as z.ZodOptional<z.ZodType<record.Unknown>>,
});

export interface Command extends Omit<z.infer<typeof commandZ>, "args"> {
  args?: record.Unknown;
}

export interface StateObservable<StatusData extends z.ZodType>
  extends observe.ObservableAsyncCloseable<Status<StatusData>> {}

export interface CommandObservable extends observe.ObservableAsyncCloseable<Command> {}

export const ONTOLOGY_TYPE = "task";
export type OntologyType = typeof ONTOLOGY_TYPE;

export const getRackKey = (key: Key): RackKey => Number(BigInt(key) >> 32n);<|MERGE_RESOLUTION|>--- conflicted
+++ resolved
@@ -21,59 +21,6 @@
 ]);
 export type Key = z.infer<typeof keyZ>;
 
-<<<<<<< HEAD
-const statusDetailsZ = <StatusData extends z.ZodType>(data: StatusData) =>
-  z.object({
-    task: keyZ,
-    running: z.boolean(),
-    data,
-  });
-
-export type StatusDetails<StatusData extends z.ZodType> = z.infer<
-  ReturnType<typeof statusDetailsZ<StatusData>>
->;
-
-export const statusZ = <StatusData extends z.ZodType>(data: StatusData) =>
-  status.statusZ(statusDetailsZ(data));
-
-export type Status<StatusData extends z.ZodType = z.ZodUnknown> = z.infer<
-  ReturnType<typeof statusZ<StatusData>>
->;
-
-export const taskZ = <
-  Type extends z.ZodLiteral<string> = z.ZodLiteral<string>,
-  Config extends z.ZodType = z.ZodType,
-  StatusData extends z.ZodType = z.ZodUnknown,
->(
-  typeZ: Type = z.string() as unknown as Type,
-  configZ: Config = z.unknown() as unknown as Config,
-  statusDataZ: StatusData = z.unknown() as unknown as StatusData,
-) =>
-  z.object({
-    key: keyZ,
-    name: z.string(),
-    type: typeZ,
-    internal: z.boolean().optional(),
-    config: z.string().transform(decodeJSONString).or(configZ),
-    status: statusZ(statusDataZ).optional().nullable(),
-    snapshot: z.boolean().optional(),
-  });
-
-export type Payload<
-  Type extends z.ZodLiteral<string> = z.ZodLiteral<string>,
-  Config extends z.ZodType = z.ZodType,
-  StatusData extends z.ZodTypeAny = z.ZodTypeAny,
-> = {
-  key: Key;
-  name: string;
-  type: z.infer<Type>;
-  config: z.infer<Config>;
-  status?: Status<StatusData>;
-  snapshot?: boolean;
-  internal?: boolean;
-};
-
-=======
 export const statusDetailsZ = <D extends z.ZodType>(data: D) =>
   z.object({ task: keyZ, running: z.boolean(), data });
 
@@ -129,23 +76,14 @@
   internal?: boolean;
 };
 
->>>>>>> d0e4900d
 export const newZ = <
   Type extends z.ZodLiteral<string> = z.ZodLiteral<string>,
   Config extends z.ZodType = z.ZodType,
   StatusData extends z.ZodType = z.ZodUnknown,
 >(
-<<<<<<< HEAD
-  typeZ: Type = z.string() as unknown as Type,
-  configZ: Config = z.unknown() as unknown as Config,
-  statusDataZ: StatusData = z.unknown() as unknown as StatusData,
-) =>
-  taskZ(typeZ, configZ, statusDataZ)
-=======
   schemas?: Schemas<Type, Config, StatusData>,
 ) =>
   taskZ(schemas)
->>>>>>> d0e4900d
     .omit({ key: true })
     .extend({
       key: keyZ.transform((k) => k.toString()).optional(),
