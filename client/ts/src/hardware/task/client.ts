// Copyright 2025 Synnax Labs, Inc.
//
// Use of this software is governed by the Business Source License included in the file
// licenses/BSL.txt.
//
// As of the Change Date specified in that file, in accordance with the Business Source
// License, use of this software will be governed by the Apache License, Version 2.0,
// included in the file licenses/APL.txt.

import { sendRequired, type UnaryClient } from "@synnaxlabs/freighter";
import { caseconv, id } from "@synnaxlabs/x";
import { array } from "@synnaxlabs/x/array";
import { type record } from "@synnaxlabs/x/record";
import { type AsyncTermSearcher } from "@synnaxlabs/x/search";
import { type CrudeTimeSpan, TimeSpan } from "@synnaxlabs/x/telem";
import { z } from "zod/v4";

import { framer } from "@/framer";
import { keyZ as rackKeyZ } from "@/hardware/rack/payload";
import {
  type Command,
  type CommandObservable,
  commandZ,
  type Key,
  keyZ,
  type New,
  newZ,
  ONTOLOGY_TYPE,
  type Payload,
  type StateObservable,
  type Status,
  statusZ,
  taskZ,
} from "@/hardware/task/payload";
import { ontology } from "@/ontology";
import { type ranger } from "@/ranger";
import { signals } from "@/signals";
import { analyzeParams, checkForMultipleOrNoResults } from "@/util/retrieve";
import { nullableArrayZ } from "@/util/zod";

export const STATE_CHANNEL_NAME = "sy_task_state";
export const COMMAND_CHANNEL_NAME = "sy_task_cmd";
export const SET_CHANNEL_NAME = "sy_task_set";
export const DELETE_CHANNEL_NAME = "sy_task_delete";

const NOT_CREATED_ERROR = new Error("Task not created");

const retrieveSnapshottedTo = async (taskKey: Key, ontologyClient: ontology.Client) => {
  const parents = await ontologyClient.retrieveParents(taskKey);
  if (parents.length === 0) return null;
  return parents[0];
};

export class Task<
  Type extends z.ZodLiteral<string> = z.ZodLiteral<string>,
  Config extends z.ZodType = z.ZodType,
  StatusData extends z.ZodTypeAny = z.ZodTypeAny,
> {
  readonly key: Key;
  name: string;
  readonly internal: boolean;
  readonly type: z.infer<Type>;
  config: z.infer<Config>;
  readonly snapshot: boolean;
  status?: Status<StatusData>;
  private readonly frameClient: framer.Client | null;
  private readonly ontologyClient: ontology.Client | null;
  private readonly rangeClient: ranger.Client | null;
  private readonly stateSchema: z.ZodType<StatusData>;

  constructor(
    key: Key,
    name: string,
    type: z.infer<Type>,
    config: z.infer<Config>,
    internal: boolean = false,
    snapshot: boolean = false,
    status?: Status<StatusData> | null,
    frameClient: framer.Client | null = null,
    ontologyClient: ontology.Client | null = null,
    rangeClient: ranger.Client | null = null,
    stateSchema: z.ZodType<StatusData> = z.unknown() as unknown as z.ZodType<StatusData>,
  ) {
    this.key = key;
    this.name = name;
    this.type = type;
    this.config = config;
    this.internal = internal;
    this.snapshot = snapshot;
    if (status !== null) this.status = status;
    this.frameClient = frameClient;
    this.ontologyClient = ontologyClient;
    this.rangeClient = rangeClient;
    this.stateSchema = stateSchema;
  }

  get payload(): Payload<Type, Config, StatusData> {
    return {
      key: this.key,
      name: this.name,
      type: this.type,
      config: this.config,
      status: this.status,
      internal: this.internal,
    };
  }

  get ontologyID(): ontology.ID {
    return ontologyID(this.key);
  }

  async executeCommand(type: string, args?: {}): Promise<string> {
    return await executeCommand(this.frameClient, this.key, type, args);
  }

<<<<<<< HEAD
  async executeCommandSync<StatusData extends z.ZodTypeAny = z.ZodTypeAny>(
=======
  async executeCommandSync(
>>>>>>> 8997c3c7
    type: string,
    timeout: CrudeTimeSpan,
<<<<<<< HEAD
  ): Promise<Status<StatusData>> {
    if (this.frameClient == null) throw NOT_CREATED_ERROR;
    const streamer = await this.frameClient.openStreamer(STATE_CHANNEL_NAME);
    const cmdKey = await this.executeCommand(type, args);
    let res: Status<StatusData>;
    const to = new Promise((resolve) =>
      setTimeout(() => resolve(false), new TimeSpan(timeout).milliseconds),
    );
    while (true) {
      const frame = (await Promise.any([streamer.read(), to])) as framer.Frame | false;
      if (frame === false) throw new Error("Command timed out");
      res = statusZ(this.stateSchema).parse(frame.at(-1).sy_task_state);
      if (res.key === cmdKey) break;
    }
    streamer.close();
    return res;
  }

  async openStateObserver<StatusData extends z.ZodTypeAny = z.ZodTypeAny>(): Promise<
    StateObservable<StatusData>
  > {
=======
    args?: {},
  ): Promise<State<Details>> {
    const state = await executeCommandSync(
      this.frameClient,
      this.key,
      type,
      timeout,
      this.name,
      args,
    );
    return state as State<Details>;
  }

  async openStateObserver(): Promise<StateObservable<Details>> {
>>>>>>> 8997c3c7
    if (this.frameClient == null) throw NOT_CREATED_ERROR;
    return new framer.ObservableStreamer<Status<StatusData>>(
      await this.frameClient.openStreamer(STATE_CHANNEL_NAME),
      (frame) => {
        const s = frame.get(STATE_CHANNEL_NAME);
        if (s.length === 0) return [null, false];
        const parse = statusZ(this.stateSchema).safeParse(s.at(-1));
        if (!parse.success) {
          console.error(parse.error);
          return [null, false];
        }
        const status = parse.data;
        if (status.details.task !== this.key) return [null, false];
        return [status, true];
      },
    );
  }

<<<<<<< HEAD
  async openCommandObserver<Args extends z.ZodTypeAny = z.ZodTypeAny>(): Promise<
    CommandObservable<Args>
  > {
=======
  async openCommandObserver(): Promise<CommandObservable> {
>>>>>>> 8997c3c7
    if (this.frameClient == null) throw NOT_CREATED_ERROR;
    return new framer.ObservableStreamer<Command>(
      await this.frameClient.openStreamer(COMMAND_CHANNEL_NAME),
      (frame) => {
        const s = frame.get(COMMAND_CHANNEL_NAME);
        if (s.length === 0) return [null, false];
        const parse = commandZ.safeParse(s.at(-1));
        if (!parse.success) {
          console.error(parse.error);
          return [null, false];
        }
        const cmd = parse.data;
        if (cmd.task !== this.key) return [null, false];
        return [cmd, true];
      },
    );
  }

  async snapshottedTo(): Promise<ontology.Resource | null> {
    if (this.ontologyClient == null || this.rangeClient == null)
      throw NOT_CREATED_ERROR;
    if (!this.snapshot) return null;
    return await retrieveSnapshottedTo(this.key, this.ontologyClient);
  }
}

const retrieveReqZ = z.object({
  rack: rackKeyZ.optional(),
  keys: keyZ.array().optional(),
  names: z.string().array().optional(),
  types: z.string().array().optional(),
  includeStatus: z.boolean().optional(),
  offset: z.number().optional(),
  limit: z.number().optional(),
});

const retrieveResZ = z.object({ tasks: nullableArrayZ(taskZ()) });

export interface RetrieveRequest extends z.infer<typeof retrieveReqZ> {}

export interface RetrieveOptions
  extends Pick<
    RetrieveRequest,
    "rack" | "offset" | "limit" | "includeStatus" | "types"
  > {}

const RETRIEVE_ENDPOINT = "/hardware/task/retrieve";
const CREATE_ENDPOINT = "/hardware/task/create";
const DELETE_ENDPOINT = "/hardware/task/delete";
const COPY_ENDPOINT = "/hardware/task/copy";

const createReqZ = <
  Type extends z.ZodLiteral<string> = z.ZodLiteral<string>,
  Config extends z.ZodType = z.ZodType,
  StatusData extends z.ZodTypeAny = z.ZodTypeAny,
>(
  typeZ: Type = z.string() as unknown as Type,
  configZ: Config = z.unknown() as unknown as Config,
  statusDataZ: StatusData = z.unknown() as unknown as StatusData,
) => z.object({ tasks: newZ(typeZ, configZ, statusDataZ).array() });
const createResZ = <
  Type extends z.ZodLiteral<string> = z.ZodLiteral<string>,
  Config extends z.ZodType = z.ZodType,
  StatusData extends z.ZodTypeAny = z.ZodTypeAny,
>(
  typeZ: Type = z.string() as unknown as Type,
  configZ: Config = z.unknown() as unknown as Config,
  statusDataZ: StatusData = z.unknown() as unknown as StatusData,
) => z.object({ tasks: taskZ(typeZ, configZ, statusDataZ).array() });
const deleteReqZ = z.object({ keys: keyZ.array() });
const deleteResZ = z.object({});
const copyReqZ = z.object({ key: keyZ, name: z.string(), snapshot: z.boolean() });
const copyResZ = <
  Type extends z.ZodLiteral<string> = z.ZodLiteral<string>,
  Config extends z.ZodType = z.ZodType,
  StatusData extends z.ZodTypeAny = z.ZodTypeAny,
>(
  typeZ: Type = z.string() as unknown as Type,
  configZ: Config = z.unknown() as unknown as Config,
  statusDataZ: StatusData = z.unknown() as unknown as StatusData,
) => z.object({ task: taskZ(typeZ, configZ, statusDataZ) });

export class Client implements AsyncTermSearcher<string, Key, Payload> {
  readonly type: string = ONTOLOGY_TYPE;
  private readonly client: UnaryClient;
  private readonly frameClient: framer.Client;
  private readonly ontologyClient: ontology.Client;
  private readonly rangeClient: ranger.Client;

  constructor(
    client: UnaryClient,
    frameClient: framer.Client,
    ontologyClient: ontology.Client,
    rangeClient: ranger.Client,
  ) {
    this.client = client;
    this.frameClient = frameClient;
    this.ontologyClient = ontologyClient;
    this.rangeClient = rangeClient;
  }

  async create<
    Type extends z.ZodLiteral<string> = z.ZodLiteral<string>,
    Config extends z.ZodType = z.ZodType,
    StatusData extends z.ZodTypeAny = z.ZodTypeAny,
  >(task: New<Type, Config>): Promise<Task<Type, Config, StatusData>>;
  async create<
    Type extends z.ZodLiteral<string> = z.ZodLiteral<string>,
    Config extends z.ZodType = z.ZodType,
    StatusData extends z.ZodTypeAny = z.ZodTypeAny,
  >(tasks: New<Type, Config>[]): Promise<Task<Type, Config, StatusData>[]>;

  async create<
    Type extends z.ZodLiteral<string> = z.ZodLiteral<string>,
    Config extends z.ZodType = z.ZodType,
    StatusData extends z.ZodTypeAny = z.ZodTypeAny,
  >(
    task: New<Type, Config> | Array<New<Type, Config>>,
    typeZ: Type = z.string() as unknown as Type,
    configZ: Config = z.unknown() as unknown as Config,
    statusDataZ: StatusData = z.unknown() as unknown as StatusData,
  ): Promise<Task<Type, Config, StatusData> | Array<Task<Type, Config, StatusData>>> {
    const isSingle = !Array.isArray(task);
    const createReq = createReqZ(typeZ, configZ, statusDataZ);
    const createRes = createResZ(typeZ, configZ, statusDataZ);
    const res = await sendRequired(
      this.client,
      CREATE_ENDPOINT,
      { tasks: array.toArray(task) } as z.infer<typeof createReq>,
      createReq,
      createRes,
    );
    const sugared = this.sugar<Type, Config, StatusData>(
      res.tasks as Payload<Type, Config, StatusData>[],
    );
    return isSingle ? sugared[0] : sugared;
  }

  async delete(keys: bigint | bigint[]): Promise<void> {
    await sendRequired<typeof deleteReqZ, typeof deleteResZ>(
      this.client,
      DELETE_ENDPOINT,
      { keys: array.toArray(keys) },
      deleteReqZ,
      deleteResZ,
    );
  }

  async search(term: string): Promise<Payload[]> {
    return await this.execRetrieve({ keys: [term] });
  }

  async page(offset: number, limit: number): Promise<Payload[]> {
    return await this.execRetrieve({ offset, limit });
  }

  async list(options: RetrieveOptions = {}): Promise<Task[]> {
    return this.sugar(await this.execRetrieve(options));
  }

  async retrieve<
    Type extends z.ZodLiteral<string> = z.ZodLiteral<string>,
    Config extends z.ZodType = z.ZodType,
    StatusData extends z.ZodTypeAny = z.ZodTypeAny,
  >(rack: number, options?: RetrieveOptions): Promise<Task<Type, Config, StatusData>[]>;

  async retrieve<
    Type extends z.ZodLiteral<string> = z.ZodLiteral<string>,
    Config extends z.ZodType = z.ZodType,
    StatusData extends z.ZodTypeAny = z.ZodTypeAny,
  >(
    keys: string[],
    options?: RetrieveOptions,
  ): Promise<Task<Type, Config, StatusData>[]>;

  async retrieve<
    Type extends z.ZodLiteral<string> = z.ZodLiteral<string>,
    Config extends z.ZodType = z.ZodType,
    StatusData extends z.ZodTypeAny = z.ZodTypeAny,
  >(key: string, options?: RetrieveOptions): Promise<Task<Type, Config, StatusData>>;

  async retrieve<
    Type extends z.ZodLiteral<string> = z.ZodLiteral<string>,
    Config extends z.ZodType = z.ZodType,
    StatusData extends z.ZodTypeAny = z.ZodTypeAny,
  >(
    rack: number | string | string[],
    options?: RetrieveOptions,
  ): Promise<Task<Type, Config, StatusData> | Task<Type, Config, StatusData>[]> {
    const { single, normalized, variant } = analyzeParams(
      rack,
      { number: "rack", string: "keys" },
      { convertNumericStrings: false },
    );
    const req: RetrieveRequest = { ...options };
    if (variant === "rack") req.rack = rack as number;
    else req.keys = normalized as string[];
    const tasks = await this.execRetrieve(req);
    const sugared = this.sugar<Type, Config, StatusData>(
      tasks as Payload<Type, Config, StatusData>[],
    );
    return single && variant !== "rack" ? sugared[0] : sugared;
  }

  async copy<
    Type extends z.ZodLiteral<string> = z.ZodLiteral<string>,
    Config extends z.ZodType = z.ZodType,
    StatusData extends z.ZodTypeAny = z.ZodTypeAny,
  >(
    key: string,
    name: string,
    snapshot: boolean,
    typeZ: Type = z.string() as unknown as Type,
    configZ: Config = z.unknown() as unknown as Config,
    statusDataZ: StatusData = z.unknown() as unknown as StatusData,
  ): Promise<Task<Type, Config, StatusData>> {
    const copyRes = copyResZ(typeZ, configZ, statusDataZ);
    const response = await sendRequired(
      this.client,
      COPY_ENDPOINT,
      { key, name, snapshot },
      copyReqZ,
      copyRes,
    );
    return this.sugar<Type, Config, StatusData>(
      response.task as Payload<Type, Config, StatusData>,
    );
  }

  async retrieveByName<
    Type extends z.ZodLiteral<string> = z.ZodLiteral<string>,
    Config extends z.ZodType = z.ZodType,
    StatusData extends z.ZodTypeAny = z.ZodTypeAny,
  >(name: string, rack?: number): Promise<Task<Type, Config, StatusData>> {
    const tasks = await this.execRetrieve({ names: [name], rack });
    checkForMultipleOrNoResults("Task", name, tasks, true);
    return this.sugar(tasks)[0] as Task<Type, Config, StatusData>;
  }

  async retrieveByType<
    Type extends z.ZodLiteral<string> = z.ZodLiteral<string>,
    Config extends z.ZodType = z.ZodType,
    StatusData extends z.ZodTypeAny = z.ZodTypeAny,
  >(type: z.infer<Type>, rack?: number): Promise<Task<Type, Config, StatusData>[]> {
    const tasks = await this.execRetrieve({ types: [type], rack });
    return this.sugar(tasks) as Task<Type, Config, StatusData>[];
  }

  async retrieveSnapshottedTo(taskKey: Key): Promise<ontology.Resource | null> {
    if (this.ontologyClient == null) throw NOT_CREATED_ERROR;
    return await retrieveSnapshottedTo(taskKey, this.ontologyClient);
  }

  private async execRetrieve<
    Type extends z.ZodLiteral<string> = z.ZodLiteral<string>,
    Config extends z.ZodType = z.ZodType,
    StatusData extends z.ZodTypeAny = z.ZodTypeAny,
  >(req: RetrieveRequest): Promise<Payload<Type, Config, StatusData>[]> {
    const res = await sendRequired(
      this.client,
      RETRIEVE_ENDPOINT,
      req,
      retrieveReqZ,
      retrieveResZ,
    );
    return res.tasks as Payload<Type, Config, StatusData>[];
  }

  sugar<
    Type extends z.ZodLiteral<string> = z.ZodLiteral<string>,
    Config extends z.ZodType = z.ZodType,
    StatusData extends z.ZodTypeAny = z.ZodTypeAny,
  >(payload: Payload<Type, Config, StatusData>): Task<Type, Config, StatusData>;

  sugar<
    Type extends z.ZodLiteral<string> = z.ZodLiteral<string>,
    Config extends z.ZodType = z.ZodType,
    StatusData extends z.ZodTypeAny = z.ZodTypeAny,
  >(payloads: Payload<Type, Config, StatusData>[]): Task<Type, Config, StatusData>[];

  sugar<
    Type extends z.ZodLiteral<string> = z.ZodLiteral<string>,
    Config extends z.ZodType = z.ZodType,
    StatusData extends z.ZodTypeAny = z.ZodTypeAny,
  >(
    payloads: Payload<Type, Config, StatusData> | Payload<Type, Config, StatusData>[],
  ): Task<Type, Config, StatusData>[] | Task<Type, Config, StatusData> {
    const isSingle = !Array.isArray(payloads);
    const res = array
      .toArray(payloads)
      .map(
        ({ key, name, type, config, status: state, internal, snapshot }) =>
          new Task(
            key,
            name,
            type,
            config,
            internal,
            snapshot,
            state,
            this.frameClient,
            this.ontologyClient,
            this.rangeClient,
          ),
      );
    return isSingle ? res[0] : res;
  }

  async executeCommand(task: Key, type: string, args?: {}): Promise<string> {
    return await executeCommand(this.frameClient, task, type, args);
  }

  async executeCommandSync(
    task: Key,
    type: string,
    timeout: CrudeTimeSpan,
    args?: {},
    name?: string,
  ): Promise<State> {
    const retrieveName = async () => {
      const t = await this.retrieve(task);
      return t.name;
    };
    return await executeCommandSync(
      this.frameClient,
      task,
      type,
      timeout,
      name ?? retrieveName,
      args,
    );
  }

  async openTracker(): Promise<signals.Observable<string, string>> {
    return await signals.openObservable<string, string>(
      this.frameClient,
      SET_CHANNEL_NAME,
      DELETE_CHANNEL_NAME,
      (variant, data) =>
        Array.from(data).map((k) => ({
          variant,
          key: k.toString(),
          value: k.toString(),
        })),
    );
  }

  async openStateObserver<StatusData extends z.ZodTypeAny = z.ZodTypeAny>(
    stateSchema: z.ZodType<StatusData> = z.unknown() as unknown as z.ZodType<StatusData>,
  ): Promise<StateObservable<StatusData>> {
    return new framer.ObservableStreamer<Status<StatusData>>(
      await this.frameClient.openStreamer(STATE_CHANNEL_NAME),
      (frame) => {
        const s = frame.get(STATE_CHANNEL_NAME);
        if (s.length === 0) return [null, false];
        const parse = statusZ(stateSchema).safeParse(s.at(-1));
        if (!parse.success) {
          console.error(parse.error);
          return [null, false];
        }
        return [parse.data, true];
      },
    );
  }

  async openCommandObserver(): Promise<CommandObservable> {
    return new framer.ObservableStreamer<Command>(
      await this.frameClient.openStreamer(COMMAND_CHANNEL_NAME),
      (frame) => {
        const s = frame.get(COMMAND_CHANNEL_NAME);
        if (s.length === 0) return [null, false];
        const parse = commandZ.safeParse(s.at(-1) as unknown as Command);
        if (!parse.success) {
          console.error(parse.error);
          return [null, false];
        }
        return [parse.data, true];
      },
    );
  }
}

export const ontologyID = (key: Key): ontology.ID =>
  new ontology.ID({ type: ONTOLOGY_TYPE, key });

const executeCommand = async (
  frameClient: framer.Client | null,
  task: Key,
  type: string,
  args?: {},
): Promise<string> => {
  if (frameClient == null) throw NOT_CREATED_ERROR;
  const key = id.create();
  const w = await frameClient.openWriter(COMMAND_CHANNEL_NAME);
  await w.write(COMMAND_CHANNEL_NAME, [{ args, key, task, type }]);
  await w.close();
  return key;
};

const executeCommandSync = async (
  frameClient: framer.Client | null,
  task: Key,
  type: string,
  timeout: CrudeTimeSpan,
  tskName: string | (() => Promise<string>),
  args?: {},
): Promise<State> => {
  if (frameClient == null) throw NOT_CREATED_ERROR;
  const streamer = await frameClient.openStreamer(STATE_CHANNEL_NAME);
  const cmdKey = await executeCommand(frameClient, task, type, args);
  const parsedTimeout = new TimeSpan(timeout);

  let timeoutID: NodeJS.Timeout | undefined;
  const timeoutPromise = new Promise<never>((_, reject) => {
    timeoutID = setTimeout(() => {
      void (async () =>
        reject(await formatTimeoutError(type, tskName, parsedTimeout, task)))();
    }, parsedTimeout.milliseconds);
  });
  try {
    while (true) {
      const frame = await Promise.race([streamer.read(), timeoutPromise]);
      const state = stateZ.parse(frame.at(-1)[STATE_CHANNEL_NAME]);
      if (state.key === cmdKey) return state;
    }
  } finally {
    clearTimeout(timeoutID);
    streamer.close();
  }
};

const formatTimeoutError = async (
  type: string,
  name: string | (() => Promise<string>),
  timeout: TimeSpan,
  key: Key,
): Promise<Error> => {
  const formattedType = caseconv.capitalize(type);
  const formattedTimeout = timeout.toString();
  try {
    const name_ = typeof name === "string" ? name : await name();
    return new Error(
      `${formattedType} command to ${name_} timed out after ${formattedTimeout}`,
    );
  } catch (e) {
    console.error("Failed to retrieve task name for timeout error:", e);
    return new Error(
      `${formattedType} command to task with key ${key} timed out after ${formattedTimeout}`,
    );
  }
};<|MERGE_RESOLUTION|>--- conflicted
+++ resolved
@@ -10,8 +10,6 @@
 import { sendRequired, type UnaryClient } from "@synnaxlabs/freighter";
 import { caseconv, id } from "@synnaxlabs/x";
 import { array } from "@synnaxlabs/x/array";
-import { type record } from "@synnaxlabs/x/record";
-import { type AsyncTermSearcher } from "@synnaxlabs/x/search";
 import { type CrudeTimeSpan, TimeSpan } from "@synnaxlabs/x/telem";
 import { z } from "zod/v4";
 
@@ -27,6 +25,7 @@
   newZ,
   ONTOLOGY_TYPE,
   type Payload,
+  type Schemas,
   type StateObservable,
   type Status,
   statusZ,
@@ -35,7 +34,6 @@
 import { ontology } from "@/ontology";
 import { type ranger } from "@/ranger";
 import { signals } from "@/signals";
-import { analyzeParams, checkForMultipleOrNoResults } from "@/util/retrieve";
 import { nullableArrayZ } from "@/util/zod";
 
 export const STATE_CHANNEL_NAME = "sy_task_state";
@@ -58,40 +56,45 @@
 > {
   readonly key: Key;
   name: string;
-  readonly internal: boolean;
-  readonly type: z.infer<Type>;
+  internal: boolean;
+  type: z.infer<Type>;
+  snapshot: boolean;
   config: z.infer<Config>;
-  readonly snapshot: boolean;
+  readonly schemas: Schemas<Type, Config, StatusData>;
   status?: Status<StatusData>;
+
   private readonly frameClient: framer.Client | null;
   private readonly ontologyClient: ontology.Client | null;
   private readonly rangeClient: ranger.Client | null;
-  private readonly stateSchema: z.ZodType<StatusData>;
 
   constructor(
-    key: Key,
-    name: string,
-    type: z.infer<Type>,
-    config: z.infer<Config>,
-    internal: boolean = false,
-    snapshot: boolean = false,
-    status?: Status<StatusData> | null,
+    {
+      key,
+      type,
+      name,
+      config,
+      internal = false,
+      snapshot = false,
+      status,
+      typeSchema,
+      configSchema,
+      statusDataSchema: statusSchema,
+    }: Payload<Type, Config, StatusData> & Schemas<Type, Config, StatusData>,
     frameClient: framer.Client | null = null,
     ontologyClient: ontology.Client | null = null,
     rangeClient: ranger.Client | null = null,
-    stateSchema: z.ZodType<StatusData> = z.unknown() as unknown as z.ZodType<StatusData>,
   ) {
     this.key = key;
     this.name = name;
     this.type = type;
     this.config = config;
+    this.schemas = { typeSchema, configSchema, statusDataSchema: statusSchema };
     this.internal = internal;
     this.snapshot = snapshot;
-    if (status !== null) this.status = status;
+    this.status = status;
     this.frameClient = frameClient;
     this.ontologyClient = ontologyClient;
     this.rangeClient = rangeClient;
-    this.stateSchema = stateSchema;
   }
 
   get payload(): Payload<Type, Config, StatusData> {
@@ -113,58 +116,30 @@
     return await executeCommand(this.frameClient, this.key, type, args);
   }
 
-<<<<<<< HEAD
-  async executeCommandSync<StatusData extends z.ZodTypeAny = z.ZodTypeAny>(
-=======
   async executeCommandSync(
->>>>>>> 8997c3c7
     type: string,
     timeout: CrudeTimeSpan,
-<<<<<<< HEAD
+    args?: {},
   ): Promise<Status<StatusData>> {
-    if (this.frameClient == null) throw NOT_CREATED_ERROR;
-    const streamer = await this.frameClient.openStreamer(STATE_CHANNEL_NAME);
-    const cmdKey = await this.executeCommand(type, args);
-    let res: Status<StatusData>;
-    const to = new Promise((resolve) =>
-      setTimeout(() => resolve(false), new TimeSpan(timeout).milliseconds),
-    );
-    while (true) {
-      const frame = (await Promise.any([streamer.read(), to])) as framer.Frame | false;
-      if (frame === false) throw new Error("Command timed out");
-      res = statusZ(this.stateSchema).parse(frame.at(-1).sy_task_state);
-      if (res.key === cmdKey) break;
-    }
-    streamer.close();
-    return res;
-  }
-
-  async openStateObserver<StatusData extends z.ZodTypeAny = z.ZodTypeAny>(): Promise<
-    StateObservable<StatusData>
-  > {
-=======
-    args?: {},
-  ): Promise<State<Details>> {
-    const state = await executeCommandSync(
+    return await executeCommandSync<StatusData>(
       this.frameClient,
       this.key,
       type,
       timeout,
       this.name,
+      this.schemas.statusDataSchema,
       args,
     );
-    return state as State<Details>;
-  }
-
-  async openStateObserver(): Promise<StateObservable<Details>> {
->>>>>>> 8997c3c7
+  }
+
+  async openStateObserver(): Promise<StateObservable<StatusData>> {
     if (this.frameClient == null) throw NOT_CREATED_ERROR;
     return new framer.ObservableStreamer<Status<StatusData>>(
       await this.frameClient.openStreamer(STATE_CHANNEL_NAME),
       (frame) => {
         const s = frame.get(STATE_CHANNEL_NAME);
         if (s.length === 0) return [null, false];
-        const parse = statusZ(this.stateSchema).safeParse(s.at(-1));
+        const parse = statusZ(this.schemas.statusDataSchema).safeParse(s.at(-1));
         if (!parse.success) {
           console.error(parse.error);
           return [null, false];
@@ -176,15 +151,11 @@
     );
   }
 
-<<<<<<< HEAD
   async openCommandObserver<Args extends z.ZodTypeAny = z.ZodTypeAny>(): Promise<
     CommandObservable<Args>
   > {
-=======
-  async openCommandObserver(): Promise<CommandObservable> {
->>>>>>> 8997c3c7
     if (this.frameClient == null) throw NOT_CREATED_ERROR;
-    return new framer.ObservableStreamer<Command>(
+    return new framer.ObservableStreamer<Command<Args>>(
       await this.frameClient.openStreamer(COMMAND_CHANNEL_NAME),
       (frame) => {
         const s = frame.get(COMMAND_CHANNEL_NAME);
@@ -196,7 +167,7 @@
         }
         const cmd = parse.data;
         if (cmd.task !== this.key) return [null, false];
-        return [cmd, true];
+        return [cmd as Command<Args>, true];
       },
     );
   }
@@ -219,7 +190,16 @@
   limit: z.number().optional(),
 });
 
-const retrieveResZ = z.object({ tasks: nullableArrayZ(taskZ()) });
+const retrieveResZ = <
+  Type extends z.ZodLiteral<string> = z.ZodLiteral<string>,
+  Config extends z.ZodType = z.ZodType,
+  StatusData extends z.ZodTypeAny = z.ZodTypeAny,
+>(
+  schemas?: Schemas<Type, Config, StatusData>,
+) =>
+  z.object({
+    tasks: nullableArrayZ(taskZ(schemas)),
+  });
 
 export interface RetrieveRequest extends z.infer<typeof retrieveReqZ> {}
 
@@ -239,19 +219,15 @@
   Config extends z.ZodType = z.ZodType,
   StatusData extends z.ZodTypeAny = z.ZodTypeAny,
 >(
-  typeZ: Type = z.string() as unknown as Type,
-  configZ: Config = z.unknown() as unknown as Config,
-  statusDataZ: StatusData = z.unknown() as unknown as StatusData,
-) => z.object({ tasks: newZ(typeZ, configZ, statusDataZ).array() });
+  schemas?: Schemas<Type, Config, StatusData>,
+) => z.object({ tasks: newZ(schemas).array() });
 const createResZ = <
   Type extends z.ZodLiteral<string> = z.ZodLiteral<string>,
   Config extends z.ZodType = z.ZodType,
   StatusData extends z.ZodTypeAny = z.ZodTypeAny,
 >(
-  typeZ: Type = z.string() as unknown as Type,
-  configZ: Config = z.unknown() as unknown as Config,
-  statusDataZ: StatusData = z.unknown() as unknown as StatusData,
-) => z.object({ tasks: taskZ(typeZ, configZ, statusDataZ).array() });
+  schemas?: Schemas<Type, Config, StatusData>,
+) => z.object({ tasks: taskZ(schemas).array() });
 const deleteReqZ = z.object({ keys: keyZ.array() });
 const deleteResZ = z.object({});
 const copyReqZ = z.object({ key: keyZ, name: z.string(), snapshot: z.boolean() });
@@ -260,12 +236,10 @@
   Config extends z.ZodType = z.ZodType,
   StatusData extends z.ZodTypeAny = z.ZodTypeAny,
 >(
-  typeZ: Type = z.string() as unknown as Type,
-  configZ: Config = z.unknown() as unknown as Config,
-  statusDataZ: StatusData = z.unknown() as unknown as StatusData,
-) => z.object({ task: taskZ(typeZ, configZ, statusDataZ) });
-
-export class Client implements AsyncTermSearcher<string, Key, Payload> {
+  schemas?: Schemas<Type, Config, StatusData>,
+) => z.object({ task: taskZ(schemas) });
+
+export class Client {
   readonly type: string = ONTOLOGY_TYPE;
   private readonly client: UnaryClient;
   private readonly frameClient: framer.Client;
@@ -284,16 +258,26 @@
     this.rangeClient = rangeClient;
   }
 
+  async create(task: New): Promise<Task>;
+  async create(tasks: New[]): Promise<Task[]>;
+  async create(task: New | New[]): Promise<Task | Task[]>;
+
   async create<
     Type extends z.ZodLiteral<string> = z.ZodLiteral<string>,
     Config extends z.ZodType = z.ZodType,
     StatusData extends z.ZodTypeAny = z.ZodTypeAny,
-  >(task: New<Type, Config>): Promise<Task<Type, Config, StatusData>>;
+  >(
+    task: New<Type, Config>,
+    schemas: Schemas<Type, Config, StatusData>,
+  ): Promise<Task<Type, Config, StatusData>>;
   async create<
     Type extends z.ZodLiteral<string> = z.ZodLiteral<string>,
     Config extends z.ZodType = z.ZodType,
     StatusData extends z.ZodTypeAny = z.ZodTypeAny,
-  >(tasks: New<Type, Config>[]): Promise<Task<Type, Config, StatusData>[]>;
+  >(
+    tasks: New<Type, Config>[],
+    schemas: Schemas<Type, Config, StatusData>,
+  ): Promise<Task<Type, Config, StatusData>[]>;
 
   async create<
     Type extends z.ZodLiteral<string> = z.ZodLiteral<string>,
@@ -301,13 +285,11 @@
     StatusData extends z.ZodTypeAny = z.ZodTypeAny,
   >(
     task: New<Type, Config> | Array<New<Type, Config>>,
-    typeZ: Type = z.string() as unknown as Type,
-    configZ: Config = z.unknown() as unknown as Config,
-    statusDataZ: StatusData = z.unknown() as unknown as StatusData,
+    schemas?: Schemas<Type, Config, StatusData>,
   ): Promise<Task<Type, Config, StatusData> | Array<Task<Type, Config, StatusData>>> {
     const isSingle = !Array.isArray(task);
-    const createReq = createReqZ(typeZ, configZ, statusDataZ);
-    const createRes = createResZ(typeZ, configZ, statusDataZ);
+    const createReq = createReqZ(schemas);
+    const createRes = createResZ(schemas);
     const res = await sendRequired(
       this.client,
       CREATE_ENDPOINT,
@@ -317,6 +299,7 @@
     );
     const sugared = this.sugar<Type, Config, StatusData>(
       res.tasks as Payload<Type, Config, StatusData>[],
+      schemas,
     );
     return isSingle ? sugared[0] : sugared;
   }
@@ -344,62 +327,87 @@
   }
 
   async retrieve<
-    Type extends z.ZodLiteral<string> = z.ZodLiteral<string>,
-    Config extends z.ZodType = z.ZodType,
-    StatusData extends z.ZodTypeAny = z.ZodTypeAny,
-  >(rack: number, options?: RetrieveOptions): Promise<Task<Type, Config, StatusData>[]>;
+    Type extends z.ZodLiteral<string>,
+    Config extends z.ZodType,
+    StatusData extends z.ZodTypeAny,
+  >({
+    key,
+  }: { key: string } & RetrieveOptions & {
+      schemas: Schemas<Type, Config, StatusData>;
+    }): Promise<Task<Type, Config, StatusData>>;
+
+  async retrieve({ key }: { key: string } & RetrieveOptions): Promise<Task>;
 
   async retrieve<
-    Type extends z.ZodLiteral<string> = z.ZodLiteral<string>,
-    Config extends z.ZodType = z.ZodType,
-    StatusData extends z.ZodTypeAny = z.ZodTypeAny,
-  >(
-    keys: string[],
-    options?: RetrieveOptions,
-  ): Promise<Task<Type, Config, StatusData>[]>;
+    Type extends z.ZodLiteral<string>,
+    Config extends z.ZodType,
+    StatusData extends z.ZodTypeAny,
+  >({
+    name,
+  }: { name: string } & RetrieveOptions & {
+      schemas: Schemas<Type, Config, StatusData>;
+    }): Promise<Task<Type, Config, StatusData>[]>;
+
+  async retrieve({ name }: { name: string } & RetrieveOptions): Promise<Task>;
 
   async retrieve<
-    Type extends z.ZodLiteral<string> = z.ZodLiteral<string>,
-    Config extends z.ZodType = z.ZodType,
-    StatusData extends z.ZodTypeAny = z.ZodTypeAny,
-  >(key: string, options?: RetrieveOptions): Promise<Task<Type, Config, StatusData>>;
+    Type extends z.ZodLiteral<string>,
+    Config extends z.ZodType,
+    StatusData extends z.ZodTypeAny,
+  >({
+    type,
+  }: { type: string } & RetrieveOptions & {
+      schemas: Schemas<Type, Config, StatusData>;
+    }): Promise<Task<Type, Config, StatusData>[]>;
+
+  async retrieve({
+    rack,
+  }: { rack: number | string | string[] } & RetrieveOptions): Promise<Task[]>;
+
+  async retrieve({ type }: { type: string } & RetrieveOptions): Promise<Task[]>;
 
   async retrieve<
-    Type extends z.ZodLiteral<string> = z.ZodLiteral<string>,
-    Config extends z.ZodType = z.ZodType,
-    StatusData extends z.ZodTypeAny = z.ZodTypeAny,
-  >(
-    rack: number | string | string[],
-    options?: RetrieveOptions,
-  ): Promise<Task<Type, Config, StatusData> | Task<Type, Config, StatusData>[]> {
-    const { single, normalized, variant } = analyzeParams(
-      rack,
-      { number: "rack", string: "keys" },
-      { convertNumericStrings: false },
-    );
+    Type extends z.ZodLiteral<string>,
+    Config extends z.ZodType,
+    StatusData extends z.ZodTypeAny,
+  >({
+    key,
+    keys,
+    name,
+    type,
+    schemas,
+    ...options
+  }: {
+    key?: string;
+    keys?: string[];
+    name?: string;
+    type?: string;
+    rack?: number | string | string[];
+  } & RetrieveOptions & { schemas?: Schemas<Type, Config, StatusData> }): Promise<
+    Task<Type, Config, StatusData> | Task<Type, Config, StatusData>[]
+  > {
     const req: RetrieveRequest = { ...options };
-    if (variant === "rack") req.rack = rack as number;
-    else req.keys = normalized as string[];
-    const tasks = await this.execRetrieve(req);
+    let isMultiple = false;
+    if (key != null) req.keys = [key];
+    if (keys != null) {
+      req.keys = keys;
+      isMultiple = true;
+    }
+    if (name != null) req.names = [name];
+    if (type != null) {
+      req.types = [type];
+      isMultiple = true;
+    }
+    const tasks = await this.execRetrieve<Type, Config, StatusData>(req);
     const sugared = this.sugar<Type, Config, StatusData>(
-      tasks as Payload<Type, Config, StatusData>[],
-    );
-    return single && variant !== "rack" ? sugared[0] : sugared;
-  }
-
-  async copy<
-    Type extends z.ZodLiteral<string> = z.ZodLiteral<string>,
-    Config extends z.ZodType = z.ZodType,
-    StatusData extends z.ZodTypeAny = z.ZodTypeAny,
-  >(
-    key: string,
-    name: string,
-    snapshot: boolean,
-    typeZ: Type = z.string() as unknown as Type,
-    configZ: Config = z.unknown() as unknown as Config,
-    statusDataZ: StatusData = z.unknown() as unknown as StatusData,
-  ): Promise<Task<Type, Config, StatusData>> {
-    const copyRes = copyResZ(typeZ, configZ, statusDataZ);
+      tasks,
+      schemas as Schemas<Type, Config, StatusData>,
+    );
+    return isMultiple ? sugared : sugared[0];
+  }
+
+  async copy(key: string, name: string, snapshot: boolean): Promise<Task> {
+    const copyRes = copyResZ();
     const response = await sendRequired(
       this.client,
       COPY_ENDPOINT,
@@ -407,28 +415,7 @@
       copyReqZ,
       copyRes,
     );
-    return this.sugar<Type, Config, StatusData>(
-      response.task as Payload<Type, Config, StatusData>,
-    );
-  }
-
-  async retrieveByName<
-    Type extends z.ZodLiteral<string> = z.ZodLiteral<string>,
-    Config extends z.ZodType = z.ZodType,
-    StatusData extends z.ZodTypeAny = z.ZodTypeAny,
-  >(name: string, rack?: number): Promise<Task<Type, Config, StatusData>> {
-    const tasks = await this.execRetrieve({ names: [name], rack });
-    checkForMultipleOrNoResults("Task", name, tasks, true);
-    return this.sugar(tasks)[0] as Task<Type, Config, StatusData>;
-  }
-
-  async retrieveByType<
-    Type extends z.ZodLiteral<string> = z.ZodLiteral<string>,
-    Config extends z.ZodType = z.ZodType,
-    StatusData extends z.ZodTypeAny = z.ZodTypeAny,
-  >(type: z.infer<Type>, rack?: number): Promise<Task<Type, Config, StatusData>[]> {
-    const tasks = await this.execRetrieve({ types: [type], rack });
-    return this.sugar(tasks) as Task<Type, Config, StatusData>[];
+    return this.sugar(response.task as Payload);
   }
 
   async retrieveSnapshottedTo(taskKey: Key): Promise<ontology.Resource | null> {
@@ -440,13 +427,18 @@
     Type extends z.ZodLiteral<string> = z.ZodLiteral<string>,
     Config extends z.ZodType = z.ZodType,
     StatusData extends z.ZodTypeAny = z.ZodTypeAny,
-  >(req: RetrieveRequest): Promise<Payload<Type, Config, StatusData>[]> {
+  >({
+    schemas,
+    ...req
+  }: RetrieveRequest & { schemas?: Schemas<Type, Config, StatusData> }): Promise<
+    Payload<Type, Config, StatusData>[]
+  > {
     const res = await sendRequired(
       this.client,
       RETRIEVE_ENDPOINT,
       req,
       retrieveReqZ,
-      retrieveResZ,
+      retrieveResZ(schemas),
     );
     return res.tasks as Payload<Type, Config, StatusData>[];
   }
@@ -455,13 +447,19 @@
     Type extends z.ZodLiteral<string> = z.ZodLiteral<string>,
     Config extends z.ZodType = z.ZodType,
     StatusData extends z.ZodTypeAny = z.ZodTypeAny,
-  >(payload: Payload<Type, Config, StatusData>): Task<Type, Config, StatusData>;
+  >(
+    payloads: Payload<Type, Config, StatusData>[],
+    schemas?: Schemas<Type, Config, StatusData>,
+  ): Task<Type, Config, StatusData>[];
 
   sugar<
     Type extends z.ZodLiteral<string> = z.ZodLiteral<string>,
     Config extends z.ZodType = z.ZodType,
     StatusData extends z.ZodTypeAny = z.ZodTypeAny,
-  >(payloads: Payload<Type, Config, StatusData>[]): Task<Type, Config, StatusData>[];
+  >(
+    payload: Payload<Type, Config, StatusData>,
+    schemas?: Schemas<Type, Config, StatusData>,
+  ): Task<Type, Config, StatusData>;
 
   sugar<
     Type extends z.ZodLiteral<string> = z.ZodLiteral<string>,
@@ -469,25 +467,31 @@
     StatusData extends z.ZodTypeAny = z.ZodTypeAny,
   >(
     payloads: Payload<Type, Config, StatusData> | Payload<Type, Config, StatusData>[],
+    schemas: Schemas<Type, Config, StatusData> = {
+      typeSchema: z.string() as unknown as Type,
+      configSchema: z.unknown() as unknown as Config,
+      statusDataSchema: z.unknown() as unknown as StatusData,
+    },
   ): Task<Type, Config, StatusData>[] | Task<Type, Config, StatusData> {
     const isSingle = !Array.isArray(payloads);
-    const res = array
-      .toArray(payloads)
-      .map(
-        ({ key, name, type, config, status: state, internal, snapshot }) =>
-          new Task(
+    const res = array.toArray(payloads).map(
+      ({ key, name, type, config, status, internal, snapshot }) =>
+        new Task(
+          {
             key,
             name,
             type,
             config,
             internal,
             snapshot,
-            state,
-            this.frameClient,
-            this.ontologyClient,
-            this.rangeClient,
-          ),
-      );
+            status,
+            ...schemas,
+          },
+          this.frameClient,
+          this.ontologyClient,
+          this.rangeClient,
+        ),
+    );
     return isSingle ? res[0] : res;
   }
 
@@ -495,15 +499,16 @@
     return await executeCommand(this.frameClient, task, type, args);
   }
 
-  async executeCommandSync(
+  async executeCommandSync<StatusData extends z.ZodTypeAny = z.ZodTypeAny>(
     task: Key,
     type: string,
     timeout: CrudeTimeSpan,
     args?: {},
     name?: string,
-  ): Promise<State> {
+    statusDataZ: StatusData = z.unknown() as unknown as StatusData,
+  ): Promise<Status<StatusData>> {
     const retrieveName = async () => {
-      const t = await this.retrieve(task);
+      const t = await this.retrieve({ key: task });
       return t.name;
     };
     return await executeCommandSync(
@@ -512,6 +517,7 @@
       type,
       timeout,
       name ?? retrieveName,
+      statusDataZ,
       args,
     );
   }
@@ -582,14 +588,15 @@
   return key;
 };
 
-const executeCommandSync = async (
+const executeCommandSync = async <StatusData extends z.ZodTypeAny = z.ZodTypeAny>(
   frameClient: framer.Client | null,
   task: Key,
   type: string,
   timeout: CrudeTimeSpan,
   tskName: string | (() => Promise<string>),
+  statusDataZ: StatusData,
   args?: {},
-): Promise<State> => {
+): Promise<Status<StatusData>> => {
   if (frameClient == null) throw NOT_CREATED_ERROR;
   const streamer = await frameClient.openStreamer(STATE_CHANNEL_NAME);
   const cmdKey = await executeCommand(frameClient, task, type, args);
@@ -605,7 +612,7 @@
   try {
     while (true) {
       const frame = await Promise.race([streamer.read(), timeoutPromise]);
-      const state = stateZ.parse(frame.at(-1)[STATE_CHANNEL_NAME]);
+      const state = statusZ(statusDataZ).parse(frame.at(-1)[STATE_CHANNEL_NAME]);
       if (state.key === cmdKey) return state;
     }
   } finally {
