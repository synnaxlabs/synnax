// Copyright 2025 Synnax Labs, Inc.
//
// Use of this software is governed by the Business Source License included in the file
// licenses/BSL.txt.
//
// As of the Change Date specified in that file, in accordance with the Business Source
// License, use of this software will be governed by the Apache License, Version 2.0,
// included in the file licenses/APL.txt.

import { sendRequired, type UnaryClient } from "@synnaxlabs/freighter";
<<<<<<< HEAD
import { array, caseconv, id, type record, strings } from "@synnaxlabs/x";
import { type CrudeTimeSpan, TimeSpan } from "@synnaxlabs/x/telem";
=======
import {
  array,
  caseconv,
  type CrudeTimeSpan,
  id,
  type record,
  strings,
  TimeSpan,
} from "@synnaxlabs/x";
>>>>>>> 46448fc2
import { z } from "zod";

import { type framer } from "@/framer";
import { keyZ as rackKeyZ } from "@/hardware/rack/payload";
import {
  type Key,
  keyZ,
  type New,
  newZ,
  type Payload,
  type Schemas,
  type Status,
  statusZ,
  taskZ,
} from "@/hardware/task/payload";
import { type ontology } from "@/ontology";
import { type ranger } from "@/ranger";
import { checkForMultipleOrNoResults } from "@/util/retrieve";

export const STATUS_CHANNEL_NAME = "sy_task_status";
export const COMMAND_CHANNEL_NAME = "sy_task_cmd";
export const SET_CHANNEL_NAME = "sy_task_set";
export const DELETE_CHANNEL_NAME = "sy_task_delete";

const NOT_CREATED_ERROR = new Error("Task not created");

const retrieveSnapshottedTo = async (taskKey: Key, ontologyClient: ontology.Client) => {
  const parents = await ontologyClient.retrieveParents(ontologyID(taskKey));
  if (parents.length === 0) return null;
  return parents[0];
};

export interface TaskExecuteCommandParams {
  type: string;
  args?: record.Unknown;
}

export interface ExecuteCommandParams extends TaskExecuteCommandParams {
  task: Key;
}

export interface ExecuteCommandsParams {
  commands: NewCommand[];
}

export interface TaskExecuteCommandSyncParams extends TaskExecuteCommandParams {
  timeout?: CrudeTimeSpan;
}

export interface ExecuteCommandsSyncParams<StatusData extends z.ZodType>
  extends Omit<ExecuteCommandsSyncInternalParams<StatusData>, "frameClient" | "name"> {}

export interface ExecuteCommandSyncParams<StatusData extends z.ZodType>
  extends Omit<ExecuteCommandSyncInternalParams<StatusData>, "frameClient" | "name"> {}

export class Task<
  Type extends z.ZodLiteral<string> = z.ZodLiteral<string>,
  Config extends z.ZodType = z.ZodType,
  StatusData extends z.ZodType = z.ZodType,
> {
  readonly key: Key;
  name: string;
  internal: boolean;
  type: z.infer<Type>;
  snapshot: boolean;
  config: z.infer<Config>;
  status?: Status<StatusData>;

  readonly schemas: Schemas<Type, Config, StatusData>;
  private readonly frameClient_?: framer.Client;
  private readonly ontologyClient_?: ontology.Client;
  private readonly rangeClient_?: ranger.Client;

  get frameClient(): framer.Client {
    if (this.frameClient_ == null) throw NOT_CREATED_ERROR;
    return this.frameClient_;
  }

  get ontologyClient(): ontology.Client {
    if (this.ontologyClient_ == null) throw NOT_CREATED_ERROR;
    return this.ontologyClient_;
  }

  get rangeClient(): ranger.Client {
    if (this.rangeClient_ == null) throw NOT_CREATED_ERROR;
    return this.rangeClient_;
  }

  constructor(
    {
      key,
      type,
      name,
      config,
      internal = false,
      snapshot = false,
      status,
    }: Payload<Type, Config, StatusData>,
    schemas?: Schemas<Type, Config, StatusData>,
    frameClient?: framer.Client,
    ontologyClient?: ontology.Client,
    rangeClient?: ranger.Client,
  ) {
    this.key = key;
    this.name = name;
    this.type = type;
    this.config = config;
    this.schemas = schemas ?? {
      typeSchema: z.string() as unknown as Type,
      configSchema: z.unknown() as unknown as Config,
      statusDataSchema: z.unknown() as unknown as StatusData,
    };
    this.internal = internal;
    this.snapshot = snapshot;
    this.status = status;
    this.frameClient_ = frameClient;
    this.ontologyClient_ = ontologyClient;
    this.rangeClient_ = rangeClient;
  }

  get payload(): Payload<Type, Config, StatusData> {
    return {
      key: this.key,
      name: this.name,
      type: this.type,
      config: this.config,
      status: this.status,
      internal: this.internal,
    };
  }

  get ontologyID(): ontology.ID {
    return ontologyID(this.key);
  }

  async executeCommand(params: TaskExecuteCommandParams): Promise<string> {
    return await executeCommand({
      ...params,
      frameClient: this.frameClient,
      task: this.key,
    });
  }

  async executeCommandSync(
    params: TaskExecuteCommandSyncParams,
  ): Promise<Status<StatusData>> {
    return await executeCommandSync<StatusData>({
      ...params,
      frameClient: this.frameClient,
      task: this.key,
      name: this.name,
      statusDataZ: this.schemas?.statusDataSchema,
    });
  }

  async snapshottedTo(): Promise<ontology.Resource | null> {
    if (this.ontologyClient == null || this.rangeClient == null)
      throw NOT_CREATED_ERROR;
    if (!this.snapshot) return null;
    return await retrieveSnapshottedTo(this.key, this.ontologyClient);
  }
}

const retrieveReqZ = z.object({
  rack: rackKeyZ.optional(),
  keys: keyZ.array().optional(),
  names: z.string().array().optional(),
  types: z.string().array().optional(),
  includeStatus: z.boolean().optional(),
  internal: z.boolean().optional(),
  snapshot: z.boolean().optional(),
  searchTerm: z.string().optional(),
  offset: z.number().optional(),
  limit: z.number().optional(),
});

const singleRetrieveArgsZ = z.union([
  z
    .object({ key: keyZ, includeStatus: z.boolean().optional() })
    .transform(({ key, includeStatus }) => ({ keys: [key], includeStatus })),
  z
    .object({ name: z.string(), includeStatus: z.boolean().optional() })
    .transform(({ name, includeStatus }) => ({ names: [name], includeStatus })),
  z
    .object({
      type: z.string(),
      rack: rackKeyZ.optional(),
    })
    .transform(({ type, rack }) => ({ types: [type], rack })),
]);
export type RetrieveSingleParams = z.input<typeof singleRetrieveArgsZ>;

const multiRetrieveArgsZ = retrieveReqZ;
export type RetrieveMultipleParams = z.input<typeof multiRetrieveArgsZ>;

const retrieveArgsZ = z.union([singleRetrieveArgsZ, multiRetrieveArgsZ]);
export type RetrieveArgs = z.input<typeof retrieveArgsZ>;

type RetrieveSchemas<
  Type extends z.ZodLiteral<string> = z.ZodLiteral<string>,
  Config extends z.ZodType = z.ZodType,
  StatusData extends z.ZodType = z.ZodType,
> = {
  schemas?: Schemas<Type, Config, StatusData>;
};

const retrieveResZ = <
  Type extends z.ZodLiteral<string> = z.ZodLiteral<string>,
  Config extends z.ZodType = z.ZodType,
  StatusData extends z.ZodType = z.ZodType,
>(
  schemas?: Schemas<Type, Config, StatusData>,
) =>
  z.object({
    tasks: array.nullableZ(taskZ(schemas)),
  });

export interface RetrieveRequest extends z.infer<typeof retrieveReqZ> {}

const RETRIEVE_ENDPOINT = "/hardware/task/retrieve";
const CREATE_ENDPOINT = "/hardware/task/create";
const DELETE_ENDPOINT = "/hardware/task/delete";
const COPY_ENDPOINT = "/hardware/task/copy";

const createReqZ = <
  Type extends z.ZodLiteral<string> = z.ZodLiteral<string>,
  Config extends z.ZodType = z.ZodType,
  StatusData extends z.ZodType = z.ZodType,
>(
  schemas?: Schemas<Type, Config, StatusData>,
) => z.object({ tasks: newZ(schemas).array() });
const createResZ = <
  Type extends z.ZodLiteral<string> = z.ZodLiteral<string>,
  Config extends z.ZodType = z.ZodType,
  StatusData extends z.ZodType = z.ZodType,
>(
  schemas?: Schemas<Type, Config, StatusData>,
) => z.object({ tasks: taskZ(schemas).array() });
const deleteReqZ = z.object({ keys: keyZ.array() });
const deleteResZ = z.object({});
const copyReqZ = z.object({ key: keyZ, name: z.string(), snapshot: z.boolean() });
const copyResZ = <
  Type extends z.ZodLiteral<string> = z.ZodLiteral<string>,
  Config extends z.ZodType = z.ZodType,
  StatusData extends z.ZodType = z.ZodType,
>(
  schemas?: Schemas<Type, Config, StatusData>,
) => z.object({ task: taskZ(schemas) });

export class Client {
  readonly type: string = "task";
  private readonly client: UnaryClient;
  private readonly frameClient: framer.Client;
  private readonly ontologyClient: ontology.Client;
  private readonly rangeClient: ranger.Client;

  constructor(
    client: UnaryClient,
    frameClient: framer.Client,
    ontologyClient: ontology.Client,
    rangeClient: ranger.Client,
  ) {
    this.client = client;
    this.frameClient = frameClient;
    this.ontologyClient = ontologyClient;
    this.rangeClient = rangeClient;
  }

  async create(task: New): Promise<Task>;
  async create(tasks: New[]): Promise<Task[]>;
  async create(task: New | New[]): Promise<Task | Task[]>;

  async create<
    Type extends z.ZodLiteral<string> = z.ZodLiteral<string>,
    Config extends z.ZodType = z.ZodType,
    StatusData extends z.ZodType = z.ZodType,
  >(
    task: New<Type, Config>,
    schemas: Schemas<Type, Config, StatusData>,
  ): Promise<Task<Type, Config, StatusData>>;
  async create<
    Type extends z.ZodLiteral<string> = z.ZodLiteral<string>,
    Config extends z.ZodType = z.ZodType,
    StatusData extends z.ZodType = z.ZodType,
  >(
    tasks: New<Type, Config>[],
    schemas: Schemas<Type, Config, StatusData>,
  ): Promise<Task<Type, Config, StatusData>[]>;

  async create<
    Type extends z.ZodLiteral<string> = z.ZodLiteral<string>,
    Config extends z.ZodType = z.ZodType,
    StatusData extends z.ZodType = z.ZodType,
  >(
    task: New<Type, Config> | Array<New<Type, Config>>,
    schemas?: Schemas<Type, Config, StatusData>,
  ): Promise<Task<Type, Config, StatusData> | Array<Task<Type, Config, StatusData>>> {
    const isSingle = !Array.isArray(task);
    const createReq = createReqZ(schemas);
    const createRes = createResZ(schemas);
    const res = await sendRequired(
      this.client,
      CREATE_ENDPOINT,
      { tasks: array.toArray(task) } as z.infer<typeof createReq>,
      createReq,
      createRes,
    );
    const sugared = this.sugar<Type, Config, StatusData>(
      res.tasks as Payload<Type, Config, StatusData>[],
      schemas,
    );
    return isSingle ? sugared[0] : sugared;
  }

  async delete(keys: Key | Key[]): Promise<void> {
    await sendRequired<typeof deleteReqZ, typeof deleteResZ>(
      this.client,
      DELETE_ENDPOINT,
      { keys: array.toArray(keys) },
      deleteReqZ,
      deleteResZ,
    );
  }

  async retrieve<
    Type extends z.ZodLiteral<string>,
    Config extends z.ZodType,
    StatusData extends z.ZodType,
  >(
    args: RetrieveSingleParams & RetrieveSchemas<Type, Config, StatusData>,
  ): Promise<Task<Type, Config, StatusData>>;
  async retrieve(args: RetrieveSingleParams): Promise<Task>;
  async retrieve<
    Type extends z.ZodLiteral<string>,
    Config extends z.ZodType,
    StatusData extends z.ZodType,
  >(
    args: RetrieveMultipleParams & RetrieveSchemas<Type, Config, StatusData>,
  ): Promise<Task<Type, Config, StatusData>[]>;
  async retrieve(args: RetrieveMultipleParams): Promise<Task[]>;
  async retrieve<
    Type extends z.ZodLiteral<string>,
    Config extends z.ZodType,
    StatusData extends z.ZodType,
  >({
    schemas,
    ...args
  }: RetrieveArgs & RetrieveSchemas<Type, Config, StatusData>): Promise<
    Task<Type, Config, StatusData> | Task<Type, Config, StatusData>[]
  > {
    const isSingle = singleRetrieveArgsZ.safeParse(args).success;
    const res = await sendRequired(
      this.client,
      RETRIEVE_ENDPOINT,
      args,
      retrieveArgsZ,
      retrieveResZ(schemas),
    );
    const tasks = res.tasks as Payload<Type, Config, StatusData>[];
    const sugared = this.sugar<Type, Config, StatusData>(tasks, schemas);
    checkForMultipleOrNoResults("Task", args, sugared, isSingle);
    return isSingle ? sugared[0] : sugared;
  }

  async copy(key: string, name: string, snapshot: boolean): Promise<Task> {
    const copyRes = copyResZ();
    const response = await sendRequired(
      this.client,
      COPY_ENDPOINT,
      { key, name, snapshot },
      copyReqZ,
      copyRes,
    );
    return this.sugar(response.task as Payload);
  }

  async retrieveSnapshottedTo(taskKey: Key): Promise<ontology.Resource | null> {
    if (this.ontologyClient == null) throw NOT_CREATED_ERROR;
    return await retrieveSnapshottedTo(taskKey, this.ontologyClient);
  }

  sugar<
    Type extends z.ZodLiteral<string> = z.ZodLiteral<string>,
    Config extends z.ZodType = z.ZodType,
    StatusData extends z.ZodType = z.ZodType,
  >(
    payloads: Payload<Type, Config, StatusData>[],
    schemas?: Schemas<Type, Config, StatusData>,
  ): Task<Type, Config, StatusData>[];

  sugar<
    Type extends z.ZodLiteral<string> = z.ZodLiteral<string>,
    Config extends z.ZodType = z.ZodType,
    StatusData extends z.ZodType = z.ZodType,
  >(
    payload: Payload<Type, Config, StatusData>,
    schemas?: Schemas<Type, Config, StatusData>,
  ): Task<Type, Config, StatusData>;

  sugar<
    Type extends z.ZodLiteral<string> = z.ZodLiteral<string>,
    Config extends z.ZodType = z.ZodType,
    StatusData extends z.ZodType = z.ZodType,
  >(
    payloads: Payload<Type, Config, StatusData> | Payload<Type, Config, StatusData>[],
    schemas?: Schemas<Type, Config, StatusData>,
  ): Task<Type, Config, StatusData>[] | Task<Type, Config, StatusData> {
    const isSingle = !Array.isArray(payloads);
    const res = array.toArray(payloads).map(
      ({ key, name, type, config, status, internal, snapshot }) =>
        new Task(
          {
            key,
            name,
            type,
            config,
            internal,
            snapshot,
            status,
          },
          schemas,
          this.frameClient,
          this.ontologyClient,
          this.rangeClient,
        ),
    );
    return isSingle ? res[0] : res;
  }

  async executeCommand(params: ExecuteCommandParams): Promise<string>;

  async executeCommand(params: ExecuteCommandsParams): Promise<string[]>;

  async executeCommand(
    params: ExecuteCommandParams | ExecuteCommandsParams,
  ): Promise<string | string[]> {
    if ("commands" in params)
      return await executeCommands({ ...params, frameClient: this.frameClient });
    return await executeCommand({ ...params, frameClient: this.frameClient });
  }

  async executeCommandSync<StatusData extends z.ZodType = z.ZodType>(
    parms: ExecuteCommandsSyncParams<StatusData>,
  ): Promise<Status<StatusData>[]>;

  async executeCommandSync<StatusData extends z.ZodType = z.ZodType>(
    parms: ExecuteCommandSyncParams<StatusData>,
  ): Promise<Status<StatusData>>;

  async executeCommandSync<StatusData extends z.ZodType = z.ZodType>(
    params:
      | ExecuteCommandsSyncParams<StatusData>
      | ExecuteCommandSyncParams<StatusData>,
  ): Promise<Status<StatusData> | Status<StatusData>[]> {
    if ("commands" in params) {
      const retrieveNames = async () => {
        const { commands } = params;
        const ts = await this.retrieve({ keys: commands.map((t) => t.task) });
        return ts.map((t) => t.name);
      };
      return await executeCommandsSync({
        ...params,
        frameClient: this.frameClient,
        name: retrieveNames,
      });
    }
    const retrieveName = async () => {
      const { task } = params;
      const t = await this.retrieve({ key: task });
      return t.name;
    };
    return await executeCommandSync({
      frameClient: this.frameClient,
      name: retrieveName,
      ...params,
    });
  }
}

export const ontologyID = (key: Key): ontology.ID => ({ type: "task", key });

interface ExecuteCommandInternalParams {
  frameClient: framer.Client | null;
  task: Key;
  type: string;
  args?: {};
}

const executeCommand = async ({
  frameClient,
  task,
  type,
  args,
}: ExecuteCommandInternalParams): Promise<string> =>
  (await executeCommands({ frameClient, commands: [{ args, task, type }] }))[0];

export interface NewCommand {
  task: Key;
  type: string;
  args?: {};
}

interface ExecuteCommandsInternalParams {
  frameClient: framer.Client | null;
  commands: NewCommand[];
}

const executeCommands = async ({
  frameClient,
  commands,
}: ExecuteCommandsInternalParams): Promise<string[]> => {
  if (frameClient == null) throw NOT_CREATED_ERROR;
  const w = await frameClient.openWriter(COMMAND_CHANNEL_NAME);
  const cmds = commands.map((c) => ({ ...c, key: id.create() }));
  await w.write(COMMAND_CHANNEL_NAME, cmds);
  await w.close();
  return cmds.map((c) => c.key);
};

interface ExecuteCommandSyncInternalParams<StatusData extends z.ZodType = z.ZodType>
  extends Omit<ExecuteCommandsSyncInternalParams<StatusData>, "commands">,
    TaskExecuteCommandSyncParams {
  task: Key;
}

const executeCommandSync = async <StatusData extends z.ZodType = z.ZodType>({
  frameClient,
  task,
  type,
  timeout,
  name: taskName,
  statusDataZ,
  args,
}: ExecuteCommandSyncInternalParams<StatusData>): Promise<Status<StatusData>> =>
  (
    await executeCommandsSync({
      frameClient,
      commands: [{ args, task, type }],
      timeout,
      statusDataZ,
      name: taskName,
    })
  )[0];

interface ExecuteCommandsSyncInternalParams<StatusData extends z.ZodType = z.ZodType> {
  frameClient: framer.Client | null;
  commands: NewCommand[];
  timeout?: CrudeTimeSpan;
  statusDataZ: StatusData;
  name: string | string[] | (() => Promise<string | string[]>);
}

const executeCommandsSync = async <StatusData extends z.ZodType = z.ZodType>({
  frameClient,
  commands,
  timeout = TimeSpan.seconds(10),
  statusDataZ,
  name: taskName,
}: ExecuteCommandsSyncInternalParams<StatusData>): Promise<Status<StatusData>[]> => {
  if (frameClient == null) throw NOT_CREATED_ERROR;
  const streamer = await frameClient.openStreamer(STATUS_CHANNEL_NAME);
  const cmdKeys = await executeCommands({ frameClient, commands });
  const parsedTimeout = new TimeSpan(timeout);
  let states: Status<StatusData>[] = [];
  let timeoutID: NodeJS.Timeout | undefined;
  const timeoutPromise = new Promise<never>((_, reject) => {
    timeoutID = setTimeout(() => {
      void (async () => {
        const taskKeys = commands.map((c) => c.task);
        reject(await formatTimeoutError("command", taskName, parsedTimeout, taskKeys));
      })();
    }, parsedTimeout.milliseconds);
  });
  try {
    while (true) {
      const frame = await Promise.race([streamer.read(), timeoutPromise]);
      const state = statusZ(statusDataZ).parse(frame.at(-1)[STATUS_CHANNEL_NAME]);
      if (!cmdKeys.includes(state.key)) continue;
      states = [...states.filter((s) => s.key !== state.key), state];
      if (states.length === cmdKeys.length) return states;
    }
  } finally {
    clearTimeout(timeoutID);
    streamer.close();
  }
};

const formatTimeoutError = async (
  type: string,
  name: string | string[] | (() => Promise<string | string[]>),
  timeout: TimeSpan,
  key: Key | Key[],
): Promise<Error> => {
  const formattedType = caseconv.capitalize(type);
  const formattedTimeout = timeout.toString();
  try {
    let names: string[];
    if (typeof name === "string") names = [name];
    else if (Array.isArray(name)) names = name;
    else names = array.toArray(await name());
    const formattedName = strings.naturalLanguageJoin(names);
    return new Error(
      `${formattedType} command to ${formattedName} timed out after ${formattedTimeout}`,
    );
  } catch (e) {
    console.error("Failed to retrieve task name for timeout error:", e);
    return new Error(
      `${formattedType} command to task with key ${strings.naturalLanguageJoin(key)} timed out after ${formattedTimeout}`,
    );
  }
};<|MERGE_RESOLUTION|>--- conflicted
+++ resolved
@@ -8,10 +8,6 @@
 // included in the file licenses/APL.txt.
 
 import { sendRequired, type UnaryClient } from "@synnaxlabs/freighter";
-<<<<<<< HEAD
-import { array, caseconv, id, type record, strings } from "@synnaxlabs/x";
-import { type CrudeTimeSpan, TimeSpan } from "@synnaxlabs/x/telem";
-=======
 import {
   array,
   caseconv,
@@ -21,7 +17,6 @@
   strings,
   TimeSpan,
 } from "@synnaxlabs/x";
->>>>>>> 46448fc2
 import { z } from "zod";
 
 import { type framer } from "@/framer";
