// Copyright 2025 Synnax Labs, Inc.
//
// Use of this software is governed by the Business Source License included in the file
// licenses/BSL.txt.
//
// As of the Change Date specified in that file, in accordance with the Business Source
// License, use of this software will be governed by the Apache License, Version 2.0,
// included in the file licenses/APL.txt.

import { sendRequired, type UnaryClient } from "@synnaxlabs/freighter";
<<<<<<< HEAD
import { caseconv, id } from "@synnaxlabs/x";
=======
import { id } from "@synnaxlabs/x";
import { array } from "@synnaxlabs/x/array";
>>>>>>> 722b9ab0
import { type UnknownRecord } from "@synnaxlabs/x/record";
import { type AsyncTermSearcher } from "@synnaxlabs/x/search";
import { type CrudeTimeSpan, TimeSpan } from "@synnaxlabs/x/telem";
import { z } from "zod/v4";

import { framer } from "@/framer";
import { keyZ as rackKeyZ } from "@/hardware/rack/payload";
import {
  type Command,
  type CommandObservable,
  commandZ,
  type Key,
  keyZ,
  type New,
  newZ,
  ONTOLOGY_TYPE,
  type Payload,
  type State,
  type StateObservable,
  stateZ,
  taskZ,
} from "@/hardware/task/payload";
import { ontology } from "@/ontology";
import { type ranger } from "@/ranger";
import { signals } from "@/signals";
import { analyzeParams, checkForMultipleOrNoResults } from "@/util/retrieve";
import { nullableArrayZ } from "@/util/zod";

export const STATE_CHANNEL_NAME = "sy_task_state";
export const COMMAND_CHANNEL_NAME = "sy_task_cmd";
export const SET_CHANNEL_NAME = "sy_task_set";
export const DELETE_CHANNEL_NAME = "sy_task_delete";

const NOT_CREATED_ERROR = new Error("Task not created");

const retrieveSnapshottedTo = async (taskKey: Key, ontologyClient: ontology.Client) => {
  const parents = await ontologyClient.retrieveParents(taskKey);
  if (parents.length === 0) return null;
  return parents[0];
};

export class Task<
  Config extends UnknownRecord = UnknownRecord,
  Details extends {} = UnknownRecord,
  Type extends string = string,
> {
  readonly key: Key;
  name: string;
  readonly internal: boolean;
  readonly type: Type;
  config: Config;
  readonly snapshot: boolean;
  state?: State<Details>;
  private readonly frameClient: framer.Client | null;
  private readonly ontologyClient: ontology.Client | null;
  private readonly rangeClient: ranger.Client | null;

  constructor(
    key: Key,
    name: string,
    type: Type,
    config: Config,
    internal: boolean = false,
    snapshot: boolean = false,
    state?: State<Details> | null,
    frameClient: framer.Client | null = null,
    ontologyClient: ontology.Client | null = null,
    rangeClient: ranger.Client | null = null,
  ) {
    this.key = key;
    this.name = name;
    this.type = type;
    this.config = config;
    this.internal = internal;
    this.snapshot = snapshot;
    if (state !== null) this.state = state;
    this.frameClient = frameClient;
    this.ontologyClient = ontologyClient;
    this.rangeClient = rangeClient;
  }

  get payload(): Payload<Config, Details, Type> {
    return {
      key: this.key,
      name: this.name,
      type: this.type,
      config: this.config,
      state: this.state,
      internal: this.internal,
    };
  }

  get ontologyID(): ontology.ID {
    return ontologyID(this.key);
  }

  async executeCommand(type: string, args?: {}): Promise<string> {
    return await executeCommand(this.frameClient, this.key, type, args);
  }

  async executeCommandSync(
    type: string,
    timeout: CrudeTimeSpan,
    args?: {},
  ): Promise<State<Details>> {
    return (await executeCommandSync(
      this.frameClient,
      this.key,
      type,
      timeout,
      this.name,
      args,
    )) as State<Details>;
  }

  async openStateObserver(): Promise<StateObservable<Details>> {
    if (this.frameClient == null) throw NOT_CREATED_ERROR;
    return new framer.ObservableStreamer<State<Details>>(
      await this.frameClient.openStreamer(STATE_CHANNEL_NAME),
      (frame) => {
        const s = frame.get(STATE_CHANNEL_NAME);
        if (s.length === 0) return [null, false];
        const parse = stateZ.safeParse(s.at(-1));
        if (!parse.success) {
          console.error(parse.error);
          return [null, false];
        }
        const state = parse.data;
        if (state.task !== this.key) return [null, false];
        return [state as State<Details>, true];
      },
    );
  }

  async openCommandObserver(): Promise<CommandObservable> {
    if (this.frameClient == null) throw NOT_CREATED_ERROR;
    return new framer.ObservableStreamer<Command>(
      await this.frameClient.openStreamer(COMMAND_CHANNEL_NAME),
      (frame) => {
        const s = frame.get(COMMAND_CHANNEL_NAME);
        if (s.length === 0) return [null, false];
        const parse = commandZ.safeParse(s.at(-1));
        if (!parse.success) {
          console.error(parse.error);
          return [null, false];
        }
        const cmd = parse.data;
        if (cmd.task !== this.key) return [null, false];
        return [cmd, true];
      },
    );
  }

  async snapshottedTo(): Promise<ontology.Resource | null> {
    if (this.ontologyClient == null || this.rangeClient == null)
      throw NOT_CREATED_ERROR;
    if (!this.snapshot) return null;
    return await retrieveSnapshottedTo(this.key, this.ontologyClient);
  }
}

const retrieveReqZ = z.object({
  rack: rackKeyZ.optional(),
  keys: keyZ.array().optional(),
  names: z.string().array().optional(),
  types: z.string().array().optional(),
  includeState: z.boolean().optional(),
  offset: z.number().optional(),
  limit: z.number().optional(),
});

const retrieveResZ = z.object({ tasks: nullableArrayZ(taskZ) });

export interface RetrieveRequest extends z.infer<typeof retrieveReqZ> {}

export interface RetrieveOptions
  extends Pick<
    RetrieveRequest,
    "rack" | "offset" | "limit" | "includeState" | "types"
  > {}

const RETRIEVE_ENDPOINT = "/hardware/task/retrieve";
const CREATE_ENDPOINT = "/hardware/task/create";
const DELETE_ENDPOINT = "/hardware/task/delete";
const COPY_ENDPOINT = "/hardware/task/copy";

const createReqZ = z.object({ tasks: newZ.array() });
const createResZ = z.object({ tasks: taskZ.array() });
const deleteReqZ = z.object({ keys: keyZ.array() });
const deleteResZ = z.object({});
const copyReqZ = z.object({ key: keyZ, name: z.string(), snapshot: z.boolean() });
const copyResZ = z.object({ task: taskZ });

export class Client implements AsyncTermSearcher<string, Key, Payload> {
  readonly type: string = ONTOLOGY_TYPE;
  private readonly client: UnaryClient;
  private readonly frameClient: framer.Client;
  private readonly ontologyClient: ontology.Client;
  private readonly rangeClient: ranger.Client;

  constructor(
    client: UnaryClient,
    frameClient: framer.Client,
    ontologyClient: ontology.Client,
    rangeClient: ranger.Client,
  ) {
    this.client = client;
    this.frameClient = frameClient;
    this.ontologyClient = ontologyClient;
    this.rangeClient = rangeClient;
  }

  async create<
    Config extends UnknownRecord = UnknownRecord,
    Details extends {} = UnknownRecord,
    Type extends string = string,
  >(task: New<Config, Type>): Promise<Task<Config, Details, Type>>;

  async create<
    Config extends UnknownRecord = UnknownRecord,
    Details extends {} = UnknownRecord,
    Type extends string = string,
  >(tasks: New<Config, Type>[]): Promise<Task<Config, Details, Type>[]>;

  async create<
    Config extends UnknownRecord = UnknownRecord,
    Details extends {} = UnknownRecord,
    Type extends string = string,
  >(
    task: New<Config, Type> | Array<New<Config, Type>>,
  ): Promise<Task<Config, Details, Type> | Array<Task<Config, Details, Type>>> {
    const isSingle = !Array.isArray(task);
    const res = await sendRequired<typeof createReqZ, typeof createResZ>(
      this.client,
      CREATE_ENDPOINT,
      { tasks: array.toArray(task) },
      createReqZ,
      createResZ,
    );
    const sugared = this.sugar(res.tasks) as Array<Task<Config, Details, Type>>;
    return isSingle ? sugared[0] : sugared;
  }

  async delete(keys: bigint | bigint[]): Promise<void> {
    await sendRequired<typeof deleteReqZ, typeof deleteResZ>(
      this.client,
      DELETE_ENDPOINT,
      { keys: array.toArray(keys) },
      deleteReqZ,
      deleteResZ,
    );
  }

  async search(term: string): Promise<Payload[]> {
    return await this.execRetrieve({ keys: [term] });
  }

  async page(offset: number, limit: number): Promise<Payload[]> {
    return await this.execRetrieve({ offset, limit });
  }

  async list(options: RetrieveOptions = {}): Promise<Task[]> {
    return this.sugar(await this.execRetrieve(options));
  }

  async retrieve<
    Config extends UnknownRecord = UnknownRecord,
    Details extends {} = UnknownRecord,
    Type extends string = string,
  >(rack: number, options?: RetrieveOptions): Promise<Task<Config, Details, Type>[]>;

  async retrieve<
    Config extends UnknownRecord = UnknownRecord,
    Details extends {} = UnknownRecord,
    Type extends string = string,
  >(keys: string[], options?: RetrieveOptions): Promise<Task<Config, Details, Type>[]>;

  async retrieve<
    Config extends UnknownRecord = UnknownRecord,
    Details extends {} = UnknownRecord,
    Type extends string = string,
  >(key: string, options?: RetrieveOptions): Promise<Task<Config, Details, Type>>;

  async retrieve<
    Config extends UnknownRecord = UnknownRecord,
    Details extends {} = UnknownRecord,
    Type extends string = string,
  >(
    rack: number | string | string[],
    options?: RetrieveOptions,
  ): Promise<Task<Config, Details, Type> | Task<Config, Details, Type>[]> {
    const { single, normalized, variant } = analyzeParams(
      rack,
      { number: "rack", string: "keys" },
      { convertNumericStrings: false },
    );
    const req: RetrieveRequest = { ...options };
    if (variant === "rack") req.rack = rack as number;
    else req.keys = normalized as string[];
    const tasks = await this.execRetrieve(req);
    const sugared = this.sugar(tasks) as Array<Task<Config, Details, Type>>;
    return single && variant !== "rack" ? sugared[0] : sugared;
  }

  async copy(key: string, name: string, snapshot: boolean): Promise<Task> {
    const res = await sendRequired(
      this.client,
      COPY_ENDPOINT,
      { key, name, snapshot },
      copyReqZ,
      copyResZ,
    );
    return this.sugar([res.task])[0];
  }

  async retrieveByName<
    Config extends UnknownRecord = UnknownRecord,
    Details extends {} = UnknownRecord,
    Type extends string = string,
  >(name: string, rack?: number): Promise<Task<Config, Details, Type>> {
    const tasks = await this.execRetrieve({ names: [name], rack });
    checkForMultipleOrNoResults("Task", name, tasks, true);
    return this.sugar(tasks)[0] as Task<Config, Details, Type>;
  }

  async retrieveByType<
    Config extends UnknownRecord = UnknownRecord,
    Details extends {} = UnknownRecord,
    Type extends string = string,
  >(type: Type, rack?: number): Promise<Task<Config, Details, Type>[]> {
    const tasks = await this.execRetrieve({ types: [type], rack });
    return this.sugar(tasks) as Task<Config, Details, Type>[];
  }

  async retrieveSnapshottedTo(taskKey: Key): Promise<ontology.Resource | null> {
    if (this.ontologyClient == null) throw NOT_CREATED_ERROR;
    return await retrieveSnapshottedTo(taskKey, this.ontologyClient);
  }

  private async execRetrieve(req: RetrieveRequest): Promise<Payload[]> {
    const res = await sendRequired(
      this.client,
      RETRIEVE_ENDPOINT,
      req,
      retrieveReqZ,
      retrieveResZ,
    );
    return res.tasks;
  }

  sugar<
    Config extends UnknownRecord = UnknownRecord,
    Details extends {} = UnknownRecord,
    Type extends string = string,
  >(payload: Payload<Config, Details, Type>): Task<Config, Details, Type>;

  sugar<
    Config extends UnknownRecord = UnknownRecord,
    Details extends {} = UnknownRecord,
    Type extends string = string,
  >(payloads: Payload<Config, Details, Type>[]): Task<Config, Details, Type>[];

  sugar(payloads: Payload | Payload[]): Task | Task[] {
    const isSingle = !Array.isArray(payloads);
    const res = array
      .toArray(payloads)
      .map(
        ({ key, name, type, config, state, internal, snapshot }) =>
          new Task(
            key,
            name,
            type,
            config,
            internal,
            snapshot,
            state,
            this.frameClient,
            this.ontologyClient,
            this.rangeClient,
          ),
      );
    return isSingle ? res[0] : res;
  }

  async executeCommand(task: Key, type: string, args?: {}): Promise<string> {
    return await executeCommand(this.frameClient, task, type, args);
  }

  async executeCommandSync(
    task: Key,
    type: string,
    timeout: CrudeTimeSpan,
    args?: {},
    name?: string,
  ): Promise<State> {
    const retrieveName = async () => {
      const t = await this.retrieve(task);
      return t.name;
    };
    return await executeCommandSync(
      this.frameClient,
      task,
      type,
      timeout,
      name ?? retrieveName(),
      args,
    );
  }

  async openTracker(): Promise<signals.Observable<string, string>> {
    return await signals.openObservable<string, string>(
      this.frameClient,
      SET_CHANNEL_NAME,
      DELETE_CHANNEL_NAME,
      (variant, data) =>
        Array.from(data).map((k) => ({
          variant,
          key: k.toString(),
          value: k.toString(),
        })),
    );
  }

  async openStateObserver(): Promise<StateObservable> {
    return new framer.ObservableStreamer<State>(
      await this.frameClient.openStreamer(STATE_CHANNEL_NAME),
      (frame) => {
        const s = frame.get(STATE_CHANNEL_NAME);
        if (s.length === 0) return [null, false];
        const parse = stateZ.safeParse(s.at(-1));
        if (!parse.success) {
          console.error(parse.error);
          return [null, false];
        }
        return [parse.data, true];
      },
    );
  }

  async openCommandObserver(): Promise<CommandObservable> {
    return new framer.ObservableStreamer<Command>(
      await this.frameClient.openStreamer(COMMAND_CHANNEL_NAME),
      (frame) => {
        const s = frame.get(COMMAND_CHANNEL_NAME);
        if (s.length === 0) return [null, false];
        const parse = commandZ.safeParse(s.at(-1));
        if (!parse.success) {
          console.error(parse.error);
          return [null, false];
        }
        return [parse.data, true];
      },
    );
  }
}

export const ontologyID = (key: Key): ontology.ID =>
  new ontology.ID({ type: ONTOLOGY_TYPE, key });

const executeCommand = async (
  frameClient: framer.Client | null,
  task: Key,
  type: string,
  args?: {},
): Promise<string> => {
  if (frameClient == null) throw NOT_CREATED_ERROR;
  const key = id.create();
  const w = await frameClient.openWriter(COMMAND_CHANNEL_NAME);
  await w.write(COMMAND_CHANNEL_NAME, [{ args, key, task, type }]);
  await w.close();
  return key;
};

const executeCommandSync = async (
  frameClient: framer.Client | null,
  task: Key,
  type: string,
  timeout: CrudeTimeSpan,
  tskName: string | Promise<string>,
  args?: {},
): Promise<State> => {
  if (frameClient == null) throw NOT_CREATED_ERROR;
  const streamer = await frameClient.openStreamer(STATE_CHANNEL_NAME);
  const cmdKey = await executeCommand(frameClient, task, type, args);
  const parsedTimeout = new TimeSpan(timeout);

  let timeoutID: NodeJS.Timeout | undefined;
  const timeoutPromise = new Promise<never>((_, reject) => {
    timeoutID = setTimeout(() => {
      void (async () =>
        reject(await formatTimeoutError(type, tskName, parsedTimeout, task)))();
    }, parsedTimeout.milliseconds);
  });
  try {
    while (true) {
      const frame = await Promise.race([streamer.read(), timeoutPromise]);
      const state = stateZ.parse(frame.at(-1)[STATE_CHANNEL_NAME]);
      if (state.key === cmdKey) return state;
    }
  } finally {
    clearTimeout(timeoutID);
    streamer.close();
  }
};

const formatTimeoutError = async (
  type: string,
  name: string | Promise<string>,
  timeout: TimeSpan,
  key: Key,
): Promise<Error> => {
  const formattedType = caseconv.capitalize(type);
  const formattedTimeout = timeout.toString();
  try {
    const name_ = typeof name === "string" ? name : await name;
    return new Error(
      `${formattedType} command to ${name_} timed out after ${formattedTimeout}`,
    );
  } catch (e) {
    console.error("Failed to retrieve task name for timeout error:", e);
    return new Error(
      `${formattedType} command to task with key ${key} timed out after ${formattedTimeout}`,
    );
  }
};<|MERGE_RESOLUTION|>--- conflicted
+++ resolved
@@ -8,12 +8,7 @@
 // included in the file licenses/APL.txt.
 
 import { sendRequired, type UnaryClient } from "@synnaxlabs/freighter";
-<<<<<<< HEAD
-import { caseconv, id } from "@synnaxlabs/x";
-=======
-import { id } from "@synnaxlabs/x";
-import { array } from "@synnaxlabs/x/array";
->>>>>>> 722b9ab0
+import { array, caseconv, id } from "@synnaxlabs/x";
 import { type UnknownRecord } from "@synnaxlabs/x/record";
 import { type AsyncTermSearcher } from "@synnaxlabs/x/search";
 import { type CrudeTimeSpan, TimeSpan } from "@synnaxlabs/x/telem";
