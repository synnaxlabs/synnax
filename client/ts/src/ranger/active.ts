--- conflicted
+++ resolved
@@ -11,11 +11,7 @@
 import { z } from "zod";
 
 import { QueryError } from "@/errors";
-<<<<<<< HEAD
-import { type Payload, payloadZ, type Key } from "@/ranger/payload";
-=======
 import { type Payload, payloadZ, type Key, keyZ } from "@/ranger/payload";
->>>>>>> cb0f4858
 
 const setActiveResZ = z.object({});
 
@@ -47,9 +43,9 @@
   async setActive(range: Key): Promise<void> {
     await sendRequired<typeof setActiveReqZ, typeof setActiveResZ>(
       this.client,
-      SET_ENDPOINT, 
-      { range }, 
-      setActiveReqZ, 
+      SET_ENDPOINT,
+      { range },
+      setActiveReqZ,
       setActiveResZ,
     );
   }
@@ -69,8 +65,8 @@
   async clearActive(range: Key): Promise<void> {
     await sendRequired<typeof clearActiveReqZ, typeof clearActiveResZ>(
       this.client,
-      CLEAR_ENDPOINT, 
-      { range }, 
+      CLEAR_ENDPOINT,
+      { range },
       clearActiveReqZ,
       clearActiveResZ,
     );
