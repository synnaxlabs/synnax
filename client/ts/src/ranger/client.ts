--- conflicted
+++ resolved
@@ -8,12 +8,7 @@
 // included in the file licenses/APL.txt.
 
 import { sendRequired, type UnaryClient } from "@synnaxlabs/freighter";
-<<<<<<< HEAD
-import { type CrudeTimeRange, observe, TimeRange } from "@synnaxlabs/x";
-=======
-import { type CrudeTimeRange, observe, sortTimeRange, TimeRange } from "@synnaxlabs/x";
-import { array } from "@synnaxlabs/x/array";
->>>>>>> 722b9ab0
+import { array, type CrudeTimeRange, observe, TimeRange } from "@synnaxlabs/x";
 import { type AsyncTermSearcher } from "@synnaxlabs/x/search";
 import { type Series } from "@synnaxlabs/x/telem";
 import { z } from "zod/v4";
