--- conflicted
+++ resolved
@@ -46,12 +46,9 @@
   readonly kv: KV;
   readonly timeRange: TimeRange;
   readonly color: string | undefined;
-<<<<<<< HEAD
   readonly stage: Stage;
-=======
   readonly parent: Payload | null;
   readonly labels: label.Label[];
->>>>>>> 0298b650
   readonly channels: channel.Retriever;
   private readonly aliaser: Aliaser;
   private readonly frameClient: framer.Client;
@@ -64,12 +61,9 @@
     timeRange: TimeRange = TimeRange.ZERO,
     key: string,
     color: string | undefined,
-<<<<<<< HEAD
     stage: Stage,
-=======
     parent: Payload | null,
     labels: label.Label[] | undefined = [],
->>>>>>> 0298b650
     _frameClient: framer.Client,
     _kv: KV,
     _aliaser: Aliaser,
@@ -81,12 +75,9 @@
     this.key = key;
     this.name = name;
     this.timeRange = timeRange;
-<<<<<<< HEAD
     this.stage = stage;
-=======
     this.parent = parent;
     this.labels = labels;
->>>>>>> 0298b650
     this.frameClient = _frameClient;
     this.color = color;
     this.kv = _kv;
@@ -286,12 +277,9 @@
       payload.timeRange,
       payload.key,
       payload.color,
-<<<<<<< HEAD
       payload.stage,
-=======
       payload.parent,
       payload.labels,
->>>>>>> 0298b650
       this.frameClient,
       new KV(payload.key, this.unaryClient),
       new Aliaser(payload.key, this.frameClient, this.unaryClient),
@@ -337,11 +325,8 @@
     name,
     timeRange,
     color: typeof data?.color === "string" ? data.color : undefined,
-<<<<<<< HEAD
-    stage: data?.stage as Stage,
-=======
     labels: [],
     parent: null,
->>>>>>> 0298b650
+    stage: data?.stage as Stage,
   };
 };