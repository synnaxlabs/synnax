--- conflicted
+++ resolved
@@ -37,12 +37,8 @@
     return payloadZ.nullable();
   },
 });
-<<<<<<< HEAD
 
-export interface Payload extends z.infer<typeof payloadZ> {}
-=======
 export type Payload = z.infer<typeof payloadZ>;
->>>>>>> 0298b650
 
 export const newZ = payloadZ
   .omit({ parent: true, labels: true })
