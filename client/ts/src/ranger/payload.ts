--- conflicted
+++ resolved
@@ -21,18 +21,9 @@
 export type Names = Name[];
 export type Params = Key | Name | Keys | Names;
 
-export const STAGES = ["to_do", "in_progress", "completed"];
-export const stageZ = z.enum(STAGES);
-
-export type Stage = z.infer<typeof stageZ>;
-
 export const payloadZ = z.object({
   key: keyZ,
   name: nameZ,
-<<<<<<< HEAD
-  timeRange: TimeRange.z,
-  stage: stageZ.optional().default("to_do"),
-=======
   timeRange: TimeRange.z
     .refine(({ isValid }) => isValid, {
       error: "Time range start time must be before or equal to time range end time",
@@ -45,7 +36,6 @@
       error:
         "Time range start time must be greater than or equal to the minimum value of an int64",
     }),
->>>>>>> 4ecf3a36
   color: z.string().optional(),
   labels: label.labelZ
     .array()
