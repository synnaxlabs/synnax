{
  "name": "@synnaxlabs/client",
  "version": "0.34.0",
  "description": "The Synnax Client Library",
  "keywords": [
    "synnax",
    "grpc",
    "transport",
    "client",
    "data acquisition",
    "big data",
    "telemetry",
    "control systems"
  ],
  "homepage": "https://github.com/synnaxlabs/synnax/tree/main/client/ts",
  "bugs": {
    "url": "https://github.com/synnaxlabs/synnax/issues"
  },
  "license": "BUSL-1.1",
  "main": "dist/client.cjs",
  "repository": {
    "type": "git",
    "url": "git+https://github.com/synnaxlabs/synnax.git",
    "directory": "client/ts"
  },
  "scripts": {
    "build": "tsc --noEmit && vite build",
    "watch": "tsc --noEmit && vite build --watch",
    "test": "vitest",
    "cov": "vitest --coverage",
<<<<<<< HEAD
    "lint": "eslint \"src/**/*.ts*\"",
    "fix": "eslint \"src/**/*.ts*\" --fix"
=======
    "lint": "eslint --cache",
    "fix": "eslint --cache --fix",
    "genApi": "tsc --noEmit && vite build && npx api-extractor run --local",
    "checkApi": "tsc --noEmit && vite build && npx api-extractor run"
>>>>>>> b2b6c896
  },
  "dependencies": {
    "@synnaxlabs/freighter": "workspace:*",
    "@synnaxlabs/x": "workspace:*",
    "async-mutex": "^0.5.0",
    "zod": "^3.23.8"
  },
  "devDependencies": {
    "@synnaxlabs/tsconfig": "workspace:*",
    "@synnaxlabs/vite-plugin": "workspace:*",
    "@types/node": "^22.7.5",
    "@types/uuid": "^10.0.0",
    "@vitest/coverage-v8": "^2.1.4",
    "eslint": "^9.14.0",
    "eslint-config-synnaxlabs": "workspace:*",
    "typescript": "^5.6.3",
    "uuid": "^10.0.0",
    "vite": "^5.4.10",
    "vitest": "^2.1.4"
  },
  "type": "module",
  "types": "dist/index.d.ts",
  "module": "dist/client.js"
}<|MERGE_RESOLUTION|>--- conflicted
+++ resolved
@@ -28,15 +28,8 @@
     "watch": "tsc --noEmit && vite build --watch",
     "test": "vitest",
     "cov": "vitest --coverage",
-<<<<<<< HEAD
-    "lint": "eslint \"src/**/*.ts*\"",
-    "fix": "eslint \"src/**/*.ts*\" --fix"
-=======
     "lint": "eslint --cache",
-    "fix": "eslint --cache --fix",
-    "genApi": "tsc --noEmit && vite build && npx api-extractor run --local",
-    "checkApi": "tsc --noEmit && vite build && npx api-extractor run"
->>>>>>> b2b6c896
+    "fix": "eslint --cache --fix"
   },
   "dependencies": {
     "@synnaxlabs/freighter": "workspace:*",
