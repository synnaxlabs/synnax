// Copyright 2025 Synnax Labs, Inc.
//
// Use of this software is governed by the Business Source License included in the file
// licenses/BSL.txt.
//
// As of the Change Date specified in that file, in accordance with the Business Source
// License, use of this software will be governed by the Apache License, Version 2.0,
// included in the file licenses/APL.txt.

/// internal
#include "client/cpp/hardware/hardware.h"

/// module
#include "client/cpp/errors/errors.h"
#include "x/cpp/xerrors/errors.h"

using namespace synnax;

Rack::Rack(const RackKey key, std::string name)
    : key(key),
      name(std::move(name)) {
}

Rack::Rack(std::string name) : name(std::move(name)) {
}

Rack::Rack(const api::v1::Rack &rack) : key(rack.key()),
                                        name(rack.name()) {
}

void Rack::to_proto(api::v1::Rack *rack) const {
    rack->set_key(key);
    rack->set_name(name);
}


const std::string RETRIEVE_RACK_ENDPOINT = "/hardware/rack/retrieve";
const std::string CREATE_RACK_ENDPOINT = "/hardware/rack/create";

std::pair<Rack, xerrors::Error>
HardwareClient::retrieve_rack(const RackKey key) const {
    auto req = api::v1::HardwareRetrieveRackRequest();
    req.add_keys(key);
    auto [res, err] = rack_retrieve_client->send(RETRIEVE_RACK_ENDPOINT, req);
    if (err) return {Rack(), err};
    if (res.racks_size() == 0)
        return {
            Rack(),
            xerrors::Error(xerrors::NOT_FOUND,
                           "Rack matching" + std::to_string(key) + " not found")
        };
    auto rack = Rack(res.racks(0));
    rack.tasks = TaskClient(rack.key, task_create_client, task_retrieve_client,
                            task_delete_client);
    return {rack, err};
}

std::pair<Rack, xerrors::Error> HardwareClient::retrieve_rack(
    const std::string &name
) const {
    auto req = api::v1::HardwareRetrieveRackRequest();
    req.add_names(name);
    auto [res, err] = rack_retrieve_client->send(RETRIEVE_RACK_ENDPOINT, req);
    if (err) return {Rack(), err};
    if (res.racks_size() == 0)
        return {
            Rack(),
            xerrors::Error(xerrors::NOT_FOUND, "Rack matching" + name + " not found")
        };
    if (res.racks_size() > 1)
        return {
            Rack(),
            xerrors::Error(xerrors::MULTIPLE_RESULTS,
                           "Multiple racks matching" + name + " found")
        };
    auto rack = Rack(res.racks(0));
    rack.tasks = TaskClient(rack.key, task_create_client, task_retrieve_client,
                            task_delete_client);
    return {rack, err};
}


xerrors::Error HardwareClient::create_rack(Rack &rack) const {
    auto req = api::v1::HardwareCreateRackRequest();
    rack.to_proto(req.add_racks());
    auto [res, err] = rack_create_client->send(CREATE_RACK_ENDPOINT, req);
    if (err) return err;
    if (res.racks_size() == 0) return unexpected_missing("rack");
    rack.key = res.racks().at(0).key();
    rack.tasks = TaskClient(rack.key, task_create_client, task_retrieve_client,
                            task_delete_client);
    return err;
}

std::pair<Rack, xerrors::Error> HardwareClient::create_rack(
    const std::string &name) const {
    auto rack = Rack(name);
    auto err = create_rack(rack);
    return {rack, err};
}

xerrors::Error HardwareClient::delete_rack(const RackKey key) const {
    auto req = api::v1::HardwareDeleteRackRequest();
    req.add_keys(key);
    auto [res, err] = rack_delete_client->send(CREATE_RACK_ENDPOINT, req);
    return err;
}

Task::Task(
    TaskKey key,
    std::string name,
    std::string type,
    std::string config,
    bool internal
) : key(key),
    name(std::move(name)),
    type(std::move(type)),
    config(std::move(config)),
    internal(internal) {
}

Task::Task(
    std::string name,
    std::string type,
    std::string config,
    bool internal
) : key(create_task_key(0, 0)),
    name(std::move(name)),
    type(std::move(type)),
    config(std::move(config)),
    internal(internal) {
}

Task::Task(
    RackKey rack,
    std::string name,
    std::string type,
    std::string config,
    bool internal
) : key(create_task_key(rack, 0)),
    name(std::move(name)),
    type(std::move(type)),
    config(std::move(config)),
    internal(internal) {
}

Task::Task(const api::v1::Task &task) : key(task.key()),
                                        name(task.name()),
                                        type(task.type()),
                                        config(task.config()),
                                        internal(task.internal()) {
}

void Task::to_proto(api::v1::Task *task) const {
    task->set_key(key);
    task->set_name(name);
    task->set_type(type);
    task->set_config(config);
    task->set_internal(internal);
}

const std::string RETRIEVE_TASK_ENDPOINT = "/hardware/task/retrieve";
const std::string CREATE_TASK_ENDPOINT = "/hardware/task/create";
const std::string DELETE_TASK_ENDPOINT = "/hardware/task/delete";

std::pair<Task, xerrors::Error> TaskClient::retrieve(const TaskKey key) const {
    auto req = api::v1::HardwareRetrieveTaskRequest();
    req.set_rack(rack);
    req.add_keys(key);
    auto [res, err] = task_retrieve_client->send(RETRIEVE_TASK_ENDPOINT, req);
    if (err) return {Task(), err};
    if (res.tasks_size() == 0)
        return {
            Task(),
            xerrors::Error(xerrors::NOT_FOUND,
                           "Task matching" + std::to_string(key) + " not found")
        };
    return {Task(res.tasks(0)), err};
}

std::pair<Task, xerrors::Error> TaskClient::retrieve(const std::string &name) const {
    auto req = api::v1::HardwareRetrieveTaskRequest();
    req.set_rack(rack);
    req.add_names(name);
    auto [res, err] = task_retrieve_client->send(RETRIEVE_TASK_ENDPOINT, req);
    if (err) return {Task(), err};
    if (res.tasks_size() == 0)
        return {
            Task(),
            xerrors::Error(xerrors::NOT_FOUND, "Task matching" + name + " not found")
        };
    return {Task(res.tasks(0)), err};
}

std::pair<std::vector<Task>, xerrors::Error> TaskClient::retrieve(
    const std::vector<std::string> &names
) const {
    auto req = api::v1::HardwareRetrieveTaskRequest();
    req.set_rack(rack);
    req.mutable_names()->Add(names.begin(), names.end());
    auto [res, err] = task_retrieve_client->send(RETRIEVE_TASK_ENDPOINT, req);
    if (err) return {std::vector<Task>(), err};
    std::vector<Task> tasks = {res.tasks().begin(), res.tasks().end()};
    return {tasks, err};
}


std::pair<Task, xerrors::Error> TaskClient::retrieve_by_type(
    const std::string &type
) const {
    auto req = api::v1::HardwareRetrieveTaskRequest();
    req.set_rack(rack);
    req.add_types(type);
    auto [res, err] = task_retrieve_client->send(RETRIEVE_TASK_ENDPOINT, req);
    if (err) return {Task(), err};
    if (res.tasks_size() == 0)
        return {
            Task(),
            xerrors::Error(xerrors::NOT_FOUND, "Task matching" + type + " not found")
        };
    return {Task(res.tasks(0)), err};
}

std::pair<std::vector<Task>, xerrors::Error> TaskClient::retrieve_by_type(
    const std::vector<std::string> &types
) const {
    auto req = api::v1::HardwareRetrieveTaskRequest();
    req.set_rack(rack);
    req.mutable_types()->Add(types.begin(), types.end());
    auto [res, err] = task_retrieve_client->send(RETRIEVE_TASK_ENDPOINT, req);
    if (err) return {std::vector<Task>(), err};
    std::vector<Task> tasks = {res.tasks().begin(), res.tasks().end()};
    return {tasks, err};
}


xerrors::Error TaskClient::create(Task &task) const {
    auto req = api::v1::HardwareCreateTaskRequest();
    task.to_proto(req.add_tasks());
    auto [res, err] = task_create_client->send(CREATE_TASK_ENDPOINT, req);
    if (err) return err;
    if (res.tasks_size() == 0) return unexpected_missing("task");
    task.key = res.tasks().at(0).key();
    return err;
}

xerrors::Error TaskClient::del(const TaskKey key) const {
    auto req = api::v1::HardwareDeleteTaskRequest();
    req.add_keys(key);
    auto [res, err] = task_delete_client->send(DELETE_TASK_ENDPOINT, req);
    return err;
}

std::pair<std::vector<Task>, xerrors::Error> TaskClient::list() const {
    auto req = api::v1::HardwareRetrieveTaskRequest();
    req.set_rack(rack);
    auto [res, err] = task_retrieve_client->send(RETRIEVE_TASK_ENDPOINT, req);
    if (err) return {std::vector<Task>(), err};
    std::vector<Task> tasks = {res.tasks().begin(), res.tasks().end()};
    return {tasks, err};
}

const std::string RETRIEVE_DEVICE_ENDPOINT = "/hardware/device/retrieve";
const std::string CREATE_DEVICE_ENDPOINT = "/hardware/device/create";

std::pair<Device, xerrors::Error> HardwareClient::retrieve_device(
    const std::string &key) const {
    auto req = api::v1::HardwareRetrieveDeviceRequest();
    req.add_keys(key);
    auto [res, err] = device_retrieve_client->send(RETRIEVE_DEVICE_ENDPOINT, req);
    if (err) return {Device(), err};
    if (res.devices_size() == 0)
        return {
            Device(),
            xerrors::Error(xerrors::NOT_FOUND,
                           "Device matching" + key + " not found")
        };
    return {Device(res.devices(0)), err};
}

std::pair<std::vector<Device>, xerrors::Error> HardwareClient::retrieve_devices(
    const std::vector<std::string> &keys) const {
    auto req = api::v1::HardwareRetrieveDeviceRequest();
    req.mutable_keys()->Add(keys.begin(), keys.end());
<<<<<<< HEAD
    auto [res, err] = device_retrieve_client->send(RETRIEVE_RACK_ENDPOINT, req);
=======
    auto [res, err] = device_retrieve_client->send(RETRIEVE_DEVICE_ENDPOINT, req);
>>>>>>> e31aea86
    if (err) return {std::vector<Device>(), err};
    std::vector<Device> devices = {res.devices().begin(), res.devices().end()};
    return {devices, err};
}

xerrors::Error HardwareClient::create_device(Device &device) const {
    auto req = api::v1::HardwareCreateDeviceRequest();
    device.to_proto(req.add_devices());
    auto [res, err] = device_create_client->send(CREATE_DEVICE_ENDPOINT, req);
    if (err) return err;
    if (res.devices_size() == 0) return unexpected_missing("device");
    device.key = res.devices().at(0).key();
    return err;
}

<<<<<<< HEAD
xerrors::Error HardwareClient::create_devices(std::vector<Device> &devs) const {
    auto req = api::v1::HardwareCreateDeviceRequest();
    req.mutable_devices()->Reserve(devs.size());
    for (auto &device: devs) device.to_proto(req.add_devices());
    auto [res, err] = device_create_client->send(CREATE_RACK_ENDPOINT, req);
    if (err) return err;
    if (res.devices_size() == 0) return unexpected_missing("devices");
    for (size_t i = 0; i < res.devices_size(); i++)
        devs[i].key = res.devices().at(i).key();
=======
xerrors::Error HardwareClient::create_devices(const std::vector<Device> &devs) const {
    auto req = api::v1::HardwareCreateDeviceRequest();
    req.mutable_devices()->Reserve(static_cast<int>(devs.size()));
    for (auto &device: devs) device.to_proto(req.add_devices());
    auto [res, err] = device_create_client->send(CREATE_DEVICE_ENDPOINT, req);
>>>>>>> e31aea86
    return err;
}

Device::Device(const api::v1::Device &device) : key(device.key()),
                                                name(device.name()),
                                                rack(device.rack()),
                                                location(device.location()),
                                                identifier(device.identifier()),
                                                make(device.make()),
                                                model(device.model()),
                                                properties(device.properties()) {
}

void Device::to_proto(api::v1::Device *device) const {
    device->set_key(key);
    device->set_name(name);
    device->set_rack(rack);
    device->set_location(location);
    device->set_identifier(identifier);
    device->set_make(make);
    device->set_model(model);
    device->set_properties(properties);
}<|MERGE_RESOLUTION|>--- conflicted
+++ resolved
@@ -282,11 +282,7 @@
     const std::vector<std::string> &keys) const {
     auto req = api::v1::HardwareRetrieveDeviceRequest();
     req.mutable_keys()->Add(keys.begin(), keys.end());
-<<<<<<< HEAD
-    auto [res, err] = device_retrieve_client->send(RETRIEVE_RACK_ENDPOINT, req);
-=======
     auto [res, err] = device_retrieve_client->send(RETRIEVE_DEVICE_ENDPOINT, req);
->>>>>>> e31aea86
     if (err) return {std::vector<Device>(), err};
     std::vector<Device> devices = {res.devices().begin(), res.devices().end()};
     return {devices, err};
@@ -302,23 +298,11 @@
     return err;
 }
 
-<<<<<<< HEAD
-xerrors::Error HardwareClient::create_devices(std::vector<Device> &devs) const {
-    auto req = api::v1::HardwareCreateDeviceRequest();
-    req.mutable_devices()->Reserve(devs.size());
-    for (auto &device: devs) device.to_proto(req.add_devices());
-    auto [res, err] = device_create_client->send(CREATE_RACK_ENDPOINT, req);
-    if (err) return err;
-    if (res.devices_size() == 0) return unexpected_missing("devices");
-    for (size_t i = 0; i < res.devices_size(); i++)
-        devs[i].key = res.devices().at(i).key();
-=======
 xerrors::Error HardwareClient::create_devices(const std::vector<Device> &devs) const {
     auto req = api::v1::HardwareCreateDeviceRequest();
     req.mutable_devices()->Reserve(static_cast<int>(devs.size()));
     for (auto &device: devs) device.to_proto(req.add_devices());
     auto [res, err] = device_create_client->send(CREATE_DEVICE_ENDPOINT, req);
->>>>>>> e31aea86
     return err;
 }
 
