--- conflicted
+++ resolved
@@ -374,14 +374,10 @@
     friend class HardwareClient;
 };
 
-<<<<<<< HEAD
-inline std::unordered_map<std::string, Device> device_keys_map(
-=======
 /// @brief Creates a map of device keys to devices.
 /// @param devices The devices to map.
 /// @returns A map from device keys to devices.
 inline std::unordered_map<std::string, Device> map_device_keys(
->>>>>>> e31aea86
     const std::vector<Device> &devices
 ) {
     std::unordered_map<std::string, Device> map;
@@ -455,12 +451,6 @@
     [[nodiscard]]
     std::pair<Device, xerrors::Error> retrieve_device(const std::string &key) const;
 
-<<<<<<< HEAD
-    std::pair<std::vector<Device>, xerrors::Error> retrieve_devices(
-        const std::vector<std::string> &keys
-    ) const;
-
-=======
     /// @brief Retrieves multiple devices by their keys.
     /// @param keys The keys of the devices to retrieve.
     /// @returns A pair containing the retrieved devices and an error if one occurred.
@@ -471,7 +461,6 @@
     /// @brief Creates a device in the cluster.
     /// @param device The device to create. Will be updated with the assigned key.
     /// @returns An error if the creation failed.
->>>>>>> e31aea86
     [[nodiscard]]
     xerrors::Error create_device(Device &device) const;
 
@@ -484,9 +473,6 @@
     /// @brief Deletes a rack by its key.
     /// @param key The key of the rack to delete.
     /// @returns An error if the deletion failed.
-    [[nodiscard]]
-    xerrors::Error create_devices(std::vector<Device> &devs) const;
-
     [[nodiscard]]
     xerrors::Error delete_rack(std::uint32_t key) const;
 
