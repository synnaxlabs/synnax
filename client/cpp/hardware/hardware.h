// Copyright 2025 Synnax Labs, Inc.
//
// Use of this software is governed by the Business Source License included in the file
// licenses/BSL.txt.
//
// As of the Change Date specified in that file, in accordance with the Business Source
// License, use of this software will be governed by the Apache License, Version 2.0,
// included in the file licenses/APL.txt.

#pragma once

/// std
#include <string>
#include <utility>
#include <vector>

/// external
#include "google/protobuf/empty.pb.h"

/// module
#include "freighter/cpp/freighter.h"

/// protos
#include "synnax/pkg/api/grpc/v1/synnax/pkg/api/grpc/v1/hardware.pb.h"
#include "x/cpp/xjson/xjson.h"

namespace synnax {
/// @brief Type alias for the transport used to create a rack.
using HardwareCreateRackClient = freighter::UnaryClient<
    api::v1::HardwareCreateRackRequest,
    api::v1::HardwareCreateRackResponse>;

/// @brief Type alias for the transport used to retrieve a rack.
using HardwareRetrieveRackClient = freighter::UnaryClient<
    api::v1::HardwareRetrieveRackRequest,
    api::v1::HardwareRetrieveRackResponse>;

/// @brief Type alias for the transport used to delete a rack.
using HardwareDeleteRackClient = freighter::
    UnaryClient<api::v1::HardwareDeleteRackRequest, google::protobuf::Empty>;

/// @brief Type alias for the transport used to create a task.
using HardwareCreateTaskClient = freighter::UnaryClient<
    api::v1::HardwareCreateTaskRequest,
    api::v1::HardwareCreateTaskResponse>;

/// @brief Type alias for the transport used to retrieve a task.
using HardwareRetrieveTaskClient = freighter::UnaryClient<
    api::v1::HardwareRetrieveTaskRequest,
    api::v1::HardwareRetrieveTaskResponse>;

/// @brief Type alias for the transport used to delete a task.
using HardwareDeleteTaskClient = freighter::
    UnaryClient<api::v1::HardwareDeleteTaskRequest, google::protobuf::Empty>;

/// @brief Type alias for the transport used to create a device.
using HardwareCreateDeviceClient = freighter::UnaryClient<
    api::v1::HardwareCreateDeviceRequest,
    api::v1::HardwareCreateDeviceResponse>;

/// @brief Type alias for the transport used to retrieve a device.
using HardwareRetrieveDeviceClient = freighter::UnaryClient<
    api::v1::HardwareRetrieveDeviceRequest,
    api::v1::HardwareRetrieveDeviceResponse>;

/// @brief Type alias for the transport used to delete a device.
using HardwareDeleteDeviceClient = freighter::
    UnaryClient<api::v1::HardwareDeleteDeviceRequest, google::protobuf::Empty>;

/// @brief An alias for the type of rack's key.
using RackKey = std::uint32_t;

/// @brief An alias for the type of task's key.
using TaskKey = std::uint64_t;

/// @brief the name of the channel used to propagate device state.
const std::string DEVICE_STATE_CHAN_NAME = "sy_device_state";
/// @brief the name of the channel used to propagate task state.
const std::string TASK_STATE_CHAN_NAME = "sy_task_state";
/// @brief the name of the channel used to propagate rack state.
const std::string RACK_STATE_CHAN_NAME = "sy_rack_state";

/// @brief Creates a task key from a rack key and a local task key.
/// @param rack The rack key.
/// @param task The local task key.
/// @returns A combined task key.
inline TaskKey create_task_key(const RackKey rack, const TaskKey task) {
    return static_cast<TaskKey>(rack) << 32 | task;
}

/// @brief Extracts the rack key from a task key.
/// @param key The task key.
/// @returns The rack key portion of the task key.
inline RackKey rack_key_from_task_key(const TaskKey key) {
    return key >> 32;
}

/// @brief Extracts the local task key from a task key.
/// @param key The task key.
/// @returns The local task key portion of the task key.
inline std::uint32_t local_task_key(const TaskKey key) {
    return key & 0xFFFFFFFF;
}

/// @brief A Task is a data structure used to configure and execute operations on a
/// hardware device. Tasks are associated with a specific rack and can be created,
/// retrieved, and deleted.
class Task {
public:
    /// @brief The unique identifier for the task.
    TaskKey key = 0;
    /// @brief A human-readable name for the task.
    std::string name;
    /// @brief The type of the task, which determines its behavior.
    std::string type;
    /// @brief Configuration data for the task, typically in JSON format.
    std::string config;
    /// @brief Whether the task is internal to the system.
    bool internal = false;
    /// @brief Whether the task is a snapshot.
    bool snapshot = false;

    /// @brief Constructs a new task with the given properties.
    /// @param name A human-readable name for the task.
    /// @param type The type of the task.
    /// @param config Configuration data for the task.
    /// @param internal Whether the task is internal to the system.
    /// @param snapshot Whether the task is a snapshot and cannot be modified.
    Task(
        std::string name,
        std::string type,
        std::string config,
        bool internal = false,
        bool snapshot = false
    );

    /// @brief Constructs a new task with the given properties and key.
    /// @param key The unique identifier for the task.
    /// @param name A human-readable name for the task.
    /// @param type The type of the task.
    /// @param config Configuration data for the task.
    /// @param internal Whether the task is internal to the system.
    /// @param snapshot Whether the task is a snapshot and cannot be modified.
    Task(
        TaskKey key,
        std::string name,
        std::string type,
        std::string config,
        bool internal = false,
        bool snapshot = false
    );

    /// @brief Constructs a new task with the given properties and rack.
    /// @param rack The rack key that this task belongs to.
    /// @param name A human-readable name for the task.
    /// @param type The type of the task.
    /// @param config Configuration data for the task.
    /// @param internal Whether the task is internal to the system.
    /// @param snapshot Whether the task is a snapshot and cannot be modified.
    Task(
        RackKey rack,
        std::string name,
        std::string type,
        std::string config,
        bool internal = false,
        bool snapshot = false
    );

    /// @brief Constructs a task from its protobuf representation.
    /// @param task The protobuf representation of the task.
    explicit Task(const api::v1::Task &task);

    /// @brief Default constructor for an empty task.
    Task() = default;

private:
    /// @brief Converts the task to its protobuf representation.
    /// @param task The protobuf object to populate.
    void to_proto(api::v1::Task *task) const;

    friend class TaskClient;
};

/// @brief Client for managing tasks on a specific rack.
class TaskClient {
public:
    /// @brief Constructs a new task client for the given rack.
    /// @param rack The rack key that this client operates on.
    /// @param task_create_client Client for creating tasks.
    /// @param task_retrieve_client Client for retrieving tasks.
    /// @param task_delete_client Client for deleting tasks.
    TaskClient(
        const RackKey rack,
        std::shared_ptr<HardwareCreateTaskClient> task_create_client,
        std::shared_ptr<HardwareRetrieveTaskClient> task_retrieve_client,
        std::shared_ptr<HardwareDeleteTaskClient> task_delete_client
    ):
        rack(rack),
        task_create_client(std::move(task_create_client)),
        task_retrieve_client(std::move(task_retrieve_client)),
        task_delete_client(std::move(task_delete_client)) {}

    /// @brief Creates a task on the rack.
    /// @param task The task to create. Will be updated with the assigned key.
    /// @returns An error if the creation failed.
    [[nodiscard]]
    xerrors::Error create(Task &task) const;

    /// @brief Retrieves a task by its key.
    /// @param key The key of the task to retrieve.
    /// @returns A pair containing the retrieved task and an error if one occurred.
    [[nodiscard]]
    std::pair<Task, xerrors::Error> retrieve(std::uint64_t key) const;

    /// @brief Retrieves a task by its type.
    /// @param type The type of the task to retrieve.
    /// @returns A pair containing the retrieved task and an error if one occurred.
    [[nodiscard]]
    std::pair<Task, xerrors::Error> retrieve_by_type(const std::string &type) const;

    /// @brief Retrieves a task by its name.
    /// @param name The name of the task to retrieve.
    /// @returns A pair containing the retrieved task and an error if one occurred.
    [[nodiscard]]
    std::pair<Task, xerrors::Error> retrieve(const std::string &name) const;

    /// @brief Retrieves multiple tasks by their names.
    /// @param names The names of the tasks to retrieve.
    /// @returns A pair containing the retrieved tasks and an error if one occurred.
    [[nodiscard]]
    std::pair<std::vector<Task>, xerrors::Error>
    retrieve(const std::vector<std::string> &names) const;

    /// @brief Retrieves multiple tasks by their types.
    /// @param types The types of the tasks to retrieve.
    /// @returns A pair containing the retrieved tasks and an error if one occurred.
    [[nodiscard]]
    std::pair<std::vector<Task>, xerrors::Error>
    retrieve_by_type(const std::vector<std::string> &types) const;

    /// @brief Deletes a task by its key.
    /// @param key The key of the task to delete.
    /// @returns An error if the deletion failed.
    [[nodiscard]]
    xerrors::Error del(std::uint64_t key) const;

    /// @brief Lists all tasks on the rack.
    /// @returns A pair containing the list of tasks and an error if one occurred.
    [[nodiscard]]
    std::pair<std::vector<Task>, xerrors::Error> list() const;

private:
    /// @brief Key of rack that this client belongs to.
    RackKey rack;
    /// @brief Task creation transport.
    std::shared_ptr<HardwareCreateTaskClient> task_create_client;
    /// @brief Task retrieval transport.
    std::shared_ptr<HardwareRetrieveTaskClient> task_retrieve_client;
    /// @brief Task deletion transport.
    std::shared_ptr<HardwareDeleteTaskClient> task_delete_client;
};

/// @brief Extracts the node ID from a rack key.
/// @param key The rack key.
/// @returns The node ID portion of the rack key.
inline std::uint16_t rack_key_node(const RackKey key) {
    return key >> 12;
}

/// @brief A Rack represents a physical or logical grouping of hardware devices.
/// Racks contain tasks that can be used to interact with hardware.
class Rack {
public:
    /// @brief The unique identifier for the rack.
    RackKey key{};

    /// @brief A human-readable name for the rack.
    std::string name;

    /// @brief Client for managing tasks on this rack.
    TaskClient tasks = TaskClient(0, nullptr, nullptr, nullptr);

    /// @brief Constructs a new rack with the given key and name.
    /// @param key The unique identifier for the rack.
    /// @param name A human-readable name for the rack.
    Rack(RackKey key, std::string name);

    /// @brief Constructs a new rack with the given name.
    /// @param name A human-readable name for the rack.
    explicit Rack(std::string name);

    /// @brief Default constructor for an empty rack.
    Rack() = default;

    /// @brief Constructs a rack from its protobuf representation.
    /// @param rack The protobuf representation of the rack.
    explicit Rack(const api::v1::Rack &rack);

    /// @brief Equality operator for racks.
    /// @param rack The rack to compare with.
    /// @returns True if the racks have the same key.
    bool operator==(const Rack &rack) const { return rack.key == key; }

private:
    /// @brief Converts the rack to its protobuf representation.
    /// @param rack The protobuf object to populate.
    void to_proto(api::v1::Rack *rack) const;

    friend class HardwareClient;
};

<<<<<<< HEAD
struct DeviceState {
    std::string key;
    std::string variant;
    RackKey rack;
=======
/// @brief utility struct storing the current state of a device.
struct DeviceState {
    /// @brief the key of the device.
    std::string key;
    /// @brief the status variant of the device's current state.
    std::string variant;
    /// @brief the device rack.
    RackKey rack = 0;
    /// @brief additional json details about the device's current state.
>>>>>>> 67890a62
    json details;

    [[nodiscard]] json to_json() const {
        json j;
        j["key"] = this->key;
        j["variant"] = this->variant;
        j["details"] = this->details;
        j["rack"] = this->rack;
        return j;
    }
};

<<<<<<< HEAD
=======

/// @brief utility struct storing the current state of a rack.
struct RackState {
    /// @brief the key of the rack.
    synnax::RackKey key;
    /// @brief the status variant of the rack's current state.
    std::string variant;
    /// @brief a message describing the current state of the rack.
    std::string message;

    [[nodiscard]] json to_json() const {
        return json{
            {"key", this->key},
            {"variant", this->variant},
            {"message", this->message},
        };
    }
};

>>>>>>> 67890a62
/// @brief A Device represents a physical hardware device connected to a rack.
struct Device {
    /// @brief The unique identifier for the device.
    std::string key;
    /// @brief A human-readable name for the device.
    std::string name;
    /// @brief The rack that this device is connected to.
    RackKey rack = 0;
    /// @brief The physical location of the device.
    std::string location;
    /// @brief The manufacturer of the device.
    std::string make;
    /// @brief The model of the device.
    std::string model;
    /// @brief Additional properties of the device, typically in JSON format.
    std::string properties;
    /// @brief whether the device has been configured.
    bool configured = false;
    /// @brief The state of the device.
    DeviceState state;

    /// @brief Constructs a new device with the given properties.
    /// @param key The unique identifier for the device.
    /// @param name A human-readable name for the device.
    /// @param rack The rack that this device is connected to.
    /// @param location The physical location of the device.
    /// @param make The manufacturer of the device.
    /// @param model The model of the device.
    /// @param properties Additional properties of the device.
    Device(
        std::string key,
        std::string name,
        RackKey rack,
        std::string location,
        std::string make,
        std::string model,
        std::string properties
    );

    /// @brief Default constructor for an empty device.
    Device() = default;

    /// @brief Constructs a device from its protobuf representation.
    /// @param device The protobuf representation of the device.
    explicit Device(const api::v1::Device &device);

private:
    void to_proto(api::v1::Device *device) const;

    friend class HardwareClient;
};


/// @brief Creates a map of device keys to devices.
/// @param devices The devices to map.
/// @returns A map from device keys to devices.
inline std::unordered_map<std::string, Device>
map_device_keys(const std::vector<Device> &devices) {
    std::unordered_map<std::string, Device> map;
    map.reserve(devices.size());
    for (const auto &device: devices)
        map[device.key] = device;
    return map;
}

struct HardwareDeviceRetrieveRequest {
    std::vector<std::string> keys;
    std::vector<std::string> names;
    std::vector<std::string> makes;
    std::vector<std::string> models;
    std::vector<std::string> locations;
    std::vector<RackKey> racks;
    std::string search;
    std::uint32_t limit;
    std::uint32_t offset;
    bool ignore_not_found = false;

    void to_proto(api::v1::HardwareRetrieveDeviceRequest &request) const {
        request.set_ignore_not_found(ignore_not_found);
        request.set_limit(limit);
        request.set_offset(offset);
        request.mutable_keys()->Add(keys.begin(), keys.end());
        request.mutable_names()->Add(names.begin(), names.end());
        request.mutable_makes()->Add(makes.begin(), makes.end());
        request.mutable_models()->Add(models.begin(), models.end());
        request.mutable_locations()->Add(locations.begin(), locations.end());
        request.mutable_racks()->Add(racks.begin(), racks.end());
        request.set_search(search);
    }
};

/// @brief Client for managing hardware components in a Synnax cluster.
/// Provides methods for creating, retrieving, and deleting racks, tasks, and
/// devices.
class HardwareClient {
public:
    /// @brief Constructs a new hardware client with the given transport clients.
    /// @param rack_create_client Client for creating racks.
    /// @param rack_retrieve_client Client for retrieving racks.
    /// @param rack_delete_client Client for deleting racks.
    /// @param task_create_client Client for creating tasks.
    /// @param task_retrieve_client Client for retrieving tasks.
    /// @param task_delete_client Client for deleting tasks.
    /// @param device_create_client Client for creating devices.
    /// @param device_retrieve_client Client for retrieving devices.
    /// @param device_delete_client Client for deleting devices.
    HardwareClient(
        std::unique_ptr<HardwareCreateRackClient> rack_create_client,
        std::unique_ptr<HardwareRetrieveRackClient> rack_retrieve_client,
        std::unique_ptr<HardwareDeleteRackClient> rack_delete_client,
        std::shared_ptr<HardwareCreateTaskClient> task_create_client,
        std::shared_ptr<HardwareRetrieveTaskClient> task_retrieve_client,
        std::shared_ptr<HardwareDeleteTaskClient> task_delete_client,
        std::unique_ptr<HardwareCreateDeviceClient> device_create_client,
        std::unique_ptr<HardwareRetrieveDeviceClient> device_retrieve_client,
        std::unique_ptr<HardwareDeleteDeviceClient> device_delete_client
    ):
        rack_create_client(std::move(rack_create_client)),
        rack_retrieve_client(std::move(rack_retrieve_client)),
        rack_delete_client(std::move(rack_delete_client)),
        task_create_client(std::move(task_create_client)),
        task_retrieve_client(std::move(task_retrieve_client)),
        task_delete_client(std::move(task_delete_client)),
        device_create_client(std::move(device_create_client)),
        device_retrieve_client(std::move(device_retrieve_client)),
        device_delete_client(std::move(device_delete_client)) {}

    /// @brief Creates a rack in the cluster.
    /// @param rack The rack to create. Will be updated with the assigned key and
    /// task client.
    /// @returns An error if the creation failed.
    [[nodiscard]]
    xerrors::Error create_rack(Rack &rack) const;

    /// @brief Creates a rack with the given name in the cluster.
    /// @param name The name of the rack to create.
    /// @returns A pair containing the created rack and an error if one occurred.
    [[nodiscard]]
    std::pair<Rack, xerrors::Error> create_rack(const std::string &name) const;

    /// @brief Retrieves a rack by its key.
    /// @param key The key of the rack to retrieve.
    /// @returns A pair containing the retrieved rack and an error if one occurred.
    [[nodiscard]]
    std::pair<Rack, xerrors::Error> retrieve_rack(std::uint32_t key) const;

    /// @brief Retrieves a rack by its name.
    /// @param name The name of the rack to retrieve.
    /// @returns A pair containing the retrieved rack and an error if one occurred.
    [[nodiscard]]
    std::pair<Rack, xerrors::Error> retrieve_rack(const std::string &name) const;

    /// @brief Retrieves a device by its key.
    /// @param key The key of the device to retrieve.
    /// @param ignore_not_found If true, returns an empty device without error when
    /// not found.
    /// @returns A pair containing the retrieved device and an error if one
    /// occurred.
    [[nodiscard]]
    std::pair<Device, xerrors::Error>
    retrieve_device(const std::string &key, bool ignore_not_found = false) const;

    /// @brief Retrieves multiple devices by their keys.
    /// @param keys The keys of the devices to retrieve.
    /// @param ignore_not_found If true, skips non-existent devices without error.
    /// @returns A pair containing the retrieved devices and an error if one
    /// occurred.
    [[nodiscard]]
    std::pair<std::vector<Device>, xerrors::Error> retrieve_devices(
        const std::vector<std::string> &keys,
        bool ignore_not_found = false
    ) const;

    std::pair<std::vector<Device>, xerrors::Error>
    retrieve_devices(HardwareDeviceRetrieveRequest &req) const;

    /// @brief Creates a device in the cluster.
    /// @param device The device to create. Will be updated with the assigned key.
    /// @returns An error if the creation failed.
    [[nodiscard]]
    xerrors::Error create_device(Device &device) const;

    /// @brief Creates multiple devices in the cluster.
    /// @param devs The devices to create. Will be updated with the assigned keys.
    /// @returns An error if the creation failed.
    [[nodiscard]]
    xerrors::Error create_devices(const std::vector<Device> &devs) const;

    /// @brief Deletes a rack by its key.
    /// @param key The key of the rack to delete.
    /// @returns An error if the deletion failed.
    [[nodiscard]]
    xerrors::Error delete_rack(std::uint32_t key) const;

    /// @brief Deletes a device by its key.
    /// @param key The key of the device to delete.
    /// @returns An error if the deletion failed.
    [[nodiscard]]
    xerrors::Error delete_device(const std::string &key) const;

    /// @brief Deletes multiple devices by their keys.
    /// @param keys The keys of the devices to delete.
    /// @returns An error if the deletion failed.
    [[nodiscard]]
    xerrors::Error delete_devices(const std::vector<std::string> &keys) const;

private:
    /// @brief Rack creation transport.
    std::unique_ptr<HardwareCreateRackClient> rack_create_client;
    /// @brief Rack retrieval transport.
    std::unique_ptr<HardwareRetrieveRackClient> rack_retrieve_client;
    /// @brief Rack deletion transport.
    std::unique_ptr<HardwareDeleteRackClient> rack_delete_client;
    /// @brief Task creation transport.
    std::shared_ptr<HardwareCreateTaskClient> task_create_client;
    /// @brief Task retrieval transport.
    std::shared_ptr<HardwareRetrieveTaskClient> task_retrieve_client;
    /// @brief Task deletion transport.
    std::shared_ptr<HardwareDeleteTaskClient> task_delete_client;
    /// @brief Device creation transport.
    std::shared_ptr<HardwareCreateDeviceClient> device_create_client;
    /// @brief Device retrieval transport.
    std::shared_ptr<HardwareRetrieveDeviceClient> device_retrieve_client;
    /// @brief Device deletion transport.
    std::shared_ptr<HardwareDeleteDeviceClient> device_delete_client;
};


}<|MERGE_RESOLUTION|>--- conflicted
+++ resolved
@@ -309,12 +309,6 @@
     friend class HardwareClient;
 };
 
-<<<<<<< HEAD
-struct DeviceState {
-    std::string key;
-    std::string variant;
-    RackKey rack;
-=======
 /// @brief utility struct storing the current state of a device.
 struct DeviceState {
     /// @brief the key of the device.
@@ -324,7 +318,6 @@
     /// @brief the device rack.
     RackKey rack = 0;
     /// @brief additional json details about the device's current state.
->>>>>>> 67890a62
     json details;
 
     [[nodiscard]] json to_json() const {
@@ -337,8 +330,6 @@
     }
 };
 
-<<<<<<< HEAD
-=======
 
 /// @brief utility struct storing the current state of a rack.
 struct RackState {
@@ -358,7 +349,6 @@
     }
 };
 
->>>>>>> 67890a62
 /// @brief A Device represents a physical hardware device connected to a rack.
 struct Device {
     /// @brief The unique identifier for the device.
@@ -410,7 +400,6 @@
 
     friend class HardwareClient;
 };
-
 
 /// @brief Creates a map of device keys to devices.
 /// @param devices The devices to map.
