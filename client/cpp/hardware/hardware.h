// Copyright 2025 Synnax Labs, Inc.
//
// Use of this software is governed by the Business Source License included in the file
// licenses/BSL.txt.
//
// As of the Change Date specified in that file, in accordance with the Business Source
// License, use of this software will be governed by the Apache License, Version 2.0,
// included in the file licenses/APL.txt.

#pragma once

/// std
#include <string>
#include <utility>
#include <vector>

/// external
#include "google/protobuf/empty.pb.h"

/// module
#include "freighter/cpp/freighter.h"

/// protos
#include "synnax/pkg/api/grpc/v1/synnax/pkg/api/grpc/v1/hardware.pb.h"
#include "x/cpp/status/status.h"
#include "x/cpp/xjson/xjson.h"

namespace synnax {
/// @brief Type alias for the transport used to create a rack.
using HardwareCreateRackClient = freighter::UnaryClient<
    api::v1::HardwareCreateRackRequest,
    api::v1::HardwareCreateRackResponse>;

/// @brief Type alias for the transport used to retrieve a rack.
using HardwareRetrieveRackClient = freighter::UnaryClient<
    api::v1::HardwareRetrieveRackRequest,
    api::v1::HardwareRetrieveRackResponse>;

/// @brief Type alias for the transport used to delete a rack.
using HardwareDeleteRackClient = freighter::
    UnaryClient<api::v1::HardwareDeleteRackRequest, google::protobuf::Empty>;

/// @brief Type alias for the transport used to create a task.
using HardwareCreateTaskClient = freighter::UnaryClient<
    api::v1::HardwareCreateTaskRequest,
    api::v1::HardwareCreateTaskResponse>;

/// @brief Type alias for the transport used to retrieve a task.
using HardwareRetrieveTaskClient = freighter::UnaryClient<
    api::v1::HardwareRetrieveTaskRequest,
    api::v1::HardwareRetrieveTaskResponse>;

/// @brief Type alias for the transport used to delete a task.
using HardwareDeleteTaskClient = freighter::
    UnaryClient<api::v1::HardwareDeleteTaskRequest, google::protobuf::Empty>;

/// @brief Type alias for the transport used to create a device.
using HardwareCreateDeviceClient = freighter::UnaryClient<
    api::v1::HardwareCreateDeviceRequest,
    api::v1::HardwareCreateDeviceResponse>;

/// @brief Type alias for the transport used to retrieve a device.
using HardwareRetrieveDeviceClient = freighter::UnaryClient<
    api::v1::HardwareRetrieveDeviceRequest,
    api::v1::HardwareRetrieveDeviceResponse>;

/// @brief Type alias for the transport used to delete a device.
using HardwareDeleteDeviceClient = freighter::
    UnaryClient<api::v1::HardwareDeleteDeviceRequest, google::protobuf::Empty>;

/// @brief An alias for the type of rack's key.
using RackKey = std::uint32_t;

/// @brief An alias for the type of task's key.
using TaskKey = std::uint64_t;

/// @brief the name of the channel used to propagate device state.
const std::string DEVICE_STATUS_CHANNEL_NAME = "sy_device_status";
/// @brief the name of the channel used to propagate task state.
const std::string TASK_STATUS_CHANNEL_NAME = "sy_task_status";
/// @brief the name of the channel used to propagate rack state.
const std::string RACK_STATUS_CHANNEL_NAME = "sy_rack_status";

/// @brief Creates a task key from a rack key and a local task key.
/// @param rack The rack key.
/// @param task The local task key.
/// @returns A combined task key.
inline TaskKey create_task_key(const RackKey rack, const TaskKey task) {
    return static_cast<TaskKey>(rack) << 32 | task;
}

/// @brief Extracts the rack key from a task key.
/// @param key The task key.
/// @returns The rack key portion of the task key.
inline RackKey rack_key_from_task_key(const TaskKey key) {
    return key >> 32;
}

/// @brief Extracts the local task key from a task key.
/// @param key The task key.
/// @returns The local task key portion of the task key.
inline std::uint32_t local_task_key(const TaskKey key) {
    return key & 0xFFFFFFFF;
}

/// @brief A Task is a data structure used to configure and execute operations on a
/// hardware device. Tasks are associated with a specific rack and can be created,
/// retrieved, and deleted.
class Task {
public:
    /// @brief The unique identifier for the task.
    TaskKey key = 0;
    /// @brief A human-readable name for the task.
    std::string name;
    /// @brief The type of the task, which determines its behavior.
    std::string type;
    /// @brief Configuration data for the task, typically in JSON format.
    std::string config;
    /// @brief Whether the task is internal to the system.
    bool internal = false;
    /// @brief Whether the task is a snapshot.
    bool snapshot = false;

    /// @brief Constructs a new task with the given properties.
    /// @param name A human-readable name for the task.
    /// @param type The type of the task.
    /// @param config Configuration data for the task.
    /// @param internal Whether the task is internal to the system.
    /// @param snapshot Whether the task is a snapshot and cannot be modified.
    Task(
        std::string name,
        std::string type,
        std::string config,
        bool internal = false,
        bool snapshot = false
    );

    /// @brief Constructs a new task with the given properties and key.
    /// @param key The unique identifier for the task.
    /// @param name A human-readable name for the task.
    /// @param type The type of the task.
    /// @param config Configuration data for the task.
    /// @param internal Whether the task is internal to the system.
    /// @param snapshot Whether the task is a snapshot and cannot be modified.
    Task(
        TaskKey key,
        std::string name,
        std::string type,
        std::string config,
        bool internal = false,
        bool snapshot = false
    );

    /// @brief Constructs a new task with the given properties and rack.
    /// @param rack The rack key that this task belongs to.
    /// @param name A human-readable name for the task.
    /// @param type The type of the task.
    /// @param config Configuration data for the task.
    /// @param internal Whether the task is internal to the system.
    /// @param snapshot Whether the task is a snapshot and cannot be modified.
    Task(
        RackKey rack,
        std::string name,
        std::string type,
        std::string config,
        bool internal = false,
        bool snapshot = false
    );

    /// @brief Constructs a task from its protobuf representation.
    /// @param task The protobuf representation of the task.
    explicit Task(const api::v1::Task &task);

    /// @brief Default constructor for an empty task.
    Task() = default;

    friend std::ostream &operator<<(std::ostream &os, const Task &task) {
        return os << task.name << " (" << task.key << ")";
    }

private:
    /// @brief Converts the task to its protobuf representation.
    /// @param task The protobuf object to populate.
    void to_proto(api::v1::Task *task) const;

    friend class TaskClient;
};

/// @brief Client for managing tasks on a specific rack.
class TaskClient {
public:
    /// @brief Constructs a new task client for the given rack.
    /// @param rack The rack key that this client operates on.
    /// @param task_create_client Client for creating tasks.
    /// @param task_retrieve_client Client for retrieving tasks.
    /// @param task_delete_client Client for deleting tasks.
    TaskClient(
        const RackKey rack,
        std::shared_ptr<HardwareCreateTaskClient> task_create_client,
        std::shared_ptr<HardwareRetrieveTaskClient> task_retrieve_client,
        std::shared_ptr<HardwareDeleteTaskClient> task_delete_client
    ):
        rack(rack),
        task_create_client(std::move(task_create_client)),
        task_retrieve_client(std::move(task_retrieve_client)),
        task_delete_client(std::move(task_delete_client)) {}

    /// @brief Creates a task on the rack.
    /// @param task The task to create. Will be updated with the assigned key.
    /// @returns An error if the creation failed.
    [[nodiscard]]
    xerrors::Error create(Task &task) const;

    /// @brief Retrieves a task by its key.
    /// @param key The key of the task to retrieve.
    /// @returns A pair containing the retrieved task and an error if one occurred.
    [[nodiscard]]
    std::pair<Task, xerrors::Error> retrieve(std::uint64_t key) const;

    /// @brief Retrieves a task by its type.
    /// @param type The type of the task to retrieve.
    /// @returns A pair containing the retrieved task and an error if one occurred.
    [[nodiscard]]
    std::pair<Task, xerrors::Error> retrieve_by_type(const std::string &type) const;

    /// @brief Retrieves a task by its name.
    /// @param name The name of the task to retrieve.
    /// @returns A pair containing the retrieved task and an error if one occurred.
    [[nodiscard]]
    std::pair<Task, xerrors::Error> retrieve(const std::string &name) const;

    /// @brief Retrieves multiple tasks by their names.
    /// @param names The names of the tasks to retrieve.
    /// @returns A pair containing the retrieved tasks and an error if one occurred.
    [[nodiscard]]
    std::pair<std::vector<Task>, xerrors::Error>
    retrieve(const std::vector<std::string> &names) const;

    /// @brief Retrieves multiple tasks by their types.
    /// @param types The types of the tasks to retrieve.
    /// @returns A pair containing the retrieved tasks and an error if one occurred.
    [[nodiscard]]
    std::pair<std::vector<Task>, xerrors::Error>
    retrieve_by_type(const std::vector<std::string> &types) const;

    /// @brief Deletes a task by its key.
    /// @param key The key of the task to delete.
    /// @returns An error if the deletion failed.
    [[nodiscard]]
    xerrors::Error del(std::uint64_t key) const;

    /// @brief Lists all tasks on the rack.
    /// @returns A pair containing the list of tasks and an error if one occurred.
    [[nodiscard]]
    std::pair<std::vector<Task>, xerrors::Error> list() const;

private:
    /// @brief Key of rack that this client belongs to.
    RackKey rack;
    /// @brief Task creation transport.
    std::shared_ptr<HardwareCreateTaskClient> task_create_client;
    /// @brief Task retrieval transport.
    std::shared_ptr<HardwareRetrieveTaskClient> task_retrieve_client;
    /// @brief Task deletion transport.
    std::shared_ptr<HardwareDeleteTaskClient> task_delete_client;
};

/// @brief Extracts the node ID from a rack key.
/// @param key The rack key.
/// @returns The node ID portion of the rack key.
inline std::uint16_t rack_key_node(const RackKey key) {
    return key >> 12;
}

/// @brief A Rack represents a physical or logical grouping of hardware devices.
/// Racks contain tasks that can be used to interact with hardware.
class Rack {
public:
    /// @brief The unique identifier for the rack.
    RackKey key{};

    /// @brief A human-readable name for the rack.
    std::string name;

    /// @brief Client for managing tasks on this rack.
    TaskClient tasks = TaskClient(0, nullptr, nullptr, nullptr);

    /// @brief Constructs a new rack with the given key and name.
    /// @param key The unique identifier for the rack.
    /// @param name A human-readable name for the rack.
    Rack(RackKey key, std::string name);

    /// @brief Constructs a new rack with the given name.
    /// @param name A human-readable name for the rack.
    explicit Rack(std::string name);

    /// @brief Default constructor for an empty rack.
    Rack() = default;

    /// @brief Constructs a rack from its protobuf representation.
    /// @param rack The protobuf representation of the rack.
    explicit Rack(const api::v1::Rack &rack);

    /// @brief Equality operator for racks.
    /// @param rack The rack to compare with.
    /// @returns True if the racks have the same key.
    bool operator==(const Rack &rack) const { return rack.key == key; }

private:
    /// @brief Converts the rack to its protobuf representation.
    /// @param rack The protobuf object to populate.
    void to_proto(api::v1::Rack *rack) const;

    friend class HardwareClient;
};

<<<<<<< HEAD
struct DeviceStatusDetails {
    RackKey rack = 0;

    static DeviceStatusDetails parse(xjson::Parser parser) {
        return DeviceStatusDetails{
            .rack = parser.required<RackKey>("rack"),
=======
/// @brief specific status details for devices.
struct DeviceStatusDetails {
    /// @brief the rack that this device is connected to.
    RackKey rack = 0;
    /// @brief the device that this status is for.
    std::string device;

    /// @brief parses the device status details from a JSON parser.
    static DeviceStatusDetails parse(xjson::Parser parser) {
        return DeviceStatusDetails{
            .rack = parser.required<RackKey>("rack"),
            .device = parser.required<std::string>("device"),
>>>>>>> d0e4900d
        };
    }

    /// @brief converts the device status details to JSON.
    [[nodiscard]] json to_json() const {
        json j;
        j["rack"] = this->rack;
        j["device"] = this->device;
        return j;
    }
};

<<<<<<< HEAD
using RackStatusDetails = DeviceStatusDetails;

struct TaskStatusDetails {
    TaskKey task;
    bool running;
    json data;

=======
/// @brief specific status details for devices.
struct RackStatusDetails {
    /// @brief the rack that this device is connected to.
    RackKey rack = 0;

    /// @brief parses the device status details from a JSON parser.
    static DeviceStatusDetails parse(xjson::Parser parser) {
        return DeviceStatusDetails{
            .rack = parser.required<RackKey>("rack"),
        };
    }

    /// @brief converts the device status details to JSON.
    [[nodiscard]] json to_json() const {
        json j;
        j["rack"] = this->rack;
        return j;
    }
};

/// @brief specific status details for tasks.
struct TaskStatusDetails {
    /// @brief The key of the task that this status is for.
    TaskKey task;
    /// @brief whether the task is currently running.
    bool running;
    /// @brief additional data associated with the task.
    json data;

    /// @brief parses the task status details from a JSON parser.
>>>>>>> d0e4900d
    static TaskStatusDetails parse(xjson::Parser parser) {
        return TaskStatusDetails{
            .task = parser.required<TaskKey>("task"),
            .running = parser.required<bool>("running"),
            .data = parser.required<json>("data"),
        };
    }

<<<<<<< HEAD
=======
    /// @brief converts the task status details to JSON.
>>>>>>> d0e4900d
    [[nodiscard]] json to_json() const {
        json j;
        j["task"] = this->task;
        j["running"] = this->running;
        j["data"] = this->data;
        return j;
    }
};

<<<<<<< HEAD
using DeviceStatus = status::Status<DeviceStatusDetails>;
using RackStatus = status::Status<DeviceStatusDetails>;
=======
/// @brief status information about a device.
using DeviceStatus = status::Status<DeviceStatusDetails>;
/// @brief status information for a device.
using RackStatus = status::Status<RackStatusDetails>;
/// @brief status information for a task.
>>>>>>> d0e4900d
using TaskStatus = status::Status<TaskStatusDetails>;

/// @brief A Device represents a physical hardware device connected to a rack.
struct Device {
    /// @brief The unique identifier for the device.
    std::string key;
    /// @brief A human-readable name for the device.
    std::string name;
    /// @brief The rack that this device is connected to.
    RackKey rack = 0;
    /// @brief The physical location of the device.
    std::string location;
    /// @brief The manufacturer of the device.
    std::string make;
    /// @brief The model of the device.
    std::string model;
    /// @brief Additional properties of the device, typically in JSON format.
    std::string properties;
    /// @brief whether the device has been configured.
    bool configured = false;
    /// @brief The state of the device.
    DeviceStatus status;

    /// @brief Constructs a new device with the given properties.
    /// @param key The unique identifier for the device.
    /// @param name A human-readable name for the device.
    /// @param rack The rack that this device is connected to.
    /// @param location The physical location of the device.
    /// @param make The manufacturer of the device.
    /// @param model The model of the device.
    /// @param properties Additional properties of the device.
    Device(
        std::string key,
        std::string name,
        RackKey rack,
        std::string location,
        std::string make,
        std::string model,
        std::string properties
    );

    /// @brief Default constructor for an empty device.
    Device() = default;

    /// @brief Constructs a device from its protobuf representation.
    /// @param device The protobuf representation of the device.
    explicit Device(const api::v1::Device &device);

private:
    void to_proto(api::v1::Device *device) const;

    friend class HardwareClient;
};

/// @brief Creates a map of device keys to devices.
/// @param devices The devices to map.
/// @returns A map from device keys to devices.
inline std::unordered_map<std::string, Device>
map_device_keys(const std::vector<Device> &devices) {
    std::unordered_map<std::string, Device> map;
    map.reserve(devices.size());
    for (const auto &device: devices)
        map[device.key] = device;
    return map;
}

struct HardwareDeviceRetrieveRequest {
    std::vector<std::string> keys;
    std::vector<std::string> names;
    std::vector<std::string> makes;
    std::vector<std::string> models;
    std::vector<std::string> locations;
    std::vector<RackKey> racks;
    std::string search;
    std::uint32_t limit;
    std::uint32_t offset;
    bool ignore_not_found = false;

    void to_proto(api::v1::HardwareRetrieveDeviceRequest &request) const {
        request.set_ignore_not_found(ignore_not_found);
        request.set_limit(limit);
        request.set_offset(offset);
        request.mutable_keys()->Add(keys.begin(), keys.end());
        request.mutable_names()->Add(names.begin(), names.end());
        request.mutable_makes()->Add(makes.begin(), makes.end());
        request.mutable_models()->Add(models.begin(), models.end());
        request.mutable_locations()->Add(locations.begin(), locations.end());
        request.mutable_racks()->Add(racks.begin(), racks.end());
        request.set_search(search);
    }
};

/// @brief Client for managing hardware components in a Synnax cluster.
/// Provides methods for creating, retrieving, and deleting racks, tasks, and
/// devices.
class HardwareClient {
public:
    /// @brief Constructs a new hardware client with the given transport clients.
    /// @param rack_create_client Client for creating racks.
    /// @param rack_retrieve_client Client for retrieving racks.
    /// @param rack_delete_client Client for deleting racks.
    /// @param task_create_client Client for creating tasks.
    /// @param task_retrieve_client Client for retrieving tasks.
    /// @param task_delete_client Client for deleting tasks.
    /// @param device_create_client Client for creating devices.
    /// @param device_retrieve_client Client for retrieving devices.
    /// @param device_delete_client Client for deleting devices.
    HardwareClient(
        std::unique_ptr<HardwareCreateRackClient> rack_create_client,
        std::unique_ptr<HardwareRetrieveRackClient> rack_retrieve_client,
        std::unique_ptr<HardwareDeleteRackClient> rack_delete_client,
        std::shared_ptr<HardwareCreateTaskClient> task_create_client,
        std::shared_ptr<HardwareRetrieveTaskClient> task_retrieve_client,
        std::shared_ptr<HardwareDeleteTaskClient> task_delete_client,
        std::unique_ptr<HardwareCreateDeviceClient> device_create_client,
        std::unique_ptr<HardwareRetrieveDeviceClient> device_retrieve_client,
        std::unique_ptr<HardwareDeleteDeviceClient> device_delete_client
    ):
        rack_create_client(std::move(rack_create_client)),
        rack_retrieve_client(std::move(rack_retrieve_client)),
        rack_delete_client(std::move(rack_delete_client)),
        task_create_client(std::move(task_create_client)),
        task_retrieve_client(std::move(task_retrieve_client)),
        task_delete_client(std::move(task_delete_client)),
        device_create_client(std::move(device_create_client)),
        device_retrieve_client(std::move(device_retrieve_client)),
        device_delete_client(std::move(device_delete_client)) {}

    /// @brief Creates a rack in the cluster.
    /// @param rack The rack to create. Will be updated with the assigned key and
    /// task client.
    /// @returns An error if the creation failed.
    [[nodiscard]]
    xerrors::Error create_rack(Rack &rack) const;

    /// @brief Creates a rack with the given name in the cluster.
    /// @param name The name of the rack to create.
    /// @returns A pair containing the created rack and an error if one occurred.
    [[nodiscard]]
    std::pair<Rack, xerrors::Error> create_rack(const std::string &name) const;

    /// @brief Retrieves a rack by its key.
    /// @param key The key of the rack to retrieve.
    /// @returns A pair containing the retrieved rack and an error if one occurred.
    [[nodiscard]]
    std::pair<Rack, xerrors::Error> retrieve_rack(std::uint32_t key) const;

    /// @brief Retrieves a rack by its name.
    /// @param name The name of the rack to retrieve.
    /// @returns A pair containing the retrieved rack and an error if one occurred.
    [[nodiscard]]
    std::pair<Rack, xerrors::Error> retrieve_rack(const std::string &name) const;

    /// @brief Retrieves a device by its key.
    /// @param key The key of the device to retrieve.
    /// @param ignore_not_found If true, returns an empty device without error when
    /// not found.
    /// @returns A pair containing the retrieved device and an error if one
    /// occurred.
    [[nodiscard]]
    std::pair<Device, xerrors::Error>
    retrieve_device(const std::string &key, bool ignore_not_found = false) const;

    /// @brief Retrieves multiple devices by their keys.
    /// @param keys The keys of the devices to retrieve.
    /// @param ignore_not_found If true, skips non-existent devices without error.
    /// @returns A pair containing the retrieved devices and an error if one
    /// occurred.
    [[nodiscard]]
    std::pair<std::vector<Device>, xerrors::Error> retrieve_devices(
        const std::vector<std::string> &keys,
        bool ignore_not_found = false
    ) const;

    std::pair<std::vector<Device>, xerrors::Error>
    retrieve_devices(HardwareDeviceRetrieveRequest &req) const;

    /// @brief Creates a device in the cluster.
    /// @param device The device to create. Will be updated with the assigned key.
    /// @returns An error if the creation failed.
    [[nodiscard]]
    xerrors::Error create_device(Device &device) const;

    /// @brief Creates multiple devices in the cluster.
    /// @param devs The devices to create. Will be updated with the assigned keys.
    /// @returns An error if the creation failed.
    [[nodiscard]]
    xerrors::Error create_devices(const std::vector<Device> &devs) const;

    /// @brief Deletes a rack by its key.
    /// @param key The key of the rack to delete.
    /// @returns An error if the deletion failed.
    [[nodiscard]]
    xerrors::Error delete_rack(std::uint32_t key) const;

    /// @brief Deletes a device by its key.
    /// @param key The key of the device to delete.
    /// @returns An error if the deletion failed.
    [[nodiscard]]
    xerrors::Error delete_device(const std::string &key) const;

    /// @brief Deletes multiple devices by their keys.
    /// @param keys The keys of the devices to delete.
    /// @returns An error if the deletion failed.
    [[nodiscard]]
    xerrors::Error delete_devices(const std::vector<std::string> &keys) const;

private:
    /// @brief Rack creation transport.
    std::unique_ptr<HardwareCreateRackClient> rack_create_client;
    /// @brief Rack retrieval transport.
    std::unique_ptr<HardwareRetrieveRackClient> rack_retrieve_client;
    /// @brief Rack deletion transport.
    std::unique_ptr<HardwareDeleteRackClient> rack_delete_client;
    /// @brief Task creation transport.
    std::shared_ptr<HardwareCreateTaskClient> task_create_client;
    /// @brief Task retrieval transport.
    std::shared_ptr<HardwareRetrieveTaskClient> task_retrieve_client;
    /// @brief Task deletion transport.
    std::shared_ptr<HardwareDeleteTaskClient> task_delete_client;
    /// @brief Device creation transport.
    std::shared_ptr<HardwareCreateDeviceClient> device_create_client;
    /// @brief Device retrieval transport.
    std::shared_ptr<HardwareRetrieveDeviceClient> device_retrieve_client;
    /// @brief Device deletion transport.
    std::shared_ptr<HardwareDeleteDeviceClient> device_delete_client;
};


}<|MERGE_RESOLUTION|>--- conflicted
+++ resolved
@@ -314,14 +314,6 @@
     friend class HardwareClient;
 };
 
-<<<<<<< HEAD
-struct DeviceStatusDetails {
-    RackKey rack = 0;
-
-    static DeviceStatusDetails parse(xjson::Parser parser) {
-        return DeviceStatusDetails{
-            .rack = parser.required<RackKey>("rack"),
-=======
 /// @brief specific status details for devices.
 struct DeviceStatusDetails {
     /// @brief the rack that this device is connected to.
@@ -334,7 +326,6 @@
         return DeviceStatusDetails{
             .rack = parser.required<RackKey>("rack"),
             .device = parser.required<std::string>("device"),
->>>>>>> d0e4900d
         };
     }
 
@@ -347,15 +338,6 @@
     }
 };
 
-<<<<<<< HEAD
-using RackStatusDetails = DeviceStatusDetails;
-
-struct TaskStatusDetails {
-    TaskKey task;
-    bool running;
-    json data;
-
-=======
 /// @brief specific status details for devices.
 struct RackStatusDetails {
     /// @brief the rack that this device is connected to.
@@ -386,7 +368,6 @@
     json data;
 
     /// @brief parses the task status details from a JSON parser.
->>>>>>> d0e4900d
     static TaskStatusDetails parse(xjson::Parser parser) {
         return TaskStatusDetails{
             .task = parser.required<TaskKey>("task"),
@@ -395,10 +376,7 @@
         };
     }
 
-<<<<<<< HEAD
-=======
     /// @brief converts the task status details to JSON.
->>>>>>> d0e4900d
     [[nodiscard]] json to_json() const {
         json j;
         j["task"] = this->task;
@@ -408,16 +386,11 @@
     }
 };
 
-<<<<<<< HEAD
-using DeviceStatus = status::Status<DeviceStatusDetails>;
-using RackStatus = status::Status<DeviceStatusDetails>;
-=======
 /// @brief status information about a device.
 using DeviceStatus = status::Status<DeviceStatusDetails>;
 /// @brief status information for a device.
 using RackStatus = status::Status<RackStatusDetails>;
 /// @brief status information for a task.
->>>>>>> d0e4900d
 using TaskStatus = status::Status<TaskStatusDetails>;
 
 /// @brief A Device represents a physical hardware device connected to a rack.
