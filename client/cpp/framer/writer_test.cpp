// Copyright 2025 Synnax Labs, Inc.
//
// Use of this software is governed by the Business Source License included in the file
// licenses/BSL.txt.
//
// As of the Change Date specified in that file, in accordance with the Business Source
// License, use of this software will be governed by the Apache License, Version 2.0,
// included in the file licenses/APL.txt.

/// std
#include <thread>

/// external
#include "gtest/gtest.h"

/// module
#include "client/cpp/synnax.h"
#include "client/cpp/testutil/testutil.h"
#include "x/cpp/xtest/xtest.h"


/// @brief it should correctly write a frame of telemetry to the DB.
TEST(WriterTests, testWriteBasic) {
    auto client = new_test_client();
    auto time = ASSERT_NIL_P(client.channels.create(
        "time",
        telem::TIMESTAMP_T,
        0,
        true
    ));
    auto data = ASSERT_NIL_P(client.channels.create(
        "data",
        telem::UINT8_T,
        time.key,
        false
    ));

    auto now = telem::TimeStamp::now();
    auto writer = ASSERT_NIL_P(client.telem.open_writer(synnax::WriterConfig{
        synnax::keys_from_channels(time, data),
        now,
        std::vector{telem::AUTH_ABSOLUTE, telem::AUTH_ABSOLUTE},
        telem::ControlSubject{"test_writer"},
        }));

    auto frame = synnax::Frame(2);
    frame.emplace(
        time.key,
        telem::Series(std::vector<telem::TimeStamp>{
<<<<<<< HEAD
                          (now + telem::SECOND),
                          (now + telem::SECOND * 2),
                          (now + telem::SECOND * 3),
                          (now + telem::SECOND * 4),
                          (now + telem::SECOND * 5),
                          (now + telem::SECOND * 6),
                          (now + telem::SECOND * 7),
                          (now + telem::SECOND * 8),
                      })
=======
            (now + telem::SECOND),
            (now + telem::SECOND * 2),
            (now + telem::SECOND * 3),
            (now + telem::SECOND * 4),
            (now + telem::SECOND * 5),
            (now + telem::SECOND * 6),
            (now + telem::SECOND * 7),
            (now + telem::SECOND * 8),
        })
>>>>>>> e31aea86
    );
    frame.emplace(
        data.key,
        telem::Series(std::vector<uint8_t>{2, 3, 4, 5, 6, 7, 8, 9})
    );


    ASSERT_TRUE(writer.write(frame));
    auto [end, ok] = writer.commit();
    ASSERT_TRUE(ok);
    ASSERT_EQ(end, now + (telem::SECOND * 8 + 1));
    ASSERT_NIL(writer.close());
}

TEST(WriterTests, testOpenWriterOnNonexistentChannel) {
    auto client = new_test_client();
    auto time = ASSERT_NIL_P(client.channels.create(
        "time",
        telem::TIMESTAMP_T,
        0,
        true
    ));
    auto now = telem::TimeStamp::now();
    ASSERT_OCCURRED_AS_P(
        client.telem.open_writer(synnax::WriterConfig{
            std::vector<synnax::ChannelKey>{time.key, 1000},
            now,
            std::vector{telem::AUTH_ABSOLUTE},
            telem::ControlSubject{"test_writer"},
            }),
        xerrors::NOT_FOUND
    );
}

TEST(WriterTests, testWriteToUnspecifiedChannel) {
    auto client = new_test_client();
    auto time = ASSERT_NIL_P(client.channels.create(
        "time",
        telem::TIMESTAMP_T,
        0,
        true
    ));
    auto writer = ASSERT_NIL_P(client.telem.open_writer(synnax::WriterConfig{
        std::vector{time.key},
        telem::TimeStamp::now(),
        std::vector{telem::AUTH_ABSOLUTE},
        telem::ControlSubject{"test_writer"},
        }));
    auto frame = synnax::Frame(1);
    frame.emplace(
        1000,
        telem::Series(std::vector<uint8_t>{2, 3, 4, 5, 6, 7, 8, 9})
    );
    ASSERT_TRUE(writer.write(frame));
    auto [end, ok] = writer.commit();
    ASSERT_FALSE(ok);
    auto err = writer.error();
    ASSERT_TRUE(err);
    ASSERT_TRUE(err.matches(xerrors::VALIDATION));
}

TEST(WriterTests, testWriteErrOnUnauthorized) {
    auto client = new_test_client();
    auto time = ASSERT_NIL_P(client.channels.create(
        "time",
        telem::TIMESTAMP_T,
        0,
        true
    ));
    auto data = ASSERT_NIL_P(client.channels.create(
        "data",
        telem::UINT8_T,
        time.key,
        false
    ));
    auto w1 = ASSERT_NIL_P(client.telem.open_writer(synnax::WriterConfig{
        .channels = std::vector{time.key, data.key},
        .start = telem::TimeStamp::now(),
        .authorities = std::vector{telem::AUTH_ABSOLUTE, telem::AUTH_ABSOLUTE},
        .subject = telem::ControlSubject{"test_writer_1"},
        .err_on_unauthorized = true
        }));
    auto [w2, err] = client.telem.open_writer(synnax::WriterConfig{
        .channels = std::vector{time.key, data.key},
        .start = telem::TimeStamp::now(),
        .authorities = std::vector{telem::AUTH_ABSOLUTE, telem::AUTH_ABSOLUTE},
        .subject = telem::ControlSubject{"test_writer_2"},
        .err_on_unauthorized = true
    });
    ASSERT_TRUE(err.matches(xerrors::UNAUTHORIZED));
    ASSERT_TRUE(err.message().find("test_writer_1") != std::string::npos);
}

TEST(WriterTests, testSetAuthority) {
    auto client = new_test_client();
    auto time = ASSERT_NIL_P(client.channels.create(
        "time",
        telem::TIMESTAMP_T,
        0,
        true
    ));
    auto data1 = ASSERT_NIL_P(client.channels.create(
        "data1",
        telem::UINT8_T,
        time.key,
        false
    ));
    auto data2 = ASSERT_NIL_P(client.channels.create(
        "data2",
        telem::UINT8_T,
        time.key,
        false
    ));

    auto writer = ASSERT_NIL_P(client.telem.open_writer(synnax::WriterConfig{
        .channels = std::vector{time.key, data1.key, data2.key},
        .start = telem::TimeStamp::now(),
        .authorities = std::vector{telem::AUTH_ABSOLUTE, telem::AUTH_ABSOLUTE, telem::
        AUTH_ABSOLUTE},
        .subject = telem::ControlSubject{"test_writer"},
        .err_on_unauthorized = true
        }));

    // Test setting authority for all channels
    ASSERT_TRUE(writer.set_authority(0));

    // Test setting authority for a single channel
    ASSERT_TRUE(writer.set_authority(data1.key, telem::AUTH_ABSOLUTE));

    // Test setting different authorities for multiple channels
    ASSERT_TRUE(writer.set_authority(
        std::vector{time.key, data2.key},
        std::vector{telem::AUTH_ABSOLUTE, telem::AUTH_ABSOLUTE}
    ));

    ASSERT_NIL(writer.close());
}<|MERGE_RESOLUTION|>--- conflicted
+++ resolved
@@ -47,17 +47,6 @@
     frame.emplace(
         time.key,
         telem::Series(std::vector<telem::TimeStamp>{
-<<<<<<< HEAD
-                          (now + telem::SECOND),
-                          (now + telem::SECOND * 2),
-                          (now + telem::SECOND * 3),
-                          (now + telem::SECOND * 4),
-                          (now + telem::SECOND * 5),
-                          (now + telem::SECOND * 6),
-                          (now + telem::SECOND * 7),
-                          (now + telem::SECOND * 8),
-                      })
-=======
             (now + telem::SECOND),
             (now + telem::SECOND * 2),
             (now + telem::SECOND * 3),
@@ -67,7 +56,6 @@
             (now + telem::SECOND * 7),
             (now + telem::SECOND * 8),
         })
->>>>>>> e31aea86
     );
     frame.emplace(
         data.key,
