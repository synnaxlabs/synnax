--- conflicted
+++ resolved
@@ -28,17 +28,9 @@
     auto req = api::v1::FrameStreamerRequest();
     config.toProto(req);
     auto exc2 = s->send(req);
-<<<<<<< HEAD
-    if (exc2)
-        return {Streamer(std::move(s)), exc2};
-    // Receive an empty frame to ensure that the streamer was created.
-    auto [_, exc3] = s->receive();
-    return {Streamer(std::move(s)), exc3};
-=======
     if (exc2) return {Streamer(std::move(s)), exc2};
     auto [_, resExc] = s->receive();
     return {Streamer(std::move(s)), resExc};
->>>>>>> b40df0b2
 }
 
 Streamer::Streamer(std::unique_ptr<StreamerStream> s) : stream(std::move(s)) {
