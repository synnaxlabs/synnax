// Copyright 2025 Synnax Labs, Inc.
//
// Use of this software is governed by the Business Source License included in the file
// licenses/BSL.txt.
//
// As of the Change Date specified in that file, in accordance with the Business Source
// License, use of this software will be governed by the Apache License, Version 2.0,
// included in the file licenses/APL.txt.

#pragma once

/// std
#include <memory>
#include <vector>

/// internal
#include "client/cpp/channel/channel.h"

/// module
#include "freighter/cpp/freighter.h"
#include "x/cpp/telem/control.h"
#include "x/cpp/telem/series.h"
#include "x/cpp/telem/telem.h"

/// protos
#include "synnax/pkg/api/grpc/v1/synnax/pkg/api/grpc/v1/framer.pb.h"

using namespace synnax;

namespace synnax {
/// @brief type alias for streamer network transport stream.
typedef freighter::Stream<
    api::v1::FrameStreamerRequest,
    api::v1::FrameStreamerResponse
> StreamerStream;

/// @brief type alias for frame writer network transport.
typedef freighter::StreamClient<
    api::v1::FrameStreamerRequest,
    api::v1::FrameStreamerResponse
> StreamerClient;

/// @brief type alias for writer network transports stream.
typedef freighter::Stream<
    api::v1::FrameWriterRequest,
    api::v1::FrameWriterResponse
> WriterStream;

/// @brief type alias for writer network transport.
typedef freighter::StreamClient<
    api::v1::FrameWriterRequest,
    api::v1::FrameWriterResponse
> WriterClient;


/// @brief A frame is a collection of series mapped to their corresponding channel keys.
class Frame {
    /// @brief private copy constructor that deep copies the frame.
    Frame(const Frame &other);

public:
    /// @brief the channels in the frame.
    std::unique_ptr<std::vector<ChannelKey>> channels;
    /// @brief the series in the frame.
    std::unique_ptr<std::vector<telem::Series>> series;

    Frame() = default;

    /// @brief move constructor.
    Frame(Frame &&other) noexcept;

    /// @brief allocates a frame that can hold the given number of series.
    /// @param size the number of series to allocate space for.
    explicit Frame(size_t size);

    /// @brief constructs the frame from its protobuf representation.
    /// @param f the protobuf representation of the frame.
    explicit Frame(const api::v1::Frame &f);

    /// @brief constructs a frame with a single channel and series.
    /// @param chan the channel key corresponding to the given series.
    /// @param ser the series to add to the frame.
    Frame(const ChannelKey &chan, telem::Series &&ser);

<<<<<<< HEAD
    explicit Frame(std::unordered_map<ChannelKey, telem::SampleValue> &data, size_t cap = 0);
=======
    explicit Frame(std::unordered_map<ChannelKey, telem::SampleValue> &data,
                   size_t cap = 0);
>>>>>>> e31aea86

    /// @brief binds the frame to the given protobuf representation.
    /// @param f the protobuf representation to bind to. This pb must be non-null.
    void to_proto(api::v1::Frame *f) const;

    /// @brief adds a channel and series to the frame.
    /// @param chan the channel key to add.
    /// @param ser the series to add for the channel key.
    void add(const ChannelKey &chan, telem::Series &ser) const;

    /// @brief adds the given series to the frame for the given channel key. Unlike add,
    ///  this method moves the series into the frame, rather than copying it.
    /// @param chan the channel key to add.
    /// @param ser the series to add for the channel key.
    void emplace(const ChannelKey &chan, telem::Series &&ser) const;

    /// @brief returns true if the frame has no series.
    [[nodiscard]] bool empty() const;

    friend std::ostream &operator<<(std::ostream &os, const Frame &f);

    /// @brief returns the sample for the given channel and index.
    template<typename NumericType>
    NumericType at(const ChannelKey &key, const int &index) const {
        for (size_t i = 0; i < channels->size(); i++)
<<<<<<< HEAD
        if (channels->at(i) == key) return series->at(i).at<NumericType>(index);
=======
            if (channels->at(i) == key) return series->at(i).at<NumericType>(index);
>>>>>>> e31aea86
        throw std::runtime_error("channel not found");
    }

    [[nodiscard]] telem::SampleValue at(const ChannelKey &key, const int &index) const;

    /// @brief returns the number of series in the frame.
    [[nodiscard]] size_t size() const { return series != nullptr ? series->size() : 0; }

    [[nodiscard]] size_t length() const {
        if (series == nullptr || series->empty()) return 0;
        return series->at(0).size();
    }

    [[nodiscard]] bool contains(const ChannelKey &key) const {
        return std::find(channels->begin(), channels->end(), key) != channels->end();
    }

    /// @brief returns the number of channel-series pairs that the frame can hold before
    /// resizing.
<<<<<<< HEAD
    [[nodiscard]] size_t capacity() const { return channels != nullptr ? channels->capacity() : 0; }
=======
    [[nodiscard]] size_t capacity() const {
        return channels != nullptr ? channels->capacity() : 0;
    }
>>>>>>> e31aea86

    /// @brief clears the frame of all channels and series, making it empty for reuse.
    void clear() const;

    /// @brief reserves the given number of series in the frame.
    void reserve(const size_t &size);

    /// @brief deep copies the frame, all of its series, and their data. This function
    /// must be used explicitly (instead of through a copy constructor) to avoid
    /// unintentional deep copies.
    [[nodiscard]] Frame deep_copy() const;

<<<<<<< HEAD
    // Add iterator support
    struct Iterator {
        using iterator_category = std::forward_iterator_tag;
        using value_type = std::pair<ChannelKey, telem::Series&>;
        using difference_type = std::ptrdiff_t;
        using pointer = value_type*;
        using reference = value_type&;

        Iterator(std::vector<ChannelKey>* channels, std::vector<telem::Series>* series, const size_t pos)
            : channels(channels), series(series), pos(pos) {}

        value_type operator*() const {
            return {channels->at(pos), series->at(pos)};
        }

        Iterator& operator++() {
=======
    /// @brief implements iterator support for the frame, allowing the caller to traverse
    /// the channel keys and series in the frame.
    struct Iterator {
        using iterator_category = std::forward_iterator_tag;
        using value_type = std::pair<ChannelKey, telem::Series &>;
        using difference_type = std::ptrdiff_t;
        using pointer = value_type *;
        using reference = value_type &;

        Iterator(
            std::vector<ChannelKey> &channels_ref, 
            std::vector<telem::Series> &series_ref,
            const size_t pos
        ): channels(channels_ref), series(series_ref), pos(pos) {
        }

        value_type operator*() const {
            return {channels.at(pos), series.at(pos)};
        }

        Iterator &operator++() {
>>>>>>> e31aea86
            pos++;
            return *this;
        }

<<<<<<< HEAD
        bool operator!=(const Iterator& other) const {
            return pos != other.pos;
        }

    private:
        std::vector<ChannelKey>* channels;
        std::vector<telem::Series>* series;
=======
        bool operator!=(const Iterator &other) const {
            return pos != other.pos;
        }
        
        bool operator==(const Iterator &other) const {
            return pos == other.pos;
        }

    private:
        std::vector<ChannelKey> &channels;
        std::vector<telem::Series> &series;
>>>>>>> e31aea86
        size_t pos;
    };

    [[nodiscard]] Iterator begin() const {
<<<<<<< HEAD
        return {channels.get(), series.get(), 0};
    }

    [[nodiscard]] Iterator end() const {
        return {channels.get(), series.get(), channels->size()};
=======
        return {*channels, *series, 0};
    }

    [[nodiscard]] Iterator end() const {
        return {*channels, *series, channels->size()};
>>>>>>> e31aea86
    }
};

/// @brief configuration for opening a new streamer.
class StreamerConfig {
public:
    /// @brief the channels to stream.
    std::vector<ChannelKey> channels;
    /// @brief the downsample factor for the streamer.
    int downsample_factor = 1;

private:
    /// @brief binds the configuration fields to it's protobuf representation.
    void to_proto(api::v1::FrameStreamerRequest &f) const;

    friend class FrameClient;
};

/// @brief used to stream frames of telemetry from a set of channels in real-time.
/// Streamer cannot be constructed directly, and should instead be opened using the
/// FrameClient.
/// @see FrameClient
///
/// @note read() and setChannels() can be called concurrently with one another, but they
/// cannot be called concurrently with close() or with themselves.
class Streamer {
public:
    Streamer() = default;

    /// @brief blocks until the next frame is received from the Synnax cluster. This
    /// frame is not guaranteed to contain series for all channels specified when
    /// opening the streamer, but it is guaranteed to contain data for at least one
    /// channel and not contain data for any channels not specified.
    /// @returns the next frame of telemetry received from the Synnax cluster and an error.
    /// If error.ok() is false, then the streamer has failed and must be closed.
    /// @note read is not safe to call concurrently with itself or with close(), but it
    /// is safe to call concurrently with setChannels().
    [[nodiscard]] std::pair<Frame, xerrors::Error> read() const;

    /// @brief sets the channels to stream from the Synnax cluster, replacing any
    /// channels set during construction or a previous call to setChannels().
    /// @returns an error. If error.ok() is false, then the streamer has failed and
    /// must be closed.
    /// @param channels - the channels to stream.
    /// @note setChannels is not safe to call concurrently with itself or with close(),
    /// but it is safe to call concurrently with read().
    [[nodiscard]] xerrors::Error
    set_channels(std::vector<ChannelKey> channels) const;

    /// @brief closes the streamer and releases any resources associated with it. If any
    /// errors occurred during the stream, they will be returned. A streamer MUST be
    /// closed after use, or the caller risks leaking resources. Calling any method
    /// on a closed streamer will throw a runtime_error.
    /// @returns an error. error.ok() will be false if the streamer accumulated an error
    /// during operation.
    /// @note close() is not safe to call concurrently with itself or any other streamer
    /// methods.
    [[nodiscard]] xerrors::Error close() const;

    /// @brief closes the sending end of the streamer. Subsequence calls to receive()
    /// will exhaust the stream and eventually return an EOF.
    /// @note close_send() is safe to call concurrently with read(), but not with any
    /// other DB methods.
    void close_send() const;

private:
    /// @brief true if the streamer has been closed.
    bool closed = false;

    /// @brief throws if methods have been called on the streamer before it is open.
    void assert_open() const;

    /// @brief constructs the streamer from a configured stream and moves ownership.
    explicit Streamer(std::unique_ptr<StreamerStream> stream);

    /// @brief the stream transport for the streamer.
    std::unique_ptr<StreamerStream> stream;

    /// @brief the only class that can construct a streamer.
    friend class FrameClient;
};

/// @brief sets the persistence and streaming mode for a writer.
enum WriterMode : uint8_t {
    /// @brief sets the writer so that it both persists and streams data.
    PersistStream = 1,
    /// @brief sets the writer so that it persists data, but does not stream it.
    /// Typically used in scenarios involving historical writes.
    PersistOnly = 2,
    /// @brief sets the writer so that it streams data, but does not persist it.
    /// @brief typically used in scenarios involving streaming writes.
    StreamOnly = 3
};

inline WriterMode data_saving_writer_mode(const bool data_saving) {
    if (data_saving) return WriterMode::PersistStream;
    return WriterMode::StreamOnly;
}

/// @brief configuration for opening a new Writer. For more information on writers,
/// see https://docs.synnaxlabs.com/concepts/write.
struct WriterConfig {
    /// @brief The channels to write to.
    std::vector<ChannelKey> channels;

    /// @brief sets the starting timestamp for the first sample in the writer. If
    /// this timestamp overlaps with existing data for ANY of the provided channels,
    /// the writer will fail to open.
    telem::TimeStamp start;

    /// @brief The control authority to set for each channel. If this vector is of
    /// length 1, then the same authority is set for all channels. Otherwise, the
    /// vector must be the same length as the channels vector. If this vector
    /// is empty, then all writes are executed with AUTH_ABSOLUTE authority.
    std::vector<telem::Authority> authorities;

    /// @brief sets identifying information for the writer. The subject's key and name
    /// will be used to identify the writer in control transfer scenarios.
    telem::ControlSubject subject;

    /// @brief sets whether the writer is configured to persist data, stream it, or both.
    /// Options are:
    ///     - WriterPersistStream: persist data and stream it.
    ///     - WriterPersistOnly: persist data only.
    ///     - WriterStreamOnly: stream data only.
    WriterMode mode;

    /// @brief sets whether auto commit is enabled for the writer. If true, samples will
    /// be made immediately available for reads. If false, samples will be made available
    /// for reads only after a call to Writer::commit().
    bool enable_auto_commit = false;

    /// @brief sets whether the writer returns error if the writer attempts to write to a channel
    /// that it does not have authority to write to. If false, the writer will silently ignore
    bool err_on_unauthorized = false;

    /// @brief sets the interval at which commits will be flushed to disk and durable
    /// when auto commit is enabled. Setting this value to zero will make all writes
    /// durable immediately. Lower values will decrease write throughput. Defaults to
    /// 1s when auto commit is enabled.
    telem::TimeSpan auto_index_persist_interval = 1 * telem::SECOND;

private:
    /// @brief binds the configuration fields to it's protobuf representation.
    void to_proto(api::v1::FrameWriterConfig *f) const;

    friend class FrameClient;

    friend class Writer;
};

/// @brief used to write a new domain of telemetry frames to a set of channels in time
/// order. Writer cannot be constructed directly, and should instead be opened using
/// the FrameClient.
///
/// @note The writer uses a streaming protocol heavily optimized for performance. This comes
/// at the cost of higher complexity.
///
/// @note The writer is not safe for concurrent use.
class Writer {
public:
    Writer() = default;

    /// @brief writes the given frame of telemetry to the Synnax cluster.
    /// @param fr the frame to write. This frame must adhere to a set of constraints:
    ///
    /// 1. The frame must have at most 1 series per channel.
    /// 2. The frame may not have series for any channel not specified in the
    /// WriterConfig when opening the writer.
    /// 3. All series' that are written to the same index must have the same number of
    /// samples.
    /// 4. When writing to an index, the series' for the index must have monotonically
    /// increasing int64 unix epoch timestamps.
    ///
    /// For more information, see https://docs.synnaxlabs.com/reference/concepts/writes.
    ///
    /// @returns false if an error occurred in the write pipeline. After an error occurs,
    /// the caller must acknowledge the error by calling error() or close() on the writer.
    bool write(const Frame &fr);

    /// @brief changes the authority of all channels in the writer to the given
    /// authority level.
    /// @returns true if the authority was set successfully.
    /// @param auth the authority level to set all channels to.
    [[nodiscard]] bool set_authority(const telem::Authority &auth);

    /// @brief changes the authority of the given channel to the given authority level. 
    /// This does not affect the authority levels of any other channels in the writer.
    /// @returns true if the authority was set successfully.
    /// @param key the channel to set the authority of.
    /// @param authority the authority level to set the channel to.
    [[nodiscard]] bool set_authority(
        const ChannelKey &key,
        const telem::Authority &authority
    );

    /// @brief changes the authority of the given channels to the given authority levels.
    /// @returns true if the authority was set successfully.
    /// @param keys the channels to set the authority of.
    /// @param authorities the authority levels to set the channels to.
    [[nodiscard]] bool set_authority(
        const std::vector<ChannelKey> &keys,
        const std::vector<telem::Authority> &authorities
    );

    /// @brief commits all pending writes to the Synnax cluster. Commit can be called
    /// multiple times, committing any new writes made since the last commit.
    ///
    /// @returns false if the commit failed. After a commit fails, the caller must
    /// acknowledge the error by calling error() or close() on the writer.
    std::pair<telem::TimeStamp, bool> commit();

    /// @brief returns any error accumulated during the write process. If no err has
    /// occurred, err.ok() will be true.
    [[nodiscard]] xerrors::Error error();

    /// @brief closes the writer and releases any resources associated with it. A writer
    /// MUST be closed after use, or the caller risks leaking resources. Calling any
    /// method on a closed writer will throw a runtime_error.
    [[nodiscard]] xerrors::Error close() const;

private:
    /// @brief whether an error has occurred in the write pipeline.
    bool err_accumulated = false;
    /// @brief if close() has been called on the writer.e
    bool closed = false;
    /// @brief the stream transport for the writer.
    std::unique_ptr<WriterStream> stream;

    /// @brief internal function that waits until an ack is received for a
    /// particular command.
    api::v1::FrameWriterResponse ack(api::v1::FrameWriterRequest &req);

    /// @brief opens a writer to the Synnax cluster.
    explicit Writer(std::unique_ptr<WriterStream> s);

    /// @brief throws a runtime error if the writer is closed.
    void assert_open() const;

    friend class FrameClient;
};

class FrameClient {
public:
    FrameClient(
        std::unique_ptr<StreamerClient> streamer_client,
        std::unique_ptr<WriterClient> writer_client
    ) :
        streamer_client(std::move(streamer_client)),
        writer_client(std::move(writer_client)) {
    }


    /// @brief opens a new frame writer using the given configuration. For information
    /// on configuration parameters, see WriterConfig.
    /// @returns a pair containing the opened writer and an error when ok() is false
    /// if the writer could not be opened. In the case where ok() is false, the writer
    /// will be in an invalid state and does not need to be closed. If ok() is true,
    /// The writer must be closed after use to avoid leaking resources.
    [[nodiscard]] std::pair<Writer, xerrors::Error>
    open_writer(const WriterConfig &config) const;

    /// @brief opens a new frame streamer using the given configuration. For information
    /// on configuration parameters, see StreamerConfig.
    /// @returns a pair containing the opened streamer and an error when ok() is false
    /// if the streamer could not be opened. In the case where ok() is false, the
    /// streamer will be in an invalid state and does not need to be closed. If ok()
    /// is true, the streamer must be closed after use to avoid leaking resources.
    [[nodiscard]] std::pair<Streamer, xerrors::Error>
    open_streamer(const StreamerConfig &config) const;

private:
    /// @brief freighter transport implementation for opening streamers to the Synnax
    /// cluster.
    std::unique_ptr<StreamerClient> streamer_client;
    /// @brief freighter transport implementation for opening writers to the Synnax
    /// cluster.
    std::unique_ptr<WriterClient> writer_client;
};
}<|MERGE_RESOLUTION|>--- conflicted
+++ resolved
@@ -82,12 +82,8 @@
     /// @param ser the series to add to the frame.
     Frame(const ChannelKey &chan, telem::Series &&ser);
 
-<<<<<<< HEAD
-    explicit Frame(std::unordered_map<ChannelKey, telem::SampleValue> &data, size_t cap = 0);
-=======
     explicit Frame(std::unordered_map<ChannelKey, telem::SampleValue> &data,
                    size_t cap = 0);
->>>>>>> e31aea86
 
     /// @brief binds the frame to the given protobuf representation.
     /// @param f the protobuf representation to bind to. This pb must be non-null.
@@ -113,11 +109,7 @@
     template<typename NumericType>
     NumericType at(const ChannelKey &key, const int &index) const {
         for (size_t i = 0; i < channels->size(); i++)
-<<<<<<< HEAD
-        if (channels->at(i) == key) return series->at(i).at<NumericType>(index);
-=======
             if (channels->at(i) == key) return series->at(i).at<NumericType>(index);
->>>>>>> e31aea86
         throw std::runtime_error("channel not found");
     }
 
@@ -137,13 +129,9 @@
 
     /// @brief returns the number of channel-series pairs that the frame can hold before
     /// resizing.
-<<<<<<< HEAD
-    [[nodiscard]] size_t capacity() const { return channels != nullptr ? channels->capacity() : 0; }
-=======
     [[nodiscard]] size_t capacity() const {
         return channels != nullptr ? channels->capacity() : 0;
     }
->>>>>>> e31aea86
 
     /// @brief clears the frame of all channels and series, making it empty for reuse.
     void clear() const;
@@ -156,24 +144,6 @@
     /// unintentional deep copies.
     [[nodiscard]] Frame deep_copy() const;
 
-<<<<<<< HEAD
-    // Add iterator support
-    struct Iterator {
-        using iterator_category = std::forward_iterator_tag;
-        using value_type = std::pair<ChannelKey, telem::Series&>;
-        using difference_type = std::ptrdiff_t;
-        using pointer = value_type*;
-        using reference = value_type&;
-
-        Iterator(std::vector<ChannelKey>* channels, std::vector<telem::Series>* series, const size_t pos)
-            : channels(channels), series(series), pos(pos) {}
-
-        value_type operator*() const {
-            return {channels->at(pos), series->at(pos)};
-        }
-
-        Iterator& operator++() {
-=======
     /// @brief implements iterator support for the frame, allowing the caller to traverse
     /// the channel keys and series in the frame.
     struct Iterator {
@@ -195,20 +165,10 @@
         }
 
         Iterator &operator++() {
->>>>>>> e31aea86
             pos++;
             return *this;
         }
 
-<<<<<<< HEAD
-        bool operator!=(const Iterator& other) const {
-            return pos != other.pos;
-        }
-
-    private:
-        std::vector<ChannelKey>* channels;
-        std::vector<telem::Series>* series;
-=======
         bool operator!=(const Iterator &other) const {
             return pos != other.pos;
         }
@@ -220,24 +180,15 @@
     private:
         std::vector<ChannelKey> &channels;
         std::vector<telem::Series> &series;
->>>>>>> e31aea86
         size_t pos;
     };
 
     [[nodiscard]] Iterator begin() const {
-<<<<<<< HEAD
-        return {channels.get(), series.get(), 0};
-    }
-
-    [[nodiscard]] Iterator end() const {
-        return {channels.get(), series.get(), channels->size()};
-=======
         return {*channels, *series, 0};
     }
 
     [[nodiscard]] Iterator end() const {
         return {*channels, *series, channels->size()};
->>>>>>> e31aea86
     }
 };
 
