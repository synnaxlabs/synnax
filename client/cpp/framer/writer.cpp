--- conflicted
+++ resolved
@@ -12,11 +12,6 @@
 
 #include "client/cpp/framer/framer.h"
 
-<<<<<<< HEAD
-#include "core/pkg/api/grpc/v1/framer.pb.h"
-
-=======
->>>>>>> 1d1d5f27
 /// @brief enumeration of possible writer commands.
 enum WriterCommand : uint32_t {
     OPEN = 0,
