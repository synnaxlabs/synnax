// Copyright 2024 Synnax Labs, Inc.
//
// Use of this software is governed by the Business Source License included in the file
// licenses/BSL.txt.
//
// As of the Change Date specified in that file, in accordance with the Business Source
// License, use of this software will be governed by the Apache License, Version 2.0,
// included in the file licenses/APL.txt.

#pragma once

#include "client/cpp/telem/telem.h"
#include "x/go/telem/x/go/telem/telem.pb.h"
#include <memory>
#include <string>
#include <vector>
#include <cstddef>

constexpr auto NEWLINE_TERMINATOR = static_cast<std::byte>('\n');

namespace synnax {
/// @brief Series is a strongly typed array of telemetry samples backed by an underlying binary buffer.
class Series {
public:
    Series(DataType data_type, size_t size): data_type(data_type),
                                             data(std::make_unique<std::byte[]>(
                                                 size * data_type.density())),
                                             size(size * data_type.density()) {
    }

    /// @brief constructs a series from the given vector of numeric data.
    template<typename NumericType>
    explicit Series(const std::vector<NumericType> &d,
                    DataType data_type_ = DATA_TYPE_UNKNOWN) : data_type(
        std::move(data_type_)) {
        static_assert(std::is_arithmetic_v<NumericType>,
                      "NumericType must be a numeric type");
        if (data_type == DATA_TYPE_UNKNOWN)
            data_type = DataType::from_type<NumericType>();
        size = d.size() * data_type.density();
        data = std::make_unique<std::byte[]>(size);
        memcpy(data.get(), d.data(), size);
    }

    explicit Series(TimeStamp v) : data_type(synnax::TIMESTAMP) {
        size = data_type.density();
        data = std::make_unique<std::byte[]>(size);
        memcpy(data.get(), &v.value, size);
    }

    /// @brief constructs a series of length 1 from the given number.
    template<typename NumericType>
    explicit Series(NumericType t, DataType data_type_ = DATA_TYPE_UNKNOWN): data_type(
        data_type_) {
        // single sample constructor
        static_assert(std::is_arithmetic_v<NumericType>,
                      "NumericType must be a numeric type");
        if (data_type == DATA_TYPE_UNKNOWN)
            data_type = DataType::from_type<NumericType>();
        size = data_type.density();
        data = std::make_unique<std::byte[]>(size);
        memcpy(data.get(), &t, size);
    }

    template<typename NumericType>
    void set(size_t index, NumericType value) {
        if (index >= size / data_type.density()) {
            throw std::runtime_error("index out of bounds");
        }
        memcpy(data.get() + index * data_type.density(), &value, data_type.density());
    }


    // set an array (not a vector)
    template<typename NumericType>
    void set_array(const NumericType *d, size_t index, size_t length) {
        if (index + length > size / data_type.density()) {
            throw std::runtime_error("index out of bounds");
        }
        memcpy(data.get() + index * data_type.density(), d,
               length * data_type.density());
    }


    /// @brief constructs the series from the given vector of strings. These can also
    /// be JSON encoded strings, in which case the data type should be set to JSON.
    /// @param d the vector of strings to be used as the data.
    /// @param data_type_ the type of data being used.
    explicit Series(
        const std::vector<std::string> &d,
        DataType data_type_ = STRING
    ) : data_type(std::move(data_type_)) {
        if (data_type != STRING && data_type != JSON)
            throw std::runtime_error("invalid data type b");
        size_t total_size = 0;
        for (const auto &s: d) total_size += s.size() + 1;
        data = std::make_unique<std::byte[]>(total_size);
        size_t offset = 0;
        for (const auto &s: d) {
            memcpy(data.get() + offset, s.data(), s.size());
            offset += s.size();
            data[offset] = static_cast<std::byte>('\n');
            offset++;
        }
        size = total_size;
    }

    /// @brief constructs the series from its protobuf representation.
    explicit Series(const telem::PBSeries &s) : data_type(s.data_type()) {
        size = s.data().size();
        data = std::make_unique<std::byte[]>(size);
        memcpy(data.get(), s.data().data(), size);
    }

    /// @brief encodes the series' fields into the given protobuf message.
    /// @param pb the protobuf message to encode the fields into.
    void to_proto(telem::PBSeries *pb) const {
        pb->set_data_type(data_type.name());
        pb->set_data(data.get(), size);
    }

    [[nodiscard]] std::vector<uint8_t> uint8() const {
        if (data_type != synnax::UINT8) {
            throw std::runtime_error("invalid data type");
        }
        std::vector<uint8_t> v(size);
        memcpy(v.data(), data.get(), size);
        return v;
    }

    [[nodiscard]] std::vector<float> float32() const {
        if (data_type != synnax::FLOAT32) {
            throw std::runtime_error("invalid data type");
        }
        std::vector<float> v(size / sizeof(float));
        memcpy(v.data(), data.get(), size);
        return v;
    }

    [[nodiscard]] std::vector<int64_t> int64() const {
        if (data_type != synnax::INT64) {
            throw std::runtime_error("invalid data type");
        }
        std::vector<int64_t> v(size / sizeof(int64_t));
        memcpy(v.data(), data.get(), size);
        return v;
    }

    [[nodiscard]] std::vector<uint64_t> uint64() const {
        if (data_type != synnax::UINT64 && data_type != synnax::TIMESTAMP) {
            throw std::runtime_error("invalid data type");
        }
        std::vector<uint64_t> v(size / sizeof(uint64_t));
        memcpy(v.data(), data.get(), size);
        return v;
    }

    [[nodiscard]] std::vector<std::string> string() const {
        if (data_type != synnax::STRING && data_type != synnax::JSON) {
            throw std::runtime_error("invalid data type");
        }
        std::vector<std::string> v;
        std::string s;
        for (size_t i = 0; i < size; i++) {
            if (data[i] == static_cast<std::byte>('\n')) {
                v.push_back(s);
                s.clear();
                // WARNING: This might be very slow due to copying.
            } else s += char(data[i]);
        }
        return v;
    }

    Series(const Series &s) : data_type(s.data_type) {
        data = std::make_unique<std::byte[]>(s.size);
        memcpy(data.get(), s.data.get(), s.size);
        size = s.size;
    }

    // implement the array access operator
    template<typename NumericType>
    NumericType operator[](int index) const {
        return at<NumericType>(index);
    }

    template<typename NumericType>
    NumericType at(int index) const {
<<<<<<< HEAD
        // std::cout << "INDEX YBC: " << index << "ABY" << index >= length() << std::endl;
        // if (index >= length())
        //     throw std::runtime_error("index" + std::to_string(index) + " out of bounds for series");
=======
        if (index >= length())
            throw std::runtime_error("index" + std::to_string(index) + " out of bounds for series");
>>>>>>> 1f203d92
        if (index < 0) index = static_cast<int>(length()) + index;
        NumericType value;
        memcpy(&value, data.get() + index * data_type.density(), data_type.density());
        return value;
    }

    size_t length() const {
        return size / data_type.density();
    }

    // implement the ostream operator
    friend std::ostream &operator<<(std::ostream &os, const Series &s) {
        os << "Series(" << s.data_type.name() << ", [";
        if (s.data_type == synnax::STRING || s.data_type == synnax::JSON) {
            auto strings = s.string();
            for (size_t i = 0; i < strings.size(); i++) {
                os << "\"" << strings[i] << "\"";
                if (i < strings.size() - 1) os << ", ";
            }
        } else if (s.data_type == synnax::FLOAT32) {
            auto floats = s.float32();
            for (size_t i = 0; i < floats.size(); i++) {
                os << floats[i];
                if (i < floats.size() - 1) os << ", ";
            }
        } else if (s.data_type == synnax::INT64) {
            auto ints = s.int64();
            for (size_t i = 0; i < ints.size(); i++) {
                os << ints[i];
                if (i < ints.size() - 1) os << ", ";
            }
        } else if (s.data_type == synnax::UINT64 || s.data_type == synnax::TIMESTAMP) {
            auto ints = s.uint64();
            for (size_t i = 0; i < ints.size(); i++) {
                os << ints[i];
                if (i < ints.size() - 1) os << ", ";
            }
        } else if (s.data_type == synnax::UINT8) {
            auto ints = s.uint8();
            for (size_t i = 0; i < ints.size(); i++) {
                os << ints[i];
                if (i < ints.size() - 1) os << ", ";
            }
        } else {
            os << "unknown data type";
        }
        os << "])";
        return os;
    }

    /// @brief Holds what type of data is being used.
    DataType data_type;

    /// @brief Holds the underlying data.
    std::unique_ptr<std::byte[]> data;

    /// @brief an optional property that defines the time range occupied by the Series' data. This property is
    /// guaranteed to be defined when reading data from a Synnax cluster, and is particularly useful for understanding
    /// the alignment of samples in relation to another series. When read from a cluster, the start of the time range
    /// represents the timestamp of the first sample in the array (inclusive), while the end of the time
    /// range is set to the nanosecond AFTER the last sample in the array (exclusive).
    synnax::TimeRange time_range = synnax::TimeRange();


    size_t size;
};
}<|MERGE_RESOLUTION|>--- conflicted
+++ resolved
@@ -11,7 +11,6 @@
 
 #include "client/cpp/telem/telem.h"
 #include "x/go/telem/x/go/telem/telem.pb.h"
-#include <memory>
 #include <string>
 #include <vector>
 #include <cstddef>
@@ -185,14 +184,8 @@
 
     template<typename NumericType>
     NumericType at(int index) const {
-<<<<<<< HEAD
-        // std::cout << "INDEX YBC: " << index << "ABY" << index >= length() << std::endl;
-        // if (index >= length())
-        //     throw std::runtime_error("index" + std::to_string(index) + " out of bounds for series");
-=======
         if (index >= length())
             throw std::runtime_error("index" + std::to_string(index) + " out of bounds for series");
->>>>>>> 1f203d92
         if (index < 0) index = static_cast<int>(length()) + index;
         NumericType value;
         memcpy(&value, data.get() + index * data_type.density(), data_type.density());
