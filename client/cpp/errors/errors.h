--- conflicted
+++ resolved
@@ -21,13 +21,6 @@
 }
 
 inline xerrors::Error
-<<<<<<< HEAD
-multiple_results(const std::string &resource_type, const std::string &identifier) {
-    return xerrors::Error(
-        xerrors::MULTIPLE_RESULTS,
-        "Multiple " + resource_type + " found for identifier '" + identifier + "'"
-    );
-=======
 not_found_error(const std::string &resource_name, const std::string &query) {
     return xerrors::Error(
         xerrors::NOT_FOUND,
@@ -42,5 +35,4 @@
         "Multiple " + resource_name + " matching " + query + " not found."
     );
 }
->>>>>>> 99ffa699
 }