--- conflicted
+++ resolved
@@ -21,11 +21,7 @@
         "//x/cpp/xjson",
         "//x/cpp/xlog",
         "//x/cpp/xpath",
-<<<<<<< HEAD
-        "@glog",
-=======
         "@glog//:glog",
->>>>>>> bd1be979
         "@grpc//:grpc++",
         "@nlohmann_json//:json",
     ],
