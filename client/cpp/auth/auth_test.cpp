--- conflicted
+++ resolved
@@ -26,13 +26,8 @@
     const auto mw = std::make_shared<AuthMiddleware>(
         std::move(mock_login_client),
         "synnax",
-<<<<<<< HEAD
-        "seldon"
-=======
         "seldon",
-        3,
         5 * telem::SECOND
->>>>>>> 653eebe4
     );
     auto mock_client = MockUnaryClient<int, int>{1, xerrors::NIL};
     mock_client.use(mw);
@@ -52,13 +47,8 @@
     auto mw = std::make_shared<AuthMiddleware>(
         std::move(mock_login_client),
         "synnax",
-<<<<<<< HEAD
-        "seldon"
-=======
         "seldon",
-        3,
         5 * telem::SECOND
->>>>>>> 653eebe4
     );
     auto mock_client = MockUnaryClient<int, int>{1, xerrors::NIL};
     mock_client.use(mw);
@@ -101,7 +91,7 @@
     std::unique_ptr<MockUnaryClient<api::v1::LoginRequest, api::v1::LoginResponse>> mock_login_client;
     std::shared_ptr<AuthMiddleware> mw;
     MockUnaryClient<int, int> mock_client;
-    
+
     void SetUp() override {
         res.set_token("abc");
     }
