--- conflicted
+++ resolved
@@ -46,16 +46,9 @@
     std::string cluster_key;
     /// @brief the version string of the Synnax node. Follows the semver format.
     std::string node_version;
-<<<<<<< HEAD
-    /// @brief the key of the node within the core.
-    std::uint16_t node_key = 0;
-    /// @brief the time of the node at the midpoint of the core processing the request.
-=======
-    /// @brief the key of the node within the cluster.
+    /// @brief the key of the node within the Core.
     std::uint32_t node_key = 0;
-    /// @brief the time of the node at the midpoint of the server processing the
-    /// request.
->>>>>>> f9efbff5
+    /// @brief the time of the node at the midpoint of the Core processing the request.
     telem::TimeStamp node_time = telem::TimeStamp(0);
 
     ClusterInfo() = default;
