// Copyright 2025 Synnax Labs, Inc.
//
// Use of this software is governed by the Business Source License included in the file
// licenses/BSL.txt.
//
// As of the Change Date specified in that file, in accordance with the Business Source
// License, use of this software will be governed by the Apache License, Version 2.0,
// included in the file licenses/APL.txt.

#pragma once

/// std
#include <string>

/// protos
#include "synnax/pkg/api/grpc/v1/synnax/pkg/api/grpc/v1/auth.pb.h"

<<<<<<< HEAD
/// module
#include <glog/logging.h>

=======
/// external
#include "glog/logging.h"

/// module
>>>>>>> e31aea86
#include "freighter/cpp/freighter.h"
#include "x/cpp/telem/clock_skew.h"
#include "x/cpp/xerrors/errors.h"
#include "x/cpp/telem/telem.h"
<<<<<<< HEAD
=======
#include "x/cpp/xos/xos.h"
>>>>>>> e31aea86

/// @brief auth metadata key. NOTE: This must be lowercase, GRPC will panic on
/// capitalized or uppercase keys.
const std::string HEADER_KEY = "authorization";
/// @brief auth token prefix that will be parsed by the cluster.
const std::string HEADER_VALUE_PREFIX = "Bearer ";
const std::string AUTH_ENDPOINT = "/auth/login";

/// @brief type alias for the auth login transport.
typedef freighter::UnaryClient<
    api::v1::LoginRequest,
    api::v1::LoginResponse
> AuthLoginClient;

const xerrors::Error AUTH_ERROR = xerrors::SY.sub("auth");
const xerrors::Error INVALID_TOKEN = AUTH_ERROR.sub("invalid-token");
const xerrors::Error EXPIRED_TOKEN = AUTH_ERROR.sub("expired-token");
const xerrors::Error INVALID_CREDENTIALS = AUTH_ERROR.sub("invalid-credentials");
const std::vector RETRY_ON_ERRORS = {INVALID_TOKEN, EXPIRED_TOKEN};

/// @brief diagnostic information about the Synnax cluster.
struct ClusterInfo {
    /// @brief a unique UUID key for the cluster.
    std::string cluster_key;
    /// @brief the version string of the Synnax node. Follows the semver format.
    std::string node_version;
    /// @brief the key of the node within the cluster.
<<<<<<< HEAD
    std::uint16_t node_key;
    /// @brief the time of the node at the midpoint of the server processing the request.
    /// This is used to calculate a rough clock skew between the client and server.
    telem::TimeStamp node_time;
=======
    std::uint16_t node_key = 0;
    /// @brief the time of the node at the midpoint of the server processing the request.
    telem::TimeStamp node_time = telem::TimeStamp(0);
>>>>>>> e31aea86

    ClusterInfo() = default;

    explicit ClusterInfo(const api::v1::ClusterInfo &info):
        cluster_key(info.cluster_key()),
        node_version(info.node_version()),
        node_key(info.node_key()),
        node_time(info.node_time()) {
    }
};

/// @brief AuthMiddleware for authenticating requests using a bearer token. AuthMiddleware has
/// no preference on order when provided to use. Middleware is safe to use concurrently.
class AuthMiddleware final : public freighter::PassthroughMiddleware {
    /// Token to be used for authentication. Empty when auth_attempted is false or error
    /// is not nil.
    std::string token;
    /// Whether the middleware has successfully authenticated with the server.
    std::atomic<bool> authenticated = false;
    /// Transport for authentication requests.
    std::unique_ptr<AuthLoginClient> login_client;
    /// Username to be used for authentication.
    std::string username;
    /// Password to be used for authentication.
    std::string password;
    /// @brief
    std::mutex mu;
    /// @brief the maximum clock skew between the client and server before logging a warning.
    telem::TimeSpan clock_skew_threshold;
<<<<<<< HEAD
=======

>>>>>>> e31aea86
public:
    /// Cluster information.
    ClusterInfo cluster_info = ClusterInfo();

    AuthMiddleware(
        std::unique_ptr<AuthLoginClient> login_client,
        std::string username,
        std::string password,
        const telem::TimeSpan clock_skew_threshold
    ) : login_client(std::move(login_client)),
        username(std::move(username)),
        password(std::move(password)),
        clock_skew_threshold(clock_skew_threshold) {
    }

<<<<<<< HEAD
    /// @brief authenticates with the credentials provided when construction the
=======
    /// @brief authenticates with the credentials provided when constructing the
>>>>>>> e31aea86
    /// Synnax client.
    xerrors::Error authenticate() {
        std::lock_guard lock(mu);
        api::v1::LoginRequest req;
        req.set_username(this->username);
        req.set_password(this->password);
        auto skew_calc = telem::ClockSkewCalculator();
        skew_calc.start();
        auto [res, err] = login_client->send(AUTH_ENDPOINT, req);
        if (err) return err;
        this->token = res.token();
        this->cluster_info = ClusterInfo(res.cluster_info());
        skew_calc.end(this->cluster_info.node_time);

        if (skew_calc.exceeds(this->clock_skew_threshold)) {
<<<<<<< HEAD
            LOG(WARNING) << "measured excessive clock skew between this host and the Synnax cluster.";
            if (skew_calc.skew() > telem::TimeSpan(0))
                LOG(WARNING) << "this host is behind by approximately" << skew_calc.skew().abs();
             else
                LOG(WARNING) << "this host is ahead by approximately" << skew_calc.skew().abs();
=======
            auto [host, _] = xos::get_hostname();
            auto direction = "ahead";
            if (skew_calc.skew() > telem::TimeSpan(0)) direction = "behind";
            LOG(WARNING) <<"measured excessive clock skew between this host and the Synnax cluster.";
            LOG(WARNING) << "this host (" << host << ") is " << direction << "by approximately " << skew_calc.skew().abs();
>>>>>>> e31aea86
            LOG(WARNING) << "this may cause problems with time-series data consistency. We highly recommend synchronizing your clock with the Synnax cluster.";
        }

        this->authenticated = true;
        return xerrors::NIL;
    }

    /// @brief implements freighter::Middleware, ensuring that all requests to the
    /// Synnax cluster are appropriately authenticated.
    std::pair<freighter::Context, xerrors::Error> operator()(
        freighter::Context context,
        freighter::Next &next
    ) override {
        if (!this->authenticated)
            if (const auto err = this->authenticate()) return {context, err};
        context.set(HEADER_KEY, HEADER_VALUE_PREFIX + this->token);
        auto [res_ctx, err] = next(context);
        if (err.matches(RETRY_ON_ERRORS)) {
            this->authenticated = false;
            return this->operator()(context, next);
        }
        return {res_ctx, err};
    }
};<|MERGE_RESOLUTION|>--- conflicted
+++ resolved
@@ -15,24 +15,15 @@
 /// protos
 #include "synnax/pkg/api/grpc/v1/synnax/pkg/api/grpc/v1/auth.pb.h"
 
-<<<<<<< HEAD
-/// module
-#include <glog/logging.h>
-
-=======
 /// external
 #include "glog/logging.h"
 
 /// module
->>>>>>> e31aea86
 #include "freighter/cpp/freighter.h"
 #include "x/cpp/telem/clock_skew.h"
 #include "x/cpp/xerrors/errors.h"
 #include "x/cpp/telem/telem.h"
-<<<<<<< HEAD
-=======
 #include "x/cpp/xos/xos.h"
->>>>>>> e31aea86
 
 /// @brief auth metadata key. NOTE: This must be lowercase, GRPC will panic on
 /// capitalized or uppercase keys.
@@ -60,16 +51,9 @@
     /// @brief the version string of the Synnax node. Follows the semver format.
     std::string node_version;
     /// @brief the key of the node within the cluster.
-<<<<<<< HEAD
-    std::uint16_t node_key;
-    /// @brief the time of the node at the midpoint of the server processing the request.
-    /// This is used to calculate a rough clock skew between the client and server.
-    telem::TimeStamp node_time;
-=======
     std::uint16_t node_key = 0;
     /// @brief the time of the node at the midpoint of the server processing the request.
     telem::TimeStamp node_time = telem::TimeStamp(0);
->>>>>>> e31aea86
 
     ClusterInfo() = default;
 
@@ -99,10 +83,7 @@
     std::mutex mu;
     /// @brief the maximum clock skew between the client and server before logging a warning.
     telem::TimeSpan clock_skew_threshold;
-<<<<<<< HEAD
-=======
 
->>>>>>> e31aea86
 public:
     /// Cluster information.
     ClusterInfo cluster_info = ClusterInfo();
@@ -118,11 +99,7 @@
         clock_skew_threshold(clock_skew_threshold) {
     }
 
-<<<<<<< HEAD
-    /// @brief authenticates with the credentials provided when construction the
-=======
     /// @brief authenticates with the credentials provided when constructing the
->>>>>>> e31aea86
     /// Synnax client.
     xerrors::Error authenticate() {
         std::lock_guard lock(mu);
@@ -138,19 +115,11 @@
         skew_calc.end(this->cluster_info.node_time);
 
         if (skew_calc.exceeds(this->clock_skew_threshold)) {
-<<<<<<< HEAD
-            LOG(WARNING) << "measured excessive clock skew between this host and the Synnax cluster.";
-            if (skew_calc.skew() > telem::TimeSpan(0))
-                LOG(WARNING) << "this host is behind by approximately" << skew_calc.skew().abs();
-             else
-                LOG(WARNING) << "this host is ahead by approximately" << skew_calc.skew().abs();
-=======
             auto [host, _] = xos::get_hostname();
             auto direction = "ahead";
             if (skew_calc.skew() > telem::TimeSpan(0)) direction = "behind";
             LOG(WARNING) <<"measured excessive clock skew between this host and the Synnax cluster.";
             LOG(WARNING) << "this host (" << host << ") is " << direction << "by approximately " << skew_calc.skew().abs();
->>>>>>> e31aea86
             LOG(WARNING) << "this may cause problems with time-series data consistency. We highly recommend synchronizing your clock with the Synnax cluster.";
         }
 
