--- conflicted
+++ resolved
@@ -11,10 +11,7 @@
         "//freighter/cpp/fgrpc",
         "//synnax/pkg/api/grpc/v1:api_grpc",
         "//x/cpp/telem",
-<<<<<<< HEAD
-=======
         "//x/cpp/xos",
->>>>>>> e31aea86
         "@com_github_grpc_grpc//:grpc++",
     ],
 )
