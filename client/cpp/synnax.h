--- conflicted
+++ resolved
@@ -128,13 +128,8 @@
         auth = std::make_shared<AuthMiddleware>(
             std::move(t.auth_login),
             cfg.username,
-<<<<<<< HEAD
-            cfg.password
-=======
             cfg.password,
-            cfg.max_retries,
             cfg.clock_skew_threshold
->>>>>>> 653eebe4
         );
         t.use(auth);
         channels = ChannelClient(std::move(t.chan_retrieve),
