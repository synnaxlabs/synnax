// Copyright 2025 Synnax Labs, Inc.
//
// Use of this software is governed by the Business Source License included in the file
// licenses/BSL.txt.
//
// As of the Change Date specified in that file, in accordance with the Business Source
// License, use of this software will be governed by the Apache License, Version 2.0,
// included in the file licenses/APL.txt.

#include <random>
#include <string>

#include <include/gtest/gtest.h>

#include "client/cpp/synnax.h"
#include "client/cpp/testutil/testutil.h"
#include "x/cpp/xerrors/errors.h"
#include "x/cpp/xtest/xtest.h"

std::mt19937 gen_rand = random_generator(std::move("Channel Tests"));

/// @brief it should create a rate based channel and assign it a non-zero key.
TEST(TestChannel, testCreate) {
    const auto client = new_test_client();
    const auto name = make_unique_channel_name("test");
    auto channel = ASSERT_NIL_P(client.channels.create(name, telem::FLOAT64_T, true));
    ASSERT_EQ(channel.name, name);
    ASSERT_FALSE(channel.key == 0);
}

/// @brief it should return a validation error when an index channel has the
/// wrong data type.
TEST(TestChannel, testCreateValidation) {
    const auto client = new_test_client();
    ASSERT_OCCURRED_AS_P(
        client.channels
            .create(make_unique_channel_name("validation"), telem::FLOAT64_T, 0, true),
        xerrors::VALIDATION
    );
}

/// @brief it should create an index based channel and assign it a non-zero key.
TEST(TestChannel, testCreateIndex) {
    auto client = new_test_client();
    const auto index_name = make_unique_channel_name("test_index");
    auto index = ASSERT_NIL_P(
        client.channels.create(index_name, telem::TIMESTAMP_T, 0, true)
    );
    const auto indexed_name = make_unique_channel_name("test_indexed");
    auto indexed = ASSERT_NIL_P(
        client.channels.create(indexed_name, telem::FLOAT64_T, index.key, false)
    );
    ASSERT_EQ(index.name, index_name);
    ASSERT_FALSE(index.key == 0);
    ASSERT_EQ(indexed.name, indexed_name);
    ASSERT_FALSE(indexed.key == 0);
    ASSERT_EQ(indexed.index, index.key);
}

TEST(TestChannel, testCreateVirtual) {
    const auto name = make_unique_channel_name("virtual");
    auto ch = synnax::Channel(name, telem::FLOAT64_T, true);
    const auto client = new_test_client();
    ASSERT_NIL(client.channels.create(ch));
    ASSERT_EQ(ch.name, name);
    ASSERT_TRUE(ch.is_virtual);
    ASSERT_FALSE(ch.key == 0);
}

/// @brief it should create many channels and assign them all non-zero keys.
TEST(TestChannel, testCreateMany) {
    const auto client = new_test_client();
    auto channels = std::vector<synnax::Channel>{
        {
            make_unique_channel_name("test1"),
            telem::FLOAT64_T,
            true,
        },
        {
            make_unique_channel_name("test2"),
            telem::FLOAT64_T,
            true,
        },
        {make_unique_channel_name("test3"), telem::FLOAT64_T, true},
    };
    ASSERT_TRUE(client.channels.create(channels).ok());
    ASSERT_EQ(channels.size(), 3);
    for (const auto &ch: channels)
        ASSERT_FALSE(ch.key == 0);
}

/// @brief it should retrieve a channel by key.
TEST(TestChannel, testRetrieve) {
    auto client = new_test_client();
    auto channel = ASSERT_NIL_P(client.channels.create(
        make_unique_channel_name("retrieve"),
        telem::FLOAT64_T,
        true
    ));
    auto retrieved = ASSERT_NIL_P(client.channels.retrieve(channel.key));
    ASSERT_EQ(channel.name, retrieved.name);
    ASSERT_EQ(channel.key, retrieved.key);
    ASSERT_EQ(channel.data_type, retrieved.data_type);
    ASSERT_EQ(channel.is_virtual, retrieved.is_virtual);
    ASSERT_EQ(channel.is_index, retrieved.is_index);
    ASSERT_EQ(channel.leaseholder, retrieved.leaseholder);
    ASSERT_EQ(channel.index, retrieved.index);
}

/// @brief it should return a query error when the channel cannot be found.
TEST(TestChannel, testRetrieveNotFound) {
    const auto client = new_test_client();
    auto [retrieved, err] = client.channels.retrieve(22);
    ASSERT_TRUE(err) << err.message();
    ASSERT_TRUE(err.matches(xerrors::QUERY));
}

/// @brief it should correctly retrieve a channel by name.
TEST(TestChannel, testRetrieveByName) {
    auto client = new_test_client();
    const auto name = make_unique_channel_name("retrieve_by_name_test");
    auto channel = ASSERT_NIL_P(client.channels.create(name, telem::FLOAT64_T, true));
    auto retrieved = ASSERT_NIL_P(client.channels.retrieve(name));
    ASSERT_EQ(channel.name, retrieved.name);
    ASSERT_EQ(channel.key, retrieved.key);
    ASSERT_EQ(channel.data_type, retrieved.data_type);
    ASSERT_EQ(channel.is_index, retrieved.is_index);
    ASSERT_EQ(channel.is_virtual, retrieved.is_virtual);
    ASSERT_EQ(channel.leaseholder, retrieved.leaseholder);
    ASSERT_EQ(channel.index, retrieved.index);
}

/// @brief it should return the correct error when a channel cannot be found by name.
TEST(TestChannel, testRetrieveByNameNotFound) {
    const auto client = new_test_client();
    auto [retrieved, err] = client.channels.retrieve("my_definitely_not_found");
    ASSERT_TRUE(err) << err.message();
    ASSERT_EQ(err, xerrors::NOT_FOUND);
}

/// @brief it should retrieve many channels by their key.
TEST(TestChannel, testRetrieveMany) {
    auto client = new_test_client();
    auto channels = std::vector<synnax::Channel>{
        {
            make_unique_channel_name("retrieve_many_1"),
            telem::FLOAT64_T,
            true,
        },
        {
            make_unique_channel_name("retrieve_many_2"),
            telem::FLOAT64_T,
            true,
        },
        {make_unique_channel_name("retrieve_many_3"), telem::FLOAT64_T, true},
    };
    ASSERT_NIL(client.channels.create(channels));
    auto retrieved = ASSERT_NIL_P(
        client.channels.retrieve(synnax::keys_from_channels(channels))
    );
    ASSERT_EQ(channels.size(), retrieved.size());
    for (auto &channel: channels) {
        auto found = false;
        for (auto &r: retrieved) {
            if (r.key == channel.key) {
                found = true;
                ASSERT_EQ(channel.name, r.name);
                ASSERT_EQ(channel.key, r.key);
                ASSERT_EQ(channel.data_type, r.data_type);
                ASSERT_EQ(channel.is_virtual, r.is_virtual);
                ASSERT_EQ(channel.is_index, r.is_index);
                ASSERT_EQ(channel.leaseholder, r.leaseholder);
                ASSERT_EQ(channel.index, r.index);
            }
        }
        ASSERT_TRUE(found);
    }
}

/// @brief it should return the correct error when a channel cannot be found
/// by key multiple retrieval.
TEST(TestChannel, testRetrieveManyNotFound) {
    const auto client = new_test_client();
    ASSERT_OCCURRED_AS_P(
        client.channels.retrieve(std::vector<synnax::ChannelKey>{1, 2, 3}),
        xerrors::NOT_FOUND
    );
<<<<<<< HEAD
}

/// @brief multiple channels of the same name found
TEST(TestChannel, testRetrieveManySameName) {
    auto client = new_test_client();
    auto channel = ASSERT_NIL_P(client.channels.create("test", telem::FLOAT64_T, true));
    auto channel2 = ASSERT_NIL_P(
        client.channels.create("test", telem::FLOAT64_T, true)
    );
    ASSERT_OCCURRED_AS_P(client.channels.retrieve("test"), xerrors::QUERY);
}

/// @brief it should convert a channel key to an ontology ID
TEST(TestChannel, testOntologyId) {
    const synnax::ChannelKey key = 42;
    const auto id = synnax::ontology_id(key);
    ASSERT_EQ(id.type, "channel");
    ASSERT_EQ(id.key, "42");
}

/// @brief it should convert multiple channel keys to ontology IDs
TEST(TestChannel, testOntologyIds) {
    const std::vector<synnax::ChannelKey> keys = {1, 2, 3};
    const auto ids = synnax::ontology_ids(keys);
    ASSERT_EQ(ids.size(), 3);
    ASSERT_EQ(ids[0].type, "channel");
    ASSERT_EQ(ids[0].key, "1");
    ASSERT_EQ(ids[1].type, "channel");
    ASSERT_EQ(ids[1].key, "2");
    ASSERT_EQ(ids[2].type, "channel");
    ASSERT_EQ(ids[2].key, "3");
}

/// @brief it should return empty vector for empty input
TEST(TestChannel, testOntologyIdsEmpty) {
    const std::vector<synnax::ChannelKey> keys;
    const auto ids = synnax::ontology_ids(keys);
    ASSERT_TRUE(ids.empty());
=======
>>>>>>> ee258a7a
}<|MERGE_RESOLUTION|>--- conflicted
+++ resolved
@@ -185,17 +185,6 @@
         client.channels.retrieve(std::vector<synnax::ChannelKey>{1, 2, 3}),
         xerrors::NOT_FOUND
     );
-<<<<<<< HEAD
-}
-
-/// @brief multiple channels of the same name found
-TEST(TestChannel, testRetrieveManySameName) {
-    auto client = new_test_client();
-    auto channel = ASSERT_NIL_P(client.channels.create("test", telem::FLOAT64_T, true));
-    auto channel2 = ASSERT_NIL_P(
-        client.channels.create("test", telem::FLOAT64_T, true)
-    );
-    ASSERT_OCCURRED_AS_P(client.channels.retrieve("test"), xerrors::QUERY);
 }
 
 /// @brief it should convert a channel key to an ontology ID
@@ -224,6 +213,4 @@
     const std::vector<synnax::ChannelKey> keys;
     const auto ids = synnax::ontology_ids(keys);
     ASSERT_TRUE(ids.empty());
-=======
->>>>>>> ee258a7a
 }