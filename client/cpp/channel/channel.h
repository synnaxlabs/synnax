// Copyright 2025 Synnax Labs, Inc.
//
// Use of this software is governed by the Business Source License included in the file
// licenses/BSL.txt.
//
// As of the Change Date specified in that file, in accordance with the Business Source
// License, use of this software will be governed by the Apache License, Version 2.0,
// included in the file licenses/APL.txt.

#pragma once

#include <string>

#include "client/cpp/ontology/id.h"
#include "freighter/cpp/freighter.h"
#include "x/cpp/telem/telem.h"

#include "core/pkg/api/grpc/v1/core/pkg/api/grpc/v1/channel.pb.h"

namespace synnax {
/// @brief an alias for the type of channel's key.
using ChannelKey = std::uint32_t;

/// @brief freighter retrieve transport.
using ChannelRetrieveClient = freighter::
    UnaryClient<api::v1::ChannelRetrieveRequest, api::v1::ChannelRetrieveResponse>;

/// @brief freighter create transport.
using ChannelCreateClient = freighter::
    UnaryClient<api::v1::ChannelCreateRequest, api::v1::ChannelCreateResponse>;

class ChannelClient;

/// @brief A channel is a logical collection of samples emitted by or representing
/// the values of a single source, typically a sensor, actuator, or software
/// generated value. See https://docs.synnaxlabs.com/reference/concepts/channels for
/// an introduction to channels and how they work.
struct Channel {
    /// @brief A human-readable name for the channel.
    std::string name;
    /// @brief the data type of the channel.
    telem::DataType data_type;
    /// @brief the key of the channel. This is auto-assigned by the Core on calls to
    /// create and retrieve.
    ChannelKey key = 0;
    /// @brief The key of the channel that indexes this channel. This field must be
    /// set if the channel is not an index channel.
    ChannelKey index = 0;
    /// @brief Sets whether the channel itself is an index channel.
    bool is_index = false;
    /// @brief The leaseholder of the channel.
    std::uint32_t leaseholder = 0;
    /// @brief Whether the channel is virtual. Virtual channels are not stored in the
    /// Synnax core, and are purely used for streaming and communication purposes.
    bool is_virtual = false;
    /// @brief Whether the channel is an internal channel. Internal channels are
    /// created by the core and generally should not be interacted with unless you
    /// know what you're doing.
    bool internal = false;

    /// @brief constructs an empty, invalid channel.
    Channel() = default;

    /// @brief constructs a new index or indexed channel.
    /// @param name a human-readable name for the channel.
    /// @param data_type the data type of the channel.
    /// @param index the index of the channel.
    /// @param is_index whether the channel is an index channel.
    Channel(
        std::string name,
        telem::DataType data_type,
        ChannelKey index,
        bool is_index = false
    );

    /// @brief constructs a new virtual channel.
    /// @param name a human-readable name for the channel.
    /// @param data_type the data type of the channel.
    /// @param is_virtual whether the channel is virtual.
    Channel(std::string name, telem::DataType data_type, bool is_virtual);

    /// @brief constructs the channel from its protobuf type.
    explicit Channel(const api::v1::Channel &ch);

private:
    /// @brief binds the channel's fields to the protobuf type.
    void to_proto(api::v1::Channel *ch) const;

    friend class ChannelClient;
};

/// @brief creates a vector of channel keys from a variadic list of channels.
template<typename... Channels>
std::vector<ChannelKey> keys_from_channels(const Channels &...channels) {
    std::vector<ChannelKey> keys;
    keys.reserve(sizeof...(channels));
    ((keys.push_back(channels.key)), ...);
    return keys;
}

/// @brief creates a vector of channel keys from a vector of channels.
inline std::vector<ChannelKey>
keys_from_channels(const std::vector<Channel> &channels) {
    std::vector<ChannelKey> keys;
    keys.reserve(channels.size());
    for (const auto &channel: channels)
        keys.push_back(channel.key);
    return keys;
}

inline std::unordered_map<ChannelKey, Channel>
map_channel_Keys(const std::vector<Channel> &channels) {
    std::unordered_map<ChannelKey, Channel> map;
    map.reserve(channels.size());
    for (const auto &channel: channels)
        map[channel.key] = channel;
    return map;
}

<<<<<<< HEAD
/// @brief ChannelClient for creating and retrieving channels from Synnax.
=======
/// @brief Converts a channel key to an ontology ID.
/// @param key The channel key.
/// @returns An ontology ID with type "channel" and the given key.
inline ontology::ID ontology_id(ChannelKey key) {
    return ontology::ID("channel", std::to_string(key));
}

/// @brief Converts a vector of channel keys to a vector of ontology IDs.
/// @param keys The channel keys.
/// @returns A vector of ontology IDs.
inline std::vector<ontology::ID> ontology_ids(const std::vector<ChannelKey> &keys) {
    std::vector<ontology::ID> ids;
    ids.reserve(keys.size());
    for (const auto &key: keys)
        ids.push_back(ontology_id(key));
    return ids;
}

/// @brief ChannelClient for creating and retrieving channels from a Synnax cluster.
>>>>>>> 29dd906b
class ChannelClient {
public:
    ChannelClient() = default;

    ChannelClient(
        std::shared_ptr<ChannelRetrieveClient> retrieve_client,
        std::shared_ptr<ChannelCreateClient> create_client
    ):
        retrieve_client(std::move(retrieve_client)),
        create_client(std::move(create_client)) {}

    /// @brief Creates the given channel in the Synnax core.
    /// @param channel The channel to create.
    /// @modifies channel Assigns a unique key to the channel.
    /// @returns an error where ok() is false if the channel could not be created.
    /// Use err.message() to get the error message or err.type to get the error
    /// type.
    [[nodiscard]] xerrors::Error create(Channel &channel) const;

    /// @brief creates the given channels in the Synnax core.
    /// @details More efficient than calling create on each channel individually,
    /// and also provides atomicity guarantees.
    /// @modifies channels Assigns a unique key to each channel.
    /// @returns an error where ok() is false if the channels could not be created.
    /// Use err.message() to get the error message or err.type to get the error
    /// type.
    [[nodiscard]] xerrors::Error create(std::vector<Channel> &channels) const;

    /// @brief creates a new index or indexed channel.
    /// @param name a human-readable name for the channel.
    /// @param data_type the data type of the channel.
    /// @param index the index of the channel.
    /// @param is_index whether the channel is an index channel.
    /// @returns a pair containing the created channel and an error where ok() is
    /// false if the channel could not be created. In the case of an error, the
    /// returned channel will be invalid. Use err.message() to get the error message
    /// or err.type to get the error type.
    [[nodiscard]] std::pair<Channel, xerrors::Error> create(
        const std::string &name,
        const telem::DataType &data_type,
        ChannelKey index,
        bool is_index = false
    ) const;

    [[nodiscard]] std::pair<Channel, xerrors::Error> create(
        const std::string &name,
        const telem::DataType &data_type,
        bool is_virtual = true
    ) const;

    /// @brief retrieves a channel with the given name.
    /// @param name the name of the channel to retrieve.
    /// @throws QueryError if the channel does not exist or multiple channels with
    /// the same name exist.
    /// @returns the retrieved channel.
    /// @returns a pair containing the retrieved channel and an error where ok() is
    /// false if the channel could not be retrieved. In the case of an error, the
    /// returned channel will be invalid. Use err.message() to get the error message
    /// or err.type to get the error type.
    [[nodiscard]] std::pair<Channel, xerrors::Error>
    retrieve(const std::string &name) const;

    /// @brief retrieves a channel with the given key.
    /// @param key the key of the channel to retrieve.
    /// @throws QueryError if the channel does not exist.
    /// @returns the retrieved channel.
    /// @returns a pair containing the retrieved channel and an error where ok() is
    /// false if the channel could not be retrieved. In the case of an error, the
    /// returned channel will be invalid. Use err.message() to get the error message
    /// or err.type to get the error type.
    [[nodiscard]] std::pair<Channel, xerrors::Error> retrieve(std::uint32_t key) const;

    /// @brief retrieves channels with the given names.
    /// @param names the names of the channels to retrieve.
    /// @returns all channels matching the given names. If a channel matching a
    /// name, does not exist, it will not be in the returned vector.
    /// @returns a pair containing the retrieved channels and an error where ok() is
    /// false if the channels could not be retrieved. In the case of an error, the
    /// returned channels will be invalid. Use err.message() to get the error
    /// message
    [[nodiscard]] std::pair<std::vector<Channel>, xerrors::Error>
    retrieve(const std::vector<std::string> &names) const;

    /// @brief retrieves channels with the given keys.
    /// @param keys the keys of the channels to retrieve.
    /// @returns all channels matching the given keys. If a channel matching a key
    /// does not exist, it will not be in the returned vector.
    /// @returns a pair containing the retrieved channels and an error where ok() is
    /// false if the channels could not be retrieved. In the case of an error, the
    /// returned channels will be invalid. Use err.message() to get the error
    /// message.
    [[nodiscard]] std::pair<std::vector<Channel>, xerrors::Error>
    retrieve(const std::vector<ChannelKey> &keys) const;

private:
    /// @brief transport for retrieving channels.
    std::shared_ptr<ChannelRetrieveClient> retrieve_client;
    /// @brief transport for creating channels.
    std::shared_ptr<ChannelCreateClient> create_client;
};
}<|MERGE_RESOLUTION|>--- conflicted
+++ resolved
@@ -117,9 +117,6 @@
     return map;
 }
 
-<<<<<<< HEAD
-/// @brief ChannelClient for creating and retrieving channels from Synnax.
-=======
 /// @brief Converts a channel key to an ontology ID.
 /// @param key The channel key.
 /// @returns An ontology ID with type "channel" and the given key.
@@ -138,8 +135,7 @@
     return ids;
 }
 
-/// @brief ChannelClient for creating and retrieving channels from a Synnax cluster.
->>>>>>> 29dd906b
+/// @brief ChannelClient for creating and retrieving channels from the Synnax Core.
 class ChannelClient {
 public:
     ChannelClient() = default;
