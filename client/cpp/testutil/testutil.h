// Copyright 2025 Synnax Labs, Inc.
//
// Use of this software is governed by the Business Source License included in the file
// licenses/BSL.txt.
//
// As of the Change Date specified in that file, in accordance with the Business Source
// License, use of this software will be governed by the Apache License, Version 2.0,
// included in the file licenses/APL.txt.

#pragma once

#include <random>
#include <string>

#include "client/cpp/synnax.h"

const synnax::Config test_client_config = {"localhost", 9090, "synnax", "seldon"};

<<<<<<< HEAD
/// @brief instantiates a new client for testing purposes. The core is expected to be
=======
/// @brief instantiates a new client for testing purposes. The cluster is expected to be
>>>>>>> d65039b2
/// running on localhost:9090 in insecure mode.
extern synnax::Synnax new_test_client();

/// @brief creates a new random generator for a test suite, and outputs the seed to
/// stdout for reproducibility.
extern std::mt19937 random_generator(const std::string &suite_name);

/// @brief creates a new unique channel name for a test.
/// @param base_name the base name of the channel.
/// @return a unique channel name.
extern std::string make_unique_channel_name(const std::string &base_name);

synnax::Channel create_virtual_channel(
    const synnax::Synnax &client,
    const telem::DataType &data_type = telem::FLOAT32_T
);

std::pair<synnax::Channel, synnax::Channel> create_indexed_pair(synnax::Synnax &client);<|MERGE_RESOLUTION|>--- conflicted
+++ resolved
@@ -16,11 +16,7 @@
 
 const synnax::Config test_client_config = {"localhost", 9090, "synnax", "seldon"};
 
-<<<<<<< HEAD
-/// @brief instantiates a new client for testing purposes. The core is expected to be
-=======
-/// @brief instantiates a new client for testing purposes. The cluster is expected to be
->>>>>>> d65039b2
+/// @brief instantiates a new client for testing purposes. The Core is expected to be
 /// running on localhost:9090 in insecure mode.
 extern synnax::Synnax new_test_client();
 
