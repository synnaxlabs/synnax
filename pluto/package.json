{
  "name": "@synnaxlabs/pluto",
  "version": "0.43.0",
  "type": "module",
  "scripts": {
    "build": "tsc --noEmit && vite build",
    "check-types": "tsc --noEmit",
    "watch": "vite build --watch",
    "test": "vitest",
    "bench": "vitest bench",
    "dev": "vite",
    "lint": "eslint --cache",
    "fix": "eslint --cache --fix",
    "preview": "vite preview",
    "madge": "madge --circular src",
    "generate-theme": "tsx src/theming/static/generate.ts"
  },
  "dependencies": {
    "@fontsource-variable/inter": "^5.2.6",
    "@fontsource/geist-mono": "^5.2.6",
    "@fontsource/inter": "^5.2.6",
    "@synnaxlabs/alamos": "workspace:*",
    "@synnaxlabs/client": "workspace:*",
    "@synnaxlabs/freighter": "workspace:*",
    "@synnaxlabs/media": "workspace:*",
    "@synnaxlabs/x": "workspace:*",
<<<<<<< HEAD
    "@tanstack/react-query": "^5.72.1",
    "@tanstack/react-virtual": "^3.13.6",
    "@xyflow/react": "^12.5.5",
=======
    "@tanstack/react-virtual": "3.13.6",
    "@xyflow/react": "^12.7.0",
>>>>>>> 722b9ab0
    "async-mutex": "^0.5.0",
    "clsx": "^2.1.1",
    "compromise": "^14.14.4",
    "compromise-dates": "^3.7.1",
    "d3-scale": "^4.0.2",
    "fuse.js": "^7.1.0",
    "mathjs": "^14.5.2",
    "proxy-memoize": "2.0.3",
    "react": "^19.1.0",
    "react-color": "^2.19.3",
    "zod": "^3.25.63"
  },
  "devDependencies": {
    "@juggle/resize-observer": "^3.4.0",
    "@synnaxlabs/tsconfig": "workspace:*",
    "@synnaxlabs/vite-plugin": "workspace:*",
    "@testing-library/react": "^16.3.0",
    "@testing-library/user-event": "^14.6.1",
    "@types/d3-scale": "^4.0.9",
    "@types/offscreencanvas": "^2019.7.3",
    "@types/react": "^19.1.8",
    "@types/react-color": "^3.0.13",
    "@types/react-dom": "^19.1.6",
    "@types/webgl2": "^0.0.11",
    "@vitejs/plugin-react": "^4.5.2",
    "@vitest/coverage-v8": "^3.2.3",
    "eslint": "^9.28.0",
    "eslint-config-synnaxlabs": "workspace:*",
    "jsdom": "^26.1.0",
    "madge": "^8.0.0",
    "react-dom": "^19.1.0",
    "stylelint-config-synnaxlabs": "workspace:*",
    "typescript": "^5.8.3",
    "vite": "^6.3.5",
    "vitest": "^3.2.3"
  },
  "files": [
    "dist"
  ],
  "main": "./dist/index.cjs",
  "module": "./dist/index.js",
  "types": "./dist/index.d.ts",
  "exports": {
    ".": {
      "types": "./dist/src/index.d.ts",
      "import": "./dist/index.js",
      "require": "./dist/index.cjs"
    },
    "./ether": {
      "types": "./dist/src/ether.d.ts",
      "import": "./dist/ether.js",
      "require": "./dist/ether.cjs"
    },
    "./align": {
      "types": "./dist/src/align/index.d.ts",
      "import": "./dist/align.js",
      "require": "./dist/align.cjs"
    },
    "./button": {
      "types": "./dist/src/button/index.d.ts",
      "import": "./dist/button.js",
      "require": "./dist/button.cjs"
    },
    "./tabs": {
      "types": "./dist/src/tabs/index.d.ts",
      "import": "./dist/tabs.js",
      "require": "./dist/tabs.cjs"
    },
    "./theming": {
      "types": "./dist/src/theming/index.d.ts",
      "import": "./dist/theming.js",
      "require": "./dist/theming.cjs"
    },
    "./menu": {
      "types": "./dist/src/menu/index.d.ts",
      "import": "./dist/menu.js",
      "require": "./dist/menu.cjs"
    },
    "./header": {
      "types": "./dist/src/header/index.d.ts",
      "import": "./dist/header.js",
      "require": "./dist/header.cjs"
    },
    "./tree": {
      "types": "./dist/src/tree/index.d.ts",
      "import": "./dist/tree.js",
      "require": "./dist/tree.cjs"
    },
    "./dropdown": {
      "types": "./dist/src/dropdown/index.d.ts",
      "import": "./dist/dropdown.js",
      "require": "./dist/dropdown.cjs"
    },
    "./video": {
      "types": "./dist/src/video/index.d.ts",
      "import": "./dist/video.js",
      "require": "./dist/video.cjs"
    },
    "./text": {
      "types": "./dist/src/text/index.d.ts",
      "import": "./dist/text.js",
      "require": "./dist/text.cjs"
    },
    "./input": {
      "types": "./dist/src/input/index.d.ts",
      "import": "./dist/input.js",
      "require": "./dist/input.cjs"
    },
    "./triggers": {
      "types": "./dist/src/triggers/index.d.ts",
      "import": "./dist/triggers.js",
      "require": "./dist/triggers.cjs"
    },
    "./list": {
      "types": "./dist/src/list/index.d.ts",
      "import": "./dist/list.js",
      "require": "./dist/list.cjs"
    },
    "./color": {
      "types": "./dist/src/color/index.d.ts",
      "import": "./dist/color.js",
      "require": "./dist/color.cjs"
    },
    "./css": {
      "types": "./dist/src/css/index.d.ts",
      "import": "./dist/css.js",
      "require": "./dist/css.cjs"
    },
    "./dist/*": "./dist/*"
  },
  "readme": "ERROR: No README data found!",
  "_id": "@synnaxlabs/pluto@0.0.1",
  "repository": {
    "type": "git",
    "url": "git+https://github.com/synnaxlabs/synnax/pluto"
  },
  "license": "MIT",
  "bugs": {
    "url": "https://github.com/synnaxlabs/synnax/issues"
  },
  "homepage": "https://github.com/synnaxlabs/synnax#readme"
}<|MERGE_RESOLUTION|>--- conflicted
+++ resolved
@@ -24,14 +24,9 @@
     "@synnaxlabs/freighter": "workspace:*",
     "@synnaxlabs/media": "workspace:*",
     "@synnaxlabs/x": "workspace:*",
-<<<<<<< HEAD
     "@tanstack/react-query": "^5.72.1",
-    "@tanstack/react-virtual": "^3.13.6",
-    "@xyflow/react": "^12.5.5",
-=======
     "@tanstack/react-virtual": "3.13.6",
     "@xyflow/react": "^12.7.0",
->>>>>>> 722b9ab0
     "async-mutex": "^0.5.0",
     "clsx": "^2.1.1",
     "compromise": "^14.14.4",
