--- conflicted
+++ resolved
@@ -1,10 +1,6 @@
 {
   "name": "@synnaxlabs/pluto",
-<<<<<<< HEAD
   "version": "0.43.0",
-=======
-  "version": "0.42.0",
->>>>>>> c3cb4200
   "type": "module",
   "scripts": {
     "build": "tsc --noEmit && vite build",
