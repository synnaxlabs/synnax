{
  "name": "@synnaxlabs/pluto",
  "version": "0.47.1",
  "type": "module",
  "scripts": {
    "build": "tsc --noEmit && vite build",
    "check-types": "tsc --noEmit",
    "watch": "vite build --watch",
    "test": "vitest",
    "bench": "vitest bench",
    "dev": "vite",
    "lint": "eslint",
    "fix": "eslint --fix",
    "preview": "vite preview",
    "madge": "madge --circular src",
    "generate-theme": "tsx src/theming/static/generate.ts"
  },
  "dependencies": {
    "@fontsource-variable/inter": "^5.2.8",
    "@fontsource/geist-mono": "catalog:",
    "@fontsource/inter": "catalog:",
    "@synnaxlabs/alamos": "workspace:^",
    "@synnaxlabs/client": "workspace:^",
    "@synnaxlabs/freighter": "workspace:*",
    "@synnaxlabs/x": "workspace:^",
    "@tanstack/react-virtual": "3.13.6",
    "@xyflow/react": "^12.9.2",
    "async-mutex": "catalog:",
    "clsx": "catalog:",
    "compromise": "catalog:",
    "compromise-dates": "catalog:",
    "d3-scale": "^4.0.2",
    "fuse.js": "^7.1.0",
    "mathjs": "^15.1.0",
<<<<<<< HEAD
    "pluralize": "^8.0.0",
=======
    "pluralize": "catalog:",
>>>>>>> 7ee9eb59
    "proxy-memoize": "catalog:",
    "react": "catalog:",
    "react-color": "^2.19.3",
    "react-icons": "catalog:",
    "zod": "catalog:"
  },
  "devDependencies": {
    "@juggle/resize-observer": "^3.4.0",
    "@synnaxlabs/tsconfig": "workspace:^",
    "@synnaxlabs/vite-plugin": "workspace:^",
    "@testing-library/react": "catalog:",
    "@testing-library/user-event": "^14.6.1",
    "@types/d3-scale": "^4.0.9",
    "@types/offscreencanvas": "catalog:",
<<<<<<< HEAD
    "@types/pluralize": "^0.0.33",
=======
    "@types/pluralize": "catalog:",
>>>>>>> 7ee9eb59
    "@types/react": "catalog:",
    "@types/react-color": "^3.0.13",
    "@types/react-dom": "catalog:",
    "@types/webgl2": "^0.0.11",
    "@vitejs/plugin-react": "catalog:",
    "@vitest/coverage-v8": "catalog:",
    "eslint": "catalog:",
    "eslint-config-synnaxlabs": "workspace:^",
    "jsdom": "^27.1.0",
    "madge": "catalog:",
    "react-dom": "catalog:",
    "stylelint-config-synnaxlabs": "workspace:^",
    "typescript": "catalog:",
    "vite": "catalog:",
    "vitest": "catalog:"
  },
  "files": [
    "dist"
  ],
  "main": "./dist/index.cjs",
  "module": "./dist/index.js",
  "types": "./dist/index.d.ts",
  "exports": {
    ".": {
      "types": "./dist/src/index.d.ts",
      "import": "./dist/index.js",
      "require": "./dist/index.cjs"
    },
    "./ether": {
      "types": "./dist/src/ether.d.ts",
      "import": "./dist/ether.js",
      "require": "./dist/ether.cjs"
    },
    "./flex": {
      "types": "./dist/src/flex/index.d.ts",
      "import": "./dist/flex.js",
      "require": "./dist/flex.cjs"
    },
    "./button": {
      "types": "./dist/src/button/index.d.ts",
      "import": "./dist/button.js",
      "require": "./dist/button.cjs"
    },
    "./tabs": {
      "types": "./dist/src/tabs/index.d.ts",
      "import": "./dist/tabs.js",
      "require": "./dist/tabs.cjs"
    },
    "./theming": {
      "types": "./dist/src/theming/index.d.ts",
      "import": "./dist/theming.js",
      "require": "./dist/theming.cjs"
    },
    "./menu": {
      "types": "./dist/src/menu/index.d.ts",
      "import": "./dist/menu.js",
      "require": "./dist/menu.cjs"
    },
    "./header": {
      "types": "./dist/src/header/index.d.ts",
      "import": "./dist/header.js",
      "require": "./dist/header.cjs"
    },
    "./tree": {
      "types": "./dist/src/tree/index.d.ts",
      "import": "./dist/tree.js",
      "require": "./dist/tree.cjs"
    },
    "./dropdown": {
      "types": "./dist/src/dropdown/index.d.ts",
      "import": "./dist/dropdown.js",
      "require": "./dist/dropdown.cjs"
    },
    "./video": {
      "types": "./dist/src/video/index.d.ts",
      "import": "./dist/video.js",
      "require": "./dist/video.cjs"
    },
    "./text": {
      "types": "./dist/src/text/index.d.ts",
      "import": "./dist/text.js",
      "require": "./dist/text.cjs"
    },
    "./input": {
      "types": "./dist/src/input/index.d.ts",
      "import": "./dist/input.js",
      "require": "./dist/input.cjs"
    },
    "./triggers": {
      "types": "./dist/src/triggers/index.d.ts",
      "import": "./dist/triggers.js",
      "require": "./dist/triggers.cjs"
    },
    "./list": {
      "types": "./dist/src/list/index.d.ts",
      "import": "./dist/list.js",
      "require": "./dist/list.cjs"
    },
    "./color": {
      "types": "./dist/src/color/index.d.ts",
      "import": "./dist/color.js",
      "require": "./dist/color.cjs"
    },
    "./css": {
      "types": "./dist/src/css/index.d.ts",
      "import": "./dist/css.js",
      "require": "./dist/css.cjs"
    },
    "./dist/*": "./dist/*"
  },
  "readme": "ERROR: No README data found!",
  "_id": "@synnaxlabs/pluto@0.0.1",
  "repository": {
    "type": "git",
    "url": "git+https://github.com/synnaxlabs/synnax/pluto"
  },
  "license": "MIT",
  "bugs": {
    "url": "https://github.com/synnaxlabs/synnax/issues"
  },
  "homepage": "https://github.com/synnaxlabs/synnax#readme"
}<|MERGE_RESOLUTION|>--- conflicted
+++ resolved
@@ -32,11 +32,7 @@
     "d3-scale": "^4.0.2",
     "fuse.js": "^7.1.0",
     "mathjs": "^15.1.0",
-<<<<<<< HEAD
-    "pluralize": "^8.0.0",
-=======
     "pluralize": "catalog:",
->>>>>>> 7ee9eb59
     "proxy-memoize": "catalog:",
     "react": "catalog:",
     "react-color": "^2.19.3",
@@ -51,11 +47,7 @@
     "@testing-library/user-event": "^14.6.1",
     "@types/d3-scale": "^4.0.9",
     "@types/offscreencanvas": "catalog:",
-<<<<<<< HEAD
-    "@types/pluralize": "^0.0.33",
-=======
     "@types/pluralize": "catalog:",
->>>>>>> 7ee9eb59
     "@types/react": "catalog:",
     "@types/react-color": "^3.0.13",
     "@types/react-dom": "catalog:",
