{
  "name": "@synnaxlabs/pluto",
  "version": "0.43.2",
  "type": "module",
  "scripts": {
    "build": "tsc --noEmit && vite build",
    "check-types": "tsc --noEmit",
    "watch": "vite build --watch",
    "test": "vitest",
    "bench": "vitest bench",
    "dev": "vite",
    "lint": "eslint --cache",
    "fix": "eslint --cache --fix",
    "preview": "vite preview",
    "madge": "madge --circular src",
    "generate-theme": "tsx src/theming/static/generate.ts"
  },
  "dependencies": {
    "@fontsource-variable/inter": "^5.2.6",
    "@fontsource/geist-mono": "catalog:",
    "@fontsource/inter": "catalog:",
    "@synnaxlabs/alamos": "workspace:^",
    "@synnaxlabs/client": "workspace:^",
<<<<<<< HEAD
    "@synnaxlabs/freighter": "workspace:*",
    "@synnaxlabs/media": "workspace:^",
=======
>>>>>>> 6fa44cfc
    "@synnaxlabs/x": "workspace:^",
    "@tanstack/react-query": "^5.72.1",
    "@tanstack/react-virtual": "3.13.6",
    "@xyflow/react": "^12.7.0",
    "async-mutex": "catalog:",
    "clsx": "catalog:",
    "compromise": "catalog:",
    "compromise-dates": "catalog:",
    "d3-scale": "^4.0.2",
    "fuse.js": "^7.1.0",
    "mathjs": "^14.5.2",
    "proxy-memoize": "catalog:",
    "react": "catalog:",
    "react-color": "^2.19.3",
    "react-icons": "catalog:",
    "zod": "catalog:"
  },
  "devDependencies": {
    "@juggle/resize-observer": "^3.4.0",
    "@synnaxlabs/tsconfig": "workspace:^",
    "@synnaxlabs/vite-plugin": "workspace:^",
    "@testing-library/react": "catalog:",
    "@testing-library/user-event": "^14.6.1",
    "@types/d3-scale": "^4.0.9",
    "@types/offscreencanvas": "catalog:",
    "@types/react": "catalog:",
    "@types/react-color": "^3.0.13",
    "@types/react-dom": "catalog:",
    "@types/webgl2": "^0.0.11",
    "@vitejs/plugin-react": "catalog:",
    "@vitest/coverage-v8": "catalog:",
    "eslint": "catalog:",
    "eslint-config-synnaxlabs": "workspace:^",
    "jsdom": "^26.1.0",
    "madge": "catalog:",
    "react-dom": "catalog:",
    "stylelint-config-synnaxlabs": "workspace:^",
    "typescript": "catalog:",
    "vite": "catalog:",
    "vitest": "catalog:"
  },
  "files": [
    "dist"
  ],
  "main": "./dist/index.cjs",
  "module": "./dist/index.js",
  "types": "./dist/index.d.ts",
  "exports": {
    ".": {
      "types": "./dist/src/index.d.ts",
      "import": "./dist/index.js",
      "require": "./dist/index.cjs"
    },
    "./ether": {
      "types": "./dist/src/ether.d.ts",
      "import": "./dist/ether.js",
      "require": "./dist/ether.cjs"
    },
    "./align": {
      "types": "./dist/src/align/index.d.ts",
      "import": "./dist/align.js",
      "require": "./dist/align.cjs"
    },
    "./button": {
      "types": "./dist/src/button/index.d.ts",
      "import": "./dist/button.js",
      "require": "./dist/button.cjs"
    },
    "./tabs": {
      "types": "./dist/src/tabs/index.d.ts",
      "import": "./dist/tabs.js",
      "require": "./dist/tabs.cjs"
    },
    "./theming": {
      "types": "./dist/src/theming/index.d.ts",
      "import": "./dist/theming.js",
      "require": "./dist/theming.cjs"
    },
    "./menu": {
      "types": "./dist/src/menu/index.d.ts",
      "import": "./dist/menu.js",
      "require": "./dist/menu.cjs"
    },
    "./header": {
      "types": "./dist/src/header/index.d.ts",
      "import": "./dist/header.js",
      "require": "./dist/header.cjs"
    },
    "./tree": {
      "types": "./dist/src/tree/index.d.ts",
      "import": "./dist/tree.js",
      "require": "./dist/tree.cjs"
    },
    "./dropdown": {
      "types": "./dist/src/dropdown/index.d.ts",
      "import": "./dist/dropdown.js",
      "require": "./dist/dropdown.cjs"
    },
    "./video": {
      "types": "./dist/src/video/index.d.ts",
      "import": "./dist/video.js",
      "require": "./dist/video.cjs"
    },
    "./text": {
      "types": "./dist/src/text/index.d.ts",
      "import": "./dist/text.js",
      "require": "./dist/text.cjs"
    },
    "./input": {
      "types": "./dist/src/input/index.d.ts",
      "import": "./dist/input.js",
      "require": "./dist/input.cjs"
    },
    "./triggers": {
      "types": "./dist/src/triggers/index.d.ts",
      "import": "./dist/triggers.js",
      "require": "./dist/triggers.cjs"
    },
    "./list": {
      "types": "./dist/src/list/index.d.ts",
      "import": "./dist/list.js",
      "require": "./dist/list.cjs"
    },
    "./color": {
      "types": "./dist/src/color/index.d.ts",
      "import": "./dist/color.js",
      "require": "./dist/color.cjs"
    },
    "./css": {
      "types": "./dist/src/css/index.d.ts",
      "import": "./dist/css.js",
      "require": "./dist/css.cjs"
    },
    "./dist/*": "./dist/*"
  },
  "readme": "ERROR: No README data found!",
  "_id": "@synnaxlabs/pluto@0.0.1",
  "repository": {
    "type": "git",
    "url": "git+https://github.com/synnaxlabs/synnax/pluto"
  },
  "license": "MIT",
  "bugs": {
    "url": "https://github.com/synnaxlabs/synnax/issues"
  },
  "homepage": "https://github.com/synnaxlabs/synnax#readme"
}<|MERGE_RESOLUTION|>--- conflicted
+++ resolved
@@ -21,11 +21,7 @@
     "@fontsource/inter": "catalog:",
     "@synnaxlabs/alamos": "workspace:^",
     "@synnaxlabs/client": "workspace:^",
-<<<<<<< HEAD
     "@synnaxlabs/freighter": "workspace:*",
-    "@synnaxlabs/media": "workspace:^",
-=======
->>>>>>> 6fa44cfc
     "@synnaxlabs/x": "workspace:^",
     "@tanstack/react-query": "^5.72.1",
     "@tanstack/react-virtual": "3.13.6",
