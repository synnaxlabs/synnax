{
  "name": "@synnaxlabs/pluto",
<<<<<<< HEAD
  "version": "0.28.0",
=======
  "version": "0.28.1",
>>>>>>> 93f93d0e
  "type": "module",
  "scripts": {
    "build": "tsc --noEmit && vite build",
    "watch": "vite build --watch",
    "test": "vitest",
    "cov": "vitest --coverage",
    "lint": "eslint \"src/**/*.ts*\"",
    "fix": "eslint \"src/**/*.ts*\" --fix",
    "preview": "vite preview"
  },
  "dependencies": {
    "@fontsource-variable/inter": "^5.0.20",
    "@synnaxlabs/alamos": "workspace:*",
    "@synnaxlabs/client": "workspace:*",
    "@synnaxlabs/media": "workspace:*",
    "@synnaxlabs/x": "workspace:*",
    "@tanstack/react-virtual": "3.8.6",
    "async-mutex": "^0.5.0",
    "clsx": "^2.1.1",
    "d3-scale": "^4.0.2",
    "fuse.js": "^7.0.0",
    "mathjs": "^13.0.3",
    "proxy-memoize": "3.0.1",
    "react": "^18.3.1",
    "react-color": "^2.19.3",
    "react-query": "^3.39.3",
    "reactflow": "^11.11.4",
    "zod": "3.23.8"
  },
  "devDependencies": {
    "@juggle/resize-observer": "^3.4.0",
    "@synnaxlabs/tsconfig": "workspace:*",
    "@synnaxlabs/vite-plugin": "workspace:*",
    "@testing-library/react": "^16.0.0",
    "@testing-library/user-event": "^14.5.2",
    "@types/d3-scale": "^4.0.8",
    "@types/offscreencanvas": "^2019.7.3",
    "@types/react": "^18.3.3",
    "@types/react-color": "^3.0.12",
    "@types/react-dom": "^18.3.0",
    "@types/webgl2": "^0.0.11",
    "@vitejs/plugin-react": "^4.3.1",
    "@vitest/coverage-v8": "^2.0.5",
    "eslint-config-synnaxlabs": "workspace:*",
    "jsdom": "^24.1.1",
    "react-dom": "^18.3.1",
    "stylelint-config-synnaxlabs": "workspace:*",
    "typescript": "^5.5.4",
    "vite": "5.4.0",
    "vitest": "^2.0.5"
  },
  "peerDependencies": {
    "zod": "^3.23.8"
  },
  "files": [
    "dist"
  ],
  "main": "./dist/index.cjs",
  "module": "./dist/index.js",
  "types": "./dist/index.d.ts",
  "exports": {
    ".": {
      "import": "./dist/index.js",
      "require": "./dist/index.cjs",
      "types": "./dist/src/index.d.ts"
    },
    "./ether": {
      "import": "./dist/ether.js",
      "require": "./dist/ether.cjs",
      "types": "./dist/src/ether.d.ts"
    },
    "./align": {
      "import": "./dist/align.js",
      "require": "./dist/align.cjs",
      "types": "./dist/src/align/index.d.ts"
    },
    "./button": {
      "import": "./dist/button.js",
      "require": "./dist/button.cjs",
      "types": "./dist/src/button/index.d.ts"
    },
    "./tabs": {
      "import": "./dist/tabs.js",
      "require": "./dist/tabs.cjs",
      "types": "./dist/src/tabs/index.d.ts"
    },
    "./theming": {
      "import": "./dist/theming.js",
      "require": "./dist/theming.cjs",
      "types": "./dist/src/theming/index.d.ts"
    },
    "./menu": {
      "import": "./dist/menu.js",
      "require": "./dist/menu.cjs",
      "types": "./dist/src/menu/index.d.ts"
    },
    "./header": {
      "import": "./dist/header.js",
      "require": "./dist/header.cjs",
      "types": "./dist/src/header/index.d.ts"
    },
    "./tree": {
      "import": "./dist/tree.js",
      "require": "./dist/tree.cjs",
      "types": "./dist/src/tree/index.d.ts"
    },
    "./dropdown": {
      "import": "./dist/dropdown.js",
      "require": "./dist/dropdown.cjs",
      "types": "./dist/src/dropdown/index.d.ts"
    },
    "./video": {
      "import": "./dist/video.js",
      "require": "./dist/video.cjs",
      "types": "./dist/src/video/index.d.ts"
    },
    "./text": {
      "import": "./dist/text.js",
      "require": "./dist/text.cjs",
      "types": "./dist/src/text/index.d.ts"
    },
    "./input": {
      "import": "./dist/input.js",
      "require": "./dist/input.cjs",
      "types": "./dist/src/input/index.d.ts"
    },
    "./triggers": {
      "import": "./dist/triggers.js",
      "require": "./dist/triggers.cjs",
      "types": "./dist/src/triggers/index.d.ts"
    },
    "./list": {
      "import": "./dist/list.js",
      "require": "./dist/list.cjs",
      "types": "./dist/src/list/index.d.ts"
    },
    "./color": {
      "import": "./dist/color.js",
      "require": "./dist/color.cjs",
      "types": "./dist/src/color/index.d.ts"
    },
    "./css": {
      "import": "./dist/css.js",
      "require": "./dist/css.cjs",
      "types": "./dist/src/css/index.d.ts"
    },
    "./dist/*": "./dist/*"
  },
  "readme": "ERROR: No README data found!",
  "_id": "@synnaxlabs/pluto@0.0.1",
  "repository": {
    "type": "git",
    "url": "git+https://github.com/synnaxlabs/synnax/pluto"
  },
  "license": "MIT",
  "bugs": {
    "url": "https://github.com/synnaxlabs/synnax/issues"
  },
  "homepage": "https://github.com/synnaxlabs/synnax#readme"
}<|MERGE_RESOLUTION|>--- conflicted
+++ resolved
@@ -1,10 +1,6 @@
 {
   "name": "@synnaxlabs/pluto",
-<<<<<<< HEAD
-  "version": "0.28.0",
-=======
   "version": "0.28.1",
->>>>>>> 93f93d0e
   "type": "module",
   "scripts": {
     "build": "tsc --noEmit && vite build",
