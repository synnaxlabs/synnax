--- conflicted
+++ resolved
@@ -11,11 +11,7 @@
     "lint": "eslint --cache",
     "fix": "eslint --cache --fix",
     "preview": "vite preview",
-<<<<<<< HEAD
-    "static": "vite-node src/theming/static/generate.ts"
-=======
     "madge": "madge --circular src"
->>>>>>> 146ae03d
   },
   "dependencies": {
     "@fontsource-variable/inter": "^5.2.5",
@@ -57,16 +53,9 @@
     "madge": "^8.0.0",
     "react-dom": "^19.0.0",
     "stylelint-config-synnaxlabs": "workspace:*",
-<<<<<<< HEAD
-    "typescript": "^5.7.3",
-    "vite": "^6.0.7",
-    "vite-node": "^3.0.7",
-    "vitest": "^2.1.8"
-=======
     "typescript": "^5.8.2",
     "vite": "^6.2.1",
     "vitest": "^2.1.9"
->>>>>>> 146ae03d
   },
   "files": [
     "dist"
