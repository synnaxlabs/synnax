// Copyright 2025 Synnax Labs, Inc.
//
// Use of this software is governed by the Business Source License included in the file
// licenses/BSL.txt.
//
// As of the Change Date specified in that file, in accordance with the Business Source
// License, use of this software will be governed by the Apache License, Version 2.0,
// included in the file licenses/APL.txt.

import "@/lineplot/LinePlot.css";

import {
  box,
  type color,
  deep,
  type destructor,
  direction,
  location,
  xy,
} from "@synnaxlabs/x";
import {
  type CSSProperties,
  type DetailedHTMLProps,
  type HTMLAttributes,
  type PropsWithChildren,
  type ReactElement,
  useCallback,
  useEffect,
  useMemo,
  useRef,
  useState,
} from "react";
import { type z } from "zod";

import { Aether } from "@/aether";
import { context } from "@/context";
import { CSS } from "@/css";
import { useEffectCompare } from "@/hooks";
import { lineplot } from "@/lineplot/aether";
import { useMemoDeepEqual } from "@/memo";
import { type Viewport } from "@/viewport";
import { Canvas } from "@/vis/canvas";
import { grid } from "@/vis/grid";

type HTMLDivProps = DetailedHTMLProps<HTMLAttributes<HTMLDivElement>, HTMLDivElement>;

export interface ContextValue {
  id: string;
  setGridEntry: (meta: grid.Region) => void;
  removeGridEntry: (key: string) => void;
  setLine: (meta: LineSpec) => void;
  removeLine: (key: string) => void;
  lines: LineSpec[];
  setViewport: (viewport: Viewport.UseEvent) => void;
  addViewportHandler: (handler: Viewport.UseHandler) => destructor.Destructor;
  setHold: (hold: boolean) => void;
}

<<<<<<< HEAD
const [Context, useContext] = context.createRequired<ContextValue>(
  "LinePlot.Context",
  "LinePlot.LinePlot",
);
=======
const [Context, useContext] = context.create<ContextValue>({
  displayName: "LinePlot.Context",
  providerName: "LinePlot.LinePlot",
});
>>>>>>> 8bb8053a
export { useContext };

export const useViewport = (handle: Viewport.UseHandler, component: string): void => {
  const { addViewportHandler } = useContext(component);
  useEffect(() => addViewportHandler(handle), [addViewportHandler, handle]);
};

export const useGridEntry = (meta: grid.Region, component: string): CSSProperties => {
  const { setGridEntry, removeGridEntry } = useContext(component);
  const { key } = meta;
  useEffectCompare(
    () => {
      location.outer.parse(meta.loc);
      setGridEntry(meta);
    },
    ([a], [b]) => deep.equal(a, b),
    [meta],
  );
  useEffect(() => () => removeGridEntry(key), []);
  const dir = direction.swap(location.direction(meta.loc));
  const gridArea =
    dir === "x"
      ? `axis-start-${key} / plot-start / axis-end-${key} / plot-end`
      : `plot-start / axis-start-${key} / plot-end / axis-end-${key}`;
  return { gridArea };
};

export interface LineSpec {
  key: string;
  legendGroup: string;
  color: color.Crude;
  label: string;
  visible: boolean;
}

type LineState = LineSpec[];

export interface LinePlotProps
  extends PropsWithChildren,
    Partial<
      Pick<
        z.input<typeof lineplot.linePlotStateZ>,
        "clearOverScan" | "hold" | "visible"
      >
    >,
    HTMLDivProps,
    Aether.ComponentProps {
  resizeDebounce?: number;
  onHold?: (hold: boolean) => void;
}

export const LinePlot = ({
  aetherKey,
  style,
  resizeDebounce: debounce = 0,
  clearOverScan = xy.ZERO,
  children,
  hold = false,
  onHold,
  visible,
  ...rest
}: LinePlotProps): ReactElement => {
  const [lines, setLines] = useState<LineState>([]);

  const memoProps = useMemoDeepEqual({ clearOverScan, hold, visible });

  const [{ path }, { grid }, setState] = Aether.use({
    aetherKey,
    type: lineplot.LinePlot.TYPE,
    schema: lineplot.linePlotStateZ,
    initialState: {
      container: box.ZERO,
      viewport: box.DECIMAL,
      grid: {},
      ...memoProps,
    },
  });

  // We use a single resize handler for both the container and plotting region because
  // the container is guaranteed to only resize if the plotting region does. This allows
  // us to save a window observer.
  const handleResize = useCallback(
    (container: box.Box) => {
      if (visible) setState((prev) => ({ ...prev, container }));
    },
    [setState, visible],
  );

  const ref = Canvas.useRegion(handleResize, { debounce });

  useEffect(() => setState((prev) => ({ ...prev, ...memoProps })), [memoProps]);

  const viewportHandlers = useRef<Map<Viewport.UseHandler, null>>(new Map());

  const addViewportHandler = useCallback(
    (handler: Viewport.UseHandler) => {
      viewportHandlers.current.set(handler, null);
      return () => viewportHandlers.current.delete(handler);
    },
    [viewportHandlers],
  );

  const setViewport: Viewport.UseHandler = useCallback(
    (args) => {
      const { mode, box, stage } = args;
      if (
        (mode === "pan" && stage !== "start") ||
        mode === "zoom" ||
        (mode === "zoomReset" && stage === "start")
      )
        setState((prev) => ({ ...prev, viewport: box }));
      viewportHandlers.current.forEach((_, handler) => handler(args));
    },
    [setState],
  );

  const setGridEntry = useCallback(
    (meta: grid.Region) => {
      setState((prev) => ({
        ...prev,
        grid: { ...prev.grid, [meta.key]: meta },
      }));
    },
    [setState],
  );

  const removeGridEntry = useCallback(
    (key: string) =>
      setState((prev) => {
        const { [key]: _, ...grid } = prev.grid;
        return { ...prev, grid };
      }),
    [setState],
  );

  const setLine = useCallback(
    (meta: LineSpec) => {
      setLines((prev) => [...prev.filter(({ key }) => key !== meta.key), meta]);
    },
    [setLines],
  );

  const removeLine = useCallback(
    (key: string) => setLines((prev) => prev.filter(({ key: k }) => k !== key)),
    [setLine],
  );

  const cssGrid = useMemo(() => buildPlotGrid(grid), [grid]);

  const setHold = useCallback(
    (hold: boolean) => {
      setState((prev) => ({ ...prev, hold }));
      onHold?.(hold);
    },
    [setState, onHold],
  );

  const id = `line-plot-${aetherKey}`;

  const contextValue = useMemo<ContextValue>(
    () => ({
      lines,
      setGridEntry,
      removeGridEntry,
      setLine,
      removeLine,
      setViewport,
      addViewportHandler,
      setHold,
      id,
    }),
    [
      id,
      lines,
      setGridEntry,
      removeGridEntry,
      setLine,
      removeLine,
      setViewport,
      addViewportHandler,
      setHold,
    ],
  );

  return (
    <div
      id={id}
      className={CSS.B("line-plot")}
      style={{ ...style, ...cssGrid }}
      ref={ref}
      {...rest}
    >
      <Context value={contextValue}>
        <Aether.Composite path={path}>{children}</Aether.Composite>
      </Context>
    </div>
  );
};

const buildPlotGrid = (g: grid.Grid): CSSProperties => {
  const b = CSS.newGridBuilder();
  grid
    .regions("top", g)
    .forEach(({ key, size }) => b.row(`axis-start-${key}`, `axis-end-${key}`, size));
  b.row("plot-start", "plot-end", "minmax(0, 1fr)");
  grid
    .regions("bottom", g)
    .reverse()
    .forEach(({ key, size }) => b.row(`axis-start-${key}`, `axis-end-${key}`, size));
  grid
    .regions("left", g)
    .forEach(({ key, size }) => b.col(`axis-start-${key}`, `axis-end-${key}`, size));
  b.col("plot-start", "plot-end", "minmax(0, 1fr)");
  grid
    .regions("right", g)
    .forEach(({ key, size }) => b.col(`axis-start-${key}`, `axis-end-${key}`, size));
  return b.build();
};<|MERGE_RESOLUTION|>--- conflicted
+++ resolved
@@ -56,17 +56,10 @@
   setHold: (hold: boolean) => void;
 }
 
-<<<<<<< HEAD
-const [Context, useContext] = context.createRequired<ContextValue>(
-  "LinePlot.Context",
-  "LinePlot.LinePlot",
-);
-=======
 const [Context, useContext] = context.create<ContextValue>({
   displayName: "LinePlot.Context",
   providerName: "LinePlot.LinePlot",
 });
->>>>>>> 8bb8053a
 export { useContext };
 
 export const useViewport = (handle: Viewport.UseHandler, component: string): void => {
