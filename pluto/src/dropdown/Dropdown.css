--- conflicted
+++ resolved
@@ -28,8 +28,6 @@
 .pluto-dropdown__dialog {
     position: fixed;
     overflow: hidden;
-<<<<<<< HEAD
-=======
 
     &.pluto--connected {
         background: var(--pluto-gray-l1);
@@ -39,12 +37,6 @@
     &.pluto--connected,
     &.pluto--floating {
         box-shadow: var(--pluto-shadow-v1);
-    }
->>>>>>> e216c4c8
-
-    &.pluto--connected {
-        background: var(--pluto-gray-l1);
-        border: var(--pluto-border-l5);
     }
 
     & > .pluto-pack.pluto--rounded {
@@ -64,10 +56,6 @@
 
     &.pluto--floating {
         transition: opacity 0.075s ease-in-out;
-<<<<<<< HEAD
-        box-shadow: var(--pluto-shadow-v1);
-=======
->>>>>>> e216c4c8
         border-radius: 1rem;
     }
 
