--- conflicted
+++ resolved
@@ -312,20 +312,12 @@
     invert(location.y === "bottom") * CONNECTED_TRANSLATE_AMOUNT,
   );
 
-<<<<<<< HEAD
-  if (runtime.getOS() !== "MacOS") return { adjustedDialog, location };
-  let parent: HTMLElement | null = target.parentElement;
-  while (parent != null) {
-    const style = window.getComputedStyle(parent);
-    if (style.getPropertyValue("container-type") !== "normal") {
-=======
   const stylePropertyValueFilter = (v: string) => ["inline-size", "size"].includes(v);
 
   let parent: HTMLElement | null = target.parentElement;
   while (parent != null) {
     const style = window.getComputedStyle(parent);
     if (stylePropertyValueFilter(style.getPropertyValue("container-type"))) {
->>>>>>> 62c5d0e5
       container = box.construct(parent);
       if (location.y === "bottom")
         adjustedDialog = box.translate(
