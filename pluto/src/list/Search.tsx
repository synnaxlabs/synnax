--- conflicted
+++ resolved
@@ -7,12 +7,7 @@
 // License, use of this software will be governed by the Apache License, Version 2.0,
 // included in the file licenses/APL.txt.
 
-<<<<<<< HEAD
-import { type AsyncTermSearcher, type Key, type Keyed } from "@synnaxlabs/x";
-=======
-import { Icon } from "@synnaxlabs/media";
 import { type AsyncTermSearcher, type record } from "@synnaxlabs/x";
->>>>>>> 2ea56abb
 import { type ReactElement, useCallback, useEffect, useRef } from "react";
 
 import { useSyncedRef } from "@/hooks";
