--- conflicted
+++ resolved
@@ -31,15 +31,6 @@
  * @template K The type of the key (must be a record key)
  * @template E The type of the entity (must be keyed by K)
  */
-<<<<<<< HEAD
-export interface GetItem<K extends record.Key, E extends record.Keyed<K> | undefined> {
-  /** Get a single item by key, returns undefined if not found */
-  (key: K): E | undefined;
-  /** Get multiple items by an array of keys */
-  (keys: K[]): E[];
-}
-
-=======
 export interface GetItem<K extends record.Key, E extends record.Keyed<K> | undefined>
   extends GetSingleItem<K, E>,
     GetMultipleItems<K, E> {}
@@ -70,7 +61,6 @@
     return first(key);
   }) as GetItem<K, E>;
 
->>>>>>> 4ecf3a36
 export interface ItemSpec<K extends record.Key = record.Key> {
   key: K;
   index: number;
