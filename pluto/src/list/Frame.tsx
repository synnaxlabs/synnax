// Copyright 2025 Synnax Labs, Inc.
//
// Use of this software is governed by the Business Source License included in the file
// licenses/BSL.txt.
//
// As of the Change Date specified in that file, in accordance with the Business Source
// License, use of this software will be governed by the Apache License, Version 2.0,
// included in the file licenses/APL.txt.

import { bounds, type location, type record } from "@synnaxlabs/x";
import { useVirtualizer, type Virtualizer } from "@tanstack/react-virtual";
import {
  memo,
  type PropsWithChildren,
  type ReactElement,
  type RefCallback,
  type RefObject,
  useCallback,
  useMemo,
  useRef,
  useSyncExternalStore,
} from "react";

import { context } from "@/context";
import { Dialog } from "@/dialog";
<<<<<<< HEAD
import { useSyncedRef } from "@/hooks";
=======
import {
  useCombinedRefs,
  usePrevious,
  useRequiredContext,
  useSyncedRef,
} from "@/hooks";
>>>>>>> ee258a7a

/**
 * Function interface for getting items from a list by key(s).
 *
 * @template K The type of the key (must be a record key)
 * @template E The type of the entity (must be keyed by K)
 */
export interface GetItem<K extends record.Key, E extends record.Keyed<K> | undefined>
  extends GetSingleItem<K, E>,
    GetMultipleItems<K, E> {}

export interface GetSingleItem<
  K extends record.Key,
  E extends record.Keyed<K> | undefined,
> {
  (key: K): E | undefined;
}

export interface GetMultipleItems<
  K extends record.Key,
  E extends record.Keyed<K> | undefined,
> {
  (keys: K[]): E[];
}

export const createGetItem = <
  K extends record.Key,
  E extends record.Keyed<K> | undefined,
>(
  first: GetSingleItem<K, E>,
  second: GetMultipleItems<K, E>,
): GetItem<K, E> =>
  ((key: K | K[]) => {
    if (Array.isArray(key)) return second(key);
    return first(key);
  }) as GetItem<K, E>;

export interface ItemSpec<K extends record.Key = record.Key> {
  key: K;
  index: number;
  translate?: number;
}

export interface DataContextValue<K extends record.Key = record.Key> {
  data: K[];
  getItems: () => ItemSpec<K>[];
  getTotalSize: () => number | undefined;
  itemHeight?: number;
  sentinelRef?: RefCallback<HTMLDivElement>;
}

export interface UtilContextValue<
  K extends record.Key = record.Key,
  E extends record.Keyed<K> | undefined = record.Keyed<K> | undefined,
> {
  ref: RefCallback<HTMLDivElement | null>;
  getItem?: GetItem<K, E>;
  subscribe?: (callback: () => void, key: K) => () => void;
  scrollToIndex: (index: number, direction?: location.Y) => void;
}

const [DataContext, useDataContext] = context.create<DataContextValue>({
  displayName: "List.DataContext",
  providerName: "List.Frame",
});

const [UtilContext, useUtilCtx] = context.create<UtilContextValue>({
  displayName: "List.UtilContext",
  providerName: "List.Frame",
});

export const useUtilContext = <
  K extends record.Key = record.Key,
  E extends record.Keyed<K> | undefined = record.Keyed<K> | undefined,
>(): UtilContextValue<K, E> =>
  useUtilCtx("List.useUtilContext") as unknown as UtilContextValue<K, E>;

export interface FrameProps<
  K extends record.Key = record.Key,
  E extends record.Keyed<K> | undefined = record.Keyed<K> | undefined,
> extends PropsWithChildren,
    Pick<UtilContextValue<K, E>, "getItem" | "subscribe"> {
  data: K[];
  virtual?: boolean;
  overscan?: number;
  itemHeight?: number;
  onFetchMore?: () => void;
}

export const useScroller = <K extends record.Key = record.Key>(): Pick<
  UtilContextValue<K>,
  "scrollToIndex"
> => {
  const { scrollToIndex } = useUtilCtx("List.useScroller");
  return useMemo(() => ({ scrollToIndex }), [scrollToIndex]);
};

export const useItem = <
  K extends record.Key = record.Key,
  E extends record.Keyed<K> | undefined = record.Keyed<K> | undefined,
>(
  key: K,
): E | undefined => {
  const { getItem, subscribe } = useUtilCtx(
    "List.useItem",
  ) as unknown as UtilContextValue<K, E>;
  return useSyncExternalStore(
    useCallback(
      (callback) => {
        if (subscribe == null) return () => {};
        return subscribe(callback, key);
      },
      [key, subscribe],
    ),
    useCallback(() => getItem?.(key), [getItem, key]),
  );
};

export const useData = <
  K extends record.Key = record.Key,
  E extends record.Keyed<K> | undefined = record.Keyed<K> | undefined,
>(): DataContextValue<K> & UtilContextValue<K, E> => {
<<<<<<< HEAD
  const { data, getItems, getTotalSize, itemHeight } = useDataContext(
    "List.useData",
  ) as DataContextValue<K>;
  const { ref, getItem, scrollToIndex, subscribe } = useUtilCtx(
    "List.useData",
  ) as unknown as UtilContextValue<K, E>;
=======
  const { data, getItems, getTotalSize, itemHeight, sentinelRef } = useDataContext<K>();
  const { ref, getItem, scrollToIndex, subscribe } = useUtilContext<K, E>();
>>>>>>> ee258a7a
  return useMemo(
    () => ({
      data,
      getItems,
      getTotalSize,
      ref,
      getItem,
      scrollToIndex,
      subscribe,
      itemHeight,
      sentinelRef,
    }),
    [
      data,
      getItems,
      getTotalSize,
      ref,
      getItem,
      scrollToIndex,
      subscribe,
      itemHeight,
      sentinelRef,
    ],
  );
};

const useFetchMoreRefCallback = (
  elRef: RefObject<HTMLDivElement | null>,
  hasData: boolean,
  onFetchMore?: () => void,
) => {
  const onFetchMoreRef = useSyncedRef(onFetchMore);
  const { visible } = Dialog.useContext();
  const initialFetchCalledRef = useRef(false);
  return useCallback(
    (el: HTMLDivElement) => {
      elRef.current = el;
      if (elRef.current == null || initialFetchCalledRef.current) return;
      initialFetchCalledRef.current = true;
      onFetchMoreRef.current?.();
    },
    [onFetchMoreRef, visible, hasData],
  );
};

interface UseIntersectionFetchMoreReturn {
  containerRef: RefCallback<HTMLDivElement>;
  sentinelRef: RefCallback<HTMLDivElement>;
}

const SCROLL_THRESHOLD_PX = 100;

const useIntersectionFetchMore = (
  onFetchMore: (() => void) | undefined,
  dataLength: number,
): UseIntersectionFetchMoreReturn => {
  const onFetchMoreRef = useSyncedRef(onFetchMore);
  const isFetchingRef = useRef(false);
  const observerRef = useRef<IntersectionObserver | null>(null);
  const containerElRef = useRef<HTMLDivElement | null>(null);
  const sentinelElRef = useRef<HTMLDivElement | null>(null);

  // Reset fetching flag when data length changes (new data arrived)
  const prevDataLength = usePrevious(dataLength);
  if (prevDataLength !== undefined && dataLength !== prevDataLength)
    isFetchingRef.current = false;

  const setupObserver = useCallback(() => {
    observerRef.current?.disconnect();
    observerRef.current = null;

    const container = containerElRef.current;
    const sentinel = sentinelElRef.current;
    if (container == null || sentinel == null) return;

    observerRef.current = new IntersectionObserver(
      (entries) => {
        if (entries[0].isIntersecting && !isFetchingRef.current) {
          isFetchingRef.current = true;
          onFetchMoreRef.current?.();
        }
      },
      {
        root: container,
        rootMargin: `0px 0px ${SCROLL_THRESHOLD_PX}px 0px`,
        threshold: 0,
      },
    );
    observerRef.current.observe(sentinel);
  }, [onFetchMoreRef]);

  const containerRef = useCallback(
    (el: HTMLDivElement | null) => {
      containerElRef.current = el;
      setupObserver();
    },
    [setupObserver],
  );

  const sentinelRef = useCallback(
    (el: HTMLDivElement | null) => {
      sentinelElRef.current = el;
      setupObserver();
    },
    [setupObserver],
  );

  return { containerRef, sentinelRef };
};

const VirtualFrame = <
  K extends record.Key = record.Key,
  E extends record.Keyed<K> | undefined = record.Keyed<K> | undefined,
>({
  data,
  getItem,
  subscribe,
  children,
  onFetchMore,
  overscan = 10,
  itemHeight = 36,
}: FrameProps<K, E>): ReactElement => {
  const ref = useRef<HTMLDivElement>(null);
  const hasData = data.length > 0;
  const refCallback = useFetchMoreRefCallback(ref, hasData, onFetchMore);
  const virtualizer = useVirtualizer({
    count: data.length,
    getScrollElement: () => ref.current,
    estimateSize: () => itemHeight,
    overscan,
    onChange: useCallback(
      (v: Virtualizer<HTMLDivElement, HTMLDivElement>) => {
        const items = v.getVirtualItems();
        if (items.length > 0 && items[items.length - 1].index === data.length - 1)
          onFetchMore?.();
      },
      [data.length, onFetchMore],
    ),
  });

  const items = virtualizer.getVirtualItems();
  const dataCtxValue = useMemo<DataContextValue<K>>(
    () => ({
      ref: refCallback,
      getItem,
      data,
      subscribe,
      getTotalSize: () => virtualizer.getTotalSize(),
      getItems: () =>
        items.map(({ index, start }) => ({
          key: data[index],
          index,
          translate: start,
        })),
      itemHeight,
    }),
    [refCallback, virtualizer, data, getItem, itemHeight, items],
  );

  const utilCtxValue = useMemo<UtilContextValue<K, E>>(
    () => ({
      ref: refCallback,
      getItem,
      scrollToIndex: (index) => virtualizer.scrollToIndex(index),
      subscribe,
    }),
    [refCallback, virtualizer, getItem, subscribe],
  );

  return (
    <DataContext value={dataCtxValue}>
      <UtilContext value={utilCtxValue as unknown as UtilContextValue}>
        {children}
      </UtilContext>
    </DataContext>
  );
};

const StaticFrame = <
  K extends record.Key = record.Key,
  E extends record.Keyed<K> | undefined = record.Keyed<K> | undefined,
>({
  data,
  getItem,
  subscribe,
  children,
  onFetchMore,
  itemHeight,
}: FrameProps<K, E>): ReactElement => {
  const ref = useRef<HTMLDivElement>(null);
  const hasData = data.length > 0;
  const scrollToIndex = useCallback((index: number, direction?: location.Y) => {
    const container = ref.current?.children[0];
    if (container == null) return;
    const dirMultiplier = direction === "top" ? 1 : -1;
    let scrollTo: number;
    const idealHover = index + dirMultiplier;
    if (bounds.contains({ lower: 0, upper: container.children.length }, idealHover))
      scrollTo = index + dirMultiplier;
    else scrollTo = index;
    const child = container.children[scrollTo] as HTMLElement | undefined;
    if (child != null)
      child.scrollIntoView({ block: "nearest", inline: "nearest", behavior: "smooth" });
  }, []);

  const initialFetchCallback = useFetchMoreRefCallback(ref, hasData, onFetchMore);
  const { containerRef: intersectionContainerRef, sentinelRef } =
    useIntersectionFetchMore(onFetchMore, data.length);
  const refCallback = useCombinedRefs(initialFetchCallback, intersectionContainerRef);

  const items = useMemo(() => data.map((key, index) => ({ key, index })), [data]);
  const dataCtxValue = useMemo<DataContextValue<K>>(
    () => ({
      ref: refCallback,
      getItem,
      data,
      subscribe,
      getTotalSize: () => undefined,
      getItems: () => items,
      itemHeight,
      sentinelRef,
    }),
    [refCallback, data, getItem, subscribe, itemHeight, sentinelRef, items],
  );
  const utilCtxValue = useMemo<UtilContextValue<K, E>>(
    () => ({
      ref: refCallback,
      getItem,
      scrollToIndex,
      subscribe,
    }),
    [refCallback, getItem, subscribe, scrollToIndex],
  );
  return (
    <DataContext value={dataCtxValue}>
      <UtilContext value={utilCtxValue as unknown as UtilContextValue}>
        {children}
      </UtilContext>
    </DataContext>
  );
};

export const CoreFrame = <
  K extends record.Key = record.Key,
  E extends record.Keyed<K> | undefined = record.Keyed<K> | undefined,
>({
  virtual = false,
  ...rest
}: FrameProps<K, E>): ReactElement =>
  virtual ? <VirtualFrame {...rest} /> : <StaticFrame {...rest} />;

export const Frame = memo(CoreFrame) as typeof CoreFrame;<|MERGE_RESOLUTION|>--- conflicted
+++ resolved
@@ -23,16 +23,7 @@
 
 import { context } from "@/context";
 import { Dialog } from "@/dialog";
-<<<<<<< HEAD
-import { useSyncedRef } from "@/hooks";
-=======
-import {
-  useCombinedRefs,
-  usePrevious,
-  useRequiredContext,
-  useSyncedRef,
-} from "@/hooks";
->>>>>>> ee258a7a
+import { useCombinedRefs, usePrevious, useSyncedRef } from "@/hooks";
 
 /**
  * Function interface for getting items from a list by key(s).
@@ -155,17 +146,12 @@
   K extends record.Key = record.Key,
   E extends record.Keyed<K> | undefined = record.Keyed<K> | undefined,
 >(): DataContextValue<K> & UtilContextValue<K, E> => {
-<<<<<<< HEAD
-  const { data, getItems, getTotalSize, itemHeight } = useDataContext(
+  const { data, getItems, getTotalSize, itemHeight, sentinelRef } = useDataContext(
     "List.useData",
   ) as DataContextValue<K>;
   const { ref, getItem, scrollToIndex, subscribe } = useUtilCtx(
     "List.useData",
   ) as unknown as UtilContextValue<K, E>;
-=======
-  const { data, getItems, getTotalSize, itemHeight, sentinelRef } = useDataContext<K>();
-  const { ref, getItem, scrollToIndex, subscribe } = useUtilContext<K, E>();
->>>>>>> ee258a7a
   return useMemo(
     () => ({
       data,
