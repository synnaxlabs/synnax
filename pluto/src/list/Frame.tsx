--- conflicted
+++ resolved
@@ -127,14 +127,10 @@
 >(
   key: K,
 ): E | undefined => {
-<<<<<<< HEAD
-  const { getItem, subscribe } = useUtilContext<K, E>();
-  const getSnapshot = useCallback(() => getItem?.(key), [getItem, key]);
-=======
   const { getItem, subscribe } = useUtilCtx(
     "List.useItem",
   ) as unknown as UtilContextValue<K, E>;
->>>>>>> f8b7fedb
+  const getSnapshot = useCallback(() => getItem?.(key), [getItem, key]);
   return useSyncExternalStore(
     useCallback(
       (callback) => {
