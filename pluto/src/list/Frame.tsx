--- conflicted
+++ resolved
@@ -23,11 +23,7 @@
 
 import { context } from "@/context";
 import { Dialog } from "@/dialog";
-<<<<<<< HEAD
-import { useSyncedRef } from "@/hooks";
-=======
 import { useCombinedRefs, usePrevious, useSyncedRef } from "@/hooks";
->>>>>>> 8bb8053a
 
 /**
  * Function interface for getting items from a list by key(s).
@@ -89,17 +85,6 @@
   scrollToIndex: (index: number, direction?: location.Y) => void;
 }
 
-<<<<<<< HEAD
-const [DataContext, useDataContext] = context.createRequired<DataContextValue>(
-  "List.DataContext",
-  "List.Frame",
-);
-
-const [UtilContext, useUtilCtx] = context.createRequired<UtilContextValue>(
-  "List.UtilContext",
-  "List.Frame",
-);
-=======
 const [DataContext, useDataContext] = context.create<DataContextValue>({
   displayName: "List.DataContext",
   providerName: "List.Frame",
@@ -109,7 +94,6 @@
   displayName: "List.UtilContext",
   providerName: "List.Frame",
 });
->>>>>>> 8bb8053a
 
 export const useUtilContext = <
   K extends record.Key = record.Key,
@@ -162,11 +146,7 @@
   K extends record.Key = record.Key,
   E extends record.Keyed<K> | undefined = record.Keyed<K> | undefined,
 >(): DataContextValue<K> & UtilContextValue<K, E> => {
-<<<<<<< HEAD
-  const { data, getItems, getTotalSize, itemHeight } = useDataContext(
-=======
   const { data, getItems, getTotalSize, itemHeight, sentinelRef } = useDataContext(
->>>>>>> 8bb8053a
     "List.useData",
   ) as DataContextValue<K>;
   const { ref, getItem, scrollToIndex, subscribe } = useUtilCtx(
