--- conflicted
+++ resolved
@@ -23,15 +23,10 @@
 ): UseKeysDataReturn<K> => {
   const getItem = useCallback(
     ((key: K | K[]) => {
-<<<<<<< HEAD
-      if (Array.isArray(key))
-        return data.filter((d) => key.includes(d)).map((d) => ({ key: d }));
-=======
       if (Array.isArray(key)) {
         const keys = new Set(key);
         return data.filter((d) => keys.has(d)).map((d) => ({ key: d }));
       }
->>>>>>> c40a282a
       const option = data.find((option) => option === key);
       return option ? { key: option } : undefined;
     }) as GetItem<K, record.Keyed<K>>,
