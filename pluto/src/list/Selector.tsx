// Copyright 2025 Synnax Labs, Inc.
//
// Use of this software is governed by the Business Source License included in the file
// licenses/BSL.txt.
//
// As of the Change Date specified in that file, in accordance with the Business Source
// License, use of this software will be governed by the Apache License, Version 2.0,
// included in the file licenses/APL.txt.

import { array, type record } from "@synnaxlabs/x";
import {
  createContext,
  memo,
  type PropsWithChildren,
  type ReactElement,
  use,
  useMemo,
} from "react";

import { useSyncedRef } from "@/hooks";
import { useGetTransformedData } from "@/list/Data";
import { useSelect, type UseSelectProps } from "@/list/useSelect";

interface SelectContextValue<K extends record.Key = record.Key> {
  selected: K[];
}

interface SelectUtilsContextValue<K extends record.Key = record.Key> {
  onSelect: (key: K) => void;
  clear: () => void;
  getSelected: () => K[];
}

export type SelectorProps<
  K extends record.Key = record.Key,
  E extends record.Keyed<K> = record.Keyed<K>,
> = PropsWithChildren<UseSelectProps<K, E>>;

const Context = createContext<SelectContextValue>({ selected: [] });

const UtilsContext = createContext<SelectUtilsContextValue>({
  onSelect: () => {},
  clear: () => {},
  getSelected: () => [],
});

<<<<<<< HEAD
export const useSelectionContext = <K extends Key = Key>() =>
  use(Context) as SelectContextValue<K>;
=======
export const useSelectionContext = <K extends record.Key = record.Key>() =>
  useContext(Context) as SelectContextValue<K>;
>>>>>>> 6fa44cfc

export const useSelection = <K extends record.Key = record.Key>() =>
  useSelectionContext<K>().selected;

<<<<<<< HEAD
export const useSelectionUtils = <K extends Key = Key>() =>
  use(UtilsContext) as unknown as SelectUtilsContextValue<K>;
=======
export const useSelectionUtils = <K extends record.Key = record.Key>() =>
  useContext(UtilsContext) as unknown as SelectUtilsContextValue<K>;
>>>>>>> 6fa44cfc

/**
 * Implements selection behavior for a list.
 *
 * @param props - The props for the List.Selector component. These props are identical
 * to the props for {@link useSelect} hook.
 */
const Base = memo(
  <K extends record.Key = record.Key, E extends record.Keyed<K> = record.Keyed<K>>({
    value,
    children,
    ...rest
  }: SelectorProps<K, E>): ReactElement => {
    const getData = useGetTransformedData<K, E>();
    const { onSelect, clear } = useSelect<K, E>({
      ...rest,
      value,
      data: getData,
    } as const as UseSelectProps<K, E>);
    const selectedRef = useSyncedRef(value);
    const ctxValue: SelectContextValue<K> = useMemo(
      () => ({ selected: array.toArray(value) }),
      [value],
    );
    const utilCtxValue: SelectUtilsContextValue<K> = useMemo(
      () => ({
        onSelect,
        clear,
        getSelected: () => array.toArray(selectedRef.current),
      }),
      [onSelect, clear],
    );
    return (
      <UtilsContext value={utilCtxValue as unknown as SelectUtilsContextValue}>
        <Context value={ctxValue}>{children}</Context>
      </UtilsContext>
    );
  },
);
Base.displayName = "List.Selector";

export const Selector = Base as <
  K extends record.Key = record.Key,
  E extends record.Keyed<K> = record.Keyed<K>,
>(
  props: SelectorProps<K, E>,
) => ReactElement;<|MERGE_RESOLUTION|>--- conflicted
+++ resolved
@@ -44,24 +44,14 @@
   getSelected: () => [],
 });
 
-<<<<<<< HEAD
-export const useSelectionContext = <K extends Key = Key>() =>
+export const useSelectionContext = <K extends record.Key = record.Key>() =>
   use(Context) as SelectContextValue<K>;
-=======
-export const useSelectionContext = <K extends record.Key = record.Key>() =>
-  useContext(Context) as SelectContextValue<K>;
->>>>>>> 6fa44cfc
 
 export const useSelection = <K extends record.Key = record.Key>() =>
   useSelectionContext<K>().selected;
 
-<<<<<<< HEAD
-export const useSelectionUtils = <K extends Key = Key>() =>
+export const useSelectionUtils = <K extends record.Key = record.Key>() =>
   use(UtilsContext) as unknown as SelectUtilsContextValue<K>;
-=======
-export const useSelectionUtils = <K extends record.Key = record.Key>() =>
-  useContext(UtilsContext) as unknown as SelectUtilsContextValue<K>;
->>>>>>> 6fa44cfc
 
 /**
  * Implements selection behavior for a list.
