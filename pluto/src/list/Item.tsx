// Copyright 2025 Synnax Labs, Inc.
//
// Use of this software is governed by the Business Source License included in the file
// licenses/BSL.txt.
//
// As of the Change Date specified in that file, in accordance with the Business Source
// License, use of this software will be governed by the Apache License, Version 2.0,
// included in the file licenses/APL.txt.

import "@/list/Item.css";

import { type record } from "@synnaxlabs/x";
import { type ReactElement } from "react";

import { Button } from "@/button";
import { type RenderProp } from "@/component/renderProp";
import { CSS } from "@/css";
import { CONTEXT_SELECTED, CONTEXT_TARGET } from "@/menu/ContextMenu";

export interface ItemRenderProps<K extends record.Key = record.Key> {
  index: number;
  key: K;
  itemKey: K;
  className?: string;
  translate?: number;
}

export type ItemProps<
  K extends record.Key,
  E extends Button.ElementType = "div",
> = Omit<Button.ButtonProps<E>, "key" | "onSelect" | "translate"> &
  ItemRenderProps<K> & {
    draggingOver?: boolean;
    rightAligned?: boolean;
    highlightHovered?: boolean;
<<<<<<< HEAD
    allowSelect?: boolean;
    onSelect?: (key: K) => void;
    selected?: boolean;
    hovered?: boolean;
    variant?: Button.ButtonProps["variant"];
=======
    onSelect?: (key: K) => void;
    selected?: boolean;
    hovered?: boolean;
>>>>>>> 3c518da9
  };

export type ItemRenderProp<K extends record.Key> = RenderProp<ItemRenderProps<K>>;

export const Item = <K extends record.Key, E extends Button.ElementType = "div">({
  itemKey,
  className,
  index,
  el,
  draggingOver = false,
  rightAligned = false,
  highlightHovered = false,
  selected = false,
  translate,
  onSelect,
  onClick,
  hovered,
  style,
  ...rest
}: ItemProps<K, E>): ReactElement => (
  // @ts-expect-error - generic element issues
  <Button.Button<E>
<<<<<<< HEAD
    el={el ?? "div"}
=======
    el={el}
    defaultEl="div"
>>>>>>> 3c518da9
    id={itemKey.toString()}
    variant="text"
    onClick={(e: any) => {
      onSelect?.(itemKey);
      onClick?.(e);
    }}
    className={CSS(
      className,
      CONTEXT_TARGET,
      selected && CONTEXT_SELECTED,
      hovered && CSS.M("hovered"),
      rightAligned && CSS.M("right-aligned"),
      highlightHovered && CSS.M("highlight-hover"),
      draggingOver && CSS.M("dragging-over"),
      CSS.BE("list", "item"),
      CSS.selected(selected),
    )}
    style={{
      position: translate != null ? "absolute" : "relative",
      transform: `translateY(${translate}px)`,
      ...style,
    }}
    square={false}
    {...rest}
  />
);<|MERGE_RESOLUTION|>--- conflicted
+++ resolved
@@ -33,17 +33,9 @@
     draggingOver?: boolean;
     rightAligned?: boolean;
     highlightHovered?: boolean;
-<<<<<<< HEAD
-    allowSelect?: boolean;
     onSelect?: (key: K) => void;
     selected?: boolean;
     hovered?: boolean;
-    variant?: Button.ButtonProps["variant"];
-=======
-    onSelect?: (key: K) => void;
-    selected?: boolean;
-    hovered?: boolean;
->>>>>>> 3c518da9
   };
 
 export type ItemRenderProp<K extends record.Key> = RenderProp<ItemRenderProps<K>>;
@@ -66,12 +58,8 @@
 }: ItemProps<K, E>): ReactElement => (
   // @ts-expect-error - generic element issues
   <Button.Button<E>
-<<<<<<< HEAD
-    el={el ?? "div"}
-=======
     el={el}
     defaultEl="div"
->>>>>>> 3c518da9
     id={itemKey.toString()}
     variant="text"
     onClick={(e: any) => {
