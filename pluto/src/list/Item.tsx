--- conflicted
+++ resolved
@@ -12,12 +12,7 @@
 import { type record } from "@synnaxlabs/x";
 import { type ReactElement } from "react";
 
-<<<<<<< HEAD
-import { Align } from "@/align";
-import { type Button } from "@/button";
-=======
 import { Button } from "@/button";
->>>>>>> f0078d5d
 import { type RenderProp } from "@/component/renderProp";
 import { CSS } from "@/css";
 import { CONTEXT_SELECTED, CONTEXT_TARGET } from "@/menu/ContextMenu";
@@ -55,18 +50,12 @@
   draggingOver = false,
   rightAligned = false,
   highlightHovered = false,
-<<<<<<< HEAD
-  allowSelect = false,
-=======
-  // allowSelect = true,
->>>>>>> f0078d5d
   selected = false,
   translate,
   onSelect,
   onClick,
   hovered,
   style,
-  variant = "text",
   ...rest
 }: ItemProps<K, E>): ReactElement => (
   // @ts-expect-error - generic element issues
@@ -90,12 +79,6 @@
       draggingOver && CSS.M("dragging-over"),
       CSS.BE("list", "item"),
       CSS.selected(selected),
-<<<<<<< HEAD
-      CSS.shade(0),
-      allowSelect && CSS.M("clickable"),
-      CSS.M(variant),
-=======
->>>>>>> f0078d5d
     )}
     style={{
       position: translate != null ? "absolute" : "relative",
