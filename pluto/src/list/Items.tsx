// Copyright 2025 Synnax Labs, Inc.
//
// Use of this software is governed by the Business Source License included in the file
// licenses/BSL.txt.
//
// As of the Change Date specified in that file, in accordance with the Business Source
// License, use of this software will be governed by the Apache License, Version 2.0,
// included in the file licenses/APL.txt.

import "@/list/Items.css";

import { type record } from "@synnaxlabs/x";
import { memo, type ReactElement, type ReactNode } from "react";

import { CSS } from "@/css";
import { Flex } from "@/flex";
import { useData } from "@/list/Frame";
import { type ItemRenderProp } from "@/list/Item";

export interface ItemsProps<K extends record.Key = record.Key>
  extends Omit<Flex.BoxProps, "children" | "ref"> {
  children: ItemRenderProp<K>;
  emptyContent?: ReactNode;
  displayItems?: number;
}

const BaseItems = <
  K extends record.Key = record.Key,
  E extends record.Keyed<K> | undefined = record.Keyed<K>,
>({
  className,
  children,
  emptyContent,
  displayItems = 10,
  style,
  gap = 0,
  ...rest
}: ItemsProps<K>): ReactElement => {
  const { ref, getItems, getTotalSize, data, itemHeight } = useData<K, E>();
  const visibleData = getItems();
  let content = emptyContent;
  if (data.length > 0)
    content = (
      <div
        className={CSS.BE("list", "virtualizer")}
        style={{ minHeight: getTotalSize() }}
      >
        {visibleData.map(({ key, index, translate }) =>
          children({ key, index, itemKey: key, translate }),
        )}
      </div>
    );

  let minHeight: number | undefined;
  if (itemHeight != null && isFinite(displayItems) && visibleData.length > 0)
    minHeight = Math.min(displayItems, visibleData.length) * itemHeight + 1;
  return (
    <Flex.Box
      ref={ref}
      className={CSS(className, CSS.BE("list", "items"))}
      style={{ height: minHeight, ...style }}
<<<<<<< HEAD
      gap={gap}
=======
      full="y"
>>>>>>> 57247f0d
      {...rest}
    >
      {content}
    </Flex.Box>
  );
};

export const Items = memo(BaseItems) as typeof BaseItems;<|MERGE_RESOLUTION|>--- conflicted
+++ resolved
@@ -59,11 +59,8 @@
       ref={ref}
       className={CSS(className, CSS.BE("list", "items"))}
       style={{ height: minHeight, ...style }}
-<<<<<<< HEAD
       gap={gap}
-=======
       full="y"
->>>>>>> 57247f0d
       {...rest}
     >
       {content}
