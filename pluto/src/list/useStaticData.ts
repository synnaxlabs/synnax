// Copyright 2025 Synnax Labs, Inc.
//
// Use of this software is governed by the Business Source License included in the file
// licenses/BSL.txt.
//
// As of the Change Date specified in that file, in accordance with the Business Source
// License, use of this software will be governed by the Apache License, Version 2.0,
// included in the file licenses/APL.txt.

import { type compare, type record } from "@synnaxlabs/x";
import Fuse from "fuse.js";
import { useCallback, useMemo, useState } from "react";

import { type FrameProps, type GetItem } from "@/list/Frame";
import { type state } from "@/state";

export interface UseStaticDataReturn<
  K extends record.Key = record.Key,
  E extends record.Keyed<K> | undefined = record.Keyed<K> | undefined,
> extends Required<Pick<FrameProps<K, E>, "getItem">> {
  data: K[];
  retrieve: state.Setter<RetrieveParams, Partial<RetrieveParams>>;
}

export interface RetrieveParams {
  searchTerm?: string;
  offset?: number;
  limit?: number;
}

export interface UseStaticDataArgs<
  K extends record.Key = record.Key,
  E extends record.Keyed<K> = record.Keyed<K>,
> {
  data: E[];
  filter?: (item: E, params: RetrieveParams) => boolean;
  sort?: compare.Comparator<E>;
}

export const useStaticData = <
  K extends record.Key = record.Key,
  E extends record.Keyed<K> = record.Keyed<K>,
>({
  data,
  filter,
  sort,
}: UseStaticDataArgs<K, E>): UseStaticDataReturn<K, E> => {
  const filteredData = useMemo(() => {
    let result = data;
    if (filter != null) result = result.filter((d) => filter(d, {}));
    if (sort != null) result = [...result].sort(sort);
    return result;
  }, [data, filter, sort]);
  const fuse = useMemo(() => {
    if (filteredData.length === 0) return null;
    return new Fuse(filteredData, {
      keys: Object.keys(filteredData[0]),
      threshold: 0.3,
    });
  }, [filteredData]);
  const [params, setParams] = useState<RetrieveParams>({});
<<<<<<< HEAD
  const getItem = useCallback<GetItem<K, E>>(
    ((key: K | K[]) => {
      if (Array.isArray(key)) return filteredData.filter((d) => key.includes(d.key));
=======
  const getItem = useCallback(
    ((key: K | K[]) => {
      if (Array.isArray(key)) {
        const keySet = new Set(key);
        return filteredData.filter((d) => keySet.has(d.key));
      }
>>>>>>> 4ecf3a36
      return filteredData.find((d) => d.key === key);
    }) as GetItem<K, E>,
    [filteredData],
  );
  const res = useMemo(() => {
    let processedData = filteredData;
    if (params.searchTerm != null && params.searchTerm.length > 0 && fuse != null) {
      const searchResults = fuse.search(params.searchTerm);
      processedData = searchResults.map((result) => result.item);
      if (sort != null) processedData = [...processedData].sort(sort);
    }
    const keys = processedData.map((d) => d.key);
    return { getItem, data: keys };
  }, [filteredData, params, getItem, fuse, sort]);
  return useMemo(() => ({ ...res, retrieve: setParams }), [res, setParams]);
};<|MERGE_RESOLUTION|>--- conflicted
+++ resolved
@@ -59,18 +59,12 @@
     });
   }, [filteredData]);
   const [params, setParams] = useState<RetrieveParams>({});
-<<<<<<< HEAD
-  const getItem = useCallback<GetItem<K, E>>(
-    ((key: K | K[]) => {
-      if (Array.isArray(key)) return filteredData.filter((d) => key.includes(d.key));
-=======
   const getItem = useCallback(
     ((key: K | K[]) => {
       if (Array.isArray(key)) {
         const keySet = new Set(key);
         return filteredData.filter((d) => keySet.has(d.key));
       }
->>>>>>> 4ecf3a36
       return filteredData.find((d) => d.key === key);
     }) as GetItem<K, E>,
     [filteredData],
