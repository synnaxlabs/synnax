// Copyright 2025 Synnax Labs, Inc.
//
// Use of this software is governed by the Business Source License included in the file
// licenses/BSL.txt.
//
// As of the Change Date specified in that file, in accordance with the Business Source
// License, use of this software will be governed by the Apache License, Version 2.0,
// included in the file licenses/APL.txt.

import { observe, type record } from "@synnaxlabs/x";
import { fireEvent, render } from "@testing-library/react";
import { act, useState } from "react";
import { beforeAll, describe, expect, it, vi } from "vitest";

import { Button } from "@/button";
import { renderProp } from "@/component/renderProp";
import { List } from "@/list";
import { mockBoundingClientRect } from "@/testutil/dom";

describe("List", () => {
  interface Context {
    virtual: boolean;
    name: string;
  }
  const CONTEXTS: Context[] = [
    { name: "non-virtual", virtual: false },
    { name: "virtual", virtual: true },
  ];
  CONTEXTS.forEach((context) => {
    beforeAll(() => {
      Element.prototype.getBoundingClientRect = mockBoundingClientRect(0, 0, 100, 100);
    });
    describe(context.name, () => {
      describe("basic item rendering", () => {
        it("should render a list of items", () => {
          const result = render(
            <List.Frame data={["1", "2", "3"]} virtual={context.virtual}>
              <List.Items>
                {({ key, ...rest }: List.ItemProps<string>) => (
                  <List.Item key={key} {...rest}>
                    {key}
                  </List.Item>
                )}
              </List.Items>
            </List.Frame>,
          );
          expect(result.getByText("1")).toBeTruthy();
          expect(result.getByText("2")).toBeTruthy();
          expect(result.getByText("3")).toBeTruthy();
        });

<<<<<<< HEAD
      it("should allow the caller to provide a custom item getter", () => {
        const getItem = ((key?: string): record.KeyedNamed<string> | undefined => {
          if (key === "1") return { key: "1", name: "one" };
          if (key === "2") return { key: "2", name: "two" };
          if (key === "3") return { key: "3", name: "three" };
          return undefined;
        }) as List.GetItem<string, record.KeyedNamed<string>>;
        const result = render(
          <List.Frame<string, record.KeyedNamed<string>>
            data={["1", "2", "3"]}
            getItem={getItem}
            virtual={context.virtual}
          >
            <List.Items<string>>
              {({ itemKey }) => <div key={itemKey}>{getItem(itemKey)?.name}</div>}
            </List.Items>
          </List.Frame>,
        );
        expect(result.getByText("one")).toBeTruthy();
        expect(result.getByText("two")).toBeTruthy();
        expect(result.getByText("three")).toBeTruthy();
      });

      it("should allow the caller to pass a subscription function for whenever the item content changes", () => {
        const data: record.KeyedNamed<string>[] = [
          { key: "1", name: "one" },
          { key: "2", name: "two" },
          { key: "3", name: "three" },
        ];
        const getItem = ((key?: string): record.KeyedNamed<string> | undefined => {
          if (key === "1") return data[0];
          if (key === "2") return data[1];
          if (key === "3") return data[2];
          return undefined;
        }) as List.GetItem<string, record.KeyedNamed<string>>;
        const obs = new observe.Observer<void>();
        const itemProp = renderProp(({ itemKey }: List.ItemProps<string>) => {
          const item = List.useItem<string, record.KeyedNamed<string>>(itemKey);
          return <div key={itemKey}>{item?.name}</div>;
=======
        it("should allow the caller to provide a custom item getter", () => {
          const ITEMS: record.KeyedNamed<string>[] = [
            { key: "1", name: "one" },
            { key: "2", name: "two" },
            { key: "3", name: "three" },
          ];
          const getItem = List.createGetItem(
            (key) => ITEMS.find((item) => item.key === key),
            (keys) =>
              keys
                .map((key) => ITEMS.find((item) => item.key === key))
                .filter((item) => item != null),
          );
          const result = render(
            <List.Frame<string, record.KeyedNamed<string>>
              data={["1", "2", "3"]}
              getItem={getItem}
              virtual={context.virtual}
            >
              <List.Items<string>>
                {({ itemKey }) => <div key={itemKey}>{getItem(itemKey)?.name}</div>}
              </List.Items>
            </List.Frame>,
          );
          expect(result.getByText("one")).toBeTruthy();
          expect(result.getByText("two")).toBeTruthy();
          expect(result.getByText("three")).toBeTruthy();
        });

        it("should allow the caller to pass a subscription function for whenever the item content changes", () => {
          const data: record.KeyedNamed<string>[] = [
            { key: "1", name: "one" },
            { key: "2", name: "two" },
            { key: "3", name: "three" },
          ];
          const getItem = ((
            key: string | string[],
          ): record.KeyedNamed<string> | record.KeyedNamed<string>[] | undefined => {
            if (Array.isArray(key)) return key.map((k) => ({ key: k, name: k }));
            if (key === "1") return data[0];
            if (key === "2") return data[1];
            if (key === "3") return data[2];
            return undefined;
          }) as List.GetItem<string, record.KeyedNamed<string>>;
          const obs = new observe.Observer<void>();
          const itemProp = renderProp(({ itemKey }: List.ItemProps<string>) => {
            const item = List.useItem<string, record.KeyedNamed<string>>(itemKey);
            return <div key={itemKey}>{item?.name}</div>;
          });
          const result = render(
            <List.Frame<string, record.KeyedNamed<string>>
              data={["1", "2", "3"]}
              getItem={getItem}
              subscribe={(callback) => obs.onChange(callback)}
              virtual={context.virtual}
            >
              <List.Items<string>>{itemProp}</List.Items>
            </List.Frame>,
          );
          expect(result.getByText("one")).toBeTruthy();
          expect(result.getByText("two")).toBeTruthy();
          expect(result.getByText("three")).toBeTruthy();
          data[0] = { key: "1", name: "one-updated" };
          act(() => {
            obs.notify();
          });
          expect(result.getByText("one-updated")).toBeTruthy();
>>>>>>> 4ecf3a36
        });
      });
      describe("on fetch more", () => {
        it("should not call on fetchMore when no list items are", () => {
          const fetchMore = vi.fn();
          render(
            <List.Frame data={[]} virtual={context.virtual} onFetchMore={fetchMore} />,
          );
          expect(fetchMore).not.toHaveBeenCalled();
        });
        it("should call onFetchMore the first time list items are mounted", () => {
          const fetchMore = vi.fn();
          render(
            <List.Frame
              data={["1", "2", "3"]}
              virtual={context.virtual}
              onFetchMore={fetchMore}
            >
              <List.Items>{({ key }) => <div key={key}>{key}</div>}</List.Items>
            </List.Frame>,
          );
          expect(fetchMore).toHaveBeenCalled();
        });

        it("should not call onFetchMore if the list items are re-mounted", () => {
          const fetchMore = vi.fn();
          const Component = () => {
            const [listItemsVisible, setListItemsVisible] = useState(true);
            return (
              <List.Frame
                data={["1", "2", "3"]}
                virtual={context.virtual}
                onFetchMore={fetchMore}
              >
                <Button.Button onClick={() => setListItemsVisible(!listItemsVisible)}>
                  Toggle
                </Button.Button>
                {listItemsVisible && (
                  <List.Items>{({ key }) => <div key={key}>{key}</div>}</List.Items>
                )}
              </List.Frame>
            );
          };
          const result = render(<Component />);
          const expectedCalls = context.virtual ? 2 : 1;
          expect(fetchMore).toHaveBeenCalledTimes(expectedCalls);
          fireEvent.click(result.getByText("Toggle"));
          expect(fetchMore).toHaveBeenCalledTimes(expectedCalls);
          fireEvent.click(result.getByText("Toggle"));
          expect(fetchMore).toHaveBeenCalledTimes(expectedCalls);
        });
      });
    });
  });
});<|MERGE_RESOLUTION|>--- conflicted
+++ resolved
@@ -49,47 +49,6 @@
           expect(result.getByText("3")).toBeTruthy();
         });
 
-<<<<<<< HEAD
-      it("should allow the caller to provide a custom item getter", () => {
-        const getItem = ((key?: string): record.KeyedNamed<string> | undefined => {
-          if (key === "1") return { key: "1", name: "one" };
-          if (key === "2") return { key: "2", name: "two" };
-          if (key === "3") return { key: "3", name: "three" };
-          return undefined;
-        }) as List.GetItem<string, record.KeyedNamed<string>>;
-        const result = render(
-          <List.Frame<string, record.KeyedNamed<string>>
-            data={["1", "2", "3"]}
-            getItem={getItem}
-            virtual={context.virtual}
-          >
-            <List.Items<string>>
-              {({ itemKey }) => <div key={itemKey}>{getItem(itemKey)?.name}</div>}
-            </List.Items>
-          </List.Frame>,
-        );
-        expect(result.getByText("one")).toBeTruthy();
-        expect(result.getByText("two")).toBeTruthy();
-        expect(result.getByText("three")).toBeTruthy();
-      });
-
-      it("should allow the caller to pass a subscription function for whenever the item content changes", () => {
-        const data: record.KeyedNamed<string>[] = [
-          { key: "1", name: "one" },
-          { key: "2", name: "two" },
-          { key: "3", name: "three" },
-        ];
-        const getItem = ((key?: string): record.KeyedNamed<string> | undefined => {
-          if (key === "1") return data[0];
-          if (key === "2") return data[1];
-          if (key === "3") return data[2];
-          return undefined;
-        }) as List.GetItem<string, record.KeyedNamed<string>>;
-        const obs = new observe.Observer<void>();
-        const itemProp = renderProp(({ itemKey }: List.ItemProps<string>) => {
-          const item = List.useItem<string, record.KeyedNamed<string>>(itemKey);
-          return <div key={itemKey}>{item?.name}</div>;
-=======
         it("should allow the caller to provide a custom item getter", () => {
           const ITEMS: record.KeyedNamed<string>[] = [
             { key: "1", name: "one" },
@@ -157,7 +116,6 @@
             obs.notify();
           });
           expect(result.getByText("one-updated")).toBeTruthy();
->>>>>>> 4ecf3a36
         });
       });
       describe("on fetch more", () => {
