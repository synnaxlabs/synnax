// Copyright 2024 Synnax Labs, Inc.
//
// Use of this software is governed by the Business Source License included in the file
// licenses/BSL.txt.
//
// As of the Change Date specified in that file, in accordance with the Business Source
// License, use of this software will be governed by the Apache License, Version 2.0,
// included in the file licenses/APL.txt.

import "@/mosaic/Mosaic.css";

import { type box, type location } from "@synnaxlabs/x";
import {
  DragEvent,
  memo,
  type MutableRefObject,
  type ReactElement,
  useCallback,
  useRef,
  useState,
} from "react";

import { CSS } from "@/css";
import { Haul } from "@/haul";
import { type CanDrop } from "@/haul/Haul";
import { mapNodes } from "@/mosaic/tree";
import { type Node } from "@/mosaic/types";
import { Portal } from "@/portal";
import { Resize } from "@/resize";
import { Tabs } from "@/tabs";

/** Props for the {@link Mosaic} component */
export interface MosaicProps
  extends Omit<
    Tabs.TabsProps,
    "onDrop" | "tabs" | "onResize" | "onCreate" | "children"
  > {
  root: Node;
  onDrop: (key: number, tabKey: string, loc: location.Location) => void;
  onResize: (key: number, size: number) => void;
  onCreate?: (key: number, loc: location.Location, tabKeys?: string[]) => void;
  children: Tabs.TabRenderProp;
  activeTab?: string;
}

export const Mosaic = memo(({ children, ...props }: MosaicProps): ReactElement => {
  const ref = useRef<Map<string, Portal.Node>>(new Map());
  const existing = new Set<string>();
  const portaledNodes = mapNodes(props.root, (node) => {
    if (node.selected == null) return null;
    let pNode: Portal.Node | undefined = ref.current.get(node.selected);
    const tab = node.tabs?.find((t) => t.tabKey === node.selected);
    if (tab == null) return null;
    if (pNode == null) {
      pNode = new Portal.Node({
        style: "width: 100%; height: 100%; position: relative;",
      });
      // Events don't propagate upward from the portaled node, so we need to bind
      // the onSelect handler here.
      pNode.el.addEventListener("click", () => props.onSelect?.(tab.tabKey));
      ref.current.set(node.selected, pNode);
    }
    existing.add(node.selected);
    return (
      <Portal.In key={tab.tabKey} node={pNode}>
        {children(tab)}
      </Portal.In>
    );
  });
  ref.current.forEach((_, key) => !existing.has(key) && ref.current.delete(key));

  return (
    <>
      {portaledNodes}
      <MosaicInternal portalNodes={ref} {...props} />
    </>
  );
});

interface MosaicInternalProps extends Omit<MosaicProps, "children"> {
  portalNodes: MutableRefObject<Map<string, Portal.Node>>;
}

/***
 * Mosaic renders a tree of tab panes, with the ability to drag and drop tabs to
 * different locations in the tree as well as resize the panes (think of your typical
 * code editor). This component should be used in conjunction with the Mosaic.use hook
 * to implement the mosaic logic and maintain the state.
 *
 * @param props - The props for the Mosaic component. All props not listed below are
 * passed to the Tabs component of each set of tabs in the mosaic.
 * @param props.root - The root of the mosaic tree. This prop is provided by the
 *  Mosaic.use hook.
 * @param props.onDrop - The callback executed when a tab is dropped in a new location.
 * This prop is provided by the Mosaic.use hook.
 * @param props.onResize - The callback executed when a pane is resized. This prop is
 *  provided by the Mosaic.use hook.
 */
const MosaicInternal = memo((props: MosaicInternalProps): ReactElement | null => {
  const { onResize, ...tabsProps } = props;
  const {
    root: { tabs, direction, first, last, key, size },
    emptyContent,
    ...childProps
  } = tabsProps;

  const handleResize = useCallback(
    ([size]: number[]) => onResize(key, size),
    [onResize],
  );

  const { props: resizeProps } = Resize.useMultiple({
    direction,
    onResize: handleResize,
    count: 2,
    initialSizes: size != null ? [size] : undefined,
  });

  let content: ReactElement | null;
  if (tabs !== undefined)
    content = <TabLeaf emptyContent={emptyContent} {...tabsProps} />;
  else if (first != null && last != null)
    content = (
      <Resize.Multiple
        align="stretch"
        className={CSS.BE("mosaic", "resize")}
        {...resizeProps}
      >
        <MosaicInternal
          key={first.key}
          {...childProps}
          root={first}
          onResize={onResize}
        />
        <MosaicInternal
          key={last.key}
          {...childProps}
          root={last}
          onResize={onResize}
        />
      </Resize.Multiple>
    );
  else {
    content = null;
    console.warn("Mosaic tree is malformed");
  }

  return key === 1 ? <Haul.Provider>{content}</Haul.Provider> : content;
});
Mosaic.displayName = "Mosaic";
MosaicInternal.displayName = "Mosaic";

interface TabLeafProps extends Omit<MosaicInternalProps, "onResize"> {}

/**
 * This type should be used when the user wants to drop a tab in the mosaic.
 * Dropping an item with this signature will call the {@link Mosaic} onDrop handler.
 */
export const HAUL_DROP_TYPE = "pluto-mosaic-tab-drop";
/** This type should be used when the user wants to create a new tab in the mosaic. 
Dropping an item with this signature will call the {@link Mosaic} onCreate handler. */
export const HAUL_CREATE_TYPE = "pluto-mosaic-tab-create";

/** Checks whether the tab can actually be dropped in this location or not */
const validDrop = (tabs: Tabs.Tab[], dragging: Haul.Item[]): boolean => {
  const drop = Haul.filterByType(HAUL_DROP_TYPE, dragging).map((t) => t.key);
  const willHaveTabRemaining = tabs.filter((t) => !drop.includes(t.tabKey)).length > 0;
  const create = Haul.filterByType(HAUL_CREATE_TYPE, dragging);
  return (
    create.length > 0 ||
    (drop.length > 0 && (willHaveTabRemaining || tabs.length === 0))
  );
};

const TabLeaf = memo(
  ({
    root: node,
    onDrop,
    onCreate,
    portalNodes,
    activeTab,
    ...props
  }: TabLeafProps): ReactElement => {
    const { key, tabs } = node as Omit<Node, "tabs"> & { tabs: Tabs.Tab[] };

    const [dragMask, setDragMask] = useState<location.Location | null>(null);

    const canDrop: CanDrop = useCallback(({ items }) => validDrop(tabs, items), [tabs]);

    const handleDrop = useCallback(
      ({ items, event }: Haul.OnDropProps): Haul.Item[] => {
        if (event == null) return [];
        setDragMask(null);
        const dropped = Haul.filterByType(HAUL_DROP_TYPE, items);
        const loc =
          tabs.length === 0 ? "center" : insertLocation(getDragLocationPercents(event));
        if (dropped.length > 0) {
          const tabKey = dropped.map(({ key }) => key)[0];
          onDrop(key, tabKey as string, loc);
        }
        const created = Haul.filterByType(HAUL_CREATE_TYPE, items);
        if (created.length > 0) {
          const tabKey = created.map(({ key }) => key);
          onCreate?.(key, loc, tabKey as string[]);
        }
        return dropped;
      },
      [onDrop, tabs.length],
    );

    const handleDragOver = useCallback(
      ({ event }: Haul.OnDragOverProps): void => {
        if (event == null) return;
        const location: location.Location =
          tabs.length === 0 ? "center" : insertLocation(getDragLocationPercents(event));
        setDragMask(location);
      },
      [tabs.length],
    );

    const { startDrag, ...haulProps } = Haul.useDragAndDrop({
      type: "Mosaic",
      canDrop,
      onDrop: handleDrop,
      onDragOver: handleDragOver,
    });

    const dragging = canDrop(Haul.useDraggingState());

    const handleDragLeave = useCallback((): void => setDragMask(null), []);

    const handleDragStart = useCallback(
<<<<<<< HEAD
      (e: DragEvent, { tabKey }: Tabs.Tab): void => {
        startDrag([
          { key: tabKey, type: HAUL_DROP_TYPE, elementID: e.currentTarget.id },
        ]);
=======
      (_: unknown, { tabKey }: Tabs.Tab): void => {
        startDrag([{ key: tabKey, type: HAUL_DROP_TYPE }]);
>>>>>>> dad89ce1
      },
      [startDrag],
    );

    const handleTabCreate = useCallback((): void => onCreate?.(key, "center"), [key]);

    return (
      <div className={CSS.BE("mosaic", "leaf")}>
        <Tabs.Tabs
          id={`tab-${key}`}
          tabs={tabs}
          onDragLeave={handleDragLeave}
          selected={node.selected}
          selectedAltColor={activeTab === node.selected}
          onDragStart={handleDragStart}
          onCreate={handleTabCreate}
          {...props}
          {...haulProps}
        >
          <Portal.Out
            node={portalNodes.current.get(node.selected as string) as Portal.Node}
          />
          {dragging && (
            <div
              style={{
                zIndex: 1000,
                position: "absolute",
                top: 0,
                left: 0,
                width: "100%",
                height: "100%",
              }}
            />
          )}
        </Tabs.Tabs>
        {dragMask != null && (
          <div className={CSS.BE("mosaic", "mask")} style={maskStyle[dragMask]} />
        )}
      </div>
    );
  },
);

TabLeaf.displayName = "MosaicTabLeaf";

const maskStyle: Record<location.Location, box.CSS> = {
  top: { left: "0%", top: "0%", width: "100%", height: "50%" },
  bottom: { left: "0%", top: "50%", width: "100%", height: "50%" },
  left: { left: "0%", top: "0%", width: "50%", height: "100%" },
  right: { left: "50%", top: "0%", width: "50%", height: "100%" },
  center: { left: "0%", top: "0%", width: "100%", height: "100%" },
};

const getDragLocationPercents = (
  e: React.DragEvent<Element>,
): { px: number; py: number } => {
  const rect = e.currentTarget.getBoundingClientRect();
  const x = e.clientX - rect.left;
  const y = e.clientY - rect.top;
  // This means we're in the selector.
  // TODO: This size depends on the theme and the size of the tabs,
  // we need to handle this better in the future.
  if (y < 24) return { px: 0.5, py: 0.5 };
  return { px: x / rect.width, py: y / rect.height };
};

const crossHairA = (px: number): number => px;

const crossHairB = (px: number): number => 1 - px;

const insertLocation = ({ px, py }: { px: number; py: number }): location.Location => {
  if (px > 0.33 && px < 0.66 && py > 0.33 && py < 0.66) return "center";
  const [aY, bY] = [crossHairA(px), crossHairB(px)];
  if (py > aY && py > bY) return "bottom";
  if (py < aY && py < bY) return "top";
  if (py > aY && py < bY) return "left";
  if (py < aY && py > bY) return "right";
  throw new Error("[bug] - invalid insert position");
};<|MERGE_RESOLUTION|>--- conflicted
+++ resolved
@@ -157,7 +157,7 @@
  * Dropping an item with this signature will call the {@link Mosaic} onDrop handler.
  */
 export const HAUL_DROP_TYPE = "pluto-mosaic-tab-drop";
-/** This type should be used when the user wants to create a new tab in the mosaic. 
+/** This type should be used when the user wants to create a new tab in the mosaic.
 Dropping an item with this signature will call the {@link Mosaic} onCreate handler. */
 export const HAUL_CREATE_TYPE = "pluto-mosaic-tab-create";
 
@@ -230,15 +230,10 @@
     const handleDragLeave = useCallback((): void => setDragMask(null), []);
 
     const handleDragStart = useCallback(
-<<<<<<< HEAD
       (e: DragEvent, { tabKey }: Tabs.Tab): void => {
         startDrag([
           { key: tabKey, type: HAUL_DROP_TYPE, elementID: e.currentTarget.id },
         ]);
-=======
-      (_: unknown, { tabKey }: Tabs.Tab): void => {
-        startDrag([{ key: tabKey, type: HAUL_DROP_TYPE }]);
->>>>>>> dad89ce1
       },
       [startDrag],
     );
