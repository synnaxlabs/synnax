// Copyright 2025 Synnax Labs, Inc.
//
// Use of this software is governed by the Business Source License included in the file
// licenses/BSL.txt.
//
// As of the Change Date specified in that file, in accordance with the Business Source
// License, use of this software will be governed by the Apache License, Version 2.0,
// included in the file licenses/APL.txt.

import "@/channel/LinePlot.css";

import { type channel } from "@synnaxlabs/client";
import { type color } from "@synnaxlabs/x";
import { box, location as loc, type xy } from "@synnaxlabs/x/spatial";
import { type TimeRange, type TimeSpan } from "@synnaxlabs/x/telem";
import { type ReactElement, useCallback, useEffect, useMemo, useRef } from "react";

import { HAUL_TYPE } from "@/channel/types";
import { CSS } from "@/css";
import { Haul } from "@/haul";
import { usePrevious } from "@/hooks";
import { telem } from "@/telem/aether";
import { type Text } from "@/text";
import { type Viewport } from "@/viewport";
import { LinePlot as Core } from "@/vis/lineplot";
import { Range } from "@/vis/lineplot/range";
import { Tooltip } from "@/vis/lineplot/tooltip";
import { Measure } from "@/vis/measure";
import { Rule } from "@/vis/rule";

/** Props for an axis in {@link LinePlot} */
export interface AxisProps extends Omit<Core.AxisProps, "axisKey"> {
  /** A unique identifier for the axis */
  key: string;
}

export interface BaseLineProps {
  key: string;
  axes: { x: string; y: string };
  channels: { y: channel.KeyOrName; x?: channel.KeyOrName };
  color: color.Crude;
  strokeWidth?: number;
  label?: string;
  downsample?: number;
  downsampleMode?: telem.DownsampleMode;
}

export interface StaticLineProps extends BaseLineProps {
  variant: "static";
  timeRange: TimeRange;
}

export interface DynamicLineProps extends BaseLineProps {
  variant: "dynamic";
  timeSpan: TimeSpan;
}

export type LineProps = StaticLineProps | DynamicLineProps;

export interface RuleProps {
  key: string;
  position: number;
  color: color.Crude;
  axis: string;
  label: string;
  lineWidth?: number;
  lineDash?: number;
  units?: string;
}

export interface LinePlotProps extends Core.LinePlotProps {
  // Axes
  axes: AxisProps[];
  onAxisChannelDrop?: (axis: string, channels: channel.Key[]) => void;
  onAxisChange?: (axis: Partial<AxisProps> & { key: string }) => void;
  // Lines
  lines: LineProps[];
  onLineChange?: (line: Partial<LineProps> & { key: string }) => void;
  // Rules
  rules?: RuleProps[];
  onRuleChange?: (rule: Partial<RuleProps> & { key: string }) => void;
  onSelectRule?: (key: string) => void;
  // Title
  title?: string;
  showTitle?: boolean;
  onTitleChange?: (value: string) => void;
  titleLevel?: Text.Level;
  // Legend
  showLegend?: boolean;
  legendVariant?: Core.LegendProps["variant"];
  legendPosition?: xy.XY;
  onLegendPositionChange?: (value: xy.XY) => void;
  // Tooltip
  enableTooltip?: boolean;
  // Measure
  enableMeasure?: boolean;
  // Viewport
  initialViewport?: Viewport.UseProps["initial"];
  onViewportChange?: Viewport.UseProps["onChange"];
  viewportTriggers?: Viewport.UseProps["triggers"];
  // Annotation
  rangeAnnotationProvider?: Range.ProviderProps;
}

const canDrop = Haul.canDropOfType(HAUL_TYPE);

/**
 * A line plot component that automatically pulls data from specified channels and
 * displays it. Can be used to render both real-time and historical data.
 *
 * @param props - The props for the line plot
 * @param
 * @returns
 */
export const LinePlot = ({
  lines,
  axes,
  showTitle = true,
  title = "",
  onTitleChange,
  showLegend = true,
  legendPosition,
  onLegendPositionChange,
  titleLevel = "h4",
  onLineChange,
  onRuleChange,
  onAxisChannelDrop,
  onAxisChange,
  rules,
  enableTooltip = true,
  enableMeasure = false,
  initialViewport = box.DECIMAL,
  legendVariant,
  onViewportChange,
  viewportTriggers,
  rangeAnnotationProvider: annotationProvider,
  onSelectRule,
  children,
  ...rest
}: LinePlotProps): ReactElement => {
  const xAxes = axes.filter(({ location: l }) => loc.isY(l));
  const ref = useRef<Viewport.UseRefValue | null>(null);
  const prevLinesLength = usePrevious(lines.length);
  const prevHold = usePrevious(rest.hold);
  const shouldResetViewport =
    (prevLinesLength === 0 && lines.length !== 0) ||
    (prevHold === true && rest.hold === false);
  useEffect(() => {
    if (shouldResetViewport) ref.current?.reset();
  }, [shouldResetViewport]);
  return (
    <Core.LinePlot {...rest}>
      {xAxes.map((a, i) => {
        const axisLines = lines.filter((l) => l.axes.x === a.key);
        const yAxes = axes.filter(({ location: l }) => loc.isX(l));
        const axisRules = rules?.filter((r) =>
          [...yAxes.map(({ key: id }) => id), a.key].includes(r.axis),
        );
        return (
          <XAxis
            key={a.key}
            axis={a}
            index={i}
            lines={axisLines}
            yAxes={yAxes}
            rules={axisRules}
            onAxisChannelDrop={onAxisChannelDrop}
            onAxisChange={onAxisChange}
            annotationProvider={annotationProvider}
            onRuleChange={onRuleChange}
            onSelectRule={onSelectRule}
          />
        );
      })}
      {showLegend && (
        <Core.Legend
          onLineChange={onLineChange}
          position={legendPosition}
          onPositionChange={onLegendPositionChange}
          variant={legendVariant}
        />
      )}
      {showTitle && (
        <Core.Title value={title} onChange={onTitleChange} level={titleLevel} />
      )}
      <Core.Viewport
        initial={initialViewport}
        onChange={onViewportChange}
        triggers={viewportTriggers}
        ref={ref}
      >
        {enableTooltip && <Tooltip.Tooltip />}
        {enableMeasure && <Measure.Measure />}
        {children}
      </Core.Viewport>
    </Core.LinePlot>
  );
};

interface XAxisProps
  extends Pick<
    LinePlotProps,
    | "onRuleChange"
    | "lines"
    | "rules"
    | "onAxisChannelDrop"
    | "onAxisChange"
    | "onSelectRule"
  > {
  axis: AxisProps;
  yAxes: AxisProps[];
  index: number;
  annotationProvider?: Range.ProviderProps;
}

const XAxis = ({
  yAxes,
  lines,
  index,
  rules,
  onRuleChange,
  onSelectRule,
  onAxisChannelDrop,
  onAxisChange,
  axis: { location, key, showGrid, ...axis },
  annotationProvider,
}: XAxisProps): ReactElement => {
  const dropProps = Haul.useDrop({
    type: "Channel.LinePlot.XAxis",
    canDrop,
    onDrop: useCallback(
      ({ items }) => {
        const dropped = Haul.filterByType(HAUL_TYPE, items);
        onAxisChannelDrop?.(
          key,
          dropped.map(({ key }) => key as channel.Key),
        );
        return dropped;
      },
      [key, onAxisChannelDrop],
    ),
  });

  const xRules = rules?.filter((r) => r.axis === key);
  const dragging = Haul.useDraggingState();
  return (
    <Core.XAxis
      {...axis}
      {...dropProps}
      location={location as loc.Y}
      axisKey={key}
      showGrid={showGrid ?? index === 0}
      className={CSS(CSS.dropRegion(Haul.canDropOfType(HAUL_TYPE)(dragging)))}
      onAutoBoundsChange={(bounds) => onAxisChange?.({ key, bounds })}
      onLabelChange={(value) => onAxisChange?.({ key, label: value })}
    >
      {yAxes.map((a, i) => {
        const yLines = lines.filter((l) => l.axes.y === a.key);
        const yRules = rules?.filter((r) => r.axis === a.key);
        return (
          <YAxis
            key={a.key}
            axis={{ ...a, showGrid: showGrid ?? (index === 0 && i === 0) }}
            lines={yLines}
            rules={yRules}
            onRuleChange={onRuleChange}
            onAxisChannelDrop={onAxisChannelDrop}
            onAxisChange={onAxisChange}
            onSelectRule={onSelectRule}
          />
        );
      })}
      {xRules?.map((rule) => (
        <Rule.Rule
          aetherKey={rule.key}
          {...rule}
          key={rule.key}
          onLabelChange={(value) => onRuleChange?.({ key: rule.key, label: value })}
          onPositionChange={(value) =>
            onRuleChange?.({ key: rule.key, position: value })
          }
          onUnitsChange={(value) => onRuleChange?.({ key: rule.key, units: value })}
          onSelect={() => onSelectRule?.(rule.key)}
        />
      ))}
      <Range.Provider {...annotationProvider} />
    </Core.XAxis>
  );
};

interface YAxisProps
  extends Pick<
    LinePlotProps,
    | "onRuleChange"
    | "lines"
    | "rules"
    | "onAxisChannelDrop"
    | "onAxisChange"
    | "onSelectRule"
  > {
  axis: AxisProps;
}

const lineKey = ({ channels: { x, y } }: LineProps): string => `${x ?? 0}-${y}`;

const YAxis = ({
  lines,
  rules,
  onRuleChange,
  onAxisChannelDrop,
  onAxisChange,
  axis: { key, location: loc, ...props },
  onSelectRule,
}: YAxisProps): ReactElement => {
  const dropProps = Haul.useDrop({
    type: "Channel.LinePlot.YAxis",
    canDrop,
    onDrop: useCallback(
      ({ items }) => {
        const dropped = Haul.filterByType(HAUL_TYPE, items);
        onAxisChannelDrop?.(
          key,
          dropped.map(({ key }) => key as channel.Key),
        );
        return dropped;
      },
      [key, onAxisChannelDrop],
    ),
  });

  const dragging = Haul.useDraggingState();

  return (
    <Core.YAxis
      {...props}
      {...dropProps}
      location={loc as loc.X}
      axisKey={key}
      className={CSS(CSS.dropRegion(Haul.canDropOfType(HAUL_TYPE)(dragging)))}
      onAutoBoundsChange={(bounds) => onAxisChange?.({ key, bounds })}
      onLabelChange={(value) => onAxisChange?.({ key, label: value })}
    >
      {lines.map((l) => (
        <Line key={lineKey(l)} line={l} />
      ))}
      {rules?.map((r) => (
        <Rule.Rule
          aetherKey={r.key}
          {...r}
          key={r.key}
          onLabelChange={(value) => onRuleChange?.({ key: r.key, label: value })}
          onPositionChange={(value) => onRuleChange?.({ key: r.key, position: value })}
          onUnitsChange={(value) => onRuleChange?.({ key: r.key, units: value })}
          onClick={() => onSelectRule?.(r.key)}
        />
      ))}
    </Core.YAxis>
  );
};

const Line = ({ line }: { line: LineProps }): ReactElement =>
  line.variant === "static" ? <StaticLine line={line} /> : <DynamicLine line={line} />;

const DOWNSAMPLE_CONNECTIONS: telem.SourcePipelineProps["connections"] = [
  { from: "source", to: "downsampler" },
];

const maybeDownsample = (
  line: Pick<LineProps, "downsampleMode" | "downsample">,
  base: telem.SeriesSourceSpec,
): telem.SeriesSourceSpec => {
  if (
    line.downsampleMode == null ||
    // line.downsampleMode === "decimate" ||
    line.downsample == null ||
    line.downsample === 1
  )
    return base;
  return telem.sourcePipeline("series", {
    connections: DOWNSAMPLE_CONNECTIONS,
    outlet: "downsampler",
    segments: {
      source: base,
      downsampler: telem.seriesDownsampler({
        mode: line.downsampleMode,
        windowSize: line.downsample,
      }),
    },
  });
};

const parseGPUDownsample = ({
  downsampleMode,
  downsample,
}: Pick<LineProps, "downsampleMode" | "downsample">): number | undefined => {
  if (downsampleMode == null && downsample != null && downsample > 1) return downsample;
  return undefined;
};

const DynamicLine = ({
  line: {
    key,
    timeSpan,
    channels: { x, y },
    downsampleMode = "average",
    downsample,
    axes: _,
    ...rest
  },
}: {
  line: DynamicLineProps;
}): ReactElement => {
  const { xTelem, yTelem } = useMemo(() => {
    const keepFor = Number(timeSpan.valueOf()) * 3;
    const yTelem = maybeDownsample(
      { downsampleMode, downsample },
      telem.streamChannelData({
        timeSpan,
        channel: y,
        keepFor,
      }),
    );
    const hasX = x != null && x !== 0;
    const xTelem = maybeDownsample(
      { downsampleMode, downsample },
      telem.streamChannelData({
        timeSpan,
        channel: hasX ? x : y,
        useIndexOfChannel: !hasX,
        keepFor,
      }),
    );
    return { xTelem, yTelem };
<<<<<<< HEAD
  }, [timeSpan.valueOf(), x, y, downsampleMode, downsample]);
  const gpuDownsample = parseGPUDownsample({ downsampleMode, downsample });
  return (
    <Core.Line
      key={key}
      aetherKey={key}
      y={yTelem}
      x={xTelem}
      downsample={gpuDownsample}
      {...rest}
    />
  );
=======
  }, [timeSpan.valueOf(), x, y]);
  return <Core.Line key={key} aetherKey={key} y={yTelem} x={xTelem} {...rest} />;
>>>>>>> dc3a81ad
};

const StaticLine = ({
  line: {
    timeRange,
    key,
    channels: { x, y },
    downsampleMode = "decimate",
    downsample,
    ...rest
  },
}: {
  line: StaticLineProps;
}): ReactElement => {
  const { xTelem, yTelem } = useMemo(() => {
    const yTelem = maybeDownsample(
      { downsampleMode, downsample },
      telem.channelData({ timeRange, channel: y }),
    );
    const hasX = x != null && x !== 0;
    const xTelem = maybeDownsample(
      { downsampleMode, downsample },
      telem.channelData({
        timeRange,
        channel: hasX ? x : y,
        useIndexOfChannel: !hasX,
      }),
    );
    return { xTelem, yTelem };
<<<<<<< HEAD
  }, [
    timeRange.start.valueOf(),
    timeRange.end.valueOf(),
    x,
    y,
    downsampleMode,
    downsample,
  ]);
  const gpuDownsample = parseGPUDownsample({ downsampleMode, downsample });
  return (
    <Core.Line
      key={key}
      aetherKey={key}
      y={yTelem}
      x={xTelem}
      downsample={gpuDownsample}
      {...rest}
    />
  );
=======
  }, [timeRange.start.valueOf(), timeRange.end.valueOf(), x, y]);
  return <Core.Line key={key} aetherKey={key} y={yTelem} x={xTelem} {...rest} />;
>>>>>>> dc3a81ad
};<|MERGE_RESOLUTION|>--- conflicted
+++ resolved
@@ -361,49 +361,11 @@
 const Line = ({ line }: { line: LineProps }): ReactElement =>
   line.variant === "static" ? <StaticLine line={line} /> : <DynamicLine line={line} />;
 
-const DOWNSAMPLE_CONNECTIONS: telem.SourcePipelineProps["connections"] = [
-  { from: "source", to: "downsampler" },
-];
-
-const maybeDownsample = (
-  line: Pick<LineProps, "downsampleMode" | "downsample">,
-  base: telem.SeriesSourceSpec,
-): telem.SeriesSourceSpec => {
-  if (
-    line.downsampleMode == null ||
-    // line.downsampleMode === "decimate" ||
-    line.downsample == null ||
-    line.downsample === 1
-  )
-    return base;
-  return telem.sourcePipeline("series", {
-    connections: DOWNSAMPLE_CONNECTIONS,
-    outlet: "downsampler",
-    segments: {
-      source: base,
-      downsampler: telem.seriesDownsampler({
-        mode: line.downsampleMode,
-        windowSize: line.downsample,
-      }),
-    },
-  });
-};
-
-const parseGPUDownsample = ({
-  downsampleMode,
-  downsample,
-}: Pick<LineProps, "downsampleMode" | "downsample">): number | undefined => {
-  if (downsampleMode == null && downsample != null && downsample > 1) return downsample;
-  return undefined;
-};
-
 const DynamicLine = ({
   line: {
     key,
     timeSpan,
     channels: { x, y },
-    downsampleMode = "average",
-    downsample,
     axes: _,
     ...rest
   },
@@ -412,42 +374,21 @@
 }): ReactElement => {
   const { xTelem, yTelem } = useMemo(() => {
     const keepFor = Number(timeSpan.valueOf()) * 3;
-    const yTelem = maybeDownsample(
-      { downsampleMode, downsample },
-      telem.streamChannelData({
-        timeSpan,
-        channel: y,
-        keepFor,
-      }),
-    );
+    const yTelem = telem.streamChannelData({
+      timeSpan,
+      channel: y,
+      keepFor,
+    });
     const hasX = x != null && x !== 0;
-    const xTelem = maybeDownsample(
-      { downsampleMode, downsample },
-      telem.streamChannelData({
-        timeSpan,
-        channel: hasX ? x : y,
-        useIndexOfChannel: !hasX,
-        keepFor,
-      }),
-    );
+    const xTelem = telem.streamChannelData({
+      timeSpan,
+      channel: hasX ? x : y,
+      useIndexOfChannel: !hasX,
+      keepFor,
+    });
     return { xTelem, yTelem };
-<<<<<<< HEAD
-  }, [timeSpan.valueOf(), x, y, downsampleMode, downsample]);
-  const gpuDownsample = parseGPUDownsample({ downsampleMode, downsample });
-  return (
-    <Core.Line
-      key={key}
-      aetherKey={key}
-      y={yTelem}
-      x={xTelem}
-      downsample={gpuDownsample}
-      {...rest}
-    />
-  );
-=======
   }, [timeSpan.valueOf(), x, y]);
   return <Core.Line key={key} aetherKey={key} y={yTelem} x={xTelem} {...rest} />;
->>>>>>> dc3a81ad
 };
 
 const StaticLine = ({
@@ -455,50 +396,20 @@
     timeRange,
     key,
     channels: { x, y },
-    downsampleMode = "decimate",
-    downsample,
     ...rest
   },
 }: {
   line: StaticLineProps;
 }): ReactElement => {
   const { xTelem, yTelem } = useMemo(() => {
-    const yTelem = maybeDownsample(
-      { downsampleMode, downsample },
-      telem.channelData({ timeRange, channel: y }),
-    );
+    const yTelem = telem.channelData({ timeRange, channel: y });
     const hasX = x != null && x !== 0;
-    const xTelem = maybeDownsample(
-      { downsampleMode, downsample },
-      telem.channelData({
-        timeRange,
-        channel: hasX ? x : y,
-        useIndexOfChannel: !hasX,
-      }),
-    );
+    const xTelem = telem.channelData({
+      timeRange,
+      channel: hasX ? x : y,
+      useIndexOfChannel: !hasX,
+    });
     return { xTelem, yTelem };
-<<<<<<< HEAD
-  }, [
-    timeRange.start.valueOf(),
-    timeRange.end.valueOf(),
-    x,
-    y,
-    downsampleMode,
-    downsample,
-  ]);
-  const gpuDownsample = parseGPUDownsample({ downsampleMode, downsample });
-  return (
-    <Core.Line
-      key={key}
-      aetherKey={key}
-      y={yTelem}
-      x={xTelem}
-      downsample={gpuDownsample}
-      {...rest}
-    />
-  );
-=======
   }, [timeRange.start.valueOf(), timeRange.end.valueOf(), x, y]);
   return <Core.Line key={key} aetherKey={key} y={yTelem} x={xTelem} {...rest} />;
->>>>>>> dc3a81ad
 };