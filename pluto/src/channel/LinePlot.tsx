// Copyright 2025 Synnax Labs, Inc.
//
// Use of this software is governed by the Business Source License included in the file
// licenses/BSL.txt.
//
// As of the Change Date specified in that file, in accordance with the Business Source
// License, use of this software will be governed by the Apache License, Version 2.0,
// included in the file licenses/APL.txt.

import "@/channel/LinePlot.css";

import { type channel } from "@synnaxlabs/client";
import { type color } from "@synnaxlabs/x";
import { box, location as loc, type xy } from "@synnaxlabs/x/spatial";
import { type TimeRange, type TimeSpan } from "@synnaxlabs/x/telem";
import { type ReactElement, useCallback, useEffect, useMemo, useRef } from "react";

import { HAUL_TYPE } from "@/channel/types";
import { CSS } from "@/css";
import { Haul } from "@/haul";
import { usePrevious } from "@/hooks";
import { LinePlot as Core } from "@/lineplot";
import { Range } from "@/lineplot/range";
import { Tooltip } from "@/lineplot/tooltip";
import { telem } from "@/telem/aether";
import { type Text } from "@/text";
import { type Viewport } from "@/viewport";
<<<<<<< HEAD
import { LinePlot as Core } from "@/vis/lineplot";
import { Annotation } from "@/vis/lineplot/annotation";
import { Range } from "@/vis/lineplot/range";
import { Tooltip } from "@/vis/lineplot/tooltip";
=======
>>>>>>> 4ecf3a36
import { Measure } from "@/vis/measure";
import { Rule } from "@/vis/rule";

/** Props for an axis in {@link LinePlot} */
export interface AxisProps extends Omit<Core.AxisProps, "axisKey"> {
  /** A unique identifier for the axis */
  key: string;
}

export interface BaseLineProps {
  key: string;
  axes: { x: string; y: string };
  channels: { y: channel.KeyOrName; x?: channel.KeyOrName };
  color: color.Crude;
  axis: string;
  strokeWidth?: number;
  label?: string;
  downsample?: number;
  downsampleMode?: telem.DownsampleMode;
}

export interface StaticLineProps extends BaseLineProps {
  variant: "static";
  timeRange: TimeRange;
}

export interface DynamicLineProps extends BaseLineProps {
  variant: "dynamic";
  timeSpan: TimeSpan;
}

export type LineProps = StaticLineProps | DynamicLineProps;

export interface RuleProps {
  key: string;
  position: number;
  color: color.Crude;
  axis: string;
  label: string;
  lineWidth?: number;
  lineDash?: number;
  units?: string;
}

export interface LinePlotProps extends Core.LinePlotProps {
  axes: AxisProps[];
  onAxisChannelDrop?: (axis: string, channels: channel.Key[]) => void;
  onAxisChange?: (axis: Partial<AxisProps> & { key: string }) => void;
  lines: LineProps[];
  onLineChange?: (line: Partial<LineProps> & { key: string }) => void;
  rules?: RuleProps[];
  onRuleChange?: (rule: Partial<RuleProps> & { key: string }) => void;
  onSelectRule?: (key: string) => void;
  title?: string;
  showTitle?: boolean;
  onTitleChange?: (value: string) => void;
  titleLevel?: Text.Level;
  showLegend?: boolean;
  legendVariant?: Core.LegendProps["variant"];
  legendPosition?: xy.XY;
  onLegendPositionChange?: (value: xy.XY) => void;
  enableTooltip?: boolean;
  enableMeasure?: boolean;
  initialViewport?: Viewport.UseProps["initial"];
  onViewportChange?: Viewport.UseProps["onChange"];
  viewportTriggers?: Viewport.UseProps["triggers"];
<<<<<<< HEAD
  // Annotation
  rangeProviderProps?: Range.ProviderProps;
  annotationProviderProps?: Annotation.ProviderProps;
=======
  rangeProviderProps?: Range.ProviderProps;
>>>>>>> 4ecf3a36
}

const canDrop = Haul.canDropOfType(HAUL_TYPE);

/**
 * A line plot component that automatically pulls data from specified channels and
 * displays it. Can be used to render both real-time and historical data.
 */
export const LinePlot = ({
  lines,
  axes,
  showTitle = true,
  title = "",
  onTitleChange,
  showLegend = true,
  legendPosition,
  onLegendPositionChange,
  titleLevel = "h4",
  onLineChange,
  onRuleChange,
  onAxisChannelDrop,
  onAxisChange,
  rules,
  enableTooltip = true,
  enableMeasure = false,
  initialViewport = box.DECIMAL,
  legendVariant,
  onViewportChange,
  viewportTriggers,
  rangeProviderProps,
<<<<<<< HEAD
  annotationProviderProps,
=======
>>>>>>> 4ecf3a36
  onSelectRule,
  children,
  ...rest
}: LinePlotProps): ReactElement => {
  const xAxes = axes.filter(({ location: l }) => loc.isY(l));
  const ref = useRef<Viewport.UseRefValue | null>(null);
  const prevLinesLength = usePrevious(lines.length);
  const prevHold = usePrevious(rest.hold);
  const shouldResetViewport =
    (prevLinesLength === 0 && lines.length !== 0) ||
    (prevHold === true && rest.hold === false);
  useEffect(() => {
    if (shouldResetViewport) ref.current?.reset();
  }, [shouldResetViewport]);
  return (
    <Core.LinePlot {...rest}>
      {xAxes.map((a, i) => {
        const axisLines = lines.filter((l) => l.axes.x === a.key);
        const yAxes = axes.filter(({ location: l }) => loc.isX(l));
        const axisRules = rules?.filter((r) =>
          [...yAxes.map(({ key: id }) => id), a.key].includes(r.axis),
        );
        return (
          <XAxis
            key={a.key}
            axis={a}
            index={i}
            lines={axisLines}
            yAxes={yAxes}
            rules={axisRules}
            onAxisChannelDrop={onAxisChannelDrop}
            onAxisChange={onAxisChange}
            rangeProviderProps={rangeProviderProps}
<<<<<<< HEAD
            annotationProviderProps={annotationProviderProps}
=======
>>>>>>> 4ecf3a36
            onRuleChange={onRuleChange}
            onSelectRule={onSelectRule}
          />
        );
      })}
      {showLegend && (
        <Core.Legend
          onLineChange={onLineChange}
          position={legendPosition}
          onPositionChange={onLegendPositionChange}
          variant={legendVariant}
        />
      )}
      {showTitle && (
        <Core.Title value={title} onChange={onTitleChange} level={titleLevel} />
      )}
      <Core.Viewport
        initial={initialViewport}
        onChange={onViewportChange}
        triggers={viewportTriggers}
        ref={ref}
      >
        {enableTooltip && <Tooltip.Tooltip />}
        {enableMeasure && <Measure.Measure />}
        {children}
      </Core.Viewport>
    </Core.LinePlot>
  );
};

interface XAxisProps
  extends Pick<
    LinePlotProps,
    | "onRuleChange"
    | "lines"
    | "rules"
    | "onAxisChannelDrop"
    | "onAxisChange"
    | "onSelectRule"
  > {
  axis: AxisProps;
  yAxes: AxisProps[];
  index: number;
  rangeProviderProps?: Range.ProviderProps;
<<<<<<< HEAD
  annotationProviderProps?: Annotation.ProviderProps;
=======
>>>>>>> 4ecf3a36
}

const XAxis = ({
  yAxes,
  lines,
  index,
  rules,
  onRuleChange,
  onSelectRule,
  onAxisChannelDrop,
  onAxisChange,
  axis: { location, key, showGrid, ...axis },
  rangeProviderProps,
<<<<<<< HEAD
  annotationProviderProps,
=======
>>>>>>> 4ecf3a36
}: XAxisProps): ReactElement => {
  const dropProps = Haul.useDrop({
    type: "Channel.LinePlot.XAxis",
    canDrop,
    onDrop: useCallback(
      ({ items }) => {
        const dropped = Haul.filterByType(HAUL_TYPE, items);
        onAxisChannelDrop?.(
          key,
          dropped.map(({ key }) => key as channel.Key),
        );
        return dropped;
      },
      [key, onAxisChannelDrop],
    ),
  });

  const xRules = rules?.filter((r) => r.axis === key);
  const dragging = Haul.useDraggingState();
  return (
    <Core.XAxis
      {...axis}
      {...dropProps}
      location={location as loc.Y}
      axisKey={key}
      showGrid={showGrid ?? index === 0}
      className={CSS(CSS.dropRegion(Haul.canDropOfType(HAUL_TYPE)(dragging)))}
      onAutoBoundsChange={(bounds) => onAxisChange?.({ key, bounds })}
      onLabelChange={(value) => onAxisChange?.({ key, label: value })}
    >
      {yAxes.map((a, i) => {
        const yLines = lines.filter((l) => l.axes.y === a.key);
        const yRules = rules?.filter((r) => r.axis === a.key);
        return (
          <YAxis
            key={a.key}
            axis={{ ...a, showGrid: showGrid ?? (index === 0 && i === 0) }}
            lines={yLines}
            rules={yRules}
            onRuleChange={onRuleChange}
            onAxisChannelDrop={onAxisChannelDrop}
            onAxisChange={onAxisChange}
            onSelectRule={onSelectRule}
          />
        );
      })}
      {xRules?.map((rule) => (
        <Rule.Rule
          aetherKey={rule.key}
          {...rule}
          key={rule.key}
          onLabelChange={(value) => onRuleChange?.({ key: rule.key, label: value })}
          onPositionChange={(value) =>
            onRuleChange?.({ key: rule.key, position: value })
          }
          onUnitsChange={(value) => onRuleChange?.({ key: rule.key, units: value })}
          onSelect={() => onSelectRule?.(rule.key)}
        />
      ))}
      <Range.Provider {...rangeProviderProps} />
<<<<<<< HEAD
      {annotationProviderProps && <Annotation.Provider {...annotationProviderProps} />}
=======
>>>>>>> 4ecf3a36
    </Core.XAxis>
  );
};

interface YAxisProps
  extends Pick<
    LinePlotProps,
    | "onRuleChange"
    | "lines"
    | "rules"
    | "onAxisChannelDrop"
    | "onAxisChange"
    | "onSelectRule"
  > {
  axis: AxisProps;
}

const lineKey = ({ channels: { x, y } }: LineProps): string => `${x ?? 0}-${y}`;

const YAxis = ({
  lines,
  rules,
  onRuleChange,
  onAxisChannelDrop,
  onAxisChange,
  axis: { key, location: loc, ...props },
  onSelectRule,
}: YAxisProps): ReactElement => {
  const dropProps = Haul.useDrop({
    type: "Channel.LinePlot.YAxis",
    canDrop,
    onDrop: useCallback(
      ({ items }) => {
        const dropped = Haul.filterByType(HAUL_TYPE, items);
        onAxisChannelDrop?.(
          key,
          dropped.map(({ key }) => key as channel.Key),
        );
        return dropped;
      },
      [key, onAxisChannelDrop],
    ),
  });

  const dragging = Haul.useDraggingState();

  return (
    <Core.YAxis
      {...props}
      {...dropProps}
      location={loc as loc.X}
      axisKey={key}
      className={CSS(CSS.dropRegion(Haul.canDropOfType(HAUL_TYPE)(dragging)))}
      onAutoBoundsChange={(bounds) => onAxisChange?.({ key, bounds })}
      onLabelChange={(value) => onAxisChange?.({ key, label: value })}
    >
      {lines.map((l) => (
        <Line key={lineKey(l)} line={{ ...l, axis: key }} />
      ))}
      {rules?.map((r) => (
        <Rule.Rule
          aetherKey={r.key}
          {...r}
          key={r.key}
          onLabelChange={(value) => onRuleChange?.({ key: r.key, label: value })}
          onPositionChange={(value) => onRuleChange?.({ key: r.key, position: value })}
          onUnitsChange={(value) => onRuleChange?.({ key: r.key, units: value })}
          onClick={() => onSelectRule?.(r.key)}
        />
      ))}
    </Core.YAxis>
  );
};

const Line = ({ line }: { line: LineProps }): ReactElement =>
  line.variant === "static" ? <StaticLine line={line} /> : <DynamicLine line={line} />;

const DynamicLine = ({
  line: {
    key,
    timeSpan,
    channels: { x, y },
    axes,
    ...rest
  },
}: {
  line: DynamicLineProps;
}): ReactElement => {
  const { xTelem, yTelem } = useMemo(() => {
    const keepFor = Number(timeSpan.valueOf()) * 3;
    const yTelem = telem.streamChannelData({
      timeSpan,
      channel: y,
      keepFor,
    });
    const hasX = x != null && x !== 0;
    const xTelem = telem.streamChannelData({
      timeSpan,
      channel: hasX ? x : y,
      useIndexOfChannel: !hasX,
      keepFor,
    });
    return { xTelem, yTelem };
  }, [timeSpan.valueOf(), x, y]);
  return (
    <Core.Line
      key={key}
      aetherKey={key}
      y={yTelem}
      x={xTelem}
      legendGroup={axes.y.toUpperCase()}
      {...rest}
    />
  );
};

const StaticLine = ({
  line: {
    timeRange,
    key,
    channels: { x, y },
    axis,
    ...rest
  },
}: {
  line: StaticLineProps;
}): ReactElement => {
  const { xTelem, yTelem } = useMemo(() => {
    const yTelem = telem.channelData({ timeRange, channel: y });
    const hasX = x != null && x !== 0;
    const xTelem = telem.channelData({
      timeRange,
      channel: hasX ? x : y,
      useIndexOfChannel: !hasX,
    });
    return { xTelem, yTelem };
  }, [timeRange.start.valueOf(), timeRange.end.valueOf(), x, y]);
  return (
    <Core.Line
      key={key}
      aetherKey={key}
      y={yTelem}
      x={xTelem}
      legendGroup={rest.axes.y.toUpperCase()}
      {...rest}
    />
  );
};<|MERGE_RESOLUTION|>--- conflicted
+++ resolved
@@ -25,13 +25,10 @@
 import { telem } from "@/telem/aether";
 import { type Text } from "@/text";
 import { type Viewport } from "@/viewport";
-<<<<<<< HEAD
 import { LinePlot as Core } from "@/vis/lineplot";
 import { Annotation } from "@/vis/lineplot/annotation";
 import { Range } from "@/vis/lineplot/range";
 import { Tooltip } from "@/vis/lineplot/tooltip";
-=======
->>>>>>> 4ecf3a36
 import { Measure } from "@/vis/measure";
 import { Rule } from "@/vis/rule";
 
@@ -98,13 +95,8 @@
   initialViewport?: Viewport.UseProps["initial"];
   onViewportChange?: Viewport.UseProps["onChange"];
   viewportTriggers?: Viewport.UseProps["triggers"];
-<<<<<<< HEAD
-  // Annotation
   rangeProviderProps?: Range.ProviderProps;
   annotationProviderProps?: Annotation.ProviderProps;
-=======
-  rangeProviderProps?: Range.ProviderProps;
->>>>>>> 4ecf3a36
 }
 
 const canDrop = Haul.canDropOfType(HAUL_TYPE);
@@ -135,10 +127,7 @@
   onViewportChange,
   viewportTriggers,
   rangeProviderProps,
-<<<<<<< HEAD
   annotationProviderProps,
-=======
->>>>>>> 4ecf3a36
   onSelectRule,
   children,
   ...rest
@@ -172,10 +161,7 @@
             onAxisChannelDrop={onAxisChannelDrop}
             onAxisChange={onAxisChange}
             rangeProviderProps={rangeProviderProps}
-<<<<<<< HEAD
             annotationProviderProps={annotationProviderProps}
-=======
->>>>>>> 4ecf3a36
             onRuleChange={onRuleChange}
             onSelectRule={onSelectRule}
           />
@@ -220,10 +206,7 @@
   yAxes: AxisProps[];
   index: number;
   rangeProviderProps?: Range.ProviderProps;
-<<<<<<< HEAD
   annotationProviderProps?: Annotation.ProviderProps;
-=======
->>>>>>> 4ecf3a36
 }
 
 const XAxis = ({
@@ -237,10 +220,7 @@
   onAxisChange,
   axis: { location, key, showGrid, ...axis },
   rangeProviderProps,
-<<<<<<< HEAD
   annotationProviderProps,
-=======
->>>>>>> 4ecf3a36
 }: XAxisProps): ReactElement => {
   const dropProps = Haul.useDrop({
     type: "Channel.LinePlot.XAxis",
@@ -301,10 +281,7 @@
         />
       ))}
       <Range.Provider {...rangeProviderProps} />
-<<<<<<< HEAD
       {annotationProviderProps && <Annotation.Provider {...annotationProviderProps} />}
-=======
->>>>>>> 4ecf3a36
     </Core.XAxis>
   );
 };
