--- conflicted
+++ resolved
@@ -13,16 +13,6 @@
 import { afterEach, beforeAll, beforeEach, describe, expect, it } from "vitest";
 
 import { Channel } from "@/channel";
-<<<<<<< HEAD
-import { newSynnaxWrapperWithAwait } from "@/testutil/Synnax";
-
-describe("queries", () => {
-  let controller: AbortController;
-  const client = newTestClient();
-  let wrapper: FC<PropsWithChildren>;
-  beforeAll(async () => {
-    wrapper = await newSynnaxWrapperWithAwait(client);
-=======
 import { Ontology } from "@/ontology";
 import { createSynnaxWraperWithAwait } from "@/testutil/Synnax";
 
@@ -35,7 +25,6 @@
       client,
       excludeFluxStores: [Ontology.RESOURCES_FLUX_STORE_KEY],
     });
->>>>>>> d9134481
   });
   beforeEach(() => {
     controller = new AbortController();
