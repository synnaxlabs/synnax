// Copyright 2025 Synnax Labs, Inc.
//
// Use of this software is governed by the Business Source License included in the file
// licenses/BSL.txt.
//
// As of the Change Date specified in that file, in accordance with the Business Source
// License, use of this software will be governed by the Apache License, Version 2.0,
// included in the file licenses/APL.txt.

import { channel, DataType, type group, ontology, ranger } from "@synnaxlabs/client";
import { array, deep, type Optional, primitive } from "@synnaxlabs/x";
import { useEffect } from "react";
import { z } from "zod";

import { Flux } from "@/flux";
import { type Group } from "@/group";
import { Ontology } from "@/ontology";
import { type Ranger } from "@/ranger";
import { state } from "@/state";

export const FLUX_STORE_KEY = "channels";
const RESOURCE_NAME = "Channel";
const PLURAL_RESOURCE_NAME = "Channels";

export interface FluxStore extends Flux.UnaryStore<channel.Key, channel.Channel> {}

interface FluxSubStore extends Flux.Store {
  [FLUX_STORE_KEY]: FluxStore;
  [Ranger.RANGE_ALIASES_FLUX_STORE_KEY]: Ranger.AliasFluxStore;
  [Ontology.RELATIONSHIPS_FLUX_STORE_KEY]: Ontology.RelationshipFluxStore;
  [Ontology.RESOURCES_FLUX_STORE_KEY]: Ontology.ResourceFluxStore;
  [Group.FLUX_STORE_KEY]: Group.FluxStore;
}

<<<<<<< HEAD
const SET_CHANNEL_LISTENER: Flux.ChannelListener<FluxSubStore, typeof channel.keyZ> = {
=======
const SET_CHANNEL_LISTENER: Flux.ChannelListener<
  FluxSubStore,
  typeof channel.payloadZ
> = {
>>>>>>> d581d075
  channel: channel.SET_CHANNEL_NAME,
  schema: channel.payloadZ,
  onChange: async ({ store, changed, client }) =>
    store.channels.set(client.channels.sugar(changed)),
};

const DELETE_CHANNEL_LISTENER: Flux.ChannelListener<FluxSubStore, typeof channel.keyZ> =
  {
    channel: channel.DELETE_CHANNEL_NAME,
    schema: channel.keyZ,
    onChange: ({ store, changed }) => store.channels.delete(changed),
  };

const CALCULATION_STATUS_LISTENER: Flux.ChannelListener<
  FluxSubStore,
  typeof channel.statusZ
> = {
  channel: channel.CALCULATION_STATUS_CHANNEL_NAME,
  schema: channel.statusZ,
  onChange: async ({ store, changed, client }) =>
    store.channels.set(Number(changed.key), (p) => {
      if (p == null) return p;
      return client.channels.sugar({ ...p, status: changed });
    }),
};

export const useListenForCalculationStatus = (
  onChange: (status: channel.Status) => void,
): void => {
  const store = Flux.useStore<FluxSubStore>();
  useEffect(
    () =>
      store.channels.onSet((ch) => {
        if (ch.status == null) return;
        onChange(ch.status);
      }),
    [store],
  );
};

export const FLUX_STORE_CONFIG: Flux.UnaryStoreConfig<
  FluxSubStore,
  channel.Key,
  channel.Channel
> = {
  equal: (a, b) => deep.equal(a.payload, b.payload),
  listeners: [
    SET_CHANNEL_LISTENER,
    DELETE_CHANNEL_LISTENER,
    CALCULATION_STATUS_LISTENER,
  ],
};

export const formSchema = channel.newZ
  .extend({
    name: z.string().min(1, "Name must not be empty"),
    dataType: DataType.z.transform((v) => v.toString()),
  })
  .refine(
    (v) => !v.isIndex || DataType.z.parse(v.dataType).equals(DataType.TIMESTAMP),
    {
      message: "Index channel must have data type TIMESTAMP",
      path: ["dataType"],
    },
  )
  .refine((v) => v.isIndex || v.index !== 0 || v.virtual, {
    message: "Data channel must have an index",
    path: ["index"],
  })
  .refine((v) => v.virtual || !DataType.z.parse(v.dataType).isVariable, {
    message: "Persisted channels must have a fixed-size data type",
    path: ["dataType"],
  });

export const calculatedFormSchema = formSchema
  .safeExtend({
    expression: z
      .string()
      .min(1, "Expression must not be empty")
      .refine((v) => v.includes("return"), {
        message: "Expression must contain a return statement",
      }),
  })
  .refine((v) => v.requires?.length > 0, {
    message: "Expression must use at least one channel",
    path: ["requires"],
  });

const channelToFormValues = (ch: channel.Channel) => ({
  ...ch.payload,
  dataType: ch.dataType.toString(),
});

export interface RetrieveQuery {
  key: channel.Key;
  rangeKey?: ranger.Key;
}

export const ZERO_FORM_VALUES: z.infer<
  typeof formSchema | typeof calculatedFormSchema
> = {
  key: 0,
  name: "",
  index: 0,
  dataType: DataType.FLOAT32.toString(),
  internal: false,
  isIndex: false,
  leaseholder: 0,
  virtual: false,
  expression: "",
  requires: [],
};

const retrieveSingle = async ({
  client,
  query: { key, rangeKey },
  store,
}: Flux.RetrieveParams<RetrieveQuery, FluxSubStore>) => {
  let ch = store.channels.get(key);
  if (ch == null) {
    ch = await client.channels.retrieve(key);
    store.channels.set(ch.key, ch);
  }
  if (rangeKey != null) {
    const aliasKey = ranger.aliasKey({ range: rangeKey, channel: ch.key });
    let alias = store.rangeAliases.get(aliasKey);
    if (alias == null)
      try {
        const aliasName = await client.ranges.retrieveAlias(rangeKey, ch.key);
        alias = {
          alias: aliasName,
          channel: ch.key,
          range: rangeKey,
        };
      } finally {
        store.rangeAliases.set(aliasKey, { channel: ch.key, range: rangeKey });
      }

    if (alias != null) ch.alias = alias.alias;
  }
  return ch;
};

const retrieveMultiple = async ({
  client,
  query: { keys, rangeKey },
  store,
}: Flux.RetrieveParams<RetrieveMultipleQuery, FluxSubStore>) => {
  const channels = store.channels.get(keys);
  const existingKeys = new Set(channels?.map((ch) => ch.key));
  const missingKeys = keys.filter((key) => !existingKeys.has(key));
  if (missingKeys.length > 0) {
    const missingChannels = await client.channels.retrieve(missingKeys);
    channels.push(...missingChannels);
    store.channels.set(missingChannels);
  }
  if (rangeKey != null) {
    const aliasKeys = keys.map((key) =>
      ranger.aliasKey({ range: rangeKey, channel: key }),
    );
    const aliases = store.rangeAliases.get(aliasKeys);
    aliases.forEach((alias) => {
      if (alias == null) return;
      const ch = channels.find((ch) => ch.key === alias.channel);
      if (ch != null) ch.alias = alias.alias;
    });
    const existingAliasChannels = new Set(aliases.map((alias) => alias.channel));
    const missingAliasChannels = keys.filter((key) => !existingAliasChannels.has(key));
    if (missingAliasChannels.length > 0) {
      const missingAliases = await client.ranges.retrieveAliases(
        rangeKey,
        missingAliasChannels,
      );
      Object.entries(missingAliases).forEach(([channel, alias]: [string, string]) => {
        const chKey = Number(channel);
        const ch = channels.find((ch) => ch.key === chKey);
        if (ch != null) ch.alias = alias;
        const aliasKey = ranger.aliasKey({ range: rangeKey, channel: chKey });
        store.rangeAliases.set(aliasKey, { alias, channel: chKey, range: rangeKey });
      });
    }
  }
  return channels;
};

const retrieveInitialFormValues = async ({
  query: { key, rangeKey },
  store,
  client,
  reset,
}: Flux.FormRetrieveParams<
  FormQuery,
  typeof formSchema | typeof calculatedFormSchema,
  FluxSubStore
>) => {
  if (key == null) return undefined;
  const res = await retrieveSingle({ client, store, query: { key, rangeKey } });
  reset(channelToFormValues(res));
};

export const { useRetrieve, useRetrieveStateful } = Flux.createRetrieve<
  RetrieveQuery,
  channel.Channel,
  FluxSubStore
>({
  name: RESOURCE_NAME,
  retrieve: retrieveSingle,
  mountListeners: ({ store, onChange, query: { key, rangeKey }, client }) => {
    const ch = store.channels.onSet((channel) => {
      if (rangeKey != null) {
        const alias = store.rangeAliases.get(
          ranger.aliasKey({ range: rangeKey, channel: key }),
        );
        if (alias != null) channel.alias = alias.alias;
      }
      onChange(channel);
    }, key);
    if (rangeKey == null) return ch;
    const aliasKey = ranger.aliasKey({ range: rangeKey, channel: key });
    const onSetAlias = store.rangeAliases.onSet((alias) => {
      if (alias == null) return;
      onChange(
        state.skipNull((p) => client.channels.sugar({ ...p, alias: alias.alias })),
      );
    }, aliasKey);
    const onDeleteAlias = store.rangeAliases.onDelete(
      () =>
        onChange(
          state.skipNull((p) => client.channels.sugar({ ...p, alias: undefined })),
        ),
      aliasKey,
    );
    return [ch, onSetAlias, onDeleteAlias];
  },
});

export interface RetrieveMultipleQuery extends channel.RetrieveOptions {
  keys: channel.Keys;
}

export const { useRetrieve: useRetrieveMultiple } = Flux.createRetrieve<
  RetrieveMultipleQuery,
  channel.Channel[],
  FluxSubStore
>({
  name: PLURAL_RESOURCE_NAME,
  retrieve: retrieveMultiple,
  mountListeners: ({ store, onChange, query: { keys, rangeKey }, client }) => {
    const keysSet = new Set(keys);
    const ch = store.channels.onSet(async (channel) => {
      if (!keysSet.has(channel.key)) return;
      if (rangeKey != null) {
        const aliasKey = ranger.aliasKey({ range: rangeKey, channel: channel.key });
        let alias = store.rangeAliases.get(aliasKey);
        if (alias == null)
          try {
            const aliasName = await client.ranges.retrieveAlias(rangeKey, channel.key);
            alias = { alias: aliasName, channel: channel.key, range: rangeKey };
            store.rangeAliases.set(aliasKey, alias);
          } catch (e) {
            console.error(e);
          }

        if (alias != null) channel.alias = alias.alias;
      }
      onChange(
        state.skipNull((p) => p.map((ch) => (ch.key === channel.key ? channel : ch))),
      );
    });
    if (rangeKey == null) return ch;
    const onSetAlias = store.rangeAliases.onSet((alias) => {
      if (alias == null) return;
      onChange(
        state.skipNull((p) =>
          p.map((ch) =>
            ch.key === alias.channel
              ? client.channels.sugar({ ...ch, alias: alias.alias })
              : ch,
          ),
        ),
      );
    });
    const onRemoveAlias = store.rangeAliases.onDelete((aliasKey) => {
      const decoded = ranger.decodeDeleteAliasChange(aliasKey);
      onChange(
        state.skipNull((p) =>
          p.map((ch) =>
            ch.key === decoded.channel
              ? client.channels.sugar({ ...ch, alias: undefined })
              : ch,
          ),
        ),
      );
    });
    return [ch, onSetAlias, onRemoveAlias];
  },
});

const updateForm = async ({
  client,
  store,
  set,
  value,
}: Flux.FormUpdateParams<
  typeof formSchema | typeof calculatedFormSchema,
  FluxSubStore
>) => {
  const ch = await client.channels.create(value());
  store.channels.set(ch.key, ch);
  set("key", ch.key);
};

export interface FormQuery extends Optional<RetrieveQuery, "key"> {}

const formMountListeners: Flux.CreateFormParams<
  FormQuery,
  typeof formSchema | typeof calculatedFormSchema,
  FluxSubStore
>["mountListeners"] = ({ store, get, reset }) =>
  store.channels.onSet((changed) => {
    const key = get<channel.Key>("key").value;
    if (key !== changed.key) return;
    reset(channelToFormValues(changed));
  });

export const useForm = Flux.createForm<FormQuery, typeof formSchema, FluxSubStore>({
  name: RESOURCE_NAME,
  schema: formSchema,
  initialValues: ZERO_FORM_VALUES,
  retrieve: retrieveInitialFormValues,
  update: updateForm,
  mountListeners: formMountListeners,
});

export const useCalculatedForm = Flux.createForm<
  FormQuery,
  typeof calculatedFormSchema,
  FluxSubStore
>({
  name: "Calculated Channel",
  schema: calculatedFormSchema,
  initialValues: ZERO_FORM_VALUES,
  retrieve: retrieveInitialFormValues,
  update: updateForm,
  mountListeners: formMountListeners,
});

export interface ListQuery extends channel.RetrieveOptions {
  searchTerm?: string;
  rangeKey?: string;
  internal?: boolean;
  offset?: number;
  limit?: number;
}

const DEFAULT_LIST_PARAMS: ListQuery = {
  internal: false,
};

export const useList = Flux.createList<
  ListQuery,
  channel.Key,
  channel.Channel,
  FluxSubStore
>({
  name: PLURAL_RESOURCE_NAME,
  retrieveCached: ({ query: params, store }) => {
    if (params.searchTerm != null && params.searchTerm.length > 0) return [];
    return store.channels.get((ch) => {
      if (params.internal != null && ch.internal !== params.internal) return false;
      if (params.calculated != null && ch.isCalculated !== params.calculated)
        return false;
      if (
        primitive.isNonZero(params.notDataTypes) &&
        params.notDataTypes.some((dt) => new DataType(dt).equals(ch.dataType))
      )
        return false;
      if (
        primitive.isNonZero(params.dataTypes) &&
        !params.dataTypes.some((dt) => new DataType(dt).equals(ch.dataType))
      )
        return false;
      if (params.isIndex != null && ch.isIndex !== params.isIndex) return false;
      if (params.virtual != null && ch.virtual !== params.virtual) return false;
      return true;
    });
  },
  retrieve: async ({ client, query, store }) => {
    const channels = await client.channels.retrieve({
      ...DEFAULT_LIST_PARAMS,
      ...query,
    });
    store.channels.set(channels);
    return channels;
  },
  retrieveByKey: async ({ client, key, store }) =>
    await retrieveSingle({ client, query: { key }, store }),
  mountListeners: ({ store, onChange, onDelete }) => [
    store.channels.onSet((channel) => onChange(channel.key, channel)),
    store.channels.onDelete((key) => onDelete(key)),
  ],
});

export interface RenameParams extends Pick<channel.Payload, "key" | "name"> {}

export const { useUpdate: useRename } = Flux.createUpdate<RenameParams, FluxSubStore>({
  name: RESOURCE_NAME,
  verbs: Flux.RENAME_VERBS,
  update: async ({ client, data, store, rollbacks }) => {
    const { key, name } = data;
<<<<<<< HEAD
    rollbacks.add(
=======
    rollbacks.push(
>>>>>>> d581d075
      store.channels.set(
        key,
        state.skipNull((p) => client.channels.sugar({ ...p, name })),
      ),
    );
<<<<<<< HEAD
    rollbacks.add(Ontology.renameFluxResource(store, channel.ontologyID(key), name));
=======
    rollbacks.push(Ontology.renameFluxResource(store, channel.ontologyID(key), name));
>>>>>>> d581d075
    await client.channels.rename(key, name);
    return data;
  },
});

const ALIAS_RESOURCE_NAME = "channel alias";

export interface UpdateAliasParams extends Optional<ranger.Alias, "range" | "channel"> {
  alias: string;
}

export const { useUpdate: useUpdateAlias } = Flux.createUpdate<
  UpdateAliasParams,
  FluxSubStore
>({
  name: ALIAS_RESOURCE_NAME,
  verbs: Flux.UPDATE_VERBS,
  update: async ({ client, data: v, store }) => {
    const { range, channel, alias } = v;
    if (range == null || channel == null) return false;
    await client.ranges.setAlias(range, channel, alias);
    store.rangeAliases.set(ranger.aliasKey({ range, channel }), {
      channel,
      range,
      alias,
    });
    return v;
  },
});

export type DeleteParams = channel.Key | channel.Keys;

export const { useUpdate: useDelete } = Flux.createUpdate<DeleteParams, FluxSubStore>({
  name: RESOURCE_NAME,
  verbs: Flux.DELETE_VERBS,
  update: async ({ client, data, store, rollbacks }) => {
    const keys = array.toArray(data);
    const ids = keys.map((k) => channel.ontologyID(k));
    const relFilter = Ontology.filterRelationshipsThatHaveIDs(ids);
<<<<<<< HEAD
    rollbacks.add(store.relationships.delete(relFilter));
    rollbacks.add(store.channels.delete(keys));
    rollbacks.add(store.resources.delete(ontology.idToString(ids)));
=======
    rollbacks.push(store.relationships.delete(relFilter));
    rollbacks.push(store.channels.delete(keys));
    rollbacks.push(store.resources.delete(ontology.idToString(ids)));
>>>>>>> d581d075
    store.channels.delete(keys);
    await client.channels.delete(keys);
    return data;
  },
});

export interface DeleteAliasParams {
  range?: ranger.Key;
  channels?: channel.Key | channel.Key[];
}

export const { useUpdate: useDeleteAlias } = Flux.createUpdate<
  DeleteAliasParams,
  FluxSubStore,
  DeleteAliasParams
>({
  name: ALIAS_RESOURCE_NAME,
  verbs: Flux.DELETE_VERBS,
  update: async ({ client, store, data, rollbacks }) => {
    const { range, channels } = data;
    if (range == null || channels == null) return false;
    const arrChannels = array.toArray(channels);
    await client.ranges.deleteAlias(range, arrChannels);
    const aliasKeys = arrChannels.map((c) => ranger.aliasKey({ range, channel: c }));
<<<<<<< HEAD
    rollbacks.add(store.rangeAliases.delete(aliasKeys));
=======
    rollbacks.push(store.rangeAliases.delete(aliasKeys));
>>>>>>> d581d075
    return data;
  },
});

interface RetrieveGroupQuery {}

export const { useRetrieve: useRetrieveGroup } = Flux.createRetrieve<
  RetrieveGroupQuery,
  group.Group,
  FluxSubStore
>({
  name: RESOURCE_NAME,
  retrieve: async ({ client, store }) => {
    const g = await client.channels.retrieveGroup();
    store.groups.set(g.key, g);
    return g;
  },
});<|MERGE_RESOLUTION|>--- conflicted
+++ resolved
@@ -32,14 +32,10 @@
   [Group.FLUX_STORE_KEY]: Group.FluxStore;
 }
 
-<<<<<<< HEAD
-const SET_CHANNEL_LISTENER: Flux.ChannelListener<FluxSubStore, typeof channel.keyZ> = {
-=======
 const SET_CHANNEL_LISTENER: Flux.ChannelListener<
   FluxSubStore,
   typeof channel.payloadZ
 > = {
->>>>>>> d581d075
   channel: channel.SET_CHANNEL_NAME,
   schema: channel.payloadZ,
   onChange: async ({ store, changed, client }) =>
@@ -450,21 +446,13 @@
   verbs: Flux.RENAME_VERBS,
   update: async ({ client, data, store, rollbacks }) => {
     const { key, name } = data;
-<<<<<<< HEAD
-    rollbacks.add(
-=======
     rollbacks.push(
->>>>>>> d581d075
       store.channels.set(
         key,
         state.skipNull((p) => client.channels.sugar({ ...p, name })),
       ),
     );
-<<<<<<< HEAD
-    rollbacks.add(Ontology.renameFluxResource(store, channel.ontologyID(key), name));
-=======
     rollbacks.push(Ontology.renameFluxResource(store, channel.ontologyID(key), name));
->>>>>>> d581d075
     await client.channels.rename(key, name);
     return data;
   },
@@ -504,15 +492,9 @@
     const keys = array.toArray(data);
     const ids = keys.map((k) => channel.ontologyID(k));
     const relFilter = Ontology.filterRelationshipsThatHaveIDs(ids);
-<<<<<<< HEAD
-    rollbacks.add(store.relationships.delete(relFilter));
-    rollbacks.add(store.channels.delete(keys));
-    rollbacks.add(store.resources.delete(ontology.idToString(ids)));
-=======
     rollbacks.push(store.relationships.delete(relFilter));
     rollbacks.push(store.channels.delete(keys));
     rollbacks.push(store.resources.delete(ontology.idToString(ids)));
->>>>>>> d581d075
     store.channels.delete(keys);
     await client.channels.delete(keys);
     return data;
@@ -537,11 +519,7 @@
     const arrChannels = array.toArray(channels);
     await client.ranges.deleteAlias(range, arrChannels);
     const aliasKeys = arrChannels.map((c) => ranger.aliasKey({ range, channel: c }));
-<<<<<<< HEAD
-    rollbacks.add(store.rangeAliases.delete(aliasKeys));
-=======
     rollbacks.push(store.rangeAliases.delete(aliasKeys));
->>>>>>> d581d075
     return data;
   },
 });
