--- conflicted
+++ resolved
@@ -137,52 +137,13 @@
   requires: [],
 };
 
-<<<<<<< HEAD
-const retrieveFn = async ({
-=======
 const retrieveSingleFn = async ({
->>>>>>> d9134481
   client,
   params: { key, rangeKey },
   store,
 }: Flux.RetrieveArgs<RetrieveArgs, SubStore>) => {
   let ch = store.channels.get(key);
   if (ch == null) {
-<<<<<<< HEAD
-    ch = await client.channels.retrieve(key);
-    store.channels.set(ch.key, ch);
-  }
-  if (rangeKey != null) {
-    let alias = store.rangeAliases.get(
-      ranger.aliasKey({ range: rangeKey, channel: ch.key }),
-    );
-    if (alias == null) {
-      const aliasName = await client.ranges.retrieveAlias(rangeKey, ch.key);
-      alias = { alias: aliasName, channel: ch.key, range: rangeKey };
-      store.rangeAliases.set(
-        ranger.aliasKey({ range: rangeKey, channel: ch.key }),
-        alias,
-      );
-    }
-    ch.alias = alias.alias;
-  }
-  return ch;
-};
-
-const formRetrieveFn = async (args: Flux.RetrieveArgs<FormRetrieveArgs, SubStore>) => {
-  if (args.params.key == null) return null;
-  return channelToFormValues(
-    await retrieveFn({
-      ...args,
-      params: { key: args.params.key, rangeKey: args.params.rangeKey },
-    }),
-  );
-};
-
-export const retrieve = Flux.createRetrieve<RetrieveArgs, channel.Channel, SubStore>({
-  name: "Channel",
-  retrieve: retrieveFn,
-=======
     ch = await client.channels.retrieve(key, { rangeKey });
     store.channels.set(ch.key, ch);
   }
@@ -257,7 +218,6 @@
 export const retrieve = Flux.createRetrieve<RetrieveArgs, channel.Channel, SubStore>({
   name: "Channel",
   retrieve: retrieveSingleFn,
->>>>>>> d9134481
   mountListeners: ({ store, onChange, params: { key, rangeKey }, client }) => {
     const ch = store.channels.onSet((channel) => {
       if (rangeKey != null) {
@@ -270,17 +230,10 @@
     }, key);
     if (rangeKey == null) return ch;
     const aliasKey = ranger.aliasKey({ range: rangeKey, channel: key });
-<<<<<<< HEAD
-    const onSetAlias = store.rangeAliases.onSet(
-      ({ alias }) => onChange((p) => client.channels.sugar({ ...p, alias })),
-      aliasKey,
-    );
-=======
     const onSetAlias = store.rangeAliases.onSet((alias) => {
       if (alias == null) return;
       onChange((p) => client.channels.sugar({ ...p, alias: alias.alias }));
     }, aliasKey);
->>>>>>> d9134481
     const onDeleteAlias = store.rangeAliases.onDelete(
       () => onChange((p) => client.channels.sugar({ ...p, alias: undefined })),
       aliasKey,
@@ -289,8 +242,6 @@
   },
 });
 
-<<<<<<< HEAD
-=======
 export interface RetrieveManyArgs extends channel.RetrieveOptions {
   keys: channel.Keys;
 }
@@ -347,7 +298,6 @@
   },
 });
 
->>>>>>> d9134481
 const updateForm = async ({
   client,
   value,
@@ -426,12 +376,8 @@
     store.channels.set(channels);
     return channels;
   },
-<<<<<<< HEAD
-  retrieveByKey: async ({ client, key }) => await client.channels.retrieve(key),
-=======
   retrieveByKey: async ({ client, key, store }) =>
     await retrieveSingleFn({ client, params: { key }, store }),
->>>>>>> d9134481
   mountListeners: ({ store, onChange, onDelete }) => [
     store.channels.onSet((channel) => onChange(channel.key, channel)),
     store.channels.onDelete((key) => onDelete(key)),
