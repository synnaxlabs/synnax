--- conflicted
+++ resolved
@@ -98,15 +98,9 @@
 
 const renderTag = ({
   key,
-<<<<<<< HEAD
-  ...p
-}: Select.MultipleTagProps<channel.Key, channel.Payload>): ReactElement => (
-  <Select.MultipleTag key={key} icon={resolveIcon(p.entry)} {...p} />
-=======
   ...props
 }: Select.MultipleTagProps<channel.Key, channel.Payload>): ReactElement => (
   <Select.MultipleTag key={key} icon={resolveIcon(props.entry)} {...props} />
->>>>>>> 0cdd2c42
 );
 
 export const SelectMultiple = ({
