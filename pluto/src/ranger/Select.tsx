// Copyright 2025 Synnax Labs, Inc.
//
// Use of this software is governed by the Business Source License included in the file
// licenses/BSL.txt.
//
// As of the Change Date specified in that file, in accordance with the Business Source
// License, use of this software will be governed by the Apache License, Version 2.0,
// included in the file licenses/APL.txt.

import { type ranger } from "@synnaxlabs/client";
import { type ReactElement } from "react";

import { Component } from "@/component";
import { CSS } from "@/css";
import { type Dialog } from "@/dialog";
import { Flex } from "@/flex";
import { type Flux } from "@/flux";
import { Icon } from "@/icon";
import { List } from "@/list";
import { Breadcrumb } from "@/ranger/Breadcrumb";
import { type ListParams, useList } from "@/ranger/queries";
import { HAUL_TYPE } from "@/ranger/types";
import { Select as Core } from "@/select";
import { Tag } from "@/tag";
import { Telem } from "@/telem";

<<<<<<< HEAD
export interface SelectProps
=======
interface ListItemProps extends List.ItemProps<ranger.Key> {
  showParent?: boolean;
  showLabels?: boolean;
}

export const ListItem = memo(
  ({
    itemKey,
    showParent = true,
    showLabels = true,
    ...rest
  }: ListItemProps): ReactElement | null => {
    const item = List.useItem<ranger.Key, ranger.Payload>(itemKey);
    if (item == null) return null;
    const { name, parent, timeRange, labels } = item;
    return (
      <Select.ListItem itemKey={itemKey} justify="between" {...rest}>
        <Breadcrumb.Breadcrumb>
          <Breadcrumb.Segment weight={450} color={10}>
            {name}
          </Breadcrumb.Segment>
          {parent != null && showParent && (
            <Breadcrumb.Segment weight={400} color={8}>
              {parent.name}
            </Breadcrumb.Segment>
          )}
        </Breadcrumb.Breadcrumb>
        <Flex.Box x>
          <Telem.Text.TimeRange level="small">{timeRange}</Telem.Text.TimeRange>
          {showLabels && (
            <Tag.Tags variant="text">
              {labels?.map((l) => (
                <Tag.Tag key={l.key} color={l.color} size="small">
                  {l.name}
                </Tag.Tag>
              ))}
            </Tag.Tags>
          )}
        </Flex.Box>
      </Select.ListItem>
    );
  },
);
ListItem.displayName = "Ranger.ListItem";

const listItemRenderProp = Component.renderProp(ListItem);

export interface SelectMultipleProps
>>>>>>> 5d28a0f7
  extends Omit<
      Core.SingleProps<ranger.Key, ranger.Payload | undefined>,
      | "data"
      | "getItem"
      | "subscribe"
      | "status"
      | "onFetchMore"
      | "onSearch"
      | "children"
      | "resourceName"
    >,
    Flux.UseListArgs<ListParams, ranger.Key, ranger.Payload> {}

export const Select = ({
  filter,
  initialParams,
  ...rest
}: SelectProps): ReactElement => {
  const { data, retrieve, subscribe, getItem, status } = useList({
    filter,
    initialParams,
  });
  const { fetchMore, search } = List.usePager({ retrieve });
  return (
    <Core.Single<ranger.Key, ranger.Payload | undefined>
      variant="modal"
      haulType={HAUL_TYPE}
      icon={<Icon.Range />}
      itemHeight={45}
      dialogProps={DIALOG_PROPS}
      {...rest}
      resourceName="Range"
      data={data}
      subscribe={subscribe}
      getItem={getItem}
      status={status}
      onFetchMore={fetchMore}
      onSearch={search}
    >
      {listItemRenderProp}
    </Core.Single>
  );
};

const DIALOG_PROPS: Dialog.DialogProps = { style: { width: 800 } };

interface ListItemProps extends List.ItemProps<ranger.Key> {
  showParent?: boolean;
  showLabels?: boolean;
}

const ListItem = ({
  className,
  itemKey,
  showParent = true,
  showLabels = true,
  ...rest
}: ListItemProps): ReactElement | null => {
  const item = List.useItem<ranger.Key, ranger.Payload>(itemKey);
  if (item == null) return null;
  const { name, timeRange, parent, labels } = item;
  return (
    <Core.ListItem
      className={CSS(CSS.BE("range", "list-item"), className)}
      itemKey={itemKey}
      justify="between"
      {...rest}
    >
      <Breadcrumb
        name={name}
        parent={parent}
        showParent={showParent}
        timeRange={timeRange}
      />
      <Flex.Box x>
        {showLabels && labels != null && labels.length > 0 && (
          <>
            {labels.map(({ key, name, color }) => (
              <Tag.Tag key={key} color={color} size="small">
                {name}
              </Tag.Tag>
            ))}
          </>
        )}
        <TimeRangeChip level="small" timeRange={timeRange} />
      </Flex.Box>
    </Core.ListItem>
  );
};

const listItemRenderProp = Component.renderProp(ListItem);<|MERGE_RESOLUTION|>--- conflicted
+++ resolved
@@ -24,58 +24,7 @@
 import { Tag } from "@/tag";
 import { Telem } from "@/telem";
 
-<<<<<<< HEAD
 export interface SelectProps
-=======
-interface ListItemProps extends List.ItemProps<ranger.Key> {
-  showParent?: boolean;
-  showLabels?: boolean;
-}
-
-export const ListItem = memo(
-  ({
-    itemKey,
-    showParent = true,
-    showLabels = true,
-    ...rest
-  }: ListItemProps): ReactElement | null => {
-    const item = List.useItem<ranger.Key, ranger.Payload>(itemKey);
-    if (item == null) return null;
-    const { name, parent, timeRange, labels } = item;
-    return (
-      <Select.ListItem itemKey={itemKey} justify="between" {...rest}>
-        <Breadcrumb.Breadcrumb>
-          <Breadcrumb.Segment weight={450} color={10}>
-            {name}
-          </Breadcrumb.Segment>
-          {parent != null && showParent && (
-            <Breadcrumb.Segment weight={400} color={8}>
-              {parent.name}
-            </Breadcrumb.Segment>
-          )}
-        </Breadcrumb.Breadcrumb>
-        <Flex.Box x>
-          <Telem.Text.TimeRange level="small">{timeRange}</Telem.Text.TimeRange>
-          {showLabels && (
-            <Tag.Tags variant="text">
-              {labels?.map((l) => (
-                <Tag.Tag key={l.key} color={l.color} size="small">
-                  {l.name}
-                </Tag.Tag>
-              ))}
-            </Tag.Tags>
-          )}
-        </Flex.Box>
-      </Select.ListItem>
-    );
-  },
-);
-ListItem.displayName = "Ranger.ListItem";
-
-const listItemRenderProp = Component.renderProp(ListItem);
-
-export interface SelectMultipleProps
->>>>>>> 5d28a0f7
   extends Omit<
       Core.SingleProps<ranger.Key, ranger.Payload | undefined>,
       | "data"
