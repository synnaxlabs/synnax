// Copyright 2025 Synnax Labs, Inc.
//
// Use of this software is governed by the Business Source License included in the file
// licenses/BSL.txt.
//
// As of the Change Date specified in that file, in accordance with the Business Source
// License, use of this software will be governed by the Apache License, Version 2.0,
// included in the file licenses/APL.txt.

import { type ranger } from "@synnaxlabs/client";
import { type ReactElement } from "react";

import { Component } from "@/component";
import { CSS } from "@/css";
import { type Dialog } from "@/dialog";
import { Flex } from "@/flex";
import { type Flux } from "@/flux";
import { Icon } from "@/icon";
import { List } from "@/list";
<<<<<<< HEAD
import { type ListQuery, useList } from "@/ranger/queries";
=======
import { Breadcrumb } from "@/ranger/Breadcrumb";
import { type ListParams, useList } from "@/ranger/queries";
>>>>>>> 7446fb34
import { HAUL_TYPE } from "@/ranger/types";
import { Select as Core } from "@/select";
import { Tag } from "@/tag";
import { Telem } from "@/telem";

export interface SelectProps
  extends Omit<
      Core.SingleProps<ranger.Key, ranger.Payload | undefined>,
      | "data"
      | "getItem"
      | "subscribe"
      | "status"
      | "onFetchMore"
      | "onSearch"
      | "children"
      | "resourceName"
    >,
    Flux.UseListParams<ListQuery, ranger.Key, ranger.Payload> {}

export const Select = ({
  filter,
  initialQuery,
  ...rest
}: SelectProps): ReactElement => {
  const { data, retrieve, subscribe, getItem, status } = useList({
    filter,
    initialQuery,
  });
  const { fetchMore, search } = List.usePager({ retrieve });
  return (
    <Core.Single<ranger.Key, ranger.Payload | undefined>
      variant="modal"
      haulType={HAUL_TYPE}
      icon={<Icon.Range />}
      itemHeight={45}
      dialogProps={DIALOG_PROPS}
      {...rest}
      resourceName="Range"
      data={data}
      subscribe={subscribe}
      getItem={getItem}
      status={status}
      onFetchMore={fetchMore}
      onSearch={search}
    >
      {listItemRenderProp}
    </Core.Single>
  );
};

<<<<<<< HEAD
export interface SelectSingleProps
  extends Omit<
      Select.SingleProps<ranger.Key, ranger.Payload | undefined>,
      "resourceName" | "data" | "getItem" | "subscribe" | "children"
    >,
    Flux.UseListParams<ListQuery, ranger.Key, ranger.Payload> {}
=======
const DIALOG_PROPS: Dialog.DialogProps = { style: { width: 800 } };
>>>>>>> 7446fb34

interface ListItemProps extends List.ItemProps<ranger.Key> {
  showParent?: boolean;
  showLabels?: boolean;
}

<<<<<<< HEAD
export const SelectSingle = ({
  onChange,
  value,
  filter,
  allowNone,
  emptyContent,
  initialQuery,
  ...rest
}: SelectSingleProps): ReactElement => {
  const { data, retrieve, subscribe, getItem, status } = useList({
    filter,
    initialQuery,
  });
  const { fetchMore, search } = List.usePager({ retrieve });
=======
const ListItem = ({
  className,
  itemKey,
  showParent = true,
  showLabels = true,
  ...rest
}: ListItemProps): ReactElement | null => {
  const item = List.useItem<ranger.Key, ranger.Payload>(itemKey);
  if (item == null) return null;
  const { name, timeRange, parent, labels } = item;
>>>>>>> 7446fb34
  return (
    <Core.ListItem
      className={CSS(CSS.BE("range", "list-item"), className)}
      itemKey={itemKey}
      justify="between"
      {...rest}
    >
      <Breadcrumb
        name={name}
        parent={parent}
        showParent={showParent}
        timeRange={timeRange}
      />
      <Flex.Box x>
        {showLabels && labels != null && labels.length > 0 && (
          <>
            {labels.map(({ key, name, color }) => (
              <Tag.Tag key={key} color={color} size="small">
                {name}
              </Tag.Tag>
            ))}
          </>
        )}
        <Telem.Text.TimeRange level="small">{timeRange}</Telem.Text.TimeRange>
      </Flex.Box>
    </Core.ListItem>
  );
};

const listItemRenderProp = Component.renderProp(ListItem);<|MERGE_RESOLUTION|>--- conflicted
+++ resolved
@@ -17,12 +17,8 @@
 import { type Flux } from "@/flux";
 import { Icon } from "@/icon";
 import { List } from "@/list";
-<<<<<<< HEAD
 import { type ListQuery, useList } from "@/ranger/queries";
-=======
 import { Breadcrumb } from "@/ranger/Breadcrumb";
-import { type ListParams, useList } from "@/ranger/queries";
->>>>>>> 7446fb34
 import { HAUL_TYPE } from "@/ranger/types";
 import { Select as Core } from "@/select";
 import { Tag } from "@/tag";
@@ -73,38 +69,13 @@
   );
 };
 
-<<<<<<< HEAD
-export interface SelectSingleProps
-  extends Omit<
-      Select.SingleProps<ranger.Key, ranger.Payload | undefined>,
-      "resourceName" | "data" | "getItem" | "subscribe" | "children"
-    >,
-    Flux.UseListParams<ListQuery, ranger.Key, ranger.Payload> {}
-=======
 const DIALOG_PROPS: Dialog.DialogProps = { style: { width: 800 } };
->>>>>>> 7446fb34
 
 interface ListItemProps extends List.ItemProps<ranger.Key> {
   showParent?: boolean;
   showLabels?: boolean;
 }
 
-<<<<<<< HEAD
-export const SelectSingle = ({
-  onChange,
-  value,
-  filter,
-  allowNone,
-  emptyContent,
-  initialQuery,
-  ...rest
-}: SelectSingleProps): ReactElement => {
-  const { data, retrieve, subscribe, getItem, status } = useList({
-    filter,
-    initialQuery,
-  });
-  const { fetchMore, search } = List.usePager({ retrieve });
-=======
 const ListItem = ({
   className,
   itemKey,
@@ -115,7 +86,6 @@
   const item = List.useItem<ranger.Key, ranger.Payload>(itemKey);
   if (item == null) return null;
   const { name, timeRange, parent, labels } = item;
->>>>>>> 7446fb34
   return (
     <Core.ListItem
       className={CSS(CSS.BE("range", "list-item"), className)}
