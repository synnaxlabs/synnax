// Copyright 2025 Synnax Labs, Inc.
//
// Use of this software is governed by the Business Source License included in the file
// licenses/BSL.txt.
//
// As of the Change Date specified in that file, in accordance with the Business Source
// License, use of this software will be governed by the Apache License, Version 2.0,
// included in the file licenses/APL.txt.

import { type ranger } from "@synnaxlabs/client";
import { type ReactElement } from "react";

import { Component } from "@/component";
import { CSS } from "@/css";
import { type Dialog } from "@/dialog";
import { Flex } from "@/flex";
import { type Flux } from "@/flux";
import { Icon } from "@/icon";
import { List } from "@/list";
import { Breadcrumb } from "@/ranger/Breadcrumb";
<<<<<<< HEAD
import { type ListParams, useList } from "@/ranger/queries";
=======
import { type ListQuery, useList } from "@/ranger/queries";
>>>>>>> d7a03464
import { HAUL_TYPE } from "@/ranger/types";
import { Select as Core } from "@/select";
import { Tag } from "@/tag";
import { Telem } from "@/telem";

export interface SelectProps
  extends Omit<
      Core.SingleProps<ranger.Key, ranger.Payload | undefined>,
      | "data"
      | "getItem"
      | "subscribe"
      | "status"
      | "onFetchMore"
      | "onSearch"
      | "children"
      | "resourceName"
    >,
<<<<<<< HEAD
    Flux.UseListArgs<ListParams, ranger.Key, ranger.Payload> {}
=======
    Flux.UseListParams<ListQuery, ranger.Key, ranger.Payload> {}
>>>>>>> d7a03464

export const Select = ({
  filter,
  initialQuery,
  ...rest
}: SelectProps): ReactElement => {
  const { data, retrieve, subscribe, getItem, status } = useList({
    filter,
    initialQuery,
  });
  const { fetchMore, search } = List.usePager({ retrieve });
  return (
    <Core.Single<ranger.Key, ranger.Payload | undefined>
      variant="modal"
      haulType={HAUL_TYPE}
      icon={<Icon.Range />}
      itemHeight={45}
      dialogProps={DIALOG_PROPS}
      {...rest}
      resourceName="Range"
      data={data}
      subscribe={subscribe}
      getItem={getItem}
      status={status}
      onFetchMore={fetchMore}
      onSearch={search}
    >
      {listItemRenderProp}
    </Core.Single>
  );
};

const DIALOG_PROPS: Dialog.DialogProps = { style: { width: 800 } };

interface ListItemProps extends List.ItemProps<ranger.Key> {
  showParent?: boolean;
  showLabels?: boolean;
}

const ListItem = ({
  className,
  itemKey,
  showParent = true,
  showLabels = true,
  ...rest
}: ListItemProps): ReactElement | null => {
  const item = List.useItem<ranger.Key, ranger.Payload>(itemKey);
  if (item == null) return null;
  const { name, timeRange, parent, labels } = item;
  return (
    <Core.ListItem
      className={CSS(CSS.BE("range", "list-item"), className)}
      itemKey={itemKey}
      justify="between"
      {...rest}
    >
      <Breadcrumb
        name={name}
        parent={parent}
        showParent={showParent}
        timeRange={timeRange}
      />
      <Flex.Box x>
        {showLabels && labels != null && labels.length > 0 && (
          <>
            {labels.map(({ key, name, color }) => (
              <Tag.Tag key={key} color={color} size="small">
                {name}
              </Tag.Tag>
            ))}
          </>
        )}
        <Telem.Text.TimeRange level="small">{timeRange}</Telem.Text.TimeRange>
      </Flex.Box>
    </Core.ListItem>
  );
};

const listItemRenderProp = Component.renderProp(ListItem);<|MERGE_RESOLUTION|>--- conflicted
+++ resolved
@@ -18,11 +18,7 @@
 import { Icon } from "@/icon";
 import { List } from "@/list";
 import { Breadcrumb } from "@/ranger/Breadcrumb";
-<<<<<<< HEAD
-import { type ListParams, useList } from "@/ranger/queries";
-=======
 import { type ListQuery, useList } from "@/ranger/queries";
->>>>>>> d7a03464
 import { HAUL_TYPE } from "@/ranger/types";
 import { Select as Core } from "@/select";
 import { Tag } from "@/tag";
@@ -40,11 +36,7 @@
       | "children"
       | "resourceName"
     >,
-<<<<<<< HEAD
-    Flux.UseListArgs<ListParams, ranger.Key, ranger.Payload> {}
-=======
     Flux.UseListParams<ListQuery, ranger.Key, ranger.Payload> {}
->>>>>>> d7a03464
 
 export const Select = ({
   filter,
