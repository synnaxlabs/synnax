--- conflicted
+++ resolved
@@ -8,25 +8,6 @@
 // included in the file licenses/APL.txt.
 
 import { type ranger } from "@synnaxlabs/client";
-<<<<<<< HEAD
-import { array, type AsyncTermSearcher, type record, unique } from "@synnaxlabs/x";
-import { type DragEvent, type ReactElement, useCallback, useId, useMemo } from "react";
-
-import { CSS } from "@/css";
-import { Haul } from "@/haul";
-import { type DraggingState } from "@/haul/Haul";
-import { Icon } from "@/icon";
-import { type List } from "@/list";
-import { HAUL_TYPE } from "@/ranger/types";
-import { Select } from "@/select";
-import { Status } from "@/status";
-import { Synnax } from "@/synnax";
-import { Text } from "@/text";
-
-const rangeCols: Array<List.ColumnSpec<ranger.Key, ranger.Payload>> = [
-  { key: "name", name: "Name" },
-];
-=======
 import { type ReactElement } from "react";
 
 import { Component } from "@/component";
@@ -38,7 +19,6 @@
 import { HAUL_TYPE } from "@/ranger/types";
 import { Select } from "@/select";
 import { Text } from "@/text";
->>>>>>> 8471a47b
 
 const ListItem = ({
   itemKey,
@@ -161,48 +141,14 @@
   );
 };
 
-const STAGE_ICONS: Record<ranger.Stage, Icon.ReactElement> = {
-  to_do: <Icon.ToDo />,
-  in_progress: <Icon.InProgress />,
-  completed: <Icon.Completed />,
-};
-
-interface StageEntry extends record.KeyedNamed<ranger.Stage> {}
-
-const SELECT_STAGE_COLS: List.ColumnSpec<ranger.Stage, StageEntry>[] = [
-  {
-    key: "name",
-    name: "Stage",
-    render: ({ entry }) => (
-      <Text.WithIcon level="p" startIcon={STAGE_ICONS[entry.key]}>
-        {entry.name}
-      </Text.WithIcon>
-    ),
-  },
+const DATA: Select.SimplyEntry<ranger.Stage>[] = [
+  { key: "to_do", name: "To Do", icon: <Icon.ToDo /> },
+  { key: "in_progress", name: "In Progress", icon: <Icon.InProgress /> },
+  { key: "completed", name: "Completed", icon: <Icon.Completed /> },
 ];
 
-const SELECT_STAGE_DATA: StageEntry[] = [
-  { key: "to_do", name: "To Do" },
-  { key: "in_progress", name: "In Progress" },
-  { key: "completed", name: "Completed" },
-];
+export interface SelectStageProps extends Select.SimpleProps<ranger.Stage> {}
 
-export const SelectStage = (
-  props: Select.DropdownButtonProps<ranger.Stage, StageEntry>,
-): ReactElement => (
-  <Select.DropdownButton<ranger.Stage, StageEntry>
-    {...props}
-    data={SELECT_STAGE_DATA}
-    columns={SELECT_STAGE_COLS}
-  >
-    {({ selected, ...props }) => (
-      <Select.BaseButton
-        selected={selected}
-        startIcon={STAGE_ICONS[selected?.key as ranger.Stage]}
-        {...props}
-      >
-        {selected?.name}
-      </Select.BaseButton>
-    )}
-  </Select.DropdownButton>
+export const SelectStage = (props: SelectStageProps): ReactElement => (
+  <Select.Simple {...props} data={DATA} resourceName="Stage" />
 );