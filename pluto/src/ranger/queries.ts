--- conflicted
+++ resolved
@@ -15,27 +15,23 @@
 import { Flux } from "@/flux";
 import { Label } from "@/label";
 import { type List } from "@/list";
-<<<<<<< HEAD
-import { type Ontology } from "@/ontology";
-=======
 import { Ontology } from "@/ontology";
->>>>>>> c40a282a
 import { type ranger as aetherRanger } from "@/ranger/aether";
 import { type state } from "@/state";
 
 export interface KVFluxStore extends Flux.UnaryStore<string, ranger.KVPair> {}
 export interface AliasFluxStore extends Flux.UnaryStore<ranger.Key, ranger.Alias> {}
 
-export const KV_FLUX_STORE_KEY = "rangeKV";
-export const ALIAS_FLUX_STORE_KEY = "rangeAliases";
+export const RANGE_KV_FLUX_STORE_KEY = "rangeKV";
+export const RANGE_ALIASES_FLUX_STORE_KEY = "rangeAliases";
 
 interface SubStore extends Flux.Store {
   [aetherRanger.FLUX_STORE_KEY]: aetherRanger.FluxStore;
   [Ontology.RELATIONSHIPS_FLUX_STORE_KEY]: Ontology.RelationshipFluxStore;
   [Ontology.RESOURCES_FLUX_STORE_KEY]: Ontology.ResourceFluxStore;
   [Label.FLUX_STORE_KEY]: Label.FluxStore;
-  [KV_FLUX_STORE_KEY]: KVFluxStore;
-  [ALIAS_FLUX_STORE_KEY]: AliasFluxStore;
+  [RANGE_KV_FLUX_STORE_KEY]: KVFluxStore;
+  [RANGE_ALIASES_FLUX_STORE_KEY]: AliasFluxStore;
 }
 
 const cachedRetrieve = async (client: Synnax, store: SubStore, key: ranger.Key) => {
@@ -337,7 +333,6 @@
 
 const ZERO_FORM_VALUES: z.infer<typeof formSchema> = {
   name: "",
-  stage: "to_do",
   labels: [],
   parent: "",
   timeRange: { start: 0, end: 0 },
