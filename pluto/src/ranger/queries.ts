--- conflicted
+++ resolved
@@ -17,12 +17,7 @@
 import { type List } from "@/list";
 import { Ontology } from "@/ontology";
 import { type ranger as aetherRanger } from "@/ranger/aether";
-<<<<<<< HEAD
-import { type state } from "@/state";
-import { List } from "@/list";
-=======
 import { state } from "@/state";
->>>>>>> 4ecf3a36
 
 export interface KVFluxStore extends Flux.UnaryStore<string, ranger.KVPair> {}
 export interface AliasFluxStore extends Flux.UnaryStore<ranger.Key, ranger.Alias> {}
@@ -139,16 +134,12 @@
   useEffect(() => store.ranges.onSet((c) => onSet(c.payload)), [store]);
 };
 
-<<<<<<< HEAD
-export interface ChildrenParams extends List.PagerParams {
-=======
 export const useDeleteSynchronizer = (onDelete: (key: ranger.Key) => void): void => {
   const store = Flux.useStore();
   useEffect(() => store.ranges.onDelete((key) => onDelete(key)), [store]);
 };
 
 export interface ListChildrenQuery extends List.PagerParams {
->>>>>>> 4ecf3a36
   key?: ranger.Key;
 }
 
@@ -206,13 +197,8 @@
   ranger.Range,
   FluxSubStore
 >({
-<<<<<<< HEAD
-  name: "Range",
-  retrieve: async ({ client, params: { key }, store }) => {
-=======
   name: PLURAL_CHILDREN_RESOURCE_NAME,
   retrieve: async ({ client, query: { key }, store }) => {
->>>>>>> 4ecf3a36
     if (key == null) return [];
     const resources = await client.ontology.retrieveChildren(ranger.ontologyID(key), {
       types: ["range"],
@@ -530,7 +516,6 @@
 const ZERO_FORM_VALUES: z.infer<typeof formSchema> = {
   name: "",
   labels: [],
-  stage: "to_do",
   parent: "",
   timeRange: { start: 0, end: 0 },
 };
