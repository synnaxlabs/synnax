--- conflicted
+++ resolved
@@ -50,7 +50,7 @@
     }),
   });
 
-export interface ChildrenParams extends Flux.Params {
+export interface ChildrenParams {
   key: ranger.Key;
 }
 
@@ -85,7 +85,7 @@
     {
       channel: ontology.RELATIONSHIP_SET_CHANNEL_NAME,
       onChange: Sync.parsedHandler(
-        ontology.relationShipZ,
+        ontology.relationshipZ,
         async ({ changed, onChange, params, client }) => {
           if (!("key" in params)) return;
           if (!matchRelationshipAndID(changed, "to", ranger.ontologyID(params.key)))
@@ -98,7 +98,7 @@
     {
       channel: ontology.RELATIONSHIP_DELETE_CHANNEL_NAME,
       onChange: Sync.parsedHandler(
-        ontology.relationShipZ,
+        ontology.relationshipZ,
         async ({ changed, onChange, params: { key }, client }) =>
           matchRelationshipAndID(changed, "to", ranger.ontologyID(key)) &&
           onChange(key, await client.ranges.retrieve(key)),
@@ -122,7 +122,7 @@
     {
       channel: ontology.RELATIONSHIP_SET_CHANNEL_NAME,
       onChange: Sync.parsedHandler(
-        ontology.relationShipZ,
+        ontology.relationshipZ,
         async ({ changed, onChange, params: { key }, client }) =>
           matchRelationshipAndID(changed, "from", ranger.ontologyID(key)) &&
           onChange(await client.ranges.retrieve(key)),
@@ -131,7 +131,7 @@
     {
       channel: ontology.RELATIONSHIP_DELETE_CHANNEL_NAME,
       onChange: Sync.parsedHandler(
-        ontology.relationShipZ,
+        ontology.relationshipZ,
         async ({ changed, onChange, params: { key }, client }) =>
           matchRelationshipAndID(changed, "from", ranger.ontologyID(key)) &&
           onChange(await client.ranges.retrieve(key)),
@@ -308,20 +308,11 @@
 ): Flux.UseDirectRetrieveReturn<label.Label[]> =>
   Label.retrieveLabelsOf.useDirect({ params: { id: ranger.ontologyID(key) } });
 
-<<<<<<< HEAD
 export interface ListParams
-  extends Flux.Params,
-    Pick<
-      ranger.RetrieveRequest,
-      "includeLabels" | "includeParent" | "term" | "offset" | "limit"
-    > {}
-=======
-interface ListParams {
-  term?: string;
-  offset?: number;
-  limit?: number;
-}
->>>>>>> 5d283740
+  extends Pick<
+    ranger.RetrieveRequest,
+    "includeLabels" | "includeParent" | "term" | "offset" | "limit"
+  > {}
 
 export const useList = Flux.createList<ListParams, ranger.Key, ranger.Payload>({
   name: "Ranges",
@@ -357,7 +348,7 @@
   pairs: z.array(z.object({ key: z.string(), value: z.string() })),
 });
 
-export interface ListKVParams extends Flux.Params {
+export interface ListKVParams {
   rangeKey: ranger.Key;
 }
 
