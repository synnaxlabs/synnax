// Copyright 2025 Synnax Labs, Inc.
//
// Use of this software is governed by the Business Source License included in the file
// licenses/BSL.txt.
//
// As of the Change Date specified in that file, in accordance with the Business Source
// License, use of this software will be governed by the Apache License, Version 2.0,
// included in the file licenses/APL.txt.

import { label, ontology, ranger } from "@synnaxlabs/client";
import { type Optional, primitive } from "@synnaxlabs/x";
import { z } from "zod";

import { Flux } from "@/flux";
import { Sync } from "@/flux/sync";
import { Label } from "@/label";
import { matchRelationshipAndID } from "@/ontology/queries";

export const useSetSynchronizer = (onSet: (range: ranger.Payload) => void): void =>
  Sync.useListener({
    channel: ranger.SET_CHANNEL_NAME,
    onChange: Sync.parsedHandler(ranger.payloadZ, async (args) => {
      onSet(args.changed);
    }),
  });

export const useAliasSetSynchronizer = (onSet: (alias: ranger.Alias) => void): void =>
  Sync.useListener({
    channel: ranger.SET_ALIAS_CHANNEL_NAME,
    onChange: Sync.parsedHandler(ranger.aliasZ, async (args) => {
      onSet(args.changed);
    }),
  });

export const useAliasDeleteSynchronizer = (
  onDelete: (alias: ranger.DecodedDeleteAliasChange) => void,
): void =>
  Sync.useListener({
    channel: ranger.DELETE_ALIAS_CHANNEL_NAME,
    onChange: Sync.stringHandler(async (args) => {
      onDelete(ranger.decodeDeleteAliasChange(args.changed));
    }),
  });

export interface ChildrenParams {
  key: ranger.Key;
}

export const useChildren = Flux.createList<ChildrenParams, ranger.Key, ranger.Range>({
  name: "Range",
  retrieve: async ({ client, params: { key } }) => {
    const resources = await client.ontology.retrieveChildren(ranger.ontologyID(key));
    if (resources.length === 0) return [];
    return await client.ranges.retrieve({
      keys: resources.map(({ id: { key } }) => key),
      includeParent: true,
      includeLabels: true,
    });
  },
  retrieveByKey: async ({ client, key }) => await client.ranges.retrieve(key),
  listeners: [
    {
      channel: ranger.SET_CHANNEL_NAME,
      onChange: Sync.parsedHandler(
        ranger.payloadZ,
        async ({ changed, onChange, client }) => {
          onChange(changed.key, (prev) => {
            if (prev == null) return prev;
            return client.ranges.sugarOne(changed);
          });
        },
      ),
    },
    {
      channel: ranger.DELETE_CHANNEL_NAME,
      onChange: Sync.parsedHandler(ranger.keyZ, async ({ changed, onDelete }) =>
        onDelete(changed),
      ),
    },
    {
      channel: ontology.RELATIONSHIP_SET_CHANNEL_NAME,
      onChange: Sync.parsedHandler(
        ontology.relationshipZ,
        async ({ changed, onChange, params, client }) => {
          if (!("key" in params)) return;
          if (!matchRelationshipAndID(changed, "to", ranger.ontologyID(params.key)))
            return;
          const range = await client.ranges.retrieve(changed.to.key);
          onChange(changed.to.key, range);
        },
      ),
    },
    {
      channel: ontology.RELATIONSHIP_DELETE_CHANNEL_NAME,
      onChange: Sync.parsedHandler(
        ontology.relationshipZ,
        async ({ changed, onDelete, params: { key } }) => {
          if (!matchRelationshipAndID(changed, "to", ranger.ontologyID(key))) return;
          onDelete(changed.to.key);
        },
      ),
    },
  ],
});

export const retrieveParent = Flux.createRetrieve<
  { key: ranger.Key },
  ranger.Range | null
>({
  name: "Range",
  retrieve: async ({ client, params: { key } }) => {
    const res = await client.ontology.retrieveParents(ranger.ontologyID(key));
    const parent = res.find(({ id: { type } }) => type === ranger.ONTOLOGY_TYPE);
    if (parent == null) return null;
    return client.ranges.sugarOntologyResource(parent);
  },
  listeners: [
    {
      channel: ontology.RELATIONSHIP_SET_CHANNEL_NAME,
      onChange: Sync.parsedHandler(
        ontology.relationshipZ,
        async ({ changed, onChange, params: { key }, client }) =>
          matchRelationshipAndID(changed, "from", ranger.ontologyID(key)) &&
          onChange(await client.ranges.retrieve(key)),
      ),
    },
    {
      channel: ontology.RELATIONSHIP_DELETE_CHANNEL_NAME,
      onChange: Sync.parsedHandler(
        ontology.relationshipZ,
        async ({ changed, onChange, params: { key }, client }) =>
          matchRelationshipAndID(changed, "from", ranger.ontologyID(key)) &&
          onChange(await client.ranges.retrieve(key)),
      ),
    },
    {
      channel: ranger.SET_CHANNEL_NAME,
      onChange: Sync.parsedHandler(
        ranger.payloadZ,
        async ({ changed, onChange, params: { key }, client }) =>
          changed.key === key && onChange(client.ranges.sugarOne(changed)),
      ),
    },
  ],
});

export interface QueryParams {
  key: ranger.Key;
}

const SET_LISTENER_CONFIG: Flux.RetrieveListenerConfig<QueryParams, ranger.Range> = {
  channel: ranger.SET_CHANNEL_NAME,
  onChange: Sync.parsedHandler(
    ranger.payloadZ,
    async ({ client, changed, params: { key }, onChange }) => {
      if (changed.key !== key) return;
      onChange(client.ranges.sugarOne(changed));
    },
  ),
};

export const retrieveQuery = Flux.createRetrieve<QueryParams, ranger.Range>({
  name: "Range",
  retrieve: async ({ client, params: { key } }) => await client.ranges.retrieve(key),
  listeners: [SET_LISTENER_CONFIG],
});

export const useRetrieve = retrieveQuery.useDirect;

export const rangeFormSchema = z.object({
  ...ranger.payloadZ.omit({ timeRange: true }).partial({ key: true }).shape,
  labels: z.array(label.keyZ),
  parent: z.string().optional(),
  timeRange: z.object({ start: z.number(), end: z.number() }),
});

export const rangeToFormValues = async (
  range: ranger.Range,
  labels?: label.Key[],
  parent?: ranger.Key,
) => ({
  ...range.payload,
  timeRange: range.timeRange.numeric,
  labels: labels ?? (await range.retrieveLabels()).map((l) => l.key),
  parent: parent ?? (await range.retrieveParent())?.key ?? "",
});

export interface UseFormQueryParams extends Optional<QueryParams, "key"> {}

const ZERO_FORM_VALUES: z.infer<typeof rangeFormSchema> = {
<<<<<<< HEAD
  key: "",
  stage: "to_do",
=======
>>>>>>> 04ab8972
  name: "",
  labels: [],
  parent: "",
  timeRange: { start: 0, end: 0 },
};

export const useForm = Flux.createForm<UseFormQueryParams, typeof rangeFormSchema>({
  name: "Range",
  schema: rangeFormSchema,
  initialValues: ZERO_FORM_VALUES,
  retrieve: async ({ client, params: { key } }) => {
    if (key == null) return null;
    return await rangeToFormValues(await client.ranges.retrieve(key));
  },
  update: async ({ client, value, onChange }) => {
    const parentID = primitive.isZero(value.parent)
      ? undefined
      : ranger.ontologyID(value.parent as string);
    const rng = await client.ranges.create(value, { parent: parentID });
    await client.labels.label(rng.ontologyID, value.labels, { replace: true });
    onChange(await rangeToFormValues(rng, value.labels, value.parent));
  },
  listeners: [
    {
      channel: ranger.SET_CHANNEL_NAME,
      onChange: Sync.parsedHandler(
        ranger.payloadZ,
        async ({ client, changed, onChange }) => {
          const values = await rangeToFormValues(client.ranges.sugarOne(changed));
          onChange((prev) => {
            if (prev?.key !== changed.key) return prev;
            return values;
          });
        },
      ),
    },
    {
      channel: ontology.RELATIONSHIP_SET_CHANNEL_NAME,
      onChange: Sync.parsedHandler(
        ontology.relationshipZ,
        async ({ changed, onChange }) => {
          onChange((prev) => {
            if (prev == null || prev.key == null) return prev;
            let next = prev;
            if (Label.matchRelationship(changed, ranger.ontologyID(prev.key)))
              next = {
                ...prev,
                labels: [
                  ...prev.labels.filter((l) => l !== changed.to.key),
                  changed.to.key,
                ],
              };
            if (
              changed.type === ontology.PARENT_OF_RELATIONSHIP_TYPE &&
              ontology.idsEqual(changed.to, ranger.ontologyID(prev.key))
            )
              return { ...prev, parent: changed.from.key };
            return next;
          });
        },
      ),
    },
    {
      channel: ontology.RELATIONSHIP_DELETE_CHANNEL_NAME,
      onChange: Sync.parsedHandler(
        ontology.relationshipZ,
        async ({ changed, onChange, params: { key } }) => {
          if (key == null || !Label.matchRelationship(changed, ranger.ontologyID(key)))
            return;
          onChange((prev) => {
            if (prev == null) return prev;
            const nextLabels = prev.labels.filter((l) => l !== changed.to.key);
            return { ...prev, labels: nextLabels };
          });
        },
      ),
    },
  ],
});

export const useLabels = (
  key: ranger.Key,
): Flux.UseDirectRetrieveReturn<label.Label[]> =>
  Label.retrieveLabelsOf.useDirect({ params: { id: ranger.ontologyID(key) } });

export interface ListParams
  extends Pick<
    ranger.RetrieveRequest,
    "includeLabels" | "includeParent" | "term" | "offset" | "limit"
  > {}

const DEFAULT_LIST_PARAMS: ranger.RetrieveRequest = {
  includeParent: true,
  includeLabels: true,
};

export const useList = Flux.createList<ListParams, ranger.Key, ranger.Range>({
  name: "Ranges",
  retrieve: async ({ client, params }) =>
    await client.ranges.retrieve({
      ...DEFAULT_LIST_PARAMS,
      ...params,
    }),
  retrieveByKey: async ({ client, key }) => await client.ranges.retrieve(key),
  listeners: [
    {
      channel: ranger.SET_CHANNEL_NAME,
      onChange: Sync.parsedHandler(
        ranger.payloadZ,
        async ({ changed, onChange, client }) =>
          onChange(changed.key, client.ranges.sugarOne(changed)),
      ),
    },
    {
      channel: ranger.DELETE_CHANNEL_NAME,
      onChange: Sync.parsedHandler(ranger.keyZ, async ({ changed, onDelete }) =>
        onDelete(changed),
      ),
    },
  ],
});

export const metaDataFormSchema = z.object({
  pairs: z.array(z.object({ key: z.string(), value: z.string() })),
});

export interface ListKVParams {
  rangeKey: ranger.Key;
}

export const useListKV = Flux.createList<ListKVParams, string, ranger.KVPair>({
  name: "Range Meta Data",
  retrieve: async ({ client, params: { rangeKey } }) => {
    const kv = client.ranges.getKV(rangeKey);
    const pairs = await kv.list();
    return Object.entries(pairs).map(([key, value]) => ({
      key,
      value,
      range: rangeKey,
    }));
  },
  retrieveByKey: async ({ client, key, params: { rangeKey } }) => {
    if (rangeKey == null) return undefined;
    const kv = client.ranges.getKV(rangeKey);
    const value = await kv.get(key);
    return { key, value, range: rangeKey };
  },
  listeners: [
    {
      channel: ranger.KV_SET_CHANNEL,
      onChange: Sync.parsedHandler(ranger.kvPairZ, async ({ changed, onChange }) =>
        onChange(changed.key, changed),
      ),
    },
    {
      channel: ranger.KV_DELETE_CHANNEL,
      onChange: Sync.parsedHandler(ranger.kvPairZ, async ({ changed, onDelete }) =>
        onDelete(changed.key),
      ),
    },
  ],
});

export const useUpdateKV = Flux.createUpdate<ListKVParams, ranger.KVPair>({
  name: "Range Meta Data",
  update: async ({ client, value, onChange }) => {
    const kv = client.ranges.getKV(value.range);
    await kv.set(value.key, value.value);
    onChange(value);
  },
});<|MERGE_RESOLUTION|>--- conflicted
+++ resolved
@@ -188,11 +188,7 @@
 export interface UseFormQueryParams extends Optional<QueryParams, "key"> {}
 
 const ZERO_FORM_VALUES: z.infer<typeof rangeFormSchema> = {
-<<<<<<< HEAD
-  key: "",
   stage: "to_do",
-=======
->>>>>>> 04ab8972
   name: "",
   labels: [],
   parent: "",
