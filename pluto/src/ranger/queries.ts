--- conflicted
+++ resolved
@@ -262,12 +262,8 @@
 
 export interface UseFormQueryParams extends Optional<QueryParams, "key"> {}
 
-<<<<<<< HEAD
-const ZERO_FORM_VALUES: z.infer<typeof rangeFormSchema> = {
+const ZERO_FORM_VALUES: z.infer<typeof formSchema> = {
   stage: "to_do",
-=======
-const ZERO_FORM_VALUES: z.infer<typeof formSchema> = {
->>>>>>> 29367a42
   name: "",
   labels: [],
   parent: "",
@@ -288,7 +284,6 @@
       : ranger.ontologyID(value.parent as string);
     const rng = await client.ranges.create(value, { parent: parentID });
     await client.labels.label(rng.ontologyID, value.labels, { replace: true });
-<<<<<<< HEAD
     onChange({
       ...value,
       ...rng.payload,
@@ -296,9 +291,6 @@
       labels: value.labels,
       parent: value.parent,
     });
-=======
-    onChange(await toFormValues(rng, value.labels, value.parent));
->>>>>>> 29367a42
   },
   listeners: [
     {
