// Copyright 2025 Synnax Labs, Inc.
//
// Use of this software is governed by the Business Source License included in the file
// licenses/BSL.txt.
//
// As of the Change Date specified in that file, in accordance with the Business Source
// License, use of this software will be governed by the Apache License, Version 2.0,
// included in the file licenses/APL.txt.

import { label, ontology, ranger } from "@synnaxlabs/client";
import {
  type MultiSeries,
  type Optional,
  primitive,
  type TelemValue,
} from "@synnaxlabs/x";
import { z } from "zod";

import { Flux } from "@/flux";
import { Sync } from "@/flux/sync";
import { Label } from "@/label";
import { matchRelationshipAndID } from "@/ontology/queries";

export const useSetSynchronizer = (onSet: (range: ranger.Payload) => void): void =>
  Sync.useListener({
    channel: ranger.SET_CHANNEL_NAME,
    onChange: Sync.parsedHandler(ranger.payloadZ, async (args) => {
      onSet(args.changed);
    }),
  });

export const useAliasSetSynchronizer = (onSet: (alias: ranger.Alias) => void): void =>
  Sync.useListener({
    channel: ranger.SET_ALIAS_CHANNEL_NAME,
    onChange: Sync.parsedHandler(ranger.aliasZ, async (args) => {
      onSet(args.changed);
    }),
  });

export const useAliasDeleteSynchronizer = (
  onDelete: (alias: ranger.DecodedDeleteAliasChange) => void,
): void =>
  Sync.useListener({
    channel: ranger.DELETE_ALIAS_CHANNEL_NAME,
    onChange: Sync.stringHandler(async (args) => {
      onDelete(ranger.decodeDeleteAliasChange(args.changed));
    }),
  });

export interface ChildrenParams {
  key: ranger.Key;
}

const handleLabelRelationshipSet: Sync.ListenerHandler<
  ontology.Relationship,
  Flux.ListListenerExtraArgs<{}, string, ranger.Range>
> = async ({ changed, onChange, client }) => {
  const isLabel = ontology.matchRelationship(changed, {
    from: { type: ranger.ONTOLOGY_TYPE },
    type: label.LABELED_BY_ONTOLOGY_RELATIONSHIP_TYPE,
    to: { type: label.ONTOLOGY_TYPE },
  });
  if (isLabel) {
<<<<<<< HEAD
    const label = await client.labels.retrieve(changed.to.key);
=======
    const label = await client.labels.retrieve({ key: changed.to.key });
>>>>>>> d6258cd3
    onChange(changed.from.key, (prev) => {
      if (prev == null) return prev;
      return client.ranges.sugarOne({
        ...prev,
        labels: [...prev.labels, label],
      });
    });
  }
};

const handleParentRelationshipSet: Sync.ListenerHandler<
  ontology.Relationship,
  Flux.ListListenerExtraArgs<{}, string, ranger.Range>
> = async ({ changed, onChange, client }) => {
  const isParent = ontology.matchRelationship(changed, {
    from: { type: ranger.ONTOLOGY_TYPE },
    type: ontology.PARENT_OF_RELATIONSHIP_TYPE,
    to: { type: ranger.ONTOLOGY_TYPE },
  });
  if (isParent) {
    const parent = await client.ranges.retrieve(changed.from.key);
    onChange(changed.to.key, (prev) => {
      if (prev == null) return prev;
      return client.ranges.sugarOne({ ...prev, parent });
    });
  }
};

export const useChildren = Flux.createList<ChildrenParams, ranger.Key, ranger.Range>({
  name: "Range",
  retrieve: async ({ client, params: { key } }) => {
    const resources = await client.ontology.retrieveChildren(ranger.ontologyID(key), {
      types: [ranger.ONTOLOGY_TYPE],
    });
    if (resources.length === 0) return [];
    return await client.ranges.retrieve({
      keys: resources.map(({ id: { key } }) => key),
      includeParent: true,
      includeLabels: true,
    });
  },
  retrieveByKey: async ({ client, key }) => await client.ranges.retrieve(key),
  listeners: [
    {
      channel: ranger.SET_CHANNEL_NAME,
      onChange: Sync.parsedHandler(
        ranger.payloadZ,
        async ({ changed, onChange, client }) => {
          onChange(changed.key, (prev) => {
            // If the range doesn't exist in the list, don't add it, as it may not
            // be a child of the range.
            if (prev == null) return prev;
            return client.ranges.sugarOne({
              ...prev.payload,
              ...changed,
              parent: prev.parent ?? changed.parent,
              labels: prev.labels ?? [],
            });
          });
        },
      ),
    },
    {
      channel: ranger.DELETE_CHANNEL_NAME,
      onChange: Sync.parsedHandler(ranger.keyZ, async ({ changed, onDelete }) =>
        onDelete(changed),
      ),
    },
    {
      channel: ontology.RELATIONSHIP_SET_CHANNEL_NAME,
      onChange: Sync.parsedHandler(ontology.relationshipZ, async (args) => {
        const { changed, onChange, client, params } = args;
        if (!("key" in params)) return;
        const isChild = ontology.matchRelationship(changed, {
          from: ranger.ontologyID(params.key),
          type: ontology.PARENT_OF_RELATIONSHIP_TYPE,
          to: { type: ranger.ONTOLOGY_TYPE },
        });
        if (isChild) {
          const range = await client.ranges.retrieve({
            keys: [changed.to.key],
            includeParent: true,
            includeLabels: true,
          });
          return onChange(changed.to.key, range[0]);
        }
        await handleLabelRelationshipSet(args);
        await handleParentRelationshipSet(args);
      }),
    },
    {
      channel: ontology.RELATIONSHIP_DELETE_CHANNEL_NAME,
      onChange: Sync.parsedHandler(
        ontology.relationshipZ,
        async ({ changed, onDelete, onChange, client, params: { key } }) => {
          const isChild = matchRelationshipAndID(changed, "to", ranger.ontologyID(key));
          if (isChild) return onDelete(changed.to.key);
          const isLabel = changed.type === label.LABELED_BY_ONTOLOGY_RELATIONSHIP_TYPE;
          if (isLabel)
            onChange(changed.from.key, (prev) => {
              if (prev == null) return prev;
              return client.ranges.sugarOne({
                ...prev,
                labels: prev.labels.filter((l) => l.key !== changed.to.key),
              });
            });
        },
      ),
    },
  ],
});

export const retrieveParent = Flux.createRetrieve<
  { key: ranger.Key },
  ranger.Range | null
>({
  name: "Range",
  retrieve: async ({ client, params: { key } }) => {
    const res = await client.ontology.retrieveParents(ranger.ontologyID(key));
    const parent = res.find(({ id: { type } }) => type === ranger.ONTOLOGY_TYPE);
    if (parent == null) return null;
    return client.ranges.sugarOntologyResource(parent);
  },
  listeners: [
    {
      channel: ontology.RELATIONSHIP_SET_CHANNEL_NAME,
      onChange: Sync.parsedHandler(
        ontology.relationshipZ,
        async ({ changed, onChange, params: { key }, client }) =>
          matchRelationshipAndID(changed, "from", ranger.ontologyID(key)) &&
          onChange(await client.ranges.retrieve(changed.from.key)),
      ),
    },
    {
      channel: ontology.RELATIONSHIP_DELETE_CHANNEL_NAME,
      onChange: Sync.parsedHandler(
        ontology.relationshipZ,
        async ({ changed, onChange, params: { key }, client }) =>
          matchRelationshipAndID(changed, "from", ranger.ontologyID(key)) &&
          onChange(await client.ranges.retrieve(changed.from.key)),
      ),
    },
    {
      channel: ranger.SET_CHANNEL_NAME,
      onChange: Sync.parsedHandler(
        ranger.payloadZ,
        async ({ changed, onChange, client }) => {
          onChange((prev) => {
            if (prev == null || prev.key !== changed.key) return prev;
            return client.ranges.sugarOne({ ...prev.payload, ...changed });
          });
        },
      ),
    },
  ],
});

export interface QueryParams {
  key: ranger.Key;
}

const SET_LISTENER_CONFIG: Flux.RetrieveListenerConfig<QueryParams, ranger.Range> = {
  channel: ranger.SET_CHANNEL_NAME,
  onChange: Sync.parsedHandler(
    ranger.payloadZ,
    async ({ client, changed, params: { key }, onChange }) => {
      if (changed.key !== key) return;
      onChange(client.ranges.sugarOne(changed));
    },
  ),
};

export const retrieveQuery = Flux.createRetrieve<QueryParams, ranger.Range>({
  name: "Range",
  retrieve: async ({ client, params: { key } }) => await client.ranges.retrieve(key),
  listeners: [SET_LISTENER_CONFIG],
});

export const useRetrieve = retrieveQuery.useDirect;

export const formSchema = z.object({
  ...ranger.payloadZ.omit({ timeRange: true }).partial({ key: true }).shape,
  labels: z.array(label.keyZ),
  parent: z.string().optional(),
  timeRange: z.object({ start: z.number(), end: z.number() }),
});

export const toFormValues = async (
  range: ranger.Range,
  labels?: label.Key[],
  parent?: ranger.Key,
) => ({
  ...range.payload,
  timeRange: range.timeRange.numeric,
  labels: labels ?? (await range.retrieveLabels()).map((l) => l.key),
  parent: parent ?? (await range.retrieveParent())?.key ?? "",
});

export interface UseFormQueryParams extends Optional<QueryParams, "key"> {}

const ZERO_FORM_VALUES: z.infer<typeof formSchema> = {
  stage: "to_do",
  name: "",
  labels: [],
  parent: "",
  timeRange: { start: 0, end: 0 },
};

export const useForm = Flux.createForm<UseFormQueryParams, typeof formSchema>({
  name: "Range",
  schema: formSchema,
  initialValues: ZERO_FORM_VALUES,
  retrieve: async ({ client, params: { key } }) => {
    if (key == null) return null;
    return await toFormValues(await client.ranges.retrieve(key));
  },
  update: async ({ client, value, onChange }) => {
    const parentID = primitive.isZero(value.parent)
      ? undefined
      : ranger.ontologyID(value.parent as string);
    const rng = await client.ranges.create(value, { parent: parentID });
    await client.labels.label(rng.ontologyID, value.labels, { replace: true });
    onChange({
      ...value,
      ...rng.payload,
      timeRange: rng.timeRange.numeric,
      labels: value.labels,
      parent: value.parent,
    });
  },
  listeners: [
    {
      channel: ranger.SET_CHANNEL_NAME,
      onChange: Sync.parsedHandler(
        ranger.payloadZ,
        async ({ client, changed, onChange }) => {
          const values = await toFormValues(client.ranges.sugarOne(changed));
          onChange((prev) => {
            if (prev?.key !== changed.key) return prev;
            return { ...values, labels: prev.labels, parent: prev.parent };
          });
        },
      ),
    },
    {
      channel: ontology.RELATIONSHIP_SET_CHANNEL_NAME,
      onChange: Sync.parsedHandler(
        ontology.relationshipZ,
        async ({ changed, onChange }) => {
          onChange((prev) => {
            if (prev == null || prev.key == null) return prev;
            const otgID = ranger.ontologyID(prev.key);
            const isLabelChange = Label.matchRelationship(changed, otgID);
            if (isLabelChange)
              return {
                ...prev,
                labels: [
                  ...prev.labels.filter((l) => l !== changed.to.key),
                  changed.to.key,
                ],
              };

            const isParentChange = ontology.matchRelationship(changed, {
              type: ontology.PARENT_OF_RELATIONSHIP_TYPE,
              to: otgID,
            });
            if (isParentChange) return { ...prev, parent: changed.from.key };
            return prev;
          });
        },
      ),
    },
    // {
    //   channel: ontology.RELATIONSHIP_DELETE_CHANNEL_NAME,
    //   onChange: Sync.parsedHandler(
    //     ontology.relationshipZ,
    //     async ({ changed, onChange, params: { key } }) => {
    //       if (key == null || !Label.matchRelationship(changed, ranger.ontologyID(key)))
    //         return;
    //       onChange((prev) => {
    //         if (prev == null) return prev;
    //         const nextLabels = prev.labels.filter((l) => l !== changed.to.key);
    //         return { ...prev, labels: nextLabels };
    //       });
    //     },
    //   ),
    // },
  ],
});

export const useLabels = (
  key: ranger.Key,
): Flux.UseDirectRetrieveReturn<label.Label[]> =>
  Label.retrieveLabelsOf.useDirect({ params: { id: ranger.ontologyID(key) } });

export interface ListParams
  extends Pick<
    ranger.RetrieveRequest,
    "includeLabels" | "includeParent" | "term" | "offset" | "limit"
  > {}

const DEFAULT_LIST_PARAMS: ranger.RetrieveRequest = {
  includeParent: true,
  includeLabels: true,
};

export const useList = Flux.createList<ListParams, ranger.Key, ranger.Range>({
  name: "Ranges",
  retrieve: async ({ client, params }) =>
    await client.ranges.retrieve({
      ...DEFAULT_LIST_PARAMS,
      ...params,
    }),
  retrieveByKey: async ({ client, key }) => await client.ranges.retrieve(key),
  listeners: [
    {
      channel: ranger.SET_CHANNEL_NAME,
      onChange: Sync.parsedHandler(
        ranger.payloadZ,
        async ({ changed, onChange, client }) =>
          onChange(changed.key, (prev) => {
            const next = {
              ...prev?.payload,
              ...changed,
              parent: prev?.parent ?? changed.parent,
              labels: prev?.labels ?? [],
            };
            return client.ranges.sugarOne(next);
          }),
      ),
    },
    {
      channel: ranger.DELETE_CHANNEL_NAME,
      onChange: Sync.parsedHandler(ranger.keyZ, async ({ changed, onDelete }) =>
        onDelete(changed),
      ),
    },
    {
      channel: ontology.RELATIONSHIP_SET_CHANNEL_NAME,
      onChange: Sync.parsedHandler(ontology.relationshipZ, async (args) => {
        await handleLabelRelationshipSet(args);
        await handleParentRelationshipSet(args);
      }),
    },
    {
      channel: ontology.RELATIONSHIP_DELETE_CHANNEL_NAME,
      onChange: Sync.parsedHandler(
        ontology.relationshipZ,
        async ({ changed, onChange, client }) => {
          if (changed.type === label.LABELED_BY_ONTOLOGY_RELATIONSHIP_TYPE)
            return onChange(changed.from.key, (prev) => {
              if (prev == null) return prev;
              return client.ranges.sugarOne({
                ...prev,
                labels: prev.labels.filter((l) => l.key !== changed.to.key),
              });
            });
        },
      ),
    },
  ],
});

export const metaDataFormSchema = z.object({
  pairs: z.array(z.object({ key: z.string(), value: z.string() })),
});

export interface ListKVParams {
  rangeKey: ranger.Key;
}

export const useListKV = Flux.createList<ListKVParams, string, ranger.KVPair>({
  name: "Range Meta Data",
  retrieve: async ({ client, params: { rangeKey } }) => {
    const kv = client.ranges.getKV(rangeKey);
    const pairs = await kv.list();
    return Object.entries(pairs).map(([key, value]) => ({
      key,
      value,
      range: rangeKey,
    }));
  },
  retrieveByKey: async ({ client, key, params: { rangeKey } }) => {
    if (rangeKey == null) return undefined;
    const kv = client.ranges.getKV(rangeKey);
    const value = await kv.get(key);
    return { key, value, range: rangeKey };
  },
  listeners: [
    {
      channel: ranger.KV_SET_CHANNEL,
      onChange: Sync.parsedHandler(ranger.kvPairZ, async ({ changed, onChange }) =>
        onChange(changed.key, changed),
      ),
    },
    {
      channel: ranger.KV_DELETE_CHANNEL,
      onChange: Sync.parsedHandler(ranger.kvPairZ, async ({ changed, onDelete }) =>
        onDelete(changed.key),
      ),
    },
  ],
});

export const useUpdateKV = Flux.createUpdate<ListKVParams, ranger.KVPair>({
  name: "Range Meta Data",
  update: async ({ client, value, onChange }) => {
    const kv = client.ranges.getKV(value.range);
    await kv.set(value.key, value.value);
    onChange(value);
  },
});

export interface UpdateParams {}

export const useUpdate = Flux.createUpdate<UpdateParams, ranger.Payload>({
  name: "Range",
  update: async ({ client, value, onChange }) =>
    onChange(await client.ranges.create(value)),
});

export const useDelete = Flux.createUpdate<UpdateParams, ranger.Key | ranger.Keys>({
  name: "Range",
  update: async ({ client, value }) => await client.ranges.delete(value),
});<|MERGE_RESOLUTION|>--- conflicted
+++ resolved
@@ -61,11 +61,7 @@
     to: { type: label.ONTOLOGY_TYPE },
   });
   if (isLabel) {
-<<<<<<< HEAD
-    const label = await client.labels.retrieve(changed.to.key);
-=======
     const label = await client.labels.retrieve({ key: changed.to.key });
->>>>>>> d6258cd3
     onChange(changed.from.key, (prev) => {
       if (prev == null) return prev;
       return client.ranges.sugarOne({
