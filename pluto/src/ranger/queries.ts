--- conflicted
+++ resolved
@@ -810,21 +810,13 @@
   verbs: Flux.RENAME_VERBS,
   update: async ({ client, data, store, rollbacks }) => {
     const { key, name } = data;
-<<<<<<< HEAD
-    rollbacks.add(
-=======
     rollbacks.push(
->>>>>>> d581d075
       store.ranges.set(
         key,
         state.skipNull((p) => client.ranges.sugarOne({ ...p, name })),
       ),
     );
-<<<<<<< HEAD
-    rollbacks.add(Ontology.renameFluxResource(store, ranger.ontologyID(key), name));
-=======
     rollbacks.push(Ontology.renameFluxResource(store, ranger.ontologyID(key), name));
->>>>>>> d581d075
     await client.ranges.rename(key, name);
     return data;
   },
