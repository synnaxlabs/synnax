// Copyright 2025 Synnax Labs, Inc.
//
// Use of this software is governed by the Business Source License included in the file
// licenses/BSL.txt.
//
// As of the Change Date specified in that file, in accordance with the Business Source
// License, use of this software will be governed by the Apache License, Version 2.0,
// included in the file licenses/APL.txt.

import { flushTaskQueue } from "@synnaxlabs/x";
import { renderHook } from "@testing-library/react";
import { describe, expect, it, vi } from "vitest";

import { useAsyncEffect } from "@/hooks/useAsyncEffect";

describe("useAsyncEffect", () => {
  it("should call the effect function", async () => {
    let state = 0;
    const effect = vi.fn(async (signal: AbortSignal) => {
      state++;
      expect(signal.aborted).toBeFalsy();
    });
    const { rerender, unmount } = renderHook(() => useAsyncEffect(effect, [state]));
    await flushTaskQueue();
    expect(state).toBe(1);
    rerender();
    await flushTaskQueue();
    expect(state).toBe(2);
    unmount();
    await flushTaskQueue();
    expect(state).toBe(2);
  });
  it("should cleanup", async () => {
    let connectedNumber = 0;
    const effect = vi.fn(async (signal: AbortSignal) => {
      expect(signal.aborted).toBeFalsy();
      connectedNumber++;
      return () => {
        connectedNumber--;
      };
    });

    const { rerender, unmount } = renderHook(() => useAsyncEffect(effect));
    await flushTaskQueue();
    expect(connectedNumber).toBe(1);

    rerender();
    await flushTaskQueue();
    expect(connectedNumber).toBe(1);

    unmount();
    await flushTaskQueue();
    expect(connectedNumber).toBe(0);
  });
  it("should still cleanup previous effects even if the callback has not finished by the time the hook rerenders", async () => {
    class Server {
      private connections: Set<string> = new Set();
      private firstConnectionPromise: Promise<void> | null = null;
      private pendingFirstConnection: string | null = null;

      connect(id: string): Promise<void> {
        if (this.firstConnectionPromise == null) {
          this.pendingFirstConnection = id;
          this.firstConnectionPromise = new Promise((resolve) => {
            const originalAdd = this.connections.add.bind(this.connections);
            this.connections.add = (nextId: string): Set<string> => {
              originalAdd(nextId);
              // After the second connection is added, add the first connection
              if (this.pendingFirstConnection != null) {
                originalAdd(this.pendingFirstConnection);
                this.pendingFirstConnection = null;
              }
              this.connections.add = originalAdd;
              resolve();
              return this.connections;
            };
          });
          return this.firstConnectionPromise;
        }
        this.connections.add(id);
        return Promise.resolve();
      }

      disconnect(id: string): void {
        this.connections.delete(id);
      }

      isConnected(id: string): boolean {
        return this.connections.has(id);
      }

      get connectionsCount(): number {
        return this.connections.size;
      }
    }

    const server = new Server();
    let count = 0;

    let cleanupsCalled = 0;

    const effect = vi.fn(async (signal: AbortSignal) => {
      expect(signal.aborted).toBeFalsy();
      const currID = `id-${count++}`;
      await server.connect(currID);
      return () => {
        server.disconnect(currID);
        cleanupsCalled++;
      };
    });
    const { rerender, unmount } = renderHook(() => useAsyncEffect(effect));
    await flushTaskQueue();
    expect(server.isConnected("id-0")).toBeFalsy();
    expect(server.isConnected("id-1")).toBeFalsy();
    expect(server.connectionsCount).toBe(0);
    expect(cleanupsCalled).toBe(0);

    rerender();
    await flushTaskQueue();
<<<<<<< HEAD
    expect(server.isConnected("id-0")).toBeFalsy();
=======
    expect(server.isConnected("id-0")).toBe(false);
>>>>>>> 3c518da9
    expect(server.isConnected("id-1")).toBeTruthy();
    expect(server.connectionsCount).toBe(1);
    expect(cleanupsCalled).toBe(1);

    unmount();
    await flushTaskQueue();
    expect(server.isConnected("id-0")).toBeFalsy();
    expect(server.isConnected("id-1")).toBeFalsy();
    expect(server.connectionsCount).toBe(0);
    expect(cleanupsCalled).toBe(2);
  });

  it("should not finish running the effect if the hook is unmounted before the effect is finished", async () => {
    let state = 0;
    const effect = vi.fn(async (signal: AbortSignal) => {
      await new Promise((resolve) => setTimeout(resolve, 1000));
      if (signal.aborted) return;
      state++;
    });

    vi.useFakeTimers();

    const { unmount } = renderHook(() => useAsyncEffect(effect));
    unmount();
    vi.advanceTimersByTime(2000);
    vi.useRealTimers();
    await flushTaskQueue();
    expect(state).toBe(0);
  });

  it("should have an error if the effect throws an error", async () => {
    const consoleSpy = vi.spyOn(console, "error").mockImplementation(() => {});
    const effect = vi.fn(async () => {
      throw new Error("test");
    });
    renderHook(() => useAsyncEffect(effect, undefined));
    await flushTaskQueue();
    expect(consoleSpy).toHaveBeenCalledWith(new Error("test"));
  });
});<|MERGE_RESOLUTION|>--- conflicted
+++ resolved
@@ -18,7 +18,7 @@
     let state = 0;
     const effect = vi.fn(async (signal: AbortSignal) => {
       state++;
-      expect(signal.aborted).toBeFalsy();
+      expect(signal.aborted).toBe(false);
     });
     const { rerender, unmount } = renderHook(() => useAsyncEffect(effect, [state]));
     await flushTaskQueue();
@@ -33,7 +33,7 @@
   it("should cleanup", async () => {
     let connectedNumber = 0;
     const effect = vi.fn(async (signal: AbortSignal) => {
-      expect(signal.aborted).toBeFalsy();
+      expect(signal.aborted).toBe(false);
       connectedNumber++;
       return () => {
         connectedNumber--;
@@ -100,7 +100,7 @@
     let cleanupsCalled = 0;
 
     const effect = vi.fn(async (signal: AbortSignal) => {
-      expect(signal.aborted).toBeFalsy();
+      expect(signal.aborted).toBe(false);
       const currID = `id-${count++}`;
       await server.connect(currID);
       return () => {
@@ -110,26 +110,22 @@
     });
     const { rerender, unmount } = renderHook(() => useAsyncEffect(effect));
     await flushTaskQueue();
-    expect(server.isConnected("id-0")).toBeFalsy();
-    expect(server.isConnected("id-1")).toBeFalsy();
+    expect(server.isConnected("id-0")).toBe(false);
+    expect(server.isConnected("id-1")).toBe(false);
     expect(server.connectionsCount).toBe(0);
     expect(cleanupsCalled).toBe(0);
 
     rerender();
     await flushTaskQueue();
-<<<<<<< HEAD
-    expect(server.isConnected("id-0")).toBeFalsy();
-=======
     expect(server.isConnected("id-0")).toBe(false);
->>>>>>> 3c518da9
     expect(server.isConnected("id-1")).toBeTruthy();
     expect(server.connectionsCount).toBe(1);
     expect(cleanupsCalled).toBe(1);
 
     unmount();
     await flushTaskQueue();
-    expect(server.isConnected("id-0")).toBeFalsy();
-    expect(server.isConnected("id-1")).toBeFalsy();
+    expect(server.isConnected("id-0")).toBe(false);
+    expect(server.isConnected("id-1")).toBe(false);
     expect(server.connectionsCount).toBe(0);
     expect(cleanupsCalled).toBe(2);
   });
