// Copyright 2025 Synnax Labs, Inc.
//
// Use of this software is governed by the Business Source License included in the file
// licenses/BSL.txt.
//
// As of the Change Date specified in that file, in accordance with the Business Source
// License, use of this software will be governed by the Apache License, Version 2.0,
// included in the file licenses/APL.txt.

import {
  bounds,
  observe,
  type Series,
  status as xstatus,
  TimeStamp,
} from "@synnaxlabs/x";

import { color } from "@/color/core";
import { type status } from "@/status/aether";
import { type Factory } from "@/telem/aether/factory";
import {
  type BooleanSink,
  type BooleanSinkSpec,
  type BooleanSource,
  type BooleanSourceSpec,
  type ColorSource,
  type ColorSourceSpec,
  type NumberSink,
  type NumberSinkSpec,
  type NumberSource,
  type NumberSourceSpec,
  type SeriesSource,
  type SeriesSourceSpec,
  type Spec,
  type StatusSourceSpec,
  type StringSourceSpec,
  type Telem,
} from "@/telem/aether/telem";

class Noop extends observe.Observer<void> implements Telem {
  async cleanup(): Promise<void> {}
}

class NoopBooleanSink extends Noop implements BooleanSink {
  static readonly TYPE = "noop-boolean-sink";

  async set(): Promise<void> {
    return await Promise.resolve();
  }
}

export const noopBooleanSinkSpec: BooleanSinkSpec = {
  type: NoopBooleanSink.TYPE,
  props: {},
  variant: "sink",
  valueType: "boolean",
};

class NumericSink extends Noop implements NumberSink {
  static readonly TYPE = "noop-numeric-sink";

  async set(): Promise<void> {
    return await Promise.resolve();
  }
}

export const noopNumericSinkSpec: NumberSinkSpec = {
  type: NumericSink.TYPE,
  props: {},
  variant: "sink",
  valueType: "number",
};

class NoopBooleanSource extends Noop implements BooleanSource {
  static readonly TYPE = "noop-boolean-source";

  async value(): Promise<boolean> {
    return await Promise.resolve(false);
  }
}

export const noopBooleanSourceSpec: BooleanSourceSpec = {
  type: NoopBooleanSource.TYPE,
  props: {},
  variant: "source",
  valueType: "boolean",
};

class NumericSource extends Noop implements NumberSource {
  static readonly TYPE = "noop-numeric-source";

  async value(): Promise<number> {
    return 0;
  }
}

export const noopNumericSourceSpec: NumberSourceSpec = {
  type: NumericSource.TYPE,
  props: {},
  variant: "source",
  valueType: "number",
};

class StringSource extends Noop implements StringSource {
  static readonly TYPE = "noop-string-source";

  async value(): Promise<string> {
    return "";
  }
}

export const noopStringSourceSpec: StringSourceSpec = {
  type: StringSource.TYPE,
  props: {},
  variant: "source",
  valueType: "string",
};

class StatusSource extends Noop implements StatusSource {
  static readonly TYPE = "noop-status-source";

  async value(): Promise<status.Spec> {
    return {
      key: "noop",
<<<<<<< HEAD
      variant: xstatus.INFO_VARIANT,
=======
      variant: "info",
>>>>>>> fb6476aa
      message: "unknown",
      time: TimeStamp.now(),
    };
  }
}

export const noopStatusSourceSpec: StatusSourceSpec = {
  type: StatusSource.TYPE,
  props: {},
  variant: "source",
  valueType: "status",
};

class NoopColorSource extends Noop implements ColorSource {
  static readonly TYPE = "noop-color-source";

  async value(): Promise<color.Color> {
    return color.ZERO;
  }
}

export const noopColorSourceSpec: ColorSourceSpec = {
  type: NoopColorSource.TYPE,
  props: {},
  variant: "source",
  valueType: "color",
};

class NoopSeries extends Noop implements SeriesSource {
  static readonly TYPE = "noop-series";

  async value(): Promise<[bounds.Bounds, Series[]]> {
    return [bounds.ZERO, []];
  }
}

export const noopSeriesSourceSpec: SeriesSourceSpec = {
  type: NoopSeries.TYPE,
  props: {},
  variant: "source",
  valueType: "series",
};

const REGISTRY: Record<string, new () => Telem> = {
  [NoopBooleanSink.TYPE]: NoopBooleanSink,
  [NumericSink.TYPE]: NumericSink,
  [NoopBooleanSource.TYPE]: NoopBooleanSource,
  [NumericSource.TYPE]: NumericSource,
  [StatusSource.TYPE]: StatusSource,
  [NoopColorSource.TYPE]: NoopColorSource,
  [StringSource.TYPE]: StringSource,
  [NoopSeries.TYPE]: NoopSeries,
};

export class NoopFactory implements Factory {
  type = "noop";
  create(spec: Spec): Telem | null {
    const F = REGISTRY[spec.type];
    if (F == null) return null;
    return new F();
  }
}<|MERGE_RESOLUTION|>--- conflicted
+++ resolved
@@ -7,13 +7,7 @@
 // License, use of this software will be governed by the Apache License, Version 2.0,
 // included in the file licenses/APL.txt.
 
-import {
-  bounds,
-  observe,
-  type Series,
-  status as xstatus,
-  TimeStamp,
-} from "@synnaxlabs/x";
+import { bounds, observe, type Series, TimeStamp } from "@synnaxlabs/x";
 
 import { color } from "@/color/core";
 import { type status } from "@/status/aether";
@@ -122,11 +116,7 @@
   async value(): Promise<status.Spec> {
     return {
       key: "noop",
-<<<<<<< HEAD
-      variant: xstatus.INFO_VARIANT,
-=======
       variant: "info",
->>>>>>> fb6476aa
       message: "unknown",
       time: TimeStamp.now(),
     };
