--- conflicted
+++ resolved
@@ -599,29 +599,6 @@
       expect(data.series[0]).toBe(series);
     });
 
-<<<<<<< HEAD
-    it("should return zero bounds for a channel with a variable length data type", async () => {
-      c.channel = new channel.Channel({
-        ...c.channel,
-        virtual: true,
-        dataType: DataType.STRING,
-      });
-      const props: StreamChannelDataProps = {
-        timeSpan: TimeSpan.MAX,
-        channel: c.channel.key,
-      };
-      const cd = new StreamChannelData(c, props);
-      await waitForResolve(cd);
-      const d = new Series({
-        data: ["cat", "in", "the", "hat"],
-        timeRange: TimeRange.MAX,
-      });
-      c.streamHandler?.(new Map([[c.channel.key, new MultiSeries([d])]]));
-      const [b, data] = cd.value();
-      expect(b).toStrictEqual(bounds.ZERO);
-      expect(data.series).toHaveLength(1);
-      expect(data.series[0]).toBe(d);
-=======
     it("should read data when the channel is not virtual", async () => {
       const props: StreamChannelDataProps = {
         timeSpan: TimeSpan.seconds(20),
@@ -672,7 +649,29 @@
       const expectedTr = new TimeRange(now.spanRange(-TimeSpan.seconds(1)));
       expect(args[0].equals(expectedTr)).toBeTruthy();
       expect(args[1]).toBe(c.channel.key);
->>>>>>> fc7ab3b1
+    });
+
+    it("should return zero bounds for a channel with a variable length data type", async () => {
+      c.channel = new channel.Channel({
+        ...c.channel,
+        virtual: true,
+        dataType: DataType.STRING,
+      });
+      const props: StreamChannelDataProps = {
+        timeSpan: TimeSpan.MAX,
+        channel: c.channel.key,
+      };
+      const cd = new StreamChannelData(c, props);
+      await waitForResolve(cd);
+      const d = new Series({
+        data: ["cat", "in", "the", "hat"],
+        timeRange: TimeRange.MAX,
+      });
+      c.streamHandler?.(new Map([[c.channel.key, new MultiSeries([d])]]));
+      const [b, data] = cd.value();
+      expect(b).toStrictEqual(bounds.ZERO);
+      expect(data.series).toHaveLength(1);
+      expect(data.series[0]).toBe(d);
     });
   });
 });