--- conflicted
+++ resolved
@@ -25,13 +25,9 @@
   type NumberSource,
   type NumberSourceSpec,
   type SeriesSource,
-<<<<<<< HEAD
-  ValueProps,
-=======
   type SeriesSourceSpec,
   type Spec,
   type Telem,
->>>>>>> ddd2c3ab
 } from "@/telem/aether/telem";
 import { type client } from "@/telem/client";
 
@@ -211,15 +207,12 @@
     this.client = client;
   }
 
-  async value(props?: ValueProps): Promise<[bounds.Bounds, Series[]]> {
+  async value(): Promise<[bounds.Bounds, Series[]]> {
     const { channel, useIndexOfChannel, timeSpan } = this.props;
     if (channel === 0) return [bounds.ZERO, []];
     const now = TimeStamp.now();
     const ch = await fetchChannelProperties(this.client, channel, useIndexOfChannel);
-    if (!this.valid) {
-      props?.onLoad();
-      await this.read(ch.key);
-    }
+    if (!this.valid) await this.read(ch.key);
     let b = bounds.max(
       this.data
         .filter((d) => d.timeRange.end.after(now.sub(timeSpan)))
