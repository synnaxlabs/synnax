// Copyright 2025 Synnax Labs, Inc.
//
// Use of this software is governed by the Business Source License included in the file
// licenses/BSL.txt.
//
// As of the Change Date specified in that file, in accordance with the Business Source
// License, use of this software will be governed by the Apache License, Version 2.0,
// included in the file licenses/APL.txt.

import { channel, NotFoundError } from "@synnaxlabs/client";
import {
  bounds,
  DataType,
  type Destructor,
  MultiSeries,
<<<<<<< HEAD
  primitive,
=======
  primitiveIsZero,
>>>>>>> 198c2903
  type Series,
  TimeRange,
  TimeSpan,
  TimeStamp,
} from "@synnaxlabs/x";
import { z } from "zod";

import { status } from "@/status/aether";
import { type CreateOptions } from "@/telem/aether/factory";
import {
  AbstractSource,
  type NumberSource,
  type NumberSourceSpec,
  type SeriesSource,
  type SeriesSourceSpec,
  type Spec,
  type Telem,
} from "@/telem/aether/telem";
import { type client } from "@/telem/client";

export const streamChannelValuePropsZ = z.object({
  channel: z.number().or(z.string()),
});

export type StreamChannelValueProps = z.infer<typeof streamChannelValuePropsZ>;

const LOADING_STATUS: status.CrudeSpec = {
  variant: "loading",
  message: "loading data",
};
const SUCCESS_STATUS: status.CrudeSpec = {
  variant: "success",
  message: "data loaded",
};

// StreamChannelValue is an implementation of NumberSource that reads and returns the
// most recent value of a channel in real-time.
export class StreamChannelValue
  extends AbstractSource<typeof streamChannelValuePropsZ>
  implements NumberSource
{
  static readonly TYPE = "stream-channel-value";
  schema = streamChannelValuePropsZ;

  private readonly client: client.Client;
  private removeStreamHandler: Destructor | null = null;
  private channelKey: channel.Key = 0;
  private leadingBuffer: Series | null = null;
  private valid = false;
  private readonly onStatusChange?: status.Adder;
  constructor(client: client.Client, props: unknown, options?: CreateOptions) {
    super(props);
    this.client = client;
    this.onStatusChange = options?.onStatusChange;
  }

  /** @returns the leading series buffer for testing purposes. */
  get testingOnlyLeadingBuffer(): Series | null {
    return this.leadingBuffer;
  }

  /** @returns the internal valid flag for testing purposes */
  get testingOnlyValid(): boolean {
    return this.valid;
  }

  cleanup(): void {
    // Start off by stopping telemetry streaming.
    this.removeStreamHandler?.();
    // Set valid to false so if we read again, we know to update the buffer.
    this.valid = false;
    // Release the leading buffer.
    this.leadingBuffer?.release();
    // Clear out references.
    this.leadingBuffer = null;
    this.removeStreamHandler = null;
  }

  value(): number {
    // No valid channel has been set.
<<<<<<< HEAD
    if (primitive.isZero(this.props.channel)) return 0;
=======
    if (primitiveIsZero(this.props.channel)) return 0;
>>>>>>> 198c2903
    if (!this.valid) void this.read();
    // No data has been received and no recent samples were fetched on initialization.
    if (this.leadingBuffer == null || this.leadingBuffer.length === 0) return 0;
    return this.leadingBuffer.at(-1, true) as number;
  }

  private async read(): Promise<void> {
    try {
      this.valid = true;
      this.onStatusChange?.(LOADING_STATUS);
      this.removeStreamHandler?.();
      const ch = await this.client.retrieveChannel(this.props.channel);
      const handler: client.StreamHandler = (res) => {
        const data = res.get(ch.key);
        if (data == null) return;
        const first = data.series.at(-1);
        if (first != null) {
          first.acquire();
          this.leadingBuffer?.release();
          this.leadingBuffer = first;
        }
        // Just because we didn't get a new buffer doesn't mean one wasn't allocated.
        this.notify();
      };
      this.removeStreamHandler = await this.client.stream(handler, [ch.key]);
      this.notify();
      this.onStatusChange?.(SUCCESS_STATUS);
    } catch (e) {
      this.valid = false;
      this.onStatusChange?.(status.fromException(e));
    }
  }
}

interface SelectedChannelProperties
  extends Pick<channel.Payload, "key" | "dataType" | "virtual"> {
  isCalculated: boolean;
}

const fetchChannelProperties = async (
  client: client.ChannelClient,
  ch: channel.KeyOrName,
  fetchIndex: boolean,
): Promise<SelectedChannelProperties> => {
  const c = await client.retrieveChannel(ch);
  const isCalculated = channel.isCalculated(c);
  if (!fetchIndex || c.isIndex)
    return { key: c.key, dataType: c.dataType, virtual: c.virtual, isCalculated };
  if (isCalculated) {
    const indexKey = await channel.resolveCalculatedIndex(
      client.retrieveChannel.bind(client),
      c,
    );
    if (indexKey == null) throw new NotFoundError("Failed to resolve calculated index");
    const indexCH = await client.retrieveChannel(indexKey);
    return {
      key: indexCH.key,
      dataType: DataType.TIMESTAMP,
      virtual: false,
      isCalculated,
    };
  }
  if (c.virtual)
    throw new NotFoundError("cannot use virtual channels as a data source");
  return { key: c.index, dataType: DataType.TIMESTAMP, virtual: false, isCalculated };
};

const channelDataSourcePropsZ = z.object({
  timeRange: TimeRange.z,
  channel: z.number().or(z.string()),
  useIndexOfChannel: z.boolean().optional().default(false),
});

export type ChannelDataProps = z.input<typeof channelDataSourcePropsZ>;

// ChannelData reads a fixed time range of data from a particular channel or its index.
export class ChannelData
  extends AbstractSource<typeof channelDataSourcePropsZ>
  implements SeriesSource
{
  static readonly TYPE = "series-source";
  private readonly client: client.ReadClient & client.ChannelClient;
  schema = channelDataSourcePropsZ;

  private data: MultiSeries = new MultiSeries();
  private valid: boolean = false;
  private channel: SelectedChannelProperties | null = null;
  private readonly onStatusChange?: status.Adder;

  constructor(
    client: client.ReadClient & client.ChannelClient,
    props: unknown,
    options?: CreateOptions,
  ) {
    super(props);
    this.client = client;
    this.onStatusChange = options?.onStatusChange;
  }

  cleanup(): void {
    this.data.release();
    this.valid = false;
    this.channel = null;
  }

  value(): [bounds.Bounds, MultiSeries] {
    const { channel, timeRange } = this.props;
    // If either of these conditions is true, leave the telem invalid
    // and return an empty array.
    if (timeRange.isZero || channel === 0) return [bounds.ZERO, this.data];
    if (!this.valid) void this.read();
    const { channel: ch, data } = this;
    if (ch == null) return [bounds.ZERO, this.data];
    let b = bounds.max(data.series.map((d) => d.bounds));
    if (ch.dataType.equals(DataType.TIMESTAMP))
      b = bounds.min([b, timeRange.numericBounds]);
    return [b, data];
  }

  private async read(): Promise<void> {
    try {
      this.valid = true;
      this.onStatusChange?.(LOADING_STATUS);
      const { timeRange, channel, useIndexOfChannel } = this.props;
      this.channel = await fetchChannelProperties(
        this.client,
        channel,
        useIndexOfChannel,
      );
      const series = await this.client.read(timeRange, this.channel.key);
<<<<<<< HEAD
      if (series == null) return;
=======
>>>>>>> 198c2903
      series.acquire();
      this.data = series;
      this.notify();
      this.onStatusChange?.(SUCCESS_STATUS);
    } catch (e) {
      this.valid = false;
      this.onStatusChange?.(status.fromException(e));
    }
  }
}

const streamChannelDataPropsZ = z.object({
  channel: z.number().or(z.string()),
  useIndexOfChannel: z.boolean().optional().default(false),
  timeSpan: TimeSpan.z,
  keepFor: TimeSpan.z.optional(),
});

export type StreamChannelDataProps = z.input<typeof streamChannelDataPropsZ>;

export class StreamChannelData
  extends AbstractSource<typeof streamChannelDataPropsZ>
  implements SeriesSource
{
  static readonly TYPE = "dynamic-series-source";
  private readonly client: client.Client;
  private readonly data: MultiSeries = new MultiSeries([]);
  private readonly now: () => TimeStamp;
  private readonly onStatusChange?: status.Adder;

  private channel: SelectedChannelProperties | null = null;
  private stopStreaming?: Destructor;
  private valid: boolean = false;
  schema = streamChannelDataPropsZ;

  constructor(
    client: client.Client,
    props: unknown,
    options?: CreateOptions,
    now: () => TimeStamp = () => TimeStamp.now(),
  ) {
    super(props);
    this.client = client;
    this.now = now;
    this.onStatusChange = options?.onStatusChange;
  }

  value(): [bounds.Bounds, MultiSeries] {
    const { channel, timeSpan } = this.props;
    if (channel === 0) return [bounds.ZERO, this.data];
    if (!this.valid) void this.read();
    const { data, channel: ch } = this;
    const now = this.now();
<<<<<<< HEAD
=======
    if (ch != null && ch.dataType.isVariable) return [bounds.ZERO, this.data];
>>>>>>> 198c2903
    const filtered = data.series
      .filter((d) => d.timeRange.end.after(now.sub(timeSpan)))
      .map((d) => d.bounds);
    const b = bounds.max(filtered);
    if (ch != null && ch.dataType.equals(DataType.TIMESTAMP))
      b.lower = Math.max(b.lower, b.upper - Number(timeSpan.valueOf()));
    return [b, this.data];
  }

  private async read(): Promise<void> {
    try {
      this.valid = true;
      this.onStatusChange?.(LOADING_STATUS);
<<<<<<< HEAD
      const { channel, useIndexOfChannel } = this.props;
=======
      const { channel, useIndexOfChannel, timeSpan } = this.props;
>>>>>>> 198c2903
      this.channel = await fetchChannelProperties(
        this.client,
        channel,
        useIndexOfChannel,
      );
<<<<<<< HEAD
      const tr = this.now().spanRange(-this.props.timeSpan);
      if (!this.channel.virtual && !this.channel.isCalculated) {
=======
      const tr = this.now().spanRange(-timeSpan);
      if (!this.channel.virtual || this.channel.isCalculated) {
>>>>>>> 198c2903
        const res = await this.client.read(tr, this.channel.key);
        res.acquire();
        this.data.push(res);
      }
      this.stopStreaming?.();
      const handler: client.StreamHandler = (res) => {
        if (this.channel == null) return;
        const series = res.get(this.channel.key);
        if (series == null) return;
        series.acquire();
        this.data.push(series);
        this.notify();
        this.gcOutOfRangeData();
      };
      this.stopStreaming = await this.client.stream(handler, [this.channel.key]);
      this.notify();
      this.onStatusChange?.(SUCCESS_STATUS);
    } catch (e) {
      this.valid = false;
      this.onStatusChange?.(status.fromException(e));
    }
  }

  private gcOutOfRangeData(): void {
    const threshold = this.now().sub(this.props.keepFor ?? this.props.timeSpan);
    const toGC = this.data.series.findIndex((d) => d.timeRange.end.before(threshold));
    if (toGC === -1) return;
    this.data.series.splice(toGC, 1).forEach((d) => d.release());
    this.gcOutOfRangeData();
  }

  cleanup(): void {
    this.stopStreaming?.();
    this.stopStreaming = undefined;
    this.data.release();
    this.valid = false;
  }
}

type Constructor = new (
  client: client.Client,
  props: unknown,
  options?: CreateOptions,
) => Telem;

const REGISTRY: Record<string, Constructor> = {
  [ChannelData.TYPE]: ChannelData,
  [StreamChannelData.TYPE]: StreamChannelData,
  [StreamChannelValue.TYPE]: StreamChannelValue,
};

export class RemoteFactory implements RemoteFactory {
  type = "remote";
  private readonly client: client.Client;
  constructor(client: client.Client) {
    this.client = client;
  }

  create(spec: Spec, options?: CreateOptions): Telem | null {
    const V = REGISTRY[spec.type];
    if (V == null) return null;
    return new V(this.client, spec.props, options);
  }
}

export const channelData = (props: ChannelDataProps): SeriesSourceSpec => ({
  type: ChannelData.TYPE,
  props,
  variant: "source",
  valueType: "series",
});

export const streamChannelData = (props: StreamChannelDataProps): SeriesSourceSpec => ({
  type: StreamChannelData.TYPE,
  props,
  variant: "source",
  valueType: "series",
});

export const streamChannelValue = (
  props: Omit<StreamChannelValueProps, "units">,
): NumberSourceSpec => ({
  type: StreamChannelValue.TYPE,
  props,
  variant: "source",
  valueType: "number",
});<|MERGE_RESOLUTION|>--- conflicted
+++ resolved
@@ -13,11 +13,7 @@
   DataType,
   type Destructor,
   MultiSeries,
-<<<<<<< HEAD
   primitive,
-=======
-  primitiveIsZero,
->>>>>>> 198c2903
   type Series,
   TimeRange,
   TimeSpan,
@@ -98,11 +94,7 @@
 
   value(): number {
     // No valid channel has been set.
-<<<<<<< HEAD
     if (primitive.isZero(this.props.channel)) return 0;
-=======
-    if (primitiveIsZero(this.props.channel)) return 0;
->>>>>>> 198c2903
     if (!this.valid) void this.read();
     // No data has been received and no recent samples were fetched on initialization.
     if (this.leadingBuffer == null || this.leadingBuffer.length === 0) return 0;
@@ -233,10 +225,6 @@
         useIndexOfChannel,
       );
       const series = await this.client.read(timeRange, this.channel.key);
-<<<<<<< HEAD
-      if (series == null) return;
-=======
->>>>>>> 198c2903
       series.acquire();
       this.data = series;
       this.notify();
@@ -290,10 +278,7 @@
     if (!this.valid) void this.read();
     const { data, channel: ch } = this;
     const now = this.now();
-<<<<<<< HEAD
-=======
     if (ch != null && ch.dataType.isVariable) return [bounds.ZERO, this.data];
->>>>>>> 198c2903
     const filtered = data.series
       .filter((d) => d.timeRange.end.after(now.sub(timeSpan)))
       .map((d) => d.bounds);
@@ -307,23 +292,14 @@
     try {
       this.valid = true;
       this.onStatusChange?.(LOADING_STATUS);
-<<<<<<< HEAD
-      const { channel, useIndexOfChannel } = this.props;
-=======
       const { channel, useIndexOfChannel, timeSpan } = this.props;
->>>>>>> 198c2903
       this.channel = await fetchChannelProperties(
         this.client,
         channel,
         useIndexOfChannel,
       );
-<<<<<<< HEAD
-      const tr = this.now().spanRange(-this.props.timeSpan);
-      if (!this.channel.virtual && !this.channel.isCalculated) {
-=======
       const tr = this.now().spanRange(-timeSpan);
       if (!this.channel.virtual || this.channel.isCalculated) {
->>>>>>> 198c2903
         const res = await this.client.read(tr, this.channel.key);
         res.acquire();
         this.data.push(res);
