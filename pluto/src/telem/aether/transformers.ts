--- conflicted
+++ resolved
@@ -7,18 +7,10 @@
 // License, use of this software will be governed by the Apache License, Version 2.0,
 // included in the file licenses/APL.txt.
 
-<<<<<<< HEAD
-import { bounds, notation, scale, status as xstatus } from "@synnaxlabs/x";
+import { bounds, color, notation, scale, status as xstatus } from "@synnaxlabs/x";
 import { z } from "zod";
 
-import { color } from "@/color/core";
 import { type status } from "@/status/aether";
-=======
-import { bounds, color, notation, scale } from "@synnaxlabs/x";
-import { z } from "zod";
-
-import { status } from "@/status/aether";
->>>>>>> b14523aa
 import { type Factory } from "@/telem/aether/factory";
 import {
   type BooleanSink,
