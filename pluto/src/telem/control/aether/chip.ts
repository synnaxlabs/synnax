// Copyright 2025 Synnax Labs, Inc.
//
// Use of this software is governed by the Business Source License included in the file
// licenses/BSL.txt.
//
// As of the Change Date specified in that file, in accordance with the Business Source
// License, use of this software will be governed by the Apache License, Version 2.0,
// included in the file licenses/APL.txt.

import { control, deep, type Destructor, status } from "@synnaxlabs/x";
import { z } from "zod";

import { aether } from "@/aether/aether";
import { telem } from "@/telem/aether";

export const chipStatusDetailsZ = z
  .object({
    authority: control.authorityZ.optional(),
    valid: z.boolean().optional(),
  })
<<<<<<< HEAD
  .default({});
=======
  .default({ authority: undefined, valid: false });
>>>>>>> 063150d6

export type ChipStatusDetails = z.infer<typeof chipStatusDetailsZ>;

export const chipStateZ = z.object({
  triggered: z.boolean(),
  status: status.statusZ(chipStatusDetailsZ),
  sink: telem.booleanSinkSpecZ.optional().default(telem.noopBooleanSinkSpec),
  source: telem.statusSourceSpecZ.optional().default(telem.noopStatusSourceSpec),
});

interface InternalState {
  source: telem.StatusSource<ChipStatusDetails>;
  sink: telem.BooleanSink;
  stopListening: Destructor;
}

export class Chip extends aether.Leaf<typeof chipStateZ, InternalState> {
  static readonly TYPE = "Chip";

  schema = chipStateZ;

  afterUpdate(ctx: aether.Context): void {
    const { internal: i } = this;
    const { sink, source } = this.state;
    i.source = telem.useSource<status.Status<ChipStatusDetails>>(ctx, source, i.source);
    i.sink = telem.useSink(ctx, sink, i.sink);
    if (this.state.triggered && !this.prevState.triggered)
      i.sink.set(this.state.status.details?.authority !== control.ABSOLUTE_AUTHORITY);
    this.updateEnabledState();
    i.stopListening?.();
    i.stopListening = i.source.onChange(() => this.updateEnabledState());
  }

  private updateEnabledState(): void {
    const nextStatus = this.internal.source.value();
    if (!deep.equal(nextStatus, this.state.status))
      this.setState((p) => ({ ...p, status: nextStatus, triggered: false }));
  }

  afterDelete(): void {
    this.internal.stopListening();
    this.internal.source.cleanup?.();
    this.internal.sink.cleanup?.();
  }

  render(): void {}
}<|MERGE_RESOLUTION|>--- conflicted
+++ resolved
@@ -18,11 +18,7 @@
     authority: control.authorityZ.optional(),
     valid: z.boolean().optional(),
   })
-<<<<<<< HEAD
-  .default({});
-=======
   .default({ authority: undefined, valid: false });
->>>>>>> 063150d6
 
 export type ChipStatusDetails = z.infer<typeof chipStatusDetailsZ>;
 
