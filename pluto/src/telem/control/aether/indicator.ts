--- conflicted
+++ resolved
@@ -14,16 +14,8 @@
 import { telem } from "@/telem/aether";
 
 export const indicatorStatusDetailsZ = z
-<<<<<<< HEAD
-  .object({
-    color: color.colorZ.optional(),
-  })
-  .optional()
-  .default({});
-=======
   .object({ color: color.colorZ.optional() })
   .default({ color: undefined });
->>>>>>> 063150d6
 
 export type IndicatorStatusDetails = z.infer<typeof indicatorStatusDetailsZ>;
 
