// Copyright 2024 Synnax Labs, Inc.
//
// Use of this software is governed by the Business Source License included in the file
// licenses/BSL.txt.
//
// As of the Change Date specified in that file, in accordance with the Business Source
// License, use of this software will be governed by the Apache License, Version 2.0,
// included in the file licenses/APL.txt.

import { type Instrumentation } from "@synnaxlabs/alamos";
import {
  channel,
  control,
  type framer,
  type Synnax,
  TimeStamp,
} from "@synnaxlabs/client";
import {
  compare,
  control as xControl,
  type CrudeSeries,
  type Destructor,
  TimeSpan,
} from "@synnaxlabs/x";
import { z } from "zod";

import { aether } from "@/aether/aether";
import { alamos } from "@/alamos/aether";
import { type theming } from "@/ether";
import { status } from "@/status/aether";
import { synnax } from "@/synnax/aether";
import { telem } from "@/telem/aether";
import { AbstractSink } from "@/telem/aether/telem";
import { StateProvider } from "@/telem/control/aether/state";

export const STATUSES = ["acquired", "released", "overridden", "failed"] as const;
export const statusZ = z.enum(STATUSES);
export type Status = z.infer<typeof statusZ>;

export const controllerStateZ = z.object({
  name: z.string(),
  authority: z.number().default(0),
  acquireTrigger: z.number(),
  status: statusZ.optional(),
  needsControlOf: channel.keyZ.array().optional().default([]),
});

interface InternalState {
  client: Synnax | null;
  instrumentation: Instrumentation;
  stateProv: StateProvider;
  addStatus: status.Aggregate;
  theme: theming.Theme;
  prevTrigger: number;
}

interface AetherControllerTelem extends telem.Telem {
  needsControlOf: (client: Synnax) => Promise<channel.Keys>;
}

/**
 * @summary Acquires control over a set of channels by opening a writer to a Synnax
 * cluster, and then acts as a factory for telemetry that can be used to send commands
 * to that writer.
 */
export class Controller
  extends aether.Composite<typeof controllerStateZ, InternalState>
  implements telem.Factory
{
  static readonly TYPE = "Controller";
  schema = controllerStateZ;

  private readonly registry = new Map<AetherControllerTelem, null>();
  private writer?: framer.Writer;

  async afterUpdate(): Promise<void> {
    this.internal.instrumentation = alamos.useInstrumentation(this.ctx);
    if (
      this.internal.prevTrigger == null ||
      Math.abs(this.state.acquireTrigger - this.internal.prevTrigger) > 1
    )
      this.internal.prevTrigger = this.state.acquireTrigger;
    const nextClient = synnax.use(this.ctx);
    const nextStateProv = StateProvider.use(this.ctx);

    this.internal.client = nextClient;
    if (this.internal.client == null) await this.release();
    this.internal.stateProv = nextStateProv;

    telem.registerFactory(this.ctx, this);

    this.internal.addStatus = status.useAggregate(this.ctx);

    // Acquire or release control if necessary.
<<<<<<< HEAD
    if (this.state.acquireTrigger > this.internal.prevTrigger) await this.acquire();
    else if (this.state.acquireTrigger < this.internal.prevTrigger)
      await this.release();
=======
    if (this.state.acquireTrigger > this.internal.prevTrigger) {
      this.internal.prevTrigger = this.state.acquireTrigger;
      void this.acquire();
    } else if (this.state.acquireTrigger < this.internal.prevTrigger) {
      this.internal.prevTrigger = this.state.acquireTrigger;
      void this.release();
    }
>>>>>>> 74a5498c
  }

  async afterDelete(): Promise<void> {
    await this.release();
  }

  private async updateNeedsControlOf(): Promise<void> {
    const { client } = this.internal;
    if (client == null) return;

    const keys = new Set<channel.Key>([]);
    for (const telem of this.registry.keys()) {
      const telemKeys = await telem.needsControlOf(client);
      telemKeys.forEach((k) => k !== 0 && keys.add(k));
    }
    const nextKeys = Array.from(keys);
    if (
      compare.unorderedPrimitiveArrays(this.state.needsControlOf, nextKeys) ===
      compare.EQUAL
    )
      return;

    this.setState((p) => ({ ...p, needsControlOf: nextKeys }));
  }

  private async acquire(): Promise<void> {
    this.internal.prevTrigger = this.state.acquireTrigger;
    const { client, addStatus } = this.internal;
    if (client == null)
      return addStatus({
        message: `Cannot acquire control on ${this.state.name} because no cluster has been connected.`,
        variant: "warning",
      });

    try {
      await this.updateNeedsControlOf();
      const needsControlOf = this.state.needsControlOf;
      if (needsControlOf.length === 0)
        return addStatus({
          message: `Cannot acquire control on ${this.state.name} because there are no channels to control.`,
          variant: "warning",
        });

      // Subtracting 1 millisecond makes sure that we avoid accidentally
      // setting the start timestamp over the writer earlier than the first
      // sample we write, preventing a validation error when releasing control. We
      // choose 1 ms because it is the resolution of a JS timestamp.
      const start = TimeStamp.now().sub(TimeSpan.milliseconds(1));
      this.writer = await client.openWriter({
        start,
        channels: needsControlOf,
        controlSubject: { key: this.key, name: this.state.name },
        authorities: this.state.authority,
        enableAutoCommit: true,
      });
      this.setState((p) => ({ ...p, status: "acquired" }));
    } catch (e) {
      this.setState((p) => ({ ...p, status: "failed" }));
      addStatus({
        message: `${this.state.name} failed to acquire control: ${
          (e as Error).message
        }`,
        variant: "error",
      });
    }
  }

  private async release(): Promise<void> {
    this.internal.prevTrigger = this.state.acquireTrigger;
    try {
      await this.writer?.close();
      this.setState((p) => ({ ...p, status: "released" }));
    } catch (e) {
      this.internal.addStatus({
        message: `${this.state.name} failed to release control: ${
          (e as Error).message
        }`,
        variant: "error",
      });
    } finally {
      this.writer = undefined;
    }
  }

  async set(
    frame: framer.CrudeFrame | Record<channel.KeyOrName, CrudeSeries>,
  ): Promise<void> {
    if (this.writer == null) await this.acquire();
    await this.writer?.write(frame);
  }

  async setAuthority(channels: channel.Keys, value: control.Authority): Promise<void> {
    if (this.writer == null) await this.acquire();
    await this.writer?.setAuthority(
      Object.fromEntries(channels.map((k) => [k, value])),
    );
  }

  async releaseAuthority(keys: channel.Keys): Promise<void> {
    if (this.writer == null) await this.acquire();
    await this.writer?.setAuthority(
      Object.fromEntries(keys.map((k) => [k, this.state.authority])),
    );
  }

  deleteTelem(t: AetherControllerTelem): void {
    this.registry.delete(t);
    void this.updateNeedsControlOf();
  }

  /** @implements telem.Factory to create telemetry that is bound to this controller. */
  create<T>(spec: telem.Spec): T | null {
    const f = (): T | null => {
      switch (spec.type) {
        case SetChannelValue.TYPE: {
          const sink = new SetChannelValue(this, spec.props);
          this.registry.set(sink, null);
          return sink as T;
        }
        case AuthoritySource.TYPE: {
          const source = new AuthoritySource(this, this.internal.stateProv, spec.props);
          this.registry.set(source, null);
          return source as T;
        }
        case AcquireChannelControl.TYPE: {
          const sink = new AcquireChannelControl(this, spec.props);
          return sink as T;
        }
        default:
          return null;
      }
    };
    const t = f();
    if (t != null) void this.updateNeedsControlOf();
    return t;
  }
}

export const setChannelValuePropsZ = z.object({
  channel: z.number(),
});

export type SetChannelValueProps = z.infer<typeof setChannelValuePropsZ>;

export class SetChannelValue
  extends AbstractSink<typeof setChannelValuePropsZ>
  implements telem.NumberSink, AetherControllerTelem
{
  static readonly TYPE = "controlled-numeric-telem-sink";

  private readonly controller: Controller;
  schema = setChannelValuePropsZ;

  constructor(controller: Controller, props: unknown) {
    super(props);
    this.controller = controller;
  }

  invalidate(): void {}

  async cleanup(): Promise<void> {
    this.controller.deleteTelem(this);
  }

  async needsControlOf(client: Synnax): Promise<channel.Keys> {
    if (this.props.channel === 0) return [];
    const chan = await client.channels.retrieve(this.props.channel);
    const keys = [chan.key];
    if (chan.index !== 0) keys.push(chan.index);
    return keys;
  }

  async set(value: number): Promise<void> {
    const { client } = this.controller.internal;
    if (client == null) return;
    const ch = await client.channels.retrieve(this.props.channel);
    const fr: Record<channel.KeyOrName, CrudeSeries> = { [ch.key]: value };
    if (ch.index !== 0) {
      const index = await client.channels.retrieve(ch.index);
      fr[index.key] = TimeStamp.now();
    }
    await this.controller.set(fr);
  }
}

export const setChannelValue = (props: SetChannelValueProps): telem.NumberSinkSpec => ({
  type: SetChannelValue.TYPE,
  props,
  variant: "sink",
  valueType: "number",
});

export const acquireChannelControlPropsZ = z.object({
  authority: z.number().default(control.Authority.Absolute.valueOf()),
  channel: z.number(),
});

export type AcquireChannelControlProps = z.infer<typeof acquireChannelControlPropsZ>;

export class AcquireChannelControl
  extends AbstractSink<typeof acquireChannelControlPropsZ>
  implements telem.BooleanSink, AetherControllerTelem
{
  static readonly TYPE = "acquire-channel-control";
  private readonly controller: Controller;
  schema = acquireChannelControlPropsZ;

  constructor(controller: Controller, props: unknown) {
    super(props);
    this.controller = controller;
  }

  async cleanup(): Promise<void> {
    this.controller.deleteTelem(this);
  }

  async needsControlOf(client: Synnax): Promise<channel.Keys> {
    const chan = await client.channels.retrieve(this.props.channel);
    const keys = [chan.key];
    if (chan.index !== 0) keys.push(chan.index);
    return keys;
  }

  async set(acquire: boolean): Promise<void> {
    const { controller } = this;
    const { client } = controller.internal;
    if (client == null) return;
    const ch = await client.channels.retrieve(this.props.channel);
    const keys = [ch.key];
    if (ch.index !== 0) keys.push(ch.index);
    if (!acquire) await this.controller.releaseAuthority(keys);
    else await this.controller.setAuthority(keys, this.props.authority);
  }
}

export const acquireChannelControl = (
  props: AcquireChannelControlProps,
): telem.BooleanSinkSpec => ({
  type: AcquireChannelControl.TYPE,
  props,
  variant: "sink",
  valueType: "boolean",
});

export const authoritySourceProps = z.object({
  channel: z.number(),
});

export type AuthoritySourceProps = z.infer<typeof authoritySourceProps>;

export class AuthoritySource
  extends telem.AbstractSource<typeof authoritySourceProps>
  implements telem.StatusSource, AetherControllerTelem
{
  static readonly TYPE = "controlled-status-source";
  private readonly prov: StateProvider;
  private valid = false;
  private stopListening?: Destructor;
  private readonly controller: Controller;
  schema = authoritySourceProps;

  constructor(controller: Controller, prov: StateProvider, props: unknown) {
    super(props);
    this.prov = prov;
    this.controller = controller;
  }

  async needsControlOf(): Promise<channel.Keys> {
    return [];
  }

  private maybeRevalidate(): void {
    if (this.valid) return;
    const { channel: ch } = this.props;
    this.stopListening?.();
    const filter = xControl.filterTransfersByChannelKey(ch);
    this.stopListening = this.prov.onChange((t) => {
      if (filter(t).length === 0) return;
      this.notify?.();
    });
    this.valid = true;
  }

  async value(): Promise<status.Spec> {
    this.maybeRevalidate();

    const time = TimeStamp.now();
    if (this.props.channel === 0)
      return {
        key: this.controller.key,
        variant: "disabled",
        message: "No Channel",
        time,
        data: { valid: false, authority: 0 },
      };

    const state = this.prov.get(this.props.channel);

    if (state == null)
      return {
        key: this.controller.key,
        variant: "disabled",
        message: "Uncontrolled",
        time,
        data: { valid: true, color: undefined, authority: 0 },
      };

    return {
      key: state.subject.key,
      variant: state.subject.key === this.controller.key ? "success" : "error",
      message: `Controlled by ${state.subject.name}`,
      time,
      data: { valid: true, color: state.subjectColor, authority: state.authority },
    };
  }

  async cleanup(): Promise<void> {
    this.controller.deleteTelem(this);
    this.stopListening?.();
  }
}

export const authoritySource = (
  props: AuthoritySourceProps,
): telem.StatusSourceSpec => ({
  type: AuthoritySource.TYPE,
  props,
  variant: "source",
  valueType: "status",
});<|MERGE_RESOLUTION|>--- conflicted
+++ resolved
@@ -92,19 +92,9 @@
     this.internal.addStatus = status.useAggregate(this.ctx);
 
     // Acquire or release control if necessary.
-<<<<<<< HEAD
     if (this.state.acquireTrigger > this.internal.prevTrigger) await this.acquire();
     else if (this.state.acquireTrigger < this.internal.prevTrigger)
       await this.release();
-=======
-    if (this.state.acquireTrigger > this.internal.prevTrigger) {
-      this.internal.prevTrigger = this.state.acquireTrigger;
-      void this.acquire();
-    } else if (this.state.acquireTrigger < this.internal.prevTrigger) {
-      this.internal.prevTrigger = this.state.acquireTrigger;
-      void this.release();
-    }
->>>>>>> 74a5498c
   }
 
   async afterDelete(): Promise<void> {
