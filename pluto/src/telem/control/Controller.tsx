// Copyright 2025 Synnax Labs, Inc.
//
// Use of this software is governed by the Business Source License included in the file
// licenses/BSL.txt.
//
// As of the Change Date specified in that file, in accordance with the Business Source
// License, use of this software will be governed by the Apache License, Version 2.0,
// included in the file licenses/APL.txt.

import { type channel } from "@synnaxlabs/client";
import { type PropsWithChildren, type ReactElement, useEffect, useMemo } from "react";
import { type z } from "zod";

import { Aether } from "@/aether";
import { context } from "@/context";
import { useMemoDeepEqual } from "@/memo";
import { control } from "@/telem/control/aether";

export interface ControllerProps
  extends Omit<z.input<typeof control.controllerStateZ>, "needsControlOf">,
    PropsWithChildren {
  onStatusChange?: (status: control.Status) => void;
  name: string;
}

export interface ContextValue {
  needsControlOf: channel.Keys;
}

<<<<<<< HEAD
const Context = createContext<ContextValue>({ needsControlOf: [] });
Context.displayName = "Control.Context";

export const useContext = () => use(Context);
=======
const [Context, useContext] = context.create<ContextValue>({
  defaultValue: { needsControlOf: [] },
  displayName: "Control.Context",
});
export { useContext };
>>>>>>> 8bb8053a

export const Controller = ({
  children,
  onStatusChange,
  ...props
}: ControllerProps): ReactElement => {
  const memoProps = useMemoDeepEqual(props);
  const [{ path }, { status, needsControlOf }, setState] = Aether.use({
    type: control.Controller.TYPE,
    schema: control.controllerStateZ,
    initialState: memoProps,
  });
  useEffect(() => {
    if (status != null) onStatusChange?.(status);
  }, [status, onStatusChange]);
  useEffect(() => {
    setState((state) => ({ ...state, ...memoProps }));
  }, [memoProps, setState]);
  useEffect(() => () => onStatusChange?.("released"), []);
  const value = useMemo(() => ({ needsControlOf }), [needsControlOf]);
  return (
    <Context value={value}>
      <Aether.Composite path={path}>{children}</Aether.Composite>;
    </Context>
  );
};<|MERGE_RESOLUTION|>--- conflicted
+++ resolved
@@ -27,18 +27,11 @@
   needsControlOf: channel.Keys;
 }
 
-<<<<<<< HEAD
-const Context = createContext<ContextValue>({ needsControlOf: [] });
-Context.displayName = "Control.Context";
-
-export const useContext = () => use(Context);
-=======
 const [Context, useContext] = context.create<ContextValue>({
   defaultValue: { needsControlOf: [] },
   displayName: "Control.Context",
 });
 export { useContext };
->>>>>>> 8bb8053a
 
 export const Controller = ({
   children,
