--- conflicted
+++ resolved
@@ -8,12 +8,7 @@
 // included in the file licenses/APL.txt.
 
 import { control as clientControl } from "@synnaxlabs/client";
-<<<<<<< HEAD
-import { Icon } from "@synnaxlabs/media";
 import { type status, TimeStamp } from "@synnaxlabs/x";
-=======
-import { TimeStamp } from "@synnaxlabs/x";
->>>>>>> 123cf314
 import { type CSSProperties, type ReactElement, useCallback, useEffect } from "react";
 import { type z } from "zod/v4";
 
