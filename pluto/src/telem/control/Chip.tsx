// Copyright 2025 Synnax Labs, Inc.
//
// Use of this software is governed by the Business Source License included in the file
// licenses/BSL.txt.
//
// As of the Change Date specified in that file, in accordance with the Business Source
// License, use of this software will be governed by the Apache License, Version 2.0,
// included in the file licenses/APL.txt.

import { control as clientControl } from "@synnaxlabs/client";
import { Icon } from "@synnaxlabs/media";
import { status as xstatus, TimeStamp } from "@synnaxlabs/x";
import { type CSSProperties, type ReactElement, useCallback, useEffect } from "react";
import { type z } from "zod";

import { Aether } from "@/aether";
import { Button } from "@/button";
import { CSS } from "@/css";
import { useMemoDeepEqualProps } from "@/memo";
import { type Status } from "@/status";
import { control } from "@/telem/control/aether";
import { Text } from "@/text";

export interface ChipProps
  extends Pick<z.input<typeof control.chipStateZ>, "source" | "sink">,
    Omit<Button.IconProps, "onClick" | "children"> {}

interface ChipStyle {
  message: string;
  chipColor: string;
  buttonStyle?: CSSProperties;
  disabled?: boolean;
}

const tooltipMessage = (status: Status.Spec): ChipStyle => {
  switch (status.variant) {
<<<<<<< HEAD
    case xstatus.INFO_VARIANT:
=======
    case "info":
>>>>>>> fb6476aa
      if (status.data?.valid === true)
        return {
          message: "Uncontrolled. Click to take control.",
          chipColor: "var(--pluto-gray-l12)",
        };
      return {
        message: "No channel connected. This element cannot be controlled.",
        chipColor: "var(--pluto-gray-l7)",
        disabled: true,
      };

    case xstatus.ERROR_VARIANT:
      return {
        message: "Not controlled by you. Click to take absolute control.",
        chipColor: "var(--pluto-error-z)",
      };
    case xstatus.SUCCESS_VARIANT:
      if (status.data?.authority === clientControl.Authority.ABSOLUTE)
        return {
          message: "You have absolute control. Click to release.",
          chipColor: "var(--pluto-secondary-z)",
          buttonStyle: {
            background: "var(--pluto-secondary-z-30)",
          },
        };
      return {
        message: "You're in control. Release schematic to release control.",
        chipColor: "var(--pluto-primary-z)",
      };
    default:
      return {
        message: "Unexpected status.",
        chipColor: "var(--pluto-error-z)",
      };
  }
};

export const Chip = ({ source, sink, className, ...rest }: ChipProps): ReactElement => {
  const memoProps = useMemoDeepEqualProps({ source, sink });
  const [, { status }, setState] = Aether.use({
    type: control.Chip.TYPE,
    schema: control.chipStateZ,
    initialState: {
      triggered: false,
      ...memoProps,
      status: {
        key: "no_chip",
<<<<<<< HEAD
        variant: xstatus.INFO_VARIANT,
=======
        variant: "info",
>>>>>>> fb6476aa
        message: "No chip connected.",
        time: TimeStamp.now(),
      },
    },
  });

  useEffect(() => {
    setState((state) => ({ ...state, ...memoProps }));
  }, [memoProps, setState]);

  const handleToggle = useCallback(
    () => setState((state) => ({ ...state, triggered: !state.triggered })),
    [setState],
  );

  const { message, chipColor, buttonStyle, disabled } = tooltipMessage(status);

  return (
    <Button.Icon
      variant="text"
      className={CSS(CSS.B("control-chip"), className)}
      disabled={disabled}
      onClick={handleToggle}
      tooltip={<Text.Text level="small">{message}</Text.Text>}
      style={buttonStyle}
      {...rest}
    >
      <Icon.Circle color={chipColor} />
    </Button.Icon>
  );
};<|MERGE_RESOLUTION|>--- conflicted
+++ resolved
@@ -9,7 +9,7 @@
 
 import { control as clientControl } from "@synnaxlabs/client";
 import { Icon } from "@synnaxlabs/media";
-import { status as xstatus, TimeStamp } from "@synnaxlabs/x";
+import { TimeStamp } from "@synnaxlabs/x";
 import { type CSSProperties, type ReactElement, useCallback, useEffect } from "react";
 import { type z } from "zod";
 
@@ -34,11 +34,7 @@
 
 const tooltipMessage = (status: Status.Spec): ChipStyle => {
   switch (status.variant) {
-<<<<<<< HEAD
-    case xstatus.INFO_VARIANT:
-=======
     case "info":
->>>>>>> fb6476aa
       if (status.data?.valid === true)
         return {
           message: "Uncontrolled. Click to take control.",
@@ -50,12 +46,12 @@
         disabled: true,
       };
 
-    case xstatus.ERROR_VARIANT:
+    case "error":
       return {
         message: "Not controlled by you. Click to take absolute control.",
         chipColor: "var(--pluto-error-z)",
       };
-    case xstatus.SUCCESS_VARIANT:
+    case "success":
       if (status.data?.authority === clientControl.Authority.ABSOLUTE)
         return {
           message: "You have absolute control. Click to release.",
@@ -86,11 +82,7 @@
       ...memoProps,
       status: {
         key: "no_chip",
-<<<<<<< HEAD
-        variant: xstatus.INFO_VARIANT,
-=======
         variant: "info",
->>>>>>> fb6476aa
         message: "No chip connected.",
         time: TimeStamp.now(),
       },
