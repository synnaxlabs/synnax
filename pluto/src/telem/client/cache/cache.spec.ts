--- conflicted
+++ resolved
@@ -28,11 +28,7 @@
     opts?: channel.RetrieveOptions,
   ): Promise<channel.Payload[]> {
     if (typeof channels === "object" && !Array.isArray(channels))
-<<<<<<< HEAD
-      throw new Error("not implemented");
-=======
       throw new errors.NotImplemented();
->>>>>>> 3c518da9
     return await this.func(channels, opts?.rangeKey);
   }
 }
