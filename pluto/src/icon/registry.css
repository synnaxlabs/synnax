/*
 * Copyright 2025 Synnax Labs, Inc.
 *
 * Use of this software is governed by the Business Source License included in the file
 * licenses/BSL.txt.
 *
 * As of the Change Date specified in that file, in accordance with the Business Source
 * License, use of this software will be governed by the Apache License, Version 2.0,
 * included in the file licenses/APL.txt.
 */

.pluto--spin {
    animation: spin 1s infinite linear;
}

@keyframes spin {
    from {
        transform: rotate(0deg);
    }
    to {
        transform: rotate(360deg);
    }
}

.pluto-icon--log {
    --pluto-base-scale: 0.85;
    transform: scale(var(--pluto-base-scale));
}

.pluto-icon--schematic {
    --pluto-base-scale: 1;
    transform: scale(var(--pluto-base-scale));
}

.pluto-icon--decimal {
    --pluto-base-scale: 1.3;
    transform: scale(var(--pluto-base-scale));
}

.pluto-icon--wave-triangle,
.pluto-icon--wave-square,
.pluto-icon--wave-sine,
.pluto-icon--wave-sawtooth {
    --pluto-base-scale: 1.25;
    transform: scale(var(--pluto-base-scale));
}

.pluto-icon--units-current,
.pluto-icon--units-voltage {
    --pluto-base-scale: 1.05;
    transform: scale(var(--pluto-base-scale));
}

.pluto-icon--logo-opc {
    transform: translateY(1px) scale(1.25);
}

<<<<<<< HEAD
.pluto-icon--fitting {
    --pluto-base-scale: 1.8;
    transform: scale(var(--pluto-base-scale));
=======
.pluto-icon--csv {
    transform: scale(1.25);
>>>>>>> dc8c891c
}<|MERGE_RESOLUTION|>--- conflicted
+++ resolved
@@ -55,12 +55,11 @@
     transform: translateY(1px) scale(1.25);
 }
 
-<<<<<<< HEAD
+.pluto-icon--csv {
+    transform: scale(1.25);
+}
+
 .pluto-icon--fitting {
     --pluto-base-scale: 1.8;
     transform: scale(var(--pluto-base-scale));
-=======
-.pluto-icon--csv {
-    transform: scale(1.25);
->>>>>>> dc8c891c
 }