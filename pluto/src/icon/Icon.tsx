// Copyright 2025 Synnax Labs, Inc.
//
// Use of this software is governed by the Business Source License included in the file
// licenses/BSL.txt.
//
// As of the Change Date specified in that file, in accordance with the Business Source
// License, use of this software will be governed by the Apache License, Version 2.0,
// included in the file licenses/APL.txt.

import "@/icon/Icon.css";

import { Icon as MediaIcon } from "@synnaxlabs/media";
import { deep, type location } from "@synnaxlabs/x";
import {
  cloneElement,
  type ComponentPropsWithoutRef,
  type FC,
  type ReactElement,
  type SVGProps,
} from "react";

import { CSS } from "@/css";

export interface BaseProps extends SVGProps<SVGSVGElement> {}

<<<<<<< HEAD
=======
/**
 * A type representing a React element that renders an icon. This element encapsulates
 * the visual representation of an icon component, typically rendered as an SVG with the
 * specified base properties.
 */
>>>>>>> 4718c22c
export interface Element extends ReactElement<BaseProps> {}

export interface IconProps
  extends Partial<Record<location.CornerXYString, Element>>,
    ComponentPropsWithoutRef<"div"> {
  children: Element;
}

const clone = (value: Element, key: location.CornerXYString) =>
  cloneElement(value, {
    className: CSS(value.props.className, CSS.B("sub"), CSS.M(key)),
  });

export const Icon = ({
  topRight,
  topLeft,
  bottomLeft,
  bottomRight,
  children,
  className,
  ...props
}: IconProps) => (
  <div className={CSS(className, CSS.B("icon"))} {...props}>
    {topRight && clone(topRight, "topRight")}
    {topLeft && clone(topLeft, "topLeft")}
    {bottomLeft && clone(bottomLeft, "bottomLeft")}
    {bottomRight && clone(bottomRight, "bottomRight")}
    {children}
  </div>
);

export interface CreateProps extends Omit<IconProps, "topRight"> {}

export const Create = (props: CreateProps): ReactElement => (
  <Icon topRight={<MediaIcon.Add />} {...props} />
);

export interface ImportProps extends CreateProps {}

export const Import = (props: ImportProps): ReactElement => (
  <Icon topRight={<MediaIcon.Import />} {...props} />
);

interface Resolve {
  (icon?: Element | string, overrides?: BaseProps): Element | undefined;
  (icon: Element | string, overrides?: BaseProps): Element;
}

export const resolve = ((
  icon?: Element | string | undefined,
  overrides?: BaseProps,
): Element | undefined => {
  if (icon == null) return;
  if (typeof icon === "string") {
    const C = deep.get<FC<BaseProps>>(
      MediaIcon as unknown as Record<string, FC<BaseProps>>,
      icon,
    );
    return <C {...overrides} />;
  }
  return cloneElement(icon, overrides);
}) as Resolve;<|MERGE_RESOLUTION|>--- conflicted
+++ resolved
@@ -23,14 +23,11 @@
 
 export interface BaseProps extends SVGProps<SVGSVGElement> {}
 
-<<<<<<< HEAD
-=======
 /**
  * A type representing a React element that renders an icon. This element encapsulates
  * the visual representation of an icon component, typically rendered as an SVG with the
  * specified base properties.
  */
->>>>>>> 4718c22c
 export interface Element extends ReactElement<BaseProps> {}
 
 export interface IconProps
