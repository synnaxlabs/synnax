// Copyright 2024 Synnax Labs, Inc.
//
// Use of this software is governed by the Business Source License included in the file
// licenses/BSL.txt.
//
// As of the Change Date specified in that file, in accordance with the Business Source
// License, use of this software will be governed by the Apache License, Version 2.0,
// included in the file licenses/APL.txt.

import "@/icon/Icon.css";

import { Icon as MediaIcon } from "@synnaxlabs/media";
import { deep, location } from "@synnaxlabs/x";
import {
  cloneElement,
<<<<<<< HEAD
  ComponentPropsWithoutRef,
  FC,
  ReactElement,
  SVGProps,
=======
  type ComponentPropsWithoutRef,
  type FC,
  type ReactElement,
  type SVGProps,
>>>>>>> 674825de
} from "react";

import { CSS } from "@/css";

interface BaseIconProps extends SVGProps<SVGSVGElement> {}

export interface IconProps
  extends Partial<Record<location.CornerXYString, ReactElement<BaseIconProps>>>,
    ComponentPropsWithoutRef<"div"> {
  children: ReactElement<BaseIconProps>;
}

const clone = (value: ReactElement<BaseIconProps>, key: location.CornerXYString) =>
  cloneElement(value, {
    className: CSS(value.props.className, CSS.B("sub"), CSS.M(key)),
  });

export const Icon = ({
  topRight,
  topLeft,
  bottomLeft,
  bottomRight,
  children,
  className,
  ...props
}: IconProps) => (
  <div className={CSS(className, CSS.B("icon"))} {...props}>
    {topRight && clone(topRight, "topRight")}
    {topLeft && clone(topLeft, "topLeft")}
    {bottomLeft && clone(bottomLeft, "bottomLeft")}
    {bottomRight && clone(bottomRight, "bottomRight")}
    {children}
  </div>
);

export interface CreateProps extends Omit<IconProps, "topRight"> {}

export const Create = (props: CreateProps): ReactElement => (
  <Icon topRight={<MediaIcon.Add />} {...props} />
);

export interface ImportProps extends CreateProps {}

export const Import = (props: ImportProps): ReactElement => (
  <Icon topRight={<MediaIcon.Import />} {...props} />
);

interface Resolve {
  (
    icon: ReactElement<BaseIconProps> | string,
    overrides?: BaseIconProps,
  ): ReactElement<BaseIconProps>;
  (
    icon?: ReactElement<BaseIconProps> | string,
    overrides?: BaseIconProps,
  ): ReactElement<BaseIconProps> | undefined;
}

export const resolve = ((
  icon?: ReactElement<BaseIconProps> | string,
  overrides?: BaseIconProps,
): ReactElement<BaseIconProps> | undefined => {
  if (icon == null) return;
  if (typeof icon === "string") {
    const C = deep.get<FC<BaseIconProps>>(
      MediaIcon as unknown as Record<string, FC<BaseIconProps>>,
      icon,
    );
    return <C {...overrides} />;
  }
  return cloneElement(icon, overrides);
}) as Resolve;<|MERGE_RESOLUTION|>--- conflicted
+++ resolved
@@ -13,17 +13,10 @@
 import { deep, location } from "@synnaxlabs/x";
 import {
   cloneElement,
-<<<<<<< HEAD
-  ComponentPropsWithoutRef,
-  FC,
-  ReactElement,
-  SVGProps,
-=======
   type ComponentPropsWithoutRef,
   type FC,
   type ReactElement,
   type SVGProps,
->>>>>>> 674825de
 } from "react";
 
 import { CSS } from "@/css";
