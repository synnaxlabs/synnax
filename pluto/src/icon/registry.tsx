--- conflicted
+++ resolved
@@ -396,13 +396,10 @@
 export const Downsample = wrapSVGIcon(MdBlurLinear, "downsample");
 export const Terminal = wrapSVGIcon(IoTerminal, "terminal");
 export const Click = wrapSVGIcon(HiCursorClick, "click");
-<<<<<<< HEAD
 export const DarkMode = wrapSVGIcon(MdDarkMode, "dark-mode");
 export const LightMode = wrapSVGIcon(MdLightMode, "light-mode");
 export const Safety = wrapSVGIcon(FaHelmetSafety, "safety");
-=======
 export const CSV = wrapSVGIcon(PiFileCsv, "csv");
->>>>>>> dc8c891c
 
 export interface CreateProps extends Omit<IconProps, "topRight"> {}
 
@@ -538,15 +535,12 @@
   None,
   Constant,
   Terminal,
-<<<<<<< HEAD
+  CSV,
   Valve,
   Safety,
   Process,
   Fitting,
   Pump,
-=======
-  CSV,
->>>>>>> dc8c891c
 };
 
 export const resolve = ((
