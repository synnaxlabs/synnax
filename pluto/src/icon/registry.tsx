// Copyright 2025 Synnax Labs, Inc.
//
// Use of this software is governed by the Business Source License included in the file
// licenses/BSL.txt.
//
// As of the Change Date specified in that file, in accordance with the Business Source
// License, use of this software will be governed by the Apache License, Version 2.0,
// included in the file licenses/APL.txt.

import "@/icon/registry.css";

import { deep } from "@synnaxlabs/x";
import clsx from "clsx";
import { cloneElement, type FC } from "react";
import {
  AiFillDelete,
  AiFillFolder,
  AiFillGithub,
  AiFillLinkedin,
  AiFillWarning,
  AiOutlineBorder,
  AiOutlineCheck,
  AiOutlineClose,
  AiOutlineExpand,
  AiOutlineLoading,
  AiOutlineMinus,
  AiOutlineSync,
} from "react-icons/ai";
import { BiLinkExternal, BiMath, BiRename } from "react-icons/bi";
import {
<<<<<<< HEAD
  BsFillInfoSquareFill,
  BsLightbulbFill,
  BsShiftFill,
  BsStars,
=======
  BsBorderWidth,
  BsFillInfoSquareFill,
  BsLightbulbFill,
  BsShiftFill,
>>>>>>> 3c518da9
} from "react-icons/bs";
import {
  FaAlignCenter,
  FaAlignLeft,
  FaAlignRight,
  FaApple,
  FaBezierCurve,
  FaCarSide,
  FaCreativeCommonsZero,
  FaDocker,
  FaLinux,
  FaMicrophone,
  FaRegStar,
  FaStar,
  FaStream,
  FaWind,
  FaWindows,
} from "react-icons/fa";
import { FaBridge, FaCheck, FaGaugeHigh, FaGear, FaXmark } from "react-icons/fa6";
import { FiTable } from "react-icons/fi";
import { GiHamburgerMenu } from "react-icons/gi";
import { GoNumber } from "react-icons/go";
import { GrAttachment, GrDrag, GrPan, GrRotateRight } from "react-icons/gr";
import { HiDownload, HiLightningBolt, HiOutlinePlus } from "react-icons/hi";
import { HiSquare3Stack3D } from "react-icons/hi2";
import { IoMdHeart, IoMdRefresh } from "react-icons/io";
import {
  IoBookSharp,
  IoCopy,
  IoNotifications,
  IoNotificationsOff,
  IoShapes,
  IoTerminal,
  IoTime,
} from "react-icons/io5";
import {
  MdAlignHorizontalCenter,
  MdAlignHorizontalLeft,
  MdAlignHorizontalRight,
  MdAlignVerticalBottom,
  MdAlignVerticalCenter,
  MdAlignVerticalTop,
  MdAreaChart,
  MdArrowOutward,
  MdAutoAwesome,
  MdBlurLinear,
  MdBook,
  MdCalendarToday,
  MdComment,
  MdCommit,
  MdDataArray,
  MdDataObject,
  MdEdit,
  MdEditOff,
  MdFeedback,
  MdFiberManualRecord,
  MdFileUpload,
  MdFilterCenterFocus,
  MdHardware,
  MdHive,
  MdInsights,
  MdKeyboardAlt,
  MdKeyboardArrowDown,
  MdKeyboardArrowLeft,
  MdKeyboardArrowRight,
  MdKeyboardArrowUp,
  MdKeyboardBackspace,
  MdKeyboardCapslock,
  MdKeyboardCommandKey,
  MdKeyboardControlKey,
  MdKeyboardHide,
  MdKeyboardOptionKey,
  MdKeyboardReturn,
  MdKeyboardTab,
  MdLabel,
  MdLink,
  MdMoreVert,
  MdNewReleases,
  MdOutlineControlCamera,
  MdOutlineDeviceHub,
  MdOutlineExplore,
  MdOutlineFilterList,
  MdOutlineLinearScale,
  MdOutlineMap,
  MdOutlineMotionPhotosOff,
  MdOutlineMotionPhotosOn,
  MdOutlineOpenInNew,
  MdOutlineTableRows,
  MdOutlineTimelapse,
  MdOutlineVisibility,
  MdOutlineVisibilityOff,
  MdOutlineWebAsset,
  MdPause,
  MdPerson,
  MdPictureInPicture,
  MdPlayArrow,
  MdQuestionMark,
  MdSaveAlt,
  MdSensors,
  MdShield,
  MdSquareFoot,
  MdTextFields,
  MdTypeSpecimen,
  MdWorkspacesFilled,
} from "react-icons/md";
import {
  PiBinary,
  PiCaretDown,
  PiCaretLeft,
  PiCaretRight,
  PiCaretUpBold,
  PiDownloadSimple,
  PiFlowArrowBold,
  PiMagnifyingGlassBold,
  PiSelectionPlusBold,
  PiThermometerSimpleFill,
  PiWaveSawtoothBold,
  PiWaveSineBold,
  PiWaveSquareBold,
  PiWaveTriangleBold,
} from "react-icons/pi";
import {
  RiProgress1Line,
  RiProgress4Line,
  RiProgress8Line,
  RiSettings3Fill as RiSettingsFill,
  RiWeightFill,
} from "react-icons/ri";
import { RxComponentBoolean } from "react-icons/rx";
import {
  SiGooglenearby,
  SiNpm,
  SiPnpm,
  SiPython,
  SiSpringCreators,
  SiTypescript,
  SiYarn,
} from "react-icons/si";
import {
  TbArrowAutofitWidth,
  TbArrowDown,
  TbArrowLeft,
  TbArrowRight,
  TbArrowsSplit,
  TbArrowUp,
  TbCircleDashed,
  TbCircleLetterAFilled,
  TbCircleLetterVFilled,
  TbCircuitResistor,
  TbDecimal,
  TbLivePhoto,
  TbMathFunction,
  TbPlugConnected,
  TbPlugConnectedX,
  TbRadarFilled,
  TbVariable,
} from "react-icons/tb";
import {
  VscSplitHorizontal,
  VscSplitVertical,
  VscSymbolConstant,
  VscSymbolString,
} from "react-icons/vsc";

import { CSS } from "@/css";
import {
  type IconProps,
  type ReactElement,
  type SVGFC,
  wrapSVGIcon,
} from "@/icon/Icon";

const LabJack: SVGFC = (props) => (
  <svg
    xmlns="http://www.w3.org/2000/svg"
    viewBox="0 0 96 96"
    fill="currentColor"
    {...props}
  >
    <path
      d="M62.638 80.81C71.378 80.47 76.888 74.61 76.918 65.96C76.9247 65.0267 76.978 50.5434 77.078 22.51C77.078 22.3827 77.1275 22.2606 77.2157 22.1706C77.3038 22.0806 77.4234 22.03 77.548 22.03H94.358C94.533 22.03 94.7009 22.0996 94.8247 22.2233C94.9485 22.3471 95.018 22.515 95.018 22.69C95.018 25.0367 95.0547 37.6 95.128 60.38C95.1547 68.1334 94.648 73.4734 93.608 76.4C89.578 87.71 78.278 91.56 66.858 91.83C61.8647 91.95 52.098 92 37.558 91.98C37.3379 91.98 37.1268 91.8926 36.9711 91.7369C36.8155 91.5813 36.728 91.3702 36.728 91.15V81.26C36.728 81.1539 36.7701 81.0522 36.8452 80.9772C36.9202 80.9022 37.0219 80.86 37.128 80.86C48.1747 81.0534 56.678 81.0367 62.638 80.81Z"
      stroke="none"
    />
    <path
      d="M0.027809 24.91L0.117809 0.5C0.117809 0.166667 0.284476 0 0.617809 0H17.3078C17.4775 0 17.6403 0.0674271 17.7604 0.18745C17.8804 0.307474 17.9478 0.470261 17.9478 0.639999L18.0178 26.89C18.0578 30.75 18.0711 34.5999 18.0578 38.4399C18.0511 43.9999 18.4211 47.8066 19.1678 49.8599C20.5944 53.7399 23.2744 56.3866 27.2078 57.7999C29.2144 58.5199 32.7411 58.8966 37.7878 58.9299C43.8144 58.9632 50.3878 58.9799 57.5078 58.9799C57.8811 58.9799 58.0678 59.1666 58.0678 59.5399V69.3899C58.0678 69.7699 57.8744 69.9599 57.4878 69.9599C39.7478 70.0266 29.6077 70.0166 27.0678 69.9299C25.4478 69.8699 23.1078 69.5432 20.0478 68.9499C17.1544 68.3832 14.8978 67.7266 13.2778 66.9799C7.59109 64.3666 3.68442 60.3032 1.55775 54.7899C0.571086 52.2432 0.0577555 47.2932 0.0177555 39.9399C-0.0089112 34.9332 -0.00552432 29.9233 0.027809 24.91Z"
      stroke="none"
    />
  </svg>
);

const NI: SVGFC = (props) => (
  <svg
    xmlns="http://www.w3.org/2000/svg"
    viewBox="0 0 78 51"
    {...props}
    className={clsx(props.className, "logo")}
    stroke="currentColor"
    fill="currentColor"
  >
    <g clipPath="url(#clip0_327_656)">
      <path
        d="M17.3026 17.0048V51.0427H0V17.0048H17.3026ZM34.6051 -0.0140575C36.8587 -0.0327593 39.0939 0.392621 41.1831 1.23779C43.2723 2.08297 45.1746 3.33138 46.7813 4.91175C48.388 6.49211 49.6677 8.37348 50.5473 10.4484C51.4269 12.5234 51.8891 14.7512 51.9077 17.0048V51.0427H34.6051V17.0048H17.3026V-0.0140575H34.6051ZM77.8615 -0.0140575V51.0427C75.6074 51.0632 73.3714 50.6391 71.2813 49.7946C69.1913 48.9501 67.2883 47.7018 65.6812 46.1211C64.0741 44.5403 62.7945 42.6582 61.9156 40.5824C61.0366 38.5066 60.5756 36.2779 60.559 34.0238V-0.0140575H77.8615Z"
        fill="#03B584"
      />
    </g>
    <defs>
      <clipPath id="clip0_327_656">
        <rect width="77.8615" height="51" fill="white" />
      </clipPath>
    </defs>
  </svg>
);

const OPC: SVGFC = ({ className, ...rest }) => (
  <svg
    xmlns="http://www.w3.org/2000/svg"
    version="1.1"
    className={clsx(className, "logo")}
    {...rest}
    stroke="currentColor"
    fill="currentColor"
    viewBox="0 0 512 325.74567"
  >
    <g transform="translate(-151.28831,-121.30134)" id="layer1">
      <g transform="matrix(2.7387317,0,0,2.7387317,-938.60269,-766.86241)" id="g3606">
        <path
          d="m 405.36669,375.73826 c 4.0225,-3.7175 9.16125,-7.18625 15.20125,-10.32375 -0.74875,-2.4425 -1.085,-5.12 -1.085,-7.64375 0,-7.5075 2.73,-16.49375 11.71625,-16.49375 8.5125,0 11.5125,8.06125 11.80625,15.2925 10.53625,-3.17125 22.36875,-5.64 35.15375,-7.165 2.115,-6.09125 6.77375,-8.1275 10.68125,-8.1275 4.88875,0 7.94625,2.72625 9.6675,6.4675 3.5775,-0.1425 7.2475,-0.15875 10.915,-0.15875 9.17001,0 18.09501,0.40125 26.64001,1.25875 1.5525,-4.33625 4.76,-7.5675 11.15875,-7.5675 4.89125,0 9.32875,3.52625 9.4425,8.53125 l 18.76875,0 c -1.36625,-15.585 -14.4475,-23.32 -29.12125,-23.32 -14.0825,0 -24.29,7.3775 -28.6275,18.84125 -3.36625,-10.705 -11.15626,-18.84125 -24.40876,-18.84125 -6.825,0 -12.51125,2.95875 -16.265,8.5325 l -0.2275,0 0,-6.82625 -18.4275,0 0,13.57625 c -5.16625,-9.26625 -14.9475,-15.2825 -27.15625,-15.2825 -18.3125,0 -31.05375,13.5375 -31.05375,31.2825 0,6.79375 1.89,12.95125 5.22125,17.9675"
          id="path3299"
          fillRule="nonzero"
          fillOpacity={1}
        />
        <path
          d="m 426.05169,372.92451 c 1.42625,0.78 3.13,1.2275 5.1475,1.2275 6.175,0 9.45875,-4.1875 10.9025,-9.24375 10.05,-4.0125 21.88125,-7.235 34.94875,-9.4375 -0.0275,0.5225 -0.04,1.06125 -0.04,1.6175 0,10.3525 2.9575,17.06375 11.71625,17.06375 8.645,0 11.6025,-8.98625 11.6025,-17.06375 0,-1.42875 -0.0937,-2.88625 -0.32,-4.31 5.86,-0.40625 11.865,-0.61625 18.00001,-0.61625 5.82375,0 11.54375,0.19125 17.1225,0.5575 -0.30875,1.95125 -0.4225,3.98625 -0.4225,5.9625 0,7.62125 3.3,15.47 11.48875,15.47 6.7125,0 10.125,-3.8675 11.03375,-10.12375 l 18.76875,0 c -1.705,15.81125 -13.99125,24.9125 -29.68875,24.9125 -13.22625,0 -23.925,-6.76375 -28.51625,-17.6975 -3.2875,10.0525 -10.92501,17.6975 -23.04001,17.6975 -7.28,0 -12.85375,-2.73125 -16.83625,-8.0775 l -0.2275,0 0,28.92 -19.33625,0 0,-36.04 c -5.16625,9.2325 -14.9475,15.1975 -27.15625,15.1975 -6.8475,0 -12.8975,-1.8775 -17.8125,-5.155 3.10875,-3.875 7.38125,-7.51875 12.665,-10.86125"
          id="path3301"
          fillOpacity={1}
          fillRule="nonzero"
        />
        <path
          d="m 582.7117,362.38451 c -19.015,-7.0775 -43.9375,-11.36875 -71.22126,-11.36875 -59.675,0 -108.05,20.525 -108.05,45.84375 0,21.07875 33.53,38.83125 79.19375,44.1875 -41.985,-6.12625 -72.15125,-22.9375 -72.15125,-42.7175 0,-24.96 48.005,-45.19375 107.22251,-45.19375 24.4475,0 46.97,3.4425 65.00625,9.24875"
          id="path3303"
          fillOpacity={1}
          fillRule="nonzero"
        />
      </g>
    </g>
  </svg>
);

export const Pause = wrapSVGIcon(MdPause, "pause");
export const Play = wrapSVGIcon(MdPlayArrow, "play");
export const Circle = wrapSVGIcon(MdFiberManualRecord, "circle");
export const Edit = wrapSVGIcon(MdEdit, "edit");
export const EditOff = wrapSVGIcon(MdEditOff, "edit-off");
export const Add = wrapSVGIcon(HiOutlinePlus, "add");
export const Subtract = wrapSVGIcon(AiOutlineMinus, "subtract");
export const Copy = wrapSVGIcon(IoCopy, "copy");
export const Close = wrapSVGIcon(AiOutlineClose, "close");
export const Info = wrapSVGIcon(BsFillInfoSquareFill, "info");
export const Warning = wrapSVGIcon(AiFillWarning, "warning");
export const Check = wrapSVGIcon(AiOutlineCheck, "check");
export const Refresh = wrapSVGIcon(IoMdRefresh, "refresh");
export const Delete = wrapSVGIcon(AiFillDelete, "delete");
export const Time = wrapSVGIcon(IoTime, "time");
export const Acquire = wrapSVGIcon(FaStream, "acquire");
export const Analyze = wrapSVGIcon(FaBezierCurve, "analyze");
export const Concepts = wrapSVGIcon(BsLightbulbFill, "concepts");
export const Visualize = wrapSVGIcon(MdAreaChart, "visualize");
export const LinePlot = wrapSVGIcon(MdAreaChart, "line-plot");
export const Expand = wrapSVGIcon(AiOutlineExpand, "expand");
export const Cluster = wrapSVGIcon(HiSquare3Stack3D, "cluster");
export const Loading = wrapSVGIcon(AiOutlineLoading, "loading", {
  className: CSS.M("spin"),
});
export const Schematic = wrapSVGIcon(IoShapes, "schematic");
export const Caret = {
  Right: wrapSVGIcon(PiCaretRight, "caret-right"),
  Bottom: wrapSVGIcon(PiCaretDown, "caret-bottom"),
  Left: wrapSVGIcon(PiCaretLeft, "caret-left"),
  Up: wrapSVGIcon(PiCaretUpBold, "caret-up"),
  Top: wrapSVGIcon(PiCaretUpBold, "caret-top"),
  Down: wrapSVGIcon(PiCaretDown, "caret-down"),
};
export const Settings = wrapSVGIcon(RiSettingsFill, "settings");
export const Reference = wrapSVGIcon(IoBookSharp, "reference");
export const Bolt = wrapSVGIcon(HiLightningBolt, "bolt");
export const Download = wrapSVGIcon(HiDownload, "download");
export const Import = wrapSVGIcon(MdFileUpload, "import");
export const Export = wrapSVGIcon(PiDownloadSimple, "export");
export const Range = wrapSVGIcon(MdOutlineTimelapse, "range");
export const Node = wrapSVGIcon(MdOutlineDeviceHub, "node");
export const Channel = wrapSVGIcon(MdSensors, "channel");
export const Resources = wrapSVGIcon(AiFillFolder, "resources");
export const Group = wrapSVGIcon(AiFillFolder, "group");
export const Workspace = wrapSVGIcon(MdWorkspacesFilled, "workspace");
export const Box = wrapSVGIcon(AiOutlineBorder, "box");
export const Python = wrapSVGIcon(SiPython, "python");
export const TypeScript = wrapSVGIcon(SiTypescript, "typescript");
export const NPM = wrapSVGIcon(SiNpm, "npm");
export const PNPM = wrapSVGIcon(SiPnpm, "pnpm");
export const Yarn = wrapSVGIcon(SiYarn, "yarn");
export const QuestionMark = wrapSVGIcon(MdQuestionMark, "question-mark");
export const Menu = wrapSVGIcon(GiHamburgerMenu, "menu");
export const Logo = {
  Apple: wrapSVGIcon(FaApple, "logo-apple"),
  Docker: wrapSVGIcon(FaDocker, "logo-docker"),
  Github: wrapSVGIcon(AiFillGithub, "logo-github"),
  LabJack: wrapSVGIcon(LabJack, "logo-labjack"),
  LinkedIn: wrapSVGIcon(AiFillLinkedin, "logo-linkedin"),
  Linux: wrapSVGIcon(FaLinux, "logo-linux"),
  NI: wrapSVGIcon(NI, "logo-ni"),
  OPC: wrapSVGIcon(OPC, "logo-opc"),
  Windows: wrapSVGIcon(FaWindows, "logo-windows"),
};
export const Arrow = {
  Right: wrapSVGIcon(TbArrowRight, "arrow-right"),
  Down: wrapSVGIcon(TbArrowDown, "arrow-down"),
  Bottom: wrapSVGIcon(TbArrowDown, "arrow-bottom"),
  Up: wrapSVGIcon(TbArrowUp, "arrow-up"),
  Left: wrapSVGIcon(TbArrowLeft, "arrow-left"),
  Top: wrapSVGIcon(TbArrowUp, "arrow-top"),
};
export const Keyboard = {
  Command: wrapSVGIcon(MdKeyboardCommandKey, "keyboard-command"),
  Windows: wrapSVGIcon(FaWindows, "keyboard-windows"),
  Tab: wrapSVGIcon(MdKeyboardTab, "keyboard-tab"),
  Return: wrapSVGIcon(MdKeyboardReturn, "keyboard-return"),
  Backspace: wrapSVGIcon(MdKeyboardBackspace, "keyboard-backspace"),
  Capslock: wrapSVGIcon(MdKeyboardCapslock, "keyboard-capslock"),
  Hide: wrapSVGIcon(MdKeyboardHide, "keyboard-hide"),
  Control: wrapSVGIcon(MdKeyboardControlKey, "keyboard-control"),
  Arrow: {
    Up: wrapSVGIcon(MdKeyboardArrowUp, "keyboard-arrow-up"),
    Down: wrapSVGIcon(MdKeyboardArrowDown, "keyboard-arrow-down"),
    Left: wrapSVGIcon(MdKeyboardArrowLeft, "keyboard-arrow-left"),
    Right: wrapSVGIcon(MdKeyboardArrowRight, "keyboard-arrow-right"),
  },
  Alt: wrapSVGIcon(MdKeyboardAlt, "keyboard-alt"),
  Option: wrapSVGIcon(MdKeyboardOptionKey, "keyboard-option"),
  Shift: wrapSVGIcon(BsShiftFill, "keyboard-shift"),
};
export const Tooltip = wrapSVGIcon(MdInsights, "tooltip");
export const Annotate = wrapSVGIcon(MdLabel, "annotate");
export const Zoom = wrapSVGIcon(PiMagnifyingGlassBold, "zoom");
export const Selection = wrapSVGIcon(PiSelectionPlusBold, "selection");
export const Pan = wrapSVGIcon(GrPan, "pan");
export const Rule = wrapSVGIcon(MdSquareFoot, "rule");
export const User = wrapSVGIcon(MdPerson, "user");
export const Rename = wrapSVGIcon(BiRename, "rename");
export const Snapshot = wrapSVGIcon(MdPictureInPicture, "snapshot");
export const Sync = wrapSVGIcon(AiOutlineSync, "sync");
export const Search = wrapSVGIcon(PiMagnifyingGlassBold, "search");
export const Auto = wrapSVGIcon(MdAutoAwesome, "auto");
export const Table = wrapSVGIcon(FiTable, "table");
export const Wave = {
  Sawtooth: wrapSVGIcon(PiWaveSawtoothBold, "wave-sawtooth"),
  Sine: wrapSVGIcon(PiWaveSineBold, "wave-sine"),
  Triangle: wrapSVGIcon(PiWaveTriangleBold, "wave-triangle"),
  Square: wrapSVGIcon(PiWaveSquareBold, "wave-square"),
};
export const Align = {
  Right: wrapSVGIcon(MdAlignHorizontalRight, "align-right"),
  Left: wrapSVGIcon(MdAlignHorizontalLeft, "align-left"),
  XCenter: wrapSVGIcon(MdAlignHorizontalCenter, "align-x-center"),
  YCenter: wrapSVGIcon(MdAlignVerticalCenter, "align-y-center"),
  Top: wrapSVGIcon(MdAlignVerticalTop, "align-top"),
  Bottom: wrapSVGIcon(MdAlignVerticalBottom, "align-bottom"),
};
export const TextAlign = {
  Center: wrapSVGIcon(FaAlignCenter, "text-align-center"),
  Left: wrapSVGIcon(FaAlignLeft, "text-align-left"),
  Right: wrapSVGIcon(FaAlignRight, "text-align-right"),
};
export const Connect = wrapSVGIcon(TbPlugConnected, "connect");
export const Disconnect = wrapSVGIcon(TbPlugConnectedX, "disconnect");
export const Hardware = wrapSVGIcon(MdHardware, "hardware");
export const Save = wrapSVGIcon(MdSaveAlt, "save");
export const Task = wrapSVGIcon(TbRadarFilled, "task");
export const Device = wrapSVGIcon(SiGooglenearby, "device");
export const Link = wrapSVGIcon(MdLink, "link");
export const Attachment = wrapSVGIcon(GrAttachment, "attachment");
export const Drag = wrapSVGIcon(GrDrag, "drag");
export const Dynamic = wrapSVGIcon(TbLivePhoto, "dynamic");
export const Enable = wrapSVGIcon(MdOutlineMotionPhotosOn, "enable");
export const Disable = wrapSVGIcon(MdOutlineMotionPhotosOff, "disable");
export const Variable = wrapSVGIcon(TbVariable, "variable");
export const Type = wrapSVGIcon(MdTypeSpecimen, "type");
export const Array = wrapSVGIcon(MdDataArray, "array");
export const Label = wrapSVGIcon(MdLabel, "label");
export const Details = wrapSVGIcon(MdOutlineTableRows, "details");
export const LinkExternal = wrapSVGIcon(BiLinkExternal, "link-external");
export const Access = wrapSVGIcon(MdShield, "access");
export const JSON = wrapSVGIcon(MdDataObject, "json");
export const Guide = wrapSVGIcon(MdBook, "guide");
export const Focus = wrapSVGIcon(MdFilterCenterFocus, "focus");
export const OpenInNewWindow = wrapSVGIcon(MdOutlineOpenInNew, "open-in-new-window");
export const MoveToMainWindow = wrapSVGIcon(MdOutlineWebAsset, "move-to-main-window");
export const SplitX = wrapSVGIcon(VscSplitHorizontal, "split-x");
export const SplitY = wrapSVGIcon(VscSplitVertical, "split-y");
export const AutoFitWidth = wrapSVGIcon(TbArrowAutofitWidth, "auto-fit-width");
export const Commit = wrapSVGIcon(MdCommit, "commit");
export const Snooze = wrapSVGIcon(IoNotificationsOff, "snooze");
export const Log = wrapSVGIcon(FaStream, "log");
export const Tare = wrapSVGIcon(FaCreativeCommonsZero, "tare");
export const Rotate = wrapSVGIcon(GrRotateRight, "rotate");
export const Text = wrapSVGIcon(MdTextFields, "text");
export const Number = wrapSVGIcon(GoNumber, "value");
export const Calendar = wrapSVGIcon(MdCalendarToday, "calendar");
export const Release = wrapSVGIcon(MdNewReleases, "release");
export const OpenExternal = wrapSVGIcon(MdArrowOutward, "open-external");
export const Feedback = wrapSVGIcon(MdFeedback, "feedback");
export const Calculation = wrapSVGIcon(BiMath, "calculation");
export const Binary = wrapSVGIcon(PiBinary, "binary");
export const Index = wrapSVGIcon(IoTime, "index");
export const Decimal = wrapSVGIcon(TbDecimal, "decimal");
export const String = wrapSVGIcon(VscSymbolString, "string");
export const Control = wrapSVGIcon(MdOutlineControlCamera, "control");
export const Rack = wrapSVGIcon(MdHive, "rack");
export const Units = {
  Acceleration: wrapSVGIcon(FaCarSide, "units-acceleration"),
  Current: wrapSVGIcon(TbCircleLetterAFilled, "units-current"),
  Force: wrapSVGIcon(RiWeightFill, "units-force"),
  Pressure: wrapSVGIcon(FaGaugeHigh, "units-pressure"),
  Resistance: wrapSVGIcon(TbCircuitResistor, "units-resistance"),
  Strain: wrapSVGIcon(SiSpringCreators, "units-strain"),
  Temperature: wrapSVGIcon(PiThermometerSimpleFill, "units-temperature"),
  Torque: wrapSVGIcon(FaGear, "units-torque"),
  Velocity: wrapSVGIcon(FaWind, "units-velocity"),
  Voltage: wrapSVGIcon(TbCircleLetterVFilled, "units-voltage"),
};
export const Bridge = wrapSVGIcon(FaBridge, "bridge");
export const Sound = wrapSVGIcon(FaMicrophone, "sound");
export const Function = wrapSVGIcon(TbMathFunction, "function");
export const Visible = wrapSVGIcon(MdOutlineVisibility, "visible");
export const Hidden = wrapSVGIcon(MdOutlineVisibilityOff, "invisible");
export const Virtual = wrapSVGIcon(TbCircleLetterVFilled, "virtual");
export const Explore = wrapSVGIcon(MdOutlineExplore, "explore");
export const Filter = wrapSVGIcon(MdOutlineFilterList, "filter");
export const StarFilled = wrapSVGIcon(FaStar, "star-filled");
export const StarOutlined = wrapSVGIcon(FaRegStar, "star-outlined");
export const Heart = wrapSVGIcon(IoMdHeart, "heart");
export const Map = wrapSVGIcon(MdOutlineMap, "map");
export const Linear = wrapSVGIcon(MdOutlineLinearScale, "linear");
export const None = wrapSVGIcon(TbCircleDashed, "none");
<<<<<<< HEAD
export const Effect = wrapSVGIcon(BsStars, "effect");
export const Slate = wrapSVGIcon(PiFlowArrowBold, "slate");
export const Select = wrapSVGIcon(TbArrowsSplit, "select");
export const Notification = wrapSVGIcon(IoNotifications, "notification");
export const InProgress = wrapSVGIcon(RiProgress4Line, "in-progress");
export const Completed = wrapSVGIcon(RiProgress8Line, "completed");
export const ToDo = wrapSVGIcon(RiProgress1Line, "to-do");
export const Constant = wrapSVGIcon(VscSymbolConstant, "constant");
export const Boolean = wrapSVGIcon(RxComponentBoolean, "boolean");
export const True = wrapSVGIcon(FaCheck, "true");
export const False = wrapSVGIcon(FaXmark, "false");
export const KebabMenu = wrapSVGIcon(MdMoreVert, "kebab-menu");
export const Annotation = wrapSVGIcon(MdComment, "annotation");
=======
export const Constant = wrapSVGIcon(VscSymbolConstant, "constant");
export const StrokeWidth = wrapSVGIcon(BsBorderWidth, "stroke-width");
export const Downsample = wrapSVGIcon(MdBlurLinear, "downsample");
export const Terminal = wrapSVGIcon(IoTerminal, "terminal");
>>>>>>> 3c518da9

export interface CreateProps extends Omit<IconProps, "topRight"> {}

interface Resolve {
  (icon?: ReactElement | string, overrides?: IconProps): ReactElement | undefined;
  (icon: ReactElement | string, overrides?: IconProps): ReactElement;
}

const icons = {
  Pause,
  Play,
  Circle,
  Edit,
  EditOff,
  Add,
  Subtract,
  Copy,
  Close,
  Info,
  Warning,
  Check,
  Refresh,
  Delete,
  Time,
  Acquire,
  Analyze,
  Concepts,
  Visualize,
  LinePlot,
  Expand,
  Cluster,
  Loading,
  Schematic,
  Caret,
  Settings,
  Reference,
  Bolt,
  Download,
  Import,
  Export,
  Range,
  Node,
  Channel,
  Resources,
  Group,
  Workspace,
  Box,
  Python,
  TypeScript,
  NPM,
  PNPM,
  Yarn,
  QuestionMark,
  Menu,
  Logo,
  Arrow,
  Keyboard,
  Tooltip,
  Annotate,
  Zoom,
  Selection,
  Pan,
  Rule,
  User,
  Rename,
  Snapshot,
  Sync,
  Search,
  Auto,
  Table,
  Wave,
  Align,
  TextAlign,
  Connect,
  Disconnect,
  Hardware,
  Save,
  Task,
  Device,
  Link,
  Attachment,
  Drag,
  Dynamic,
  Enable,
  Disable,
  Variable,
  Type,
  Array,
  Label,
  Details,
  LinkExternal,
  Access,
  JSON,
  Guide,
  Focus,
  OpenInNewWindow,
  MoveToMainWindow,
  SplitX,
  SplitY,
  AutoFitWidth,
  Commit,
  Snooze,
  Log,
  Tare,
  Rotate,
  Text,
  Value: Number,
  Calendar,
  Release,
  OpenExternal,
  Feedback,
  Calculation,
  Binary,
  Index,
  Decimal,
  String,
  Control,
  Rack,
  Units,
  Bridge,
  Sound,
  Function,
  Visible,
  Hidden,
  Virtual,
  Explore,
  Filter,
  StarFilled,
  StarOutlined,
  Heart,
  Map,
  Linear,
  None,
<<<<<<< HEAD
  Effect,
  Slate,
  Select,
  Notification,
  InProgress,
  Completed,
  ToDo,
  Constant,
  Boolean,
  Annotation,
=======
  Constant,
  Terminal,
>>>>>>> 3c518da9
};

export const resolve = ((
  icon?: ReactElement | string | undefined,
  overrides?: IconProps,
): ReactElement | undefined => {
  if (icon == null) return;
  if (typeof icon === "string")
    try {
      const C = deep.get<FC<IconProps>>(icons, icon);
      return <C {...overrides} />;
    } catch {
      throw new Error(`Unable to find icon with path ${icon} in registry`);
    }

  return cloneElement(icon, overrides);
}) as Resolve;<|MERGE_RESOLUTION|>--- conflicted
+++ resolved
@@ -28,17 +28,11 @@
 } from "react-icons/ai";
 import { BiLinkExternal, BiMath, BiRename } from "react-icons/bi";
 import {
-<<<<<<< HEAD
+  BsBorderWidth,
   BsFillInfoSquareFill,
   BsLightbulbFill,
   BsShiftFill,
   BsStars,
-=======
-  BsBorderWidth,
-  BsFillInfoSquareFill,
-  BsLightbulbFill,
-  BsShiftFill,
->>>>>>> 3c518da9
 } from "react-icons/bs";
 import {
   FaAlignCenter,
@@ -479,10 +473,12 @@
 export const StarFilled = wrapSVGIcon(FaStar, "star-filled");
 export const StarOutlined = wrapSVGIcon(FaRegStar, "star-outlined");
 export const Heart = wrapSVGIcon(IoMdHeart, "heart");
+export const StrokeWidth = wrapSVGIcon(BsBorderWidth, "stroke-width");
+export const Downsample = wrapSVGIcon(MdBlurLinear, "downsample");
+export const Terminal = wrapSVGIcon(IoTerminal, "terminal");
 export const Map = wrapSVGIcon(MdOutlineMap, "map");
 export const Linear = wrapSVGIcon(MdOutlineLinearScale, "linear");
 export const None = wrapSVGIcon(TbCircleDashed, "none");
-<<<<<<< HEAD
 export const Effect = wrapSVGIcon(BsStars, "effect");
 export const Slate = wrapSVGIcon(PiFlowArrowBold, "slate");
 export const Select = wrapSVGIcon(TbArrowsSplit, "select");
@@ -496,12 +492,6 @@
 export const False = wrapSVGIcon(FaXmark, "false");
 export const KebabMenu = wrapSVGIcon(MdMoreVert, "kebab-menu");
 export const Annotation = wrapSVGIcon(MdComment, "annotation");
-=======
-export const Constant = wrapSVGIcon(VscSymbolConstant, "constant");
-export const StrokeWidth = wrapSVGIcon(BsBorderWidth, "stroke-width");
-export const Downsample = wrapSVGIcon(MdBlurLinear, "downsample");
-export const Terminal = wrapSVGIcon(IoTerminal, "terminal");
->>>>>>> 3c518da9
 
 export interface CreateProps extends Omit<IconProps, "topRight"> {}
 
@@ -635,7 +625,8 @@
   Map,
   Linear,
   None,
-<<<<<<< HEAD
+  Constant,
+  Terminal,
   Effect,
   Slate,
   Select,
@@ -643,13 +634,8 @@
   InProgress,
   Completed,
   ToDo,
-  Constant,
   Boolean,
   Annotation,
-=======
-  Constant,
-  Terminal,
->>>>>>> 3c518da9
 };
 
 export const resolve = ((
