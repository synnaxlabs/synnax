// Copyright 2025 Synnax Labs, Inc.
//
// Use of this software is governed by the Business Source License included in the file
// licenses/BSL.txt.
//
// As of the Change Date specified in that file, in accordance with the Business Source
// License, use of this software will be governed by the Apache License, Version 2.0,
// included in the file licenses/APL.txt.

import "@/icon/registry.css";

import { deep } from "@synnaxlabs/x";
import { cloneElement, type FC } from "react";
import {
  AiFillDelete,
  AiFillFolder,
  AiFillGithub,
  AiFillLinkedin,
  AiFillWarning,
  AiOutlineBorder,
  AiOutlineCheck,
  AiOutlineClose,
  AiOutlineExpand,
  AiOutlineLoading,
  AiOutlineMinus,
  AiOutlineSync,
} from "react-icons/ai";
import { BiLinkExternal, BiMath, BiRename } from "react-icons/bi";
import {
  BsBorderWidth,
  BsFillInfoSquareFill,
  BsLightbulbFill,
  BsShiftFill,
} from "react-icons/bs";
import {
  FaAlignCenter,
  FaAlignLeft,
  FaAlignRight,
  FaApple,
  FaBezierCurve,
  FaCarSide,
  FaCreativeCommonsZero,
  FaDocker,
  FaLinux,
  FaMicrophone,
  FaRegStar,
  FaStar,
  FaStream,
  FaWind,
  FaWindows,
} from "react-icons/fa";
import {
  FaBridge,
  FaCheck,
  FaGaugeHigh,
  FaGear,
  FaHelmetSafety,
  FaXmark,
} from "react-icons/fa6";
import { FiTable } from "react-icons/fi";
import { GiHamburgerMenu } from "react-icons/gi";
import { GoNumber } from "react-icons/go";
import { GrAttachment, GrDrag, GrPan, GrRotateRight } from "react-icons/gr";
import { HiCursorClick, HiLightningBolt, HiOutlinePlus } from "react-icons/hi";
import { HiSquare3Stack3D } from "react-icons/hi2";
import { IoMdColorFill, IoMdHeart, IoMdRefresh } from "react-icons/io";
import {
  IoBookSharp,
  IoCopy,
  IoNotifications,
  IoNotificationsOff,
  IoShapes,
  IoTerminal,
  IoTime,
} from "react-icons/io5";
import {
  MdAlignHorizontalCenter,
  MdAlignHorizontalLeft,
  MdAlignHorizontalRight,
  MdAlignVerticalBottom,
  MdAlignVerticalCenter,
  MdAlignVerticalTop,
  MdAreaChart,
  MdArrowOutward,
  MdAutoAwesome,
  MdBlurLinear,
  MdBook,
  MdBorderColor,
  MdCalendarToday,
  MdComment,
  MdCommit,
  MdDarkMode,
  MdDataArray,
  MdDataObject,
  MdEdit,
  MdEditOff,
  MdFeedback,
  MdFiberManualRecord,
  MdFilterCenterFocus,
  MdHardware,
  MdHive,
  MdInsights,
  MdKeyboardAlt,
  MdKeyboardArrowDown,
  MdKeyboardArrowLeft,
  MdKeyboardArrowRight,
  MdKeyboardArrowUp,
  MdKeyboardBackspace,
  MdKeyboardCapslock,
  MdKeyboardCommandKey,
  MdKeyboardControlKey,
  MdKeyboardHide,
  MdKeyboardOptionKey,
  MdKeyboardReturn,
  MdKeyboardTab,
  MdLabel,
  MdLightMode,
  MdLink,
  MdMoreVert,
  MdNewReleases,
  MdOutlineControlCamera,
  MdOutlineDeviceHub,
  MdOutlineExplore,
  MdOutlineFilterList,
  MdOutlineLinearScale,
  MdOutlineMap,
  MdOutlineMotionPhotosOff,
  MdOutlineMotionPhotosOn,
  MdOutlineOpenInNew,
  MdOutlineTableRows,
  MdOutlineTimelapse,
  MdOutlineVisibility,
  MdOutlineVisibilityOff,
  MdOutlineWebAsset,
  MdPause,
  MdPerson,
  MdPictureInPicture,
  MdPlayArrow,
  MdQuestionMark,
  MdSaveAlt,
  MdSensors,
  MdShield,
  MdSquareFoot,
  MdTextFields,
  MdTypeSpecimen,
  MdWorkspacesFilled,
} from "react-icons/md";
import {
  PiBinary,
  PiCaretDown,
  PiCaretLeft,
  PiCaretRight,
  PiCaretUpBold,
  PiDownloadSimple,
  PiFileCsv,
  PiMagnifyingGlassBold,
  PiSelectionPlusBold,
  PiThermometerSimpleFill,
  PiUploadSimple,
  PiWaveSawtoothBold,
  PiWaveSineBold,
  PiWaveSquareBold,
  PiWaveTriangleBold,
} from "react-icons/pi";
import {
  RiProgress1Line,
<<<<<<< HEAD
  RiProgress4Line,
=======
>>>>>>> d7a03464
  RiProgress8Line,
  RiSettings3Fill,
  RiWeightFill,
} from "react-icons/ri";
<<<<<<< HEAD
import { RxComponentBoolean, RxReset } from "react-icons/rx";
=======
import { RxReset } from "react-icons/rx";
>>>>>>> d7a03464
import {
  SiGooglenearby,
  SiNpm,
  SiPnpm,
  SiPython,
  SiSpringCreators,
  SiTypescript,
  SiYarn,
} from "react-icons/si";
import {
  TbArrowAutofitWidth,
  TbArrowDown,
  TbArrowLeft,
  TbArrowRight,
  TbArrowsSplit,
  TbArrowUp,
  TbChartArcs,
  TbCircleDashed,
  TbCircleLetterAFilled,
  TbCircleLetterVFilled,
  TbCircuitResistor,
  TbDecimal,
  TbLivePhoto,
  TbMathFunction,
  TbPlugConnected,
  TbPlugConnectedX,
  TbRadarFilled,
  TbVariable,
} from "react-icons/tb";
import {
  VscSplitHorizontal,
  VscSplitVertical,
  VscSymbolConstant,
  VscSymbolString,
} from "react-icons/vsc";

import { CSS } from "@/css";
import { Fitting } from "@/icon/Fitting";
import { type IconProps, type ReactElement, wrapSVGIcon } from "@/icon/Icon";
import { LabJack } from "@/icon/LabJack";
import { NI } from "@/icon/NI";
import { OPC } from "@/icon/OPC";
import { Process } from "@/icon/Process";
import { Pump } from "@/icon/Pump";
import { Valve } from "@/icon/Valve";

export const Pause = wrapSVGIcon(MdPause, "pause");
export const Play = wrapSVGIcon(MdPlayArrow, "play");
export const Circle = wrapSVGIcon(MdFiberManualRecord, "circle");
export const Edit = wrapSVGIcon(MdEdit, "edit");
export const EditOff = wrapSVGIcon(MdEditOff, "edit-off");
export const Add = wrapSVGIcon(HiOutlinePlus, "add");
export const Subtract = wrapSVGIcon(AiOutlineMinus, "subtract");
export const Copy = wrapSVGIcon(IoCopy, "copy");
export const Close = wrapSVGIcon(AiOutlineClose, "close");
export const Info = wrapSVGIcon(BsFillInfoSquareFill, "info");
export const Warning = wrapSVGIcon(AiFillWarning, "warning");
export const Check = wrapSVGIcon(AiOutlineCheck, "check");
export const Refresh = wrapSVGIcon(IoMdRefresh, "refresh");
export const Delete = wrapSVGIcon(AiFillDelete, "delete");
export const Time = wrapSVGIcon(IoTime, "time");
export const Acquire = wrapSVGIcon(FaStream, "acquire");
export const Analyze = wrapSVGIcon(FaBezierCurve, "analyze");
export const Concepts = wrapSVGIcon(BsLightbulbFill, "concepts");
export const Visualize = wrapSVGIcon(MdAreaChart, "visualize");
export const LinePlot = wrapSVGIcon(MdAreaChart, "line-plot");
export const Expand = wrapSVGIcon(AiOutlineExpand, "expand");
export const Cluster = wrapSVGIcon(HiSquare3Stack3D, "cluster");
export const Loading = wrapSVGIcon(AiOutlineLoading, "loading", {
  className: CSS.M("spin"),
});
export const Schematic = wrapSVGIcon(IoShapes, "schematic");
export const Caret = {
  Right: wrapSVGIcon(PiCaretRight, "caret-right"),
  Bottom: wrapSVGIcon(PiCaretDown, "caret-bottom"),
  Left: wrapSVGIcon(PiCaretLeft, "caret-left"),
  Up: wrapSVGIcon(PiCaretUpBold, "caret-up"),
  Top: wrapSVGIcon(PiCaretUpBold, "caret-top"),
  Down: wrapSVGIcon(PiCaretDown, "caret-down"),
};
export const Settings = wrapSVGIcon(RiSettings3Fill, "settings");
export const Reference = wrapSVGIcon(IoBookSharp, "reference");
export const Bolt = wrapSVGIcon(HiLightningBolt, "bolt");
export const Import = wrapSVGIcon(PiUploadSimple, "import");
export const Export = wrapSVGIcon(PiDownloadSimple, "export");
export const Download = Export;
export const Range = wrapSVGIcon(MdOutlineTimelapse, "range");
export const Node = wrapSVGIcon(MdOutlineDeviceHub, "node");
export const Channel = wrapSVGIcon(MdSensors, "channel");
export const Resources = wrapSVGIcon(AiFillFolder, "resources");
export const Group = wrapSVGIcon(AiFillFolder, "group");
export const Workspace = wrapSVGIcon(MdWorkspacesFilled, "workspace");
export const Box = wrapSVGIcon(AiOutlineBorder, "box");
export const Python = wrapSVGIcon(SiPython, "python");
export const TypeScript = wrapSVGIcon(SiTypescript, "typescript");
export const NPM = wrapSVGIcon(SiNpm, "npm");
export const PNPM = wrapSVGIcon(SiPnpm, "pnpm");
export const Yarn = wrapSVGIcon(SiYarn, "yarn");
export const QuestionMark = wrapSVGIcon(MdQuestionMark, "question-mark");
export const Menu = wrapSVGIcon(GiHamburgerMenu, "menu");
export const Logo = {
  Apple: wrapSVGIcon(FaApple, "logo-apple"),
  Docker: wrapSVGIcon(FaDocker, "logo-docker"),
  Github: wrapSVGIcon(AiFillGithub, "logo-github"),
  LabJack,
  LinkedIn: wrapSVGIcon(AiFillLinkedin, "logo-linkedin"),
  Linux: wrapSVGIcon(FaLinux, "logo-linux"),
  NI,
  OPC,
  Windows: wrapSVGIcon(FaWindows, "logo-windows"),
};
export const Arrow = {
  Right: wrapSVGIcon(TbArrowRight, "arrow-right"),
  Down: wrapSVGIcon(TbArrowDown, "arrow-down"),
  Bottom: wrapSVGIcon(TbArrowDown, "arrow-bottom"),
  Up: wrapSVGIcon(TbArrowUp, "arrow-up"),
  Left: wrapSVGIcon(TbArrowLeft, "arrow-left"),
  Top: wrapSVGIcon(TbArrowUp, "arrow-top"),
};
export const Keyboard = {
  Command: wrapSVGIcon(MdKeyboardCommandKey, "keyboard-command"),
  Windows: wrapSVGIcon(FaWindows, "keyboard-windows"),
  Tab: wrapSVGIcon(MdKeyboardTab, "keyboard-tab"),
  Return: wrapSVGIcon(MdKeyboardReturn, "keyboard-return"),
  Backspace: wrapSVGIcon(MdKeyboardBackspace, "keyboard-backspace"),
  Capslock: wrapSVGIcon(MdKeyboardCapslock, "keyboard-capslock"),
  Hide: wrapSVGIcon(MdKeyboardHide, "keyboard-hide"),
  Control: wrapSVGIcon(MdKeyboardControlKey, "keyboard-control"),
  Arrow: {
    Up: wrapSVGIcon(MdKeyboardArrowUp, "keyboard-arrow-up"),
    Down: wrapSVGIcon(MdKeyboardArrowDown, "keyboard-arrow-down"),
    Left: wrapSVGIcon(MdKeyboardArrowLeft, "keyboard-arrow-left"),
    Right: wrapSVGIcon(MdKeyboardArrowRight, "keyboard-arrow-right"),
  },
  Alt: wrapSVGIcon(MdKeyboardAlt, "keyboard-alt"),
  Option: wrapSVGIcon(MdKeyboardOptionKey, "keyboard-option"),
  Shift: wrapSVGIcon(BsShiftFill, "keyboard-shift"),
};
export const Tooltip = wrapSVGIcon(MdInsights, "tooltip");
export const Annotate = wrapSVGIcon(MdLabel, "annotate");
export const Zoom = wrapSVGIcon(PiMagnifyingGlassBold, "zoom");
export const Selection = wrapSVGIcon(PiSelectionPlusBold, "selection");
export const Pan = wrapSVGIcon(GrPan, "pan");
export const Rule = wrapSVGIcon(MdSquareFoot, "rule");
export const User = wrapSVGIcon(MdPerson, "user");
export const Rename = wrapSVGIcon(BiRename, "rename");
export const Snapshot = wrapSVGIcon(MdPictureInPicture, "snapshot");
export const Sync = wrapSVGIcon(AiOutlineSync, "sync");
export const Search = wrapSVGIcon(PiMagnifyingGlassBold, "search");
export const Auto = wrapSVGIcon(MdAutoAwesome, "auto");
export const Table = wrapSVGIcon(FiTable, "table");
export const Wave = {
  Sawtooth: wrapSVGIcon(PiWaveSawtoothBold, "wave-sawtooth"),
  Sine: wrapSVGIcon(PiWaveSineBold, "wave-sine"),
  Triangle: wrapSVGIcon(PiWaveTriangleBold, "wave-triangle"),
  Square: wrapSVGIcon(PiWaveSquareBold, "wave-square"),
};
export const Align = {
  Right: wrapSVGIcon(MdAlignHorizontalRight, "align-right"),
  Left: wrapSVGIcon(MdAlignHorizontalLeft, "align-left"),
  XCenter: wrapSVGIcon(MdAlignHorizontalCenter, "align-x-center"),
  YCenter: wrapSVGIcon(MdAlignVerticalCenter, "align-y-center"),
  Top: wrapSVGIcon(MdAlignVerticalTop, "align-top"),
  Bottom: wrapSVGIcon(MdAlignVerticalBottom, "align-bottom"),
};
export const TextAlign = {
  Center: wrapSVGIcon(FaAlignCenter, "text-align-center"),
  Left: wrapSVGIcon(FaAlignLeft, "text-align-left"),
  Right: wrapSVGIcon(FaAlignRight, "text-align-right"),
};
export const Connect = wrapSVGIcon(TbPlugConnected, "connect");
export const Disconnect = wrapSVGIcon(TbPlugConnectedX, "disconnect");
export const Hardware = wrapSVGIcon(MdHardware, "hardware");
export const Save = wrapSVGIcon(MdSaveAlt, "save");
export const Task = wrapSVGIcon(TbRadarFilled, "task");
export const Device = wrapSVGIcon(SiGooglenearby, "device");
export const Link = wrapSVGIcon(MdLink, "link");
export const Attachment = wrapSVGIcon(GrAttachment, "attachment");
export const Drag = wrapSVGIcon(GrDrag, "drag");
export const Dynamic = wrapSVGIcon(TbLivePhoto, "dynamic");
export const Enable = wrapSVGIcon(MdOutlineMotionPhotosOn, "enable");
export const Disable = wrapSVGIcon(MdOutlineMotionPhotosOff, "disable");
export const Variable = wrapSVGIcon(TbVariable, "variable");
export const Type = wrapSVGIcon(MdTypeSpecimen, "type");
export const Array = wrapSVGIcon(MdDataArray, "array");
export const Label = wrapSVGIcon(MdLabel, "label");
export const Details = wrapSVGIcon(MdOutlineTableRows, "details");
export const LinkExternal = wrapSVGIcon(BiLinkExternal, "link-external");
export const Access = wrapSVGIcon(MdShield, "access");
export const JSON = wrapSVGIcon(MdDataObject, "json");
export const Guide = wrapSVGIcon(MdBook, "guide");
export const Focus = wrapSVGIcon(MdFilterCenterFocus, "focus");
export const OpenInNewWindow = wrapSVGIcon(MdOutlineOpenInNew, "open-in-new-window");
export const MoveToMainWindow = wrapSVGIcon(MdOutlineWebAsset, "move-to-main-window");
export const SplitX = wrapSVGIcon(VscSplitHorizontal, "split-x");
export const SplitY = wrapSVGIcon(VscSplitVertical, "split-y");
export const AutoFitWidth = wrapSVGIcon(TbArrowAutofitWidth, "auto-fit-width");
export const Commit = wrapSVGIcon(MdCommit, "commit");
export const Snooze = wrapSVGIcon(IoNotificationsOff, "snooze");
export const Log = wrapSVGIcon(FaStream, "log");
export const Tare = wrapSVGIcon(FaCreativeCommonsZero, "tare");
export const Rotate = wrapSVGIcon(GrRotateRight, "rotate");
export const Text = wrapSVGIcon(MdTextFields, "text");
export const Number = wrapSVGIcon(GoNumber, "value");
export const Calendar = wrapSVGIcon(MdCalendarToday, "calendar");
export const Release = wrapSVGIcon(MdNewReleases, "release");
export const OpenExternal = wrapSVGIcon(MdArrowOutward, "open-external");
export const Feedback = wrapSVGIcon(MdFeedback, "feedback");
export const Calculation = wrapSVGIcon(BiMath, "calculation");
export const Binary = wrapSVGIcon(PiBinary, "binary");
export const Index = wrapSVGIcon(IoTime, "index");
export const Decimal = wrapSVGIcon(TbDecimal, "decimal");
export const String = wrapSVGIcon(VscSymbolString, "string");
export const Control = wrapSVGIcon(MdOutlineControlCamera, "control");
export const Rack = wrapSVGIcon(MdHive, "rack");
export const Units = {
  Acceleration: wrapSVGIcon(FaCarSide, "units-acceleration"),
  Current: wrapSVGIcon(TbCircleLetterAFilled, "units-current"),
  Force: wrapSVGIcon(RiWeightFill, "units-force"),
  Pressure: wrapSVGIcon(FaGaugeHigh, "units-pressure"),
  Resistance: wrapSVGIcon(TbCircuitResistor, "units-resistance"),
  Strain: wrapSVGIcon(SiSpringCreators, "units-strain"),
  Temperature: wrapSVGIcon(PiThermometerSimpleFill, "units-temperature"),
  Torque: wrapSVGIcon(FaGear, "units-torque"),
  Velocity: wrapSVGIcon(FaWind, "units-velocity"),
  Voltage: wrapSVGIcon(TbCircleLetterVFilled, "units-voltage"),
};
export const Bridge = wrapSVGIcon(FaBridge, "bridge");
export const Sound = wrapSVGIcon(FaMicrophone, "sound");
export const Function = wrapSVGIcon(TbMathFunction, "function");
export const Visible = wrapSVGIcon(MdOutlineVisibility, "visible");
export const Hidden = wrapSVGIcon(MdOutlineVisibilityOff, "invisible");
export const Virtual = wrapSVGIcon(TbCircleLetterVFilled, "virtual");
export const Explore = wrapSVGIcon(MdOutlineExplore, "explore");
export const Filter = wrapSVGIcon(MdOutlineFilterList, "filter");
export const StarFilled = wrapSVGIcon(FaStar, "star-filled");
export const StarOutlined = wrapSVGIcon(FaRegStar, "star-outlined");
export const Heart = wrapSVGIcon(IoMdHeart, "heart");
export const StrokeWidth = wrapSVGIcon(BsBorderWidth, "stroke-width");
export const Downsample = wrapSVGIcon(MdBlurLinear, "downsample");
export const Terminal = wrapSVGIcon(IoTerminal, "terminal");
export const Map = wrapSVGIcon(MdOutlineMap, "map");
export const Linear = wrapSVGIcon(MdOutlineLinearScale, "linear");
export const None = wrapSVGIcon(TbCircleDashed, "none");
<<<<<<< HEAD
export const Arc = wrapSVGIcon(TbChartArcs, "arc");
export const Select = wrapSVGIcon(TbArrowsSplit, "select");
export const Notification = wrapSVGIcon(IoNotifications, "notification");
export const Status = Notification;
export const InProgress = wrapSVGIcon(RiProgress4Line, "in-progress");
=======
export const InProgress = wrapSVGIcon(MdOutlineTimelapse, "in-progress");
>>>>>>> d7a03464
export const Completed = wrapSVGIcon(RiProgress8Line, "completed");
export const ToDo = wrapSVGIcon(RiProgress1Line, "to-do");
export const Constant = wrapSVGIcon(VscSymbolConstant, "constant");
export const Boolean = wrapSVGIcon(RxComponentBoolean, "boolean");
export const True = wrapSVGIcon(FaCheck, "true");
export const False = wrapSVGIcon(FaXmark, "false");
export const KebabMenu = wrapSVGIcon(MdMoreVert, "kebab-menu");
export const Annotation = wrapSVGIcon(MdComment, "annotation");
export const Click = wrapSVGIcon(HiCursorClick, "click");
export const DarkMode = wrapSVGIcon(MdDarkMode, "dark-mode");
export const LightMode = wrapSVGIcon(MdLightMode, "light-mode");
export const Safety = wrapSVGIcon(FaHelmetSafety, "safety");
export const CSV = wrapSVGIcon(PiFileCsv, "csv");
export const Reset = wrapSVGIcon(RxReset, "reset");
export const FillColor = wrapSVGIcon(IoMdColorFill, "fill-color");
export const StrokeColor = wrapSVGIcon(MdBorderColor, "stroke-color");

export interface CreateProps extends Omit<IconProps, "topRight"> {}

interface Resolve {
  (icon?: ReactElement | string, overrides?: IconProps): ReactElement | undefined;

  (icon: ReactElement | string, overrides?: IconProps): ReactElement;
}

const icons = {
  Pause,
  Play,
  Circle,
  Edit,
  EditOff,
  Add,
  Subtract,
  Copy,
  Close,
  Info,
  Warning,
  Check,
  Refresh,
  Delete,
  Time,
  Acquire,
  Analyze,
  Concepts,
  Visualize,
  LinePlot,
  Expand,
  Cluster,
  Loading,
  Schematic,
  Caret,
  Settings,
  Reference,
  Bolt,
  Download,
  Import,
  Export,
  Range,
  Node,
  Channel,
  Resources,
  Group,
  Workspace,
  Box,
  Python,
  TypeScript,
  NPM,
  PNPM,
  Yarn,
  QuestionMark,
  Menu,
  Logo,
  Arrow,
  Keyboard,
  Tooltip,
  Annotate,
  Zoom,
  Selection,
  Pan,
  Rule,
  User,
  Rename,
  Snapshot,
  Sync,
  Search,
  Auto,
  Table,
  Wave,
  Align,
  TextAlign,
  Connect,
  Disconnect,
  Hardware,
  Save,
  Task,
  Device,
  Link,
  Attachment,
  Drag,
  Dynamic,
  Enable,
  Disable,
  Variable,
  Type,
  Array,
  Label,
  Details,
  LinkExternal,
  Access,
  JSON,
  Guide,
  Focus,
  OpenInNewWindow,
  MoveToMainWindow,
  SplitX,
  SplitY,
  AutoFitWidth,
  Commit,
  Snooze,
  Log,
  Tare,
  Rotate,
  Text,
  Value: Number,
  Calendar,
  Release,
  OpenExternal,
  Feedback,
  Calculation,
  Binary,
  Index,
  Decimal,
  String,
  Control,
  Rack,
  Units,
  Bridge,
  Sound,
  Function,
  Visible,
  Hidden,
  Virtual,
  Explore,
  Filter,
  StarFilled,
  StarOutlined,
  Heart,
  Map,
  Linear,
  None,
  Constant,
  Terminal,
<<<<<<< HEAD
  Effect: Arc,
  Arc,
  Select,
  Notification,
  InProgress,
  Completed,
  ToDo,
  Boolean,
  Annotation,
=======
  InProgress,
  Completed,
  ToDo,
>>>>>>> d7a03464
  CSV,
  Valve,
  Safety,
  Process,
  Fitting,
  Pump,
  Reset,
  Status,
  FillColor,
  StrokeColor,
};

export const resolve = ((
  icon?: ReactElement | string | undefined,
  overrides?: IconProps,
): ReactElement | undefined => {
  if (icon == null) return;
  if (typeof icon === "string")
    try {
      const C = deep.get<FC<IconProps>>(icons, icon);
      return <C {...overrides} />;
    } catch {
      throw new Error(`Unable to find icon with path ${icon} in registry`);
    }

  return cloneElement(icon, overrides);
}) as Resolve;<|MERGE_RESOLUTION|>--- conflicted
+++ resolved
@@ -164,19 +164,12 @@
 } from "react-icons/pi";
 import {
   RiProgress1Line,
-<<<<<<< HEAD
   RiProgress4Line,
-=======
->>>>>>> d7a03464
   RiProgress8Line,
   RiSettings3Fill,
   RiWeightFill,
 } from "react-icons/ri";
-<<<<<<< HEAD
 import { RxComponentBoolean, RxReset } from "react-icons/rx";
-=======
-import { RxReset } from "react-icons/rx";
->>>>>>> d7a03464
 import {
   SiGooglenearby,
   SiNpm,
@@ -421,15 +414,11 @@
 export const Map = wrapSVGIcon(MdOutlineMap, "map");
 export const Linear = wrapSVGIcon(MdOutlineLinearScale, "linear");
 export const None = wrapSVGIcon(TbCircleDashed, "none");
-<<<<<<< HEAD
 export const Arc = wrapSVGIcon(TbChartArcs, "arc");
 export const Select = wrapSVGIcon(TbArrowsSplit, "select");
 export const Notification = wrapSVGIcon(IoNotifications, "notification");
 export const Status = Notification;
 export const InProgress = wrapSVGIcon(RiProgress4Line, "in-progress");
-=======
-export const InProgress = wrapSVGIcon(MdOutlineTimelapse, "in-progress");
->>>>>>> d7a03464
 export const Completed = wrapSVGIcon(RiProgress8Line, "completed");
 export const ToDo = wrapSVGIcon(RiProgress1Line, "to-do");
 export const Constant = wrapSVGIcon(VscSymbolConstant, "constant");
@@ -582,8 +571,6 @@
   None,
   Constant,
   Terminal,
-<<<<<<< HEAD
-  Effect: Arc,
   Arc,
   Select,
   Notification,
@@ -592,11 +579,6 @@
   ToDo,
   Boolean,
   Annotation,
-=======
-  InProgress,
-  Completed,
-  ToDo,
->>>>>>> d7a03464
   CSV,
   Valve,
   Safety,
