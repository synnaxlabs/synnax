--- conflicted
+++ resolved
@@ -53,11 +53,7 @@
   parent: ontology.ID;
 }
 
-<<<<<<< HEAD
-export const useCreate = Flux.createUpdate<CreateValue, SubStore>({
-=======
 export const { useUpdate: useCreate } = Flux.createUpdate<CreateValue, SubStore>({
->>>>>>> 7bf54b86
   name: "Group",
   update: async ({ value, client, onChange, store }) => {
     const { parent } = value;
@@ -138,11 +134,7 @@
   name: string;
 }
 
-<<<<<<< HEAD
-export const useRename = Flux.createUpdate<RenameValue, SubStore>({
-=======
 export const { useUpdate: useRename } = Flux.createUpdate<RenameValue, SubStore>({
->>>>>>> 7bf54b86
   name: "Group",
   update: async ({ client, value, store }) => {
     await client.ontology.groups.rename(value.key, value.name);
@@ -154,11 +146,7 @@
   key: string;
 }
 
-<<<<<<< HEAD
-export const useDelete = Flux.createUpdate<DeleteValue, SubStore>({
-=======
 export const { useUpdate: useDelete } = Flux.createUpdate<DeleteValue, SubStore>({
->>>>>>> 7bf54b86
   name: "Group",
   update: async ({ client, value, store }) => {
     await client.ontology.groups.delete(value.key);
