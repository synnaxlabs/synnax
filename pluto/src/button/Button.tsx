--- conflicted
+++ resolved
@@ -120,11 +120,7 @@
   if (disabled || (preventClick && tabIndex == null)) tabIndex = -1;
 
   const handleClick = (e: React.MouseEvent<HTMLButtonElement>) => {
-<<<<<<< HEAD
-    e.stopPropagation();
-=======
     if (!propagateClick) e.stopPropagation();
->>>>>>> 5fda8a34
     if (isDisabled || variant === "preview" || preventClick === true) return;
     // @ts-expect-error - TODO: fix this
     if (parsedDelay.isZero) return onClick?.(e);
