--- conflicted
+++ resolved
@@ -100,10 +100,6 @@
 
     Triggers.use({
       triggers,
-<<<<<<< HEAD
-      // @ts-expect-error HTMLButtonElement is not assignable to EventTarget
-      callback: ({ stage }) => stage === "end" && handleClick(new MouseEvent("click")),
-=======
       callback: useCallback<(e: Triggers.UseEvent) => void>(
         ({ stage }) => {
           if (stage === "end")
@@ -113,7 +109,6 @@
         },
         [handleClick],
       ),
->>>>>>> 7498038e
     });
 
     return (
