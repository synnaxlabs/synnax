// Copyright 2025 Synnax Labs, Inc.
//
// Use of this software is governed by the Business Source License included in the file
// licenses/BSL.txt.
//
// As of the Change Date specified in that file, in accordance with the Business Source
// License, use of this software will be governed by the Apache License, Version 2.0,
// included in the file licenses/APL.txt.

import "@/button/Button.css";

import { Icon } from "@synnaxlabs/media";
import { TimeSpan } from "@synnaxlabs/x/telem";
import { toArray } from "@synnaxlabs/x/toArray";
import {
  type ComponentPropsWithRef,
  type ReactElement,
  type ReactNode,
  useCallback,
  useRef,
} from "react";

import { type Align } from "@/align";
import { Color } from "@/color";
import { CSS } from "@/css";
import { type Icon as PIcon } from "@/icon";
import { type status } from "@/status/aether";
import { Text } from "@/text";
import { Tooltip } from "@/tooltip";
import { Triggers } from "@/triggers";
import { type ComponentSize } from "@/util/component";

/** The variant of button */
export type Variant =
  | "filled"
  | "outlined"
  | "text"
  | "suggestion"
  | "preview"
  | "shadow";

export interface ButtonExtensionProps {
  variant?: Variant;
  size?: ComponentSize;
  sharp?: boolean;
  loading?: boolean;
  triggers?: Triggers.Trigger[];
  status?: status.Variant;
  color?: Color.Crude;
}

/** The base props accepted by all button types in this directory. */
export interface BaseProps
<<<<<<< HEAD
  extends Omit<ComponentPropsWithoutRef<"button">, "color">,
    ButtonExtensionProps {
  stopPropagation?: boolean;
}
=======
  extends Omit<ComponentPropsWithRef<"button">, "color">,
    ButtonExtensionProps {}
>>>>>>> 4718c22c

/** The props for the {@link Button} component. */
export type ButtonProps = Omit<
  Text.WithIconProps<"button">,
  "size" | "startIcon" | "endIcon" | "level"
> &
  ButtonExtensionProps &
  BaseProps & {
    level?: Text.Level;
    startIcon?: PIcon.Element | PIcon.Element[];
    endIcon?: PIcon.Element | PIcon.Element[];
    iconSpacing?: Align.SpaceProps["size"];
    disabled?: boolean;
    onClickDelay?: number | TimeSpan;
    endContent?: ReactNode;
  };

/**
 * Use is a basic button component.
 *
 * @param props - Props for the component, which are passed down to the underlying button
 * element.
 * @param props.size - The size of button render.
 * @param props.variant - The variant to render for the button. Options are "filled"
 * (default), "outlined", and "text".
 * @param props.startIcon - An optional icon to render before the start of the button
 * text. This can be a single icon or an array of icons. The icons will be formatted
 * to match the color and size of the button.
 * @param props.endIcon - The same as {@link startIcon}, but renders after the button
 * text.
 * @param props.iconSpacing - The spacing between the optional start and end icons
 * and the button text. Can be "small", "medium", "large", or a number representing
 * the spacing in rem.
 * @param props.onClickDelay - An optional delay to wait before calling the `onClick`
 * handler. This will cause the button to render a progress bar that fills up over the
 * specified time before calling the handler.
 * @param props.loading - Whether the button is in a loading state. This will cause the
 * button to render a loading spinner.
 */
export const Button = Tooltip.wrap(
  ({
    size,
    variant = "filled",
    type = "button",
    className,
    children,
    iconSpacing,
    sharp = false,
    disabled = false,
    loading = false,
    level,
    triggers,
<<<<<<< HEAD
    startIcon = [],
=======
    startIcon = [] as PIcon.Element[],
>>>>>>> 4718c22c
    onClickDelay = 0,
    onClick,
    color,
    status,
    style,
    endContent,
    onMouseDown,
    stopPropagation,
    ...props
  }: ButtonProps): ReactElement => {
    const parsedDelay = TimeSpan.fromMilliseconds(onClickDelay);
    if (loading) startIcon = [...toArray(startIcon), <Icon.Loading key="loader" />];
    const isDisabled = disabled || loading;
    iconSpacing ??= size === "small" ? "small" : "medium";
    // We implement the shadow variant to maintain compatibility with the input
    // component API.
    if (variant == "shadow") variant = "text";

    const handleClick: ButtonProps["onClick"] = (e) => {
      if (stopPropagation) e.stopPropagation();
      if (isDisabled || variant === "preview") return;
      if (parsedDelay.isZero) return onClick?.(e);
    };

    const toRef = useRef<ReturnType<typeof setTimeout> | null>(null);

    const handleMouseDown: ButtonProps["onMouseDown"] = (e) => {
      onMouseDown?.(e);
      if (isDisabled || variant === "preview" || parsedDelay.isZero) return;
      document.addEventListener(
        "mouseup",
        () => toRef.current != null && clearTimeout(toRef.current),
      );
      toRef.current = setTimeout(() => {
        onClick?.(e);
        toRef.current = null;
      }, parsedDelay.milliseconds);
    };

    Triggers.use({
      triggers,
      callback: useCallback<(e: Triggers.UseEvent) => void>(
        ({ stage }) => {
          if (stage !== "end" || isDisabled || variant === "preview") return;
          handleClick(
            new MouseEvent("click") as unknown as React.MouseEvent<HTMLButtonElement>,
          );
        },
        [handleClick, isDisabled],
      ),
    });

    const pStyle = { ...style };
    const res = Color.Color.z.safeParse(color);
    const hasCustomColor =
      res.success && (variant === "filled" || variant === "outlined");
    if (hasCustomColor) {
      // @ts-expect-error - css variable
      pStyle[CSS.var("btn-color")] = res.data.rgbString;
      // @ts-expect-error - css variable
      pStyle[CSS.var("btn-text-color")] = res.data.pickByContrast(
        "#000000",
        "#ffffff",
      ).rgbCSS;
    }

    if (!parsedDelay.isZero)
      // @ts-expect-error - css variable
      pStyle[CSS.var("btn-delay")] = `${parsedDelay.seconds.toString()}s`;

    if (size == null && level != null) size = Text.LevelComponentSizes[level];
    else if (size != null && level == null) level = Text.ComponentSizeLevels[size];
    else size ??= "medium";

    return (
      <Text.WithIcon<"button", any>
        el="button"
        className={CSS(
          CSS.B("btn"),
          CSS.size(size),
          CSS.sharp(sharp),
          variant !== "preview" && CSS.disabled(isDisabled),
          status != null && CSS.M(status),
          CSS.BM("btn", variant),
          hasCustomColor && CSS.BM("btn", "custom-color"),
          className,
        )}
        type={type}
        level={level ?? Text.ComponentSizeLevels[size]}
        size={iconSpacing}
        onClick={handleClick}
        onMouseDown={handleMouseDown}
        noWrap
        style={pStyle}
        startIcon={startIcon}
        color={color}
        {...props}
      >
        {children}
        {endContent != null ? (
          <div className={CSS.BE("btn", "end-content")}>
            {Text.formatChildren(level ?? Text.ComponentSizeLevels[size], endContent)}
          </div>
        ) : undefined}
      </Text.WithIcon>
    );
  },
);<|MERGE_RESOLUTION|>--- conflicted
+++ resolved
@@ -51,15 +51,10 @@
 
 /** The base props accepted by all button types in this directory. */
 export interface BaseProps
-<<<<<<< HEAD
-  extends Omit<ComponentPropsWithoutRef<"button">, "color">,
+  extends Omit<ComponentPropsWithRef<"button">, "color">,
     ButtonExtensionProps {
   stopPropagation?: boolean;
 }
-=======
-  extends Omit<ComponentPropsWithRef<"button">, "color">,
-    ButtonExtensionProps {}
->>>>>>> 4718c22c
 
 /** The props for the {@link Button} component. */
 export type ButtonProps = Omit<
@@ -112,11 +107,7 @@
     loading = false,
     level,
     triggers,
-<<<<<<< HEAD
     startIcon = [],
-=======
-    startIcon = [] as PIcon.Element[],
->>>>>>> 4718c22c
     onClickDelay = 0,
     onClick,
     color,
