// Copyright 2024 Synnax Labs, Inc.
//
// Use of this software is governed by the Business Source License included in the file
// licenses/BSL.txt.
//
// As of the Change Date specified in that file, in accordance with the Business Source
// License, use of this software will be governed by the Apache License, Version 2.0,
// included in the file licenses/APL.txt.

import { type ReactElement } from "react";

import { Button, type ButtonProps } from "@/button/Button";
import { type Text } from "@/text";

/** Props for the {@link Link} component. */
export interface LinkProps<L extends Text.Level = "h1">
  extends ButtonProps,
<<<<<<< HEAD
    Pick<Text.LinkProps<L>, "href" | "target"> {}

const schemeSeperator = "://";
const httpSecureScheme = "https" + schemeSeperator;
=======
    Pick<Text.LinkProps<L>, "href" | "target"> {
  autoFormat?: boolean;
}

const SCHEME_SEPARATOR = "://";
const HTTP_SECURE_SCHEME = "https" + SCHEME_SEPARATOR;
>>>>>>> fdebf21e

/**
 * Use.Link renders a button that looks like a link and redirects to the given href
 * when clicked.
 *
 * @param props - Props for the component. Identical to the props for the Use component,
 * excluding 'variant', and  adding the following:
 * @param props.href - The URL to redirect to when the button is clicked.
 * @param props.target - The target of the link. Defaults to "_self".
 */
export const Link = <L extends Text.Level = "h1">({
  href,
  target,
  autoFormat = false,
  ...props
}: LinkProps<L>): ReactElement => {
<<<<<<< HEAD
  let newHref = href;
  if (newHref != null && !newHref.includes(schemeSeperator))
    // @ts-expect-error - generic element issues
    newHref = httpSecureScheme + newHref;

=======
  if (autoFormat && href != null && !href.includes(SCHEME_SEPARATOR))
    // @ts-expect-error - generic element issues
    href = HTTP_SECURE_SCHEME + newHref;
>>>>>>> fdebf21e
  // @ts-expect-error - generic element issues
  return <Button<"a"> el="a" href={newHref} target={target} {...props} />;
};<|MERGE_RESOLUTION|>--- conflicted
+++ resolved
@@ -15,19 +15,12 @@
 /** Props for the {@link Link} component. */
 export interface LinkProps<L extends Text.Level = "h1">
   extends ButtonProps,
-<<<<<<< HEAD
-    Pick<Text.LinkProps<L>, "href" | "target"> {}
-
-const schemeSeperator = "://";
-const httpSecureScheme = "https" + schemeSeperator;
-=======
     Pick<Text.LinkProps<L>, "href" | "target"> {
   autoFormat?: boolean;
 }
 
 const SCHEME_SEPARATOR = "://";
 const HTTP_SECURE_SCHEME = "https" + SCHEME_SEPARATOR;
->>>>>>> fdebf21e
 
 /**
  * Use.Link renders a button that looks like a link and redirects to the given href
@@ -38,23 +31,16 @@
  * @param props.href - The URL to redirect to when the button is clicked.
  * @param props.target - The target of the link. Defaults to "_self".
  */
+
 export const Link = <L extends Text.Level = "h1">({
   href,
   target,
   autoFormat = false,
   ...props
 }: LinkProps<L>): ReactElement => {
-<<<<<<< HEAD
-  let newHref = href;
-  if (newHref != null && !newHref.includes(schemeSeperator))
-    // @ts-expect-error - generic element issues
-    newHref = httpSecureScheme + newHref;
-
-=======
   if (autoFormat && href != null && !href.includes(SCHEME_SEPARATOR))
     // @ts-expect-error - generic element issues
     href = HTTP_SECURE_SCHEME + newHref;
->>>>>>> fdebf21e
   // @ts-expect-error - generic element issues
-  return <Button<"a"> el="a" href={newHref} target={target} {...props} />;
+  return <Button<"a"> el="a" href={href} target={target} {...props} />;
 };