// Copyright 2025 Synnax Labs, Inc.
//
// Use of this software is governed by the Business Source License included in the file
// licenses/BSL.txt.
//
// As of the Change Date specified in that file, in accordance with the Business Source
// License, use of this software will be governed by the Apache License, Version 2.0,
// included in the file licenses/APL.txt.

import { type ReactElement } from "react";

import { Button, type ButtonProps } from "@/button/Button";
import { type Input } from "@/input";

export interface ToggleProps
  extends Input.Control<boolean, boolean>,
<<<<<<< HEAD
    Omit<ButtonProps, "value" | "onChange"> {
=======
    Omit<ButtonProps, "value" | "onChange" | "variant"> {
>>>>>>> 3c518da9
  checkedVariant?: ButtonProps["variant"];
  uncheckedVariant?: ButtonProps["variant"];
  rightClickToggle?: boolean;
}

export const Toggle = ({
  value,
  onClick,
  onChange,
  checkedVariant = "filled",
<<<<<<< HEAD
  uncheckedVariant = "outlined",
=======
  uncheckedVariant,
>>>>>>> 3c518da9
  rightClickToggle = false,
  ...rest
}: ToggleProps): ReactElement => (
  <Button
    onClick={(e) => {
      onClick?.(e);
      if (rightClickToggle) return;
      onChange(!value);
    }}
    onContextMenu={(e: React.MouseEvent) => {
      e.preventDefault();
      e.stopPropagation();
      if (!rightClickToggle) return;
      onChange(!value);
    }}
    variant={value ? checkedVariant : uncheckedVariant}
    {...rest}
  />
);<|MERGE_RESOLUTION|>--- conflicted
+++ resolved
@@ -14,11 +14,7 @@
 
 export interface ToggleProps
   extends Input.Control<boolean, boolean>,
-<<<<<<< HEAD
-    Omit<ButtonProps, "value" | "onChange"> {
-=======
     Omit<ButtonProps, "value" | "onChange" | "variant"> {
->>>>>>> 3c518da9
   checkedVariant?: ButtonProps["variant"];
   uncheckedVariant?: ButtonProps["variant"];
   rightClickToggle?: boolean;
@@ -29,11 +25,7 @@
   onClick,
   onChange,
   checkedVariant = "filled",
-<<<<<<< HEAD
-  uncheckedVariant = "outlined",
-=======
   uncheckedVariant,
->>>>>>> 3c518da9
   rightClickToggle = false,
   ...rest
 }: ToggleProps): ReactElement => (
