// Copyright 2025 Synnax Labs, Inc.
//
// Use of this software is governed by the Business Source License included in the file
// licenses/BSL.txt.
//
// As of the Change Date specified in that file, in accordance with the Business Source
// License, use of this software will be governed by the Apache License, Version 2.0,
// included in the file licenses/APL.txt.

import { ontology } from "@synnaxlabs/client";
import { useEffect } from "react";

import { Flux } from "@/flux";
import { type List } from "@/list";
<<<<<<< HEAD
import { type ontology as aetherOntology } from "@/ontology/aether";
=======

export interface RelationshipFluxStore
  extends Flux.UnaryStore<string, ontology.Relationship> {}

export interface ResourceFluxStore extends Flux.UnaryStore<string, ontology.Resource> {}

export const RELATIONSHIPS_FLUX_STORE_KEY = "relationships";
export const RESOURCES_FLUX_STORE_KEY = "resources";

interface SubStore extends Flux.Store {
  [RELATIONSHIPS_FLUX_STORE_KEY]: RelationshipFluxStore;
  [RESOURCES_FLUX_STORE_KEY]: ResourceFluxStore;
}

const RELATIONSHIP_SET_LISTENER: Flux.ChannelListener<
  SubStore,
  typeof ontology.relationshipZ
> = {
  channel: ontology.RELATIONSHIP_SET_CHANNEL_NAME,
  schema: ontology.relationshipZ,
  onChange: ({ store, changed }) =>
    store.relationships.set(ontology.relationshipToString(changed), changed),
};

const RELATIONSHIP_DELETE_LISTENER: Flux.ChannelListener<
  SubStore,
  typeof ontology.relationshipZ
> = {
  channel: ontology.RELATIONSHIP_DELETE_CHANNEL_NAME,
  schema: ontology.relationshipZ,
  onChange: ({ store, changed }) =>
    store.relationships.delete(ontology.relationshipToString(changed)),
};

export const RELATIONSHIP_STORE_CONFIG: Flux.UnaryStoreConfig<SubStore> = {
  listeners: [RELATIONSHIP_SET_LISTENER, RELATIONSHIP_DELETE_LISTENER],
};

const RESOURCE_SET_LISTENER: Flux.ChannelListener<SubStore, typeof ontology.idZ> = {
  channel: ontology.RESOURCE_SET_CHANNEL_NAME,
  schema: ontology.idZ,
  onChange: async ({ store, changed, client }) =>
    store.resources.set(changed.key, await client.ontology.retrieve(changed)),
};

const RESOURCE_DELETE_LISTENER: Flux.ChannelListener<SubStore, typeof ontology.idZ> = {
  channel: ontology.RESOURCE_DELETE_CHANNEL_NAME,
  schema: ontology.idZ,
  onChange: ({ store, changed }) => store.resources.delete(changed.key),
};

export const RESOURCE_STORE_CONFIG: Flux.UnaryStoreConfig<SubStore> = {
  listeners: [RESOURCE_SET_LISTENER, RESOURCE_DELETE_LISTENER],
};
>>>>>>> c41d68f8

export const useResourceSetSynchronizer = (
  onSet: (resource: ontology.Resource) => void,
): void => {
<<<<<<< HEAD
  const store = Flux.useStore<aetherOntology.SubStore>();
  useEffect(() => {
    const destructor = store.resources.onSet(async (changed) => onSet(changed));
    return () => destructor();
  }, [store.resources]);
=======
  const store = Flux.useStore<SubStore>();
  useEffect(() => store.resources.onSet(onSet), [store.resources]);
>>>>>>> c41d68f8
};

export const useResourceDeleteSynchronizer = (
  onDelete: (id: ontology.ID) => void,
): void => {
  const store = Flux.useStore<aetherOntology.SubStore>();
  useEffect(() => {
    const destructor = store.resources.onDelete(async (changed) =>
      onDelete(ontology.idZ.parse(changed)),
    );
    return () => destructor();
  }, [store.resources]);
};

export const useRelationshipSetSynchronizer = (
  onSet: (relationship: ontology.Relationship) => void,
): void => {
<<<<<<< HEAD
  const store = Flux.useStore<aetherOntology.SubStore>();
  useEffect(() => {
    const destructor = store.relationships.onSet(async (changed) => onSet(changed));
    return () => destructor();
  }, [store.relationships]);
=======
  const store = Flux.useStore<SubStore>();
  useEffect(() => store.relationships.onSet(onSet), [store.relationships]);
>>>>>>> c41d68f8
};

export const useRelationshipDeleteSynchronizer = (
  onDelete: (relationship: ontology.Relationship) => void,
): void => {
<<<<<<< HEAD
  const store = Flux.useStore<aetherOntology.SubStore>();
  useEffect(() => {
    const destructor = store.relationships.onDelete(async (changed) =>
      onDelete(ontology.relationshipZ.parse(changed)),
    );
    return () => destructor();
  }, [store.relationships]);
=======
  const store = Flux.useStore<SubStore>();
  useEffect(
    () =>
      store.relationships.onDelete((changed) =>
        onDelete(ontology.relationshipZ.parse(changed)),
      ),
    [store.relationships],
  );
>>>>>>> c41d68f8
};

interface UseDependentQueryParams extends List.PagerParams {
  id?: ontology.ID;
}

export const createDependentsListHook = (direction: ontology.RelationshipDirection) =>
  Flux.createList<
    UseDependentQueryParams,
    string,
    ontology.Resource,
    aetherOntology.SubStore
  >({
    name: "useDependents",
    retrieve: async ({ client, params: { id } }) => {
      if (id == null) return [];
      return await client.ontology.retrieve([id], {
        children: direction === "to",
        parents: direction === "from",
      });
    },
    retrieveByKey: async ({ client, key }) => await client.ontology.retrieve(key),
    mountListeners: ({ store, onChange, onDelete, client, params: { id } }) => [
      store.relationships.onSet(async (relationship) => {
        if (
          ontology.matchRelationship(relationship, {
            type: "parent",
            [ontology.oppositeRelationshipDirection(direction)]: id,
          })
        ) {
          const dependent = await client.ontology.retrieve(relationship[direction]);
          onChange(dependent.key, dependent);
        }
      }),
      store.relationships.onDelete((relationship) => {
        const rel = ontology.relationshipZ.parse(relationship);
        if (
          ontology.matchRelationship(rel, {
            type: "parent",
            [ontology.oppositeRelationshipDirection(direction)]: id,
          })
        )
          onDelete(ontology.idToString(rel[direction]));
      }),
      store.resources.onSet((resource) =>
        onChange(resource.key, (prev) => {
          // Default to null if the resource is not in the list,
          // as we don't want to add any non-children.
          if (prev == null) return null;
          return { ...prev, ...resource };
        }),
      ),
      store.resources.onDelete(async (resource) => onDelete(resource)),
    ],
  });

export const useChildren = createDependentsListHook("to");

export interface ListParams extends ontology.RetrieveRequest {}

export const useResourceList = Flux.createList<
  ListParams,
  string,
  ontology.Resource,
  aetherOntology.SubStore
>({
  name: "useResourceList",
  retrieve: async ({ client, params, store }) => {
    const res = await client.ontology.retrieve(params);
    res.forEach((r) => store.resources.set(r.key, r, { notify: false }));
    return res;
  },
  retrieveByKey: async ({ client, key, store }) => {
    const res = await client.ontology.retrieve(ontology.idZ.parse(key));
    store.resources.set(key, res, { notify: false });
    return res;
  },
  mountListeners: ({ store, onChange, onDelete }) => [
    store.resources.onSet(async (r) => onChange(r.key, r)),
    store.resources.onDelete(async (key) => onDelete(key)),
  ],
});

export interface RetrieveParentIDParams {
  id: ontology.ID;
  type?: ontology.ResourceType;
}

export const retrieveParentID = Flux.createRetrieve<
  RetrieveParentIDParams,
  ontology.ID | null,
  aetherOntology.SubStore
>({
  name: "useParentID",
  retrieve: async ({ client, params }) => {
    const res = await client.ontology.retrieveParents(params.id);
    if (params.type == null) return res[0].id;
    const parent = res.find(({ id }) => id.type === params.type);
    if (parent == null) return null;
    return parent.id;
  },
  mountListeners: ({ store, onChange, client, params: { id } }) => [
    store.relationships.onSet(async (relationship) => {
      if (
        ontology.matchRelationship(relationship, {
          type: ontology.PARENT_OF_RELATIONSHIP_TYPE,
          to: id,
        })
      ) {
        const parent = await client.ontology.retrieve(relationship.from);
        onChange(parent.id);
      } else onChange(null);
    }),
    store.relationships.onDelete(async (relationship) => {
      const rel = ontology.relationshipZ.parse(relationship);
      if (
        ontology.matchRelationship(rel, {
          type: ontology.PARENT_OF_RELATIONSHIP_TYPE,
          to: id,
        })
      )
        onChange(null);
    }),
  ],
});<|MERGE_RESOLUTION|>--- conflicted
+++ resolved
@@ -12,84 +12,19 @@
 
 import { Flux } from "@/flux";
 import { type List } from "@/list";
-<<<<<<< HEAD
 import { type ontology as aetherOntology } from "@/ontology/aether";
-=======
-
-export interface RelationshipFluxStore
-  extends Flux.UnaryStore<string, ontology.Relationship> {}
-
-export interface ResourceFluxStore extends Flux.UnaryStore<string, ontology.Resource> {}
-
-export const RELATIONSHIPS_FLUX_STORE_KEY = "relationships";
-export const RESOURCES_FLUX_STORE_KEY = "resources";
-
-interface SubStore extends Flux.Store {
-  [RELATIONSHIPS_FLUX_STORE_KEY]: RelationshipFluxStore;
-  [RESOURCES_FLUX_STORE_KEY]: ResourceFluxStore;
-}
-
-const RELATIONSHIP_SET_LISTENER: Flux.ChannelListener<
-  SubStore,
-  typeof ontology.relationshipZ
-> = {
-  channel: ontology.RELATIONSHIP_SET_CHANNEL_NAME,
-  schema: ontology.relationshipZ,
-  onChange: ({ store, changed }) =>
-    store.relationships.set(ontology.relationshipToString(changed), changed),
-};
-
-const RELATIONSHIP_DELETE_LISTENER: Flux.ChannelListener<
-  SubStore,
-  typeof ontology.relationshipZ
-> = {
-  channel: ontology.RELATIONSHIP_DELETE_CHANNEL_NAME,
-  schema: ontology.relationshipZ,
-  onChange: ({ store, changed }) =>
-    store.relationships.delete(ontology.relationshipToString(changed)),
-};
-
-export const RELATIONSHIP_STORE_CONFIG: Flux.UnaryStoreConfig<SubStore> = {
-  listeners: [RELATIONSHIP_SET_LISTENER, RELATIONSHIP_DELETE_LISTENER],
-};
-
-const RESOURCE_SET_LISTENER: Flux.ChannelListener<SubStore, typeof ontology.idZ> = {
-  channel: ontology.RESOURCE_SET_CHANNEL_NAME,
-  schema: ontology.idZ,
-  onChange: async ({ store, changed, client }) =>
-    store.resources.set(changed.key, await client.ontology.retrieve(changed)),
-};
-
-const RESOURCE_DELETE_LISTENER: Flux.ChannelListener<SubStore, typeof ontology.idZ> = {
-  channel: ontology.RESOURCE_DELETE_CHANNEL_NAME,
-  schema: ontology.idZ,
-  onChange: ({ store, changed }) => store.resources.delete(changed.key),
-};
-
-export const RESOURCE_STORE_CONFIG: Flux.UnaryStoreConfig<SubStore> = {
-  listeners: [RESOURCE_SET_LISTENER, RESOURCE_DELETE_LISTENER],
-};
->>>>>>> c41d68f8
 
 export const useResourceSetSynchronizer = (
   onSet: (resource: ontology.Resource) => void,
 ): void => {
-<<<<<<< HEAD
-  const store = Flux.useStore<aetherOntology.SubStore>();
-  useEffect(() => {
-    const destructor = store.resources.onSet(async (changed) => onSet(changed));
-    return () => destructor();
-  }, [store.resources]);
-=======
   const store = Flux.useStore<SubStore>();
   useEffect(() => store.resources.onSet(onSet), [store.resources]);
->>>>>>> c41d68f8
 };
 
 export const useResourceDeleteSynchronizer = (
   onDelete: (id: ontology.ID) => void,
 ): void => {
-  const store = Flux.useStore<aetherOntology.SubStore>();
+  const store = Flux.useStore<SubStore>();
   useEffect(() => {
     const destructor = store.resources.onDelete(async (changed) =>
       onDelete(ontology.idZ.parse(changed)),
@@ -101,30 +36,13 @@
 export const useRelationshipSetSynchronizer = (
   onSet: (relationship: ontology.Relationship) => void,
 ): void => {
-<<<<<<< HEAD
-  const store = Flux.useStore<aetherOntology.SubStore>();
-  useEffect(() => {
-    const destructor = store.relationships.onSet(async (changed) => onSet(changed));
-    return () => destructor();
-  }, [store.relationships]);
-=======
   const store = Flux.useStore<SubStore>();
   useEffect(() => store.relationships.onSet(onSet), [store.relationships]);
->>>>>>> c41d68f8
 };
 
 export const useRelationshipDeleteSynchronizer = (
   onDelete: (relationship: ontology.Relationship) => void,
 ): void => {
-<<<<<<< HEAD
-  const store = Flux.useStore<aetherOntology.SubStore>();
-  useEffect(() => {
-    const destructor = store.relationships.onDelete(async (changed) =>
-      onDelete(ontology.relationshipZ.parse(changed)),
-    );
-    return () => destructor();
-  }, [store.relationships]);
-=======
   const store = Flux.useStore<SubStore>();
   useEffect(
     () =>
@@ -133,20 +51,19 @@
       ),
     [store.relationships],
   );
->>>>>>> c41d68f8
 };
 
 interface UseDependentQueryParams extends List.PagerParams {
   id?: ontology.ID;
 }
 
+interface SubStore extends Flux.Store {
+  [aetherOntology.RELATIONSHIPS_FLUX_STORE_KEY]: aetherOntology.RelationshipFluxStore;
+  [aetherOntology.RESOURCES_FLUX_STORE_KEY]: aetherOntology.ResourceFluxStore;
+}
+
 export const createDependentsListHook = (direction: ontology.RelationshipDirection) =>
-  Flux.createList<
-    UseDependentQueryParams,
-    string,
-    ontology.Resource,
-    aetherOntology.SubStore
-  >({
+  Flux.createList<UseDependentQueryParams, string, ontology.Resource, SubStore>({
     name: "useDependents",
     retrieve: async ({ client, params: { id } }) => {
       if (id == null) return [];
@@ -198,7 +115,7 @@
   ListParams,
   string,
   ontology.Resource,
-  aetherOntology.SubStore
+  SubStore
 >({
   name: "useResourceList",
   retrieve: async ({ client, params, store }) => {
@@ -225,7 +142,7 @@
 export const retrieveParentID = Flux.createRetrieve<
   RetrieveParentIDParams,
   ontology.ID | null,
-  aetherOntology.SubStore
+  SubStore
 >({
   name: "useParentID",
   retrieve: async ({ client, params }) => {
