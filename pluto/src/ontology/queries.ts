--- conflicted
+++ resolved
@@ -12,10 +12,7 @@
 
 import { Flux } from "@/flux";
 import { type List } from "@/list";
-import { type ontology as aetherOntology } from "@/ontology/aether";
-
-<<<<<<< HEAD
-=======
+
 export interface RelationshipFluxStore
   extends Flux.UnaryStore<string, ontology.Relationship> {}
 
@@ -74,7 +71,6 @@
   listeners: [RESOURCE_SET_LISTENER, RESOURCE_DELETE_LISTENER],
 };
 
->>>>>>> d9134481
 export const useResourceSetSynchronizer = (
   onSet: (resource: ontology.Resource) => void,
 ): void => {
@@ -119,13 +115,8 @@
 }
 
 interface SubStore extends Flux.Store {
-<<<<<<< HEAD
-  [aetherOntology.RELATIONSHIPS_FLUX_STORE_KEY]: aetherOntology.RelationshipFluxStore;
-  [aetherOntology.RESOURCES_FLUX_STORE_KEY]: aetherOntology.ResourceFluxStore;
-=======
   relationships: RelationshipFluxStore;
   resources: ResourceFluxStore;
->>>>>>> d9134481
 }
 
 export const createDependentsListHook = (direction: ontology.RelationshipDirection) =>
