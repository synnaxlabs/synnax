/* 
 * Copyright 2025 Synnax Labs, Inc.
 *
 * Use of this software is governed by the Business Source License included in the file
 * licenses/BSL.txt.
 *
 * As of the Change Date specified in that file, in accordance with the Business Source
 * License, use of this software will be governed by the Apache License, Version 2.0,
 * included in the file licenses/APL.txt.
 */

.pluto-dialog__frame {
    > .pluto--visible {
        &:first-child {
            z-index: calc(var(--pluto-dialog-z-index, 6) + 1);
        }
    }
    &.pluto--visible {
        & > *:first-child {
            z-index: calc(var(--pluto-dialog-z-index, 6) + 1);
        }
    }
}

.pluto-dialog__dialog {
    position: fixed;
    overflow: hidden;

    & > .pluto-pack.pluto--rounded {
        --pluto-pack-br: 6px;
    }

    &.pluto--modal {
        position: relative;
        &.pluto--hidden {
            background: none;
            border: none;
        }
        &.pluto--visible {
            animation: var(--pluto-modal-animation);
            border-color: var(--pluto-gray-l6);
            min-width: 400px;
            overflow: hidden;
            box-shadow: var(--pluto-shadow-v1);
            border-radius: 1rem;
        }
    }

    &:not(.pluto--modal) {
        animation: var(--pluto-dialog-animation);
        box-shadow: var(--pluto-shadow-v1);
        max-height: 360px;
        z-index: 6;
        &.pluto-height-small {
            max-height: 200px;
        }

        &.pluto-height-large {
            max-height: 480px;
        }
    }

    &.pluto--hidden:not(.pluto-dialog--passthrough) {
        opacity: 0;
        z-index: -1;
        pointer-events: none;
    }
    &.pluto--visible {
        z-index: 5;
        opacity: 1;
    }
}

.pluto-dialog__bg {
    width: 100%;
    height: 100%;

    background: transparent;
    &:not(.pluto--visible) > div {
        width: 100%;
        height: 100%;
        & > div {
            width: 100%;
            height: 100%;
        }
    }
    &.pluto--visible {
        -webkit-user-select: none;
        user-select: none;
        position: fixed;
        top: 0;
        left: 0;
        width: 100%;
        height: 100%;
        z-index: 4;
        padding: 5rem;
        transition: background 0.15s ease-in-out;
        background: var(--pluto-gray-l8-40);
<<<<<<< HEAD
        @media (max-height: 800px) {
            .pluto-dialog__dialog {
                top: 10%;
            }
        }
=======
>>>>>>> e532a894
    }
}

.pluto-theme-synnax-dark .pluto-dialog__bg.pluto--visible {
    background: var(--pluto-gray-l1-60);
}<|MERGE_RESOLUTION|>--- conflicted
+++ resolved
@@ -1,4 +1,4 @@
-/* 
+/*
  * Copyright 2025 Synnax Labs, Inc.
  *
  * Use of this software is governed by the Business Source License included in the file
@@ -96,14 +96,11 @@
         padding: 5rem;
         transition: background 0.15s ease-in-out;
         background: var(--pluto-gray-l8-40);
-<<<<<<< HEAD
         @media (max-height: 800px) {
             .pluto-dialog__dialog {
                 top: 10%;
             }
         }
-=======
->>>>>>> e532a894
     }
 }
 
