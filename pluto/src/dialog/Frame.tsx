// Copyright 2025 Synnax Labs, Inc.
//
// Use of this software is governed by the Business Source License included in the file
// licenses/BSL.txt.
//
// As of the Change Date specified in that file, in accordance with the Business Source
// License, use of this software will be governed by the Apache License, Version 2.0,
// included in the file licenses/APL.txt.

import { box, location } from "@synnaxlabs/x";
import {
  type CSSProperties,
  type ReactElement,
  type RefCallback,
  use,
  useCallback,
  useMemo,
  useRef,
  useState,
} from "react";

import { type Component } from "@/component";
import { context } from "@/context";
import { CSS } from "@/css";
import { BACKGROUND_CLASS } from "@/dialog/Background";
import { type LocationPreference, position, type Preference } from "@/dialog/position";
import { Flex } from "@/flex";
import {
  useClickOutside,
  useCombinedRefs,
  useResize,
  useSyncedRef,
  useWindowResize,
} from "@/hooks";
import { CONTEXT_MENU_CLASS } from "@/menu/types";
import { state } from "@/state";
import { Triggers } from "@/triggers";

export type Variant = "connected" | "floating" | "modal";

export type ModalPosition = "slammed" | "shifted" | "base";

/** Props for the {@link Frame} component. */
export interface FrameProps
  extends Omit<Flex.BoxProps, "ref" | "reverse" | "size" | "empty"> {
  initialVisible?: boolean;
  visible?: boolean;
  onVisibleChange?: state.Setter<boolean>;
  location?: LocationPreference;
  variant?: Variant;
  maxHeight?: Component.Size | number;
  zIndex?: number;
  modalPosition?: ModalPosition;
}

interface State {
  targetCorner: location.XY;
  dialogCorner: location.XY;
  modalPosition: ModalPosition;
  style: CSSProperties;
}

const ZERO_STATE: State = {
  targetCorner: location.BOTTOM_LEFT,
  dialogCorner: location.BOTTOM_LEFT,
  style: {},
  modalPosition: "base",
};

export interface ContextValue {
  close: () => void;
  open: () => void;
  toggle: () => void;
  visible: boolean;
  variant: Variant;
  location: location.XY;
}

<<<<<<< HEAD
const Context = createContext<ContextValue>({
  close: () => {},
  open: () => {},
  toggle: () => {},
  variant: "floating",
  visible: false,
  location: location.BOTTOM_LEFT,
});
Context.displayName = "Dialog.Context";
export const useContext = () => use(Context);
=======
const [Context, useContext] = context.create<ContextValue>({
  defaultValue: {
    close: () => {},
    location: location.BOTTOM_LEFT,
    open: () => {},
    toggle: () => {},
    variant: "floating",
    visible: false,
  },
  displayName: "Dialog.Context",
});
export { useContext };
>>>>>>> 8bb8053a

interface InternalContextValue
  extends Pick<State, "targetCorner" | "dialogCorner" | "style" | "modalPosition"> {
  ref: RefCallback<HTMLDivElement>;
}

<<<<<<< HEAD
const [InternalContext, useInternalContext] =
  context.createRequired<InternalContextValue>(
    "Dialog.InternalContext",
    "Dialog.Frame",
  );
=======
const [InternalContext, useInternalContext] = context.create<InternalContextValue>({
  displayName: "Dialog.InternalContext",
  providerName: "Dialog.Frame",
});
>>>>>>> 8bb8053a

export { useInternalContext };

const ESCAPE_TRIGGERS: Triggers.Trigger[] = [["Escape"]];

const positionsEqual = (
  variant: Variant,
  next: box.Box,
  prev?: box.Box | null,
): boolean => {
  const prevNull = prev == null;
  if (prevNull) return false;
  const topLeftEqual =
    Math.abs(box.left(next) - box.left(prev)) <= 1 &&
    Math.abs(box.top(next) - box.top(prev)) <= 1;
  if (variant === "floating") return topLeftEqual;
  const widthEqual = Math.abs(box.width(next) - box.width(prev)) <= 1;
  return topLeftEqual && widthEqual;
};

const PREFERENCES: LocationPreference[] = [
  {
    targetCorner: location.BOTTOM_LEFT,
    dialogCorner: location.TOP_LEFT,
  },
  {
    targetCorner: location.TOP_LEFT,
    dialogCorner: location.BOTTOM_LEFT,
  },
  {
    targetCorner: location.BOTTOM_RIGHT,
    dialogCorner: location.TOP_RIGHT,
  },
  {
    targetCorner: location.TOP_RIGHT,
    dialogCorner: location.BOTTOM_RIGHT,
  },
  {
    targetCorner: location.TOP_RIGHT,
    dialogCorner: location.TOP_LEFT,
  },
];

const selectModalPosition = (
  dialogHeight: number,
  windowHeight: number,
): ModalPosition => {
  if (dialogHeight / windowHeight > 0.8) return "slammed";
  if (dialogHeight / windowHeight > 0.6) return "shifted";
  return "base";
};

/**
 * A controlled dropdown dialog component that wraps its children. For the simplest
 * case, use the {@link use} hook (more behavioral details explained there).
 *
 * @param props - The props for the dropdown component. Unlisted props are passed to the
 * parent element.
 * @param props.visible - Whether the dropdown is visible or not. This is a controlled
 * @param props.children - Two children are expected: the dropdown trigger (often a
 * button or input) and the dropdown content.
 */
export const Frame = ({
  children,
  location: propsLocation,
  onPointerEnter,
  className,
  variant = "floating",
  maxHeight,
  zIndex,
  initialVisible = false,
  visible: propsVisible,
  onVisibleChange: propsOnVisibleChange,
  modalPosition: propsModalPosition = "base",
  ...rest
}: FrameProps): ReactElement => {
  const [visible, setVisible] = state.usePassthrough({
    initial: initialVisible,
    value: propsVisible,
    onChange: propsOnVisibleChange,
  });
  const close = useCallback(() => setVisible(false), [setVisible]);
  const open = useCallback(() => setVisible(true), [setVisible]);
  const toggle = useCallback(() => setVisible((prev) => !prev), [setVisible]);

  const visibleRef = useSyncedRef(visible);
  const targetRef = useRef<HTMLDivElement>(null);
  const prevLocationPreference = useRef<Preference | undefined>(undefined);
  const prevBox = useRef<box.Box | undefined>(undefined);
  const dialogRef = useRef<HTMLDivElement>(null);

  const [{ targetCorner, dialogCorner, style, modalPosition }, setState] =
    useState<State>({ ...ZERO_STATE, modalPosition: propsModalPosition });

  const calculatePosition = useCallback(() => {
    if (targetRef.current == null || dialogRef.current == null || !visibleRef.current)
      return;
    const target = box.construct(targetRef.current);
    if (box.areaIsZero(target) && variant !== "modal") return setVisible(false);

    let dialog = box.construct(dialogRef.current);
    if (variant === "connected") dialog = box.resize(dialog, "x", box.width(target));
    const windowBox = box.construct(0, 0, window.innerWidth, window.innerHeight);
    if (variant === "modal") {
      const modalPosition = selectModalPosition(
        box.height(dialog),
        box.height(windowBox),
      );
      return setState((prev) => {
        if (modalPosition === prev.modalPosition) return prev;
        return { ...prev, modalPosition };
      });
    }
    let prefer = PREFERENCES;
    if (prevLocationPreference.current != null)
      prefer = [prevLocationPreference.current, ...PREFERENCES];
    // In the connected or floating case, we use a more sophisticated positioning
    // algorithm.
    const { adjustedDialog, ...locations } = position({
      target,
      dialog,
      container: windowBox,
      prefer,
      initial: propsLocation,
      offset: 3,
    });
    prevLocationPreference.current = locations;
    const { targetCorner, dialogCorner } = locations;
    const roundedDialog = box.round(adjustedDialog);
    if (positionsEqual(variant, roundedDialog, prevBox.current)) return;
    prevBox.current = roundedDialog;
    const style: CSSProperties = {};
    style.left = box.left(roundedDialog);
    if (targetCorner.y === "top" && dialogCorner.x === targetCorner.x)
      style.bottom = box.height(windowBox) - box.bottom(roundedDialog);
    else style.top = box.top(roundedDialog);
    if (variant === "connected") style.width = box.width(roundedDialog);
    if (typeof maxHeight === "number") style.maxHeight = maxHeight;
    if (visible) style.zIndex = zIndex;
    setState((prev) => ({ ...prev, targetCorner, dialogCorner, style }));
  }, [propsLocation, variant]);

  const resizeDialogRef = useResize(calculatePosition, { enabled: visible });
  const combinedDialogRef = useCombinedRefs(dialogRef, resizeDialogRef);

  const resizeTargetRef = useResize(calculatePosition, { enabled: visible });
  const combinedTargetRef = useCombinedRefs(targetRef, resizeTargetRef);

  useWindowResize(calculatePosition);

  const exclude = useCallback(
    (e: MouseEvent) => {
      if (!visibleRef.current || dialogRef.current == null || targetRef.current == null)
        return true;
      if (variant !== "modal") {
        const dialog = dialogRef.current;
        const visibleChildren = dialog.getElementsByClassName(CSS.visible(true));
        let exclude = visibleChildren != null && visibleChildren.length > 0;
        if (!exclude) {
          const isTrigger = targetRef.current.contains(e.target as Node);
          exclude = isTrigger;
        }
        const contextMenus = document.getElementsByClassName(CONTEXT_MENU_CLASS);
        if (contextMenus.length > 0) exclude = true;
        if (!exclude) e.stopImmediatePropagation();
        return exclude;
      }
      if (!(e.target instanceof HTMLElement)) return true;
      let dialog = e.target;
      if (dialog.className.includes(BACKGROUND_CLASS))
        dialog = dialog.children[0] as HTMLElement;
      return dialog !== dialogRef.current;
    },
    [zIndex, visibleRef],
  );

  const handleEscape = useCallback(
    ({ stage }: Triggers.UseEvent) => {
      if (
        stage !== "start" ||
        visibleRef.current === false ||
        dialogRef.current == null
      )
        return;
      if (variant !== "modal") return close();
      const dialogEl = dialogRef.current;
      const allModals = Array.from(document.getElementsByClassName(BACKGROUND_CLASS));
      const thisModalIndex = allModals.findIndex((e) => e.contains(dialogEl));
      const children = dialogEl.getElementsByClassName(CSS.visible(true));
      if (thisModalIndex === allModals.length - 1 && children.length === 0)
        return close();
    },
    [close, variant],
  );

  useClickOutside({ ref: dialogRef, exclude, onClickOutside: close });
  Triggers.use({ triggers: ESCAPE_TRIGGERS, callback: handleEscape, loose: true });

  const internalContextValue: InternalContextValue = useMemo(
    () => ({
      ref: combinedDialogRef,
      targetCorner,
      dialogCorner,
      style,
      modalPosition,
    }),
    [combinedDialogRef, targetCorner, dialogCorner, style, modalPosition],
  );

  const ctxValue = useMemo(
    () => ({
      close,
      open,
      toggle,
      visible,
      onPointerEnter,
      variant,
      location: targetCorner,
    }),
    [close, open, toggle, visible, targetCorner],
  );

  return (
    <Context value={ctxValue}>
      <InternalContext value={internalContextValue}>
        <Flex.Box
          {...rest}
          ref={combinedTargetRef}
          className={CSS(
            className,
            CSS.BE("dialog", "frame"),
            CSS.visible(visible),
            CSS.M(variant),
            CSS.loc(targetCorner.x),
            CSS.loc(targetCorner.y),
            CSS.BEM("dialog", "dialog", dialogCorner.x),
            CSS.BEM("dialog", "dialog", dialogCorner.y),
          )}
          y
          reverse={targetCorner.y === "top"}
        >
          {children}
        </Flex.Box>
      </InternalContext>
    </Context>
  );
};
Frame.displayName = "Dialog.Frame";<|MERGE_RESOLUTION|>--- conflicted
+++ resolved
@@ -76,18 +76,6 @@
   location: location.XY;
 }
 
-<<<<<<< HEAD
-const Context = createContext<ContextValue>({
-  close: () => {},
-  open: () => {},
-  toggle: () => {},
-  variant: "floating",
-  visible: false,
-  location: location.BOTTOM_LEFT,
-});
-Context.displayName = "Dialog.Context";
-export const useContext = () => use(Context);
-=======
 const [Context, useContext] = context.create<ContextValue>({
   defaultValue: {
     close: () => {},
@@ -100,25 +88,16 @@
   displayName: "Dialog.Context",
 });
 export { useContext };
->>>>>>> 8bb8053a
 
 interface InternalContextValue
   extends Pick<State, "targetCorner" | "dialogCorner" | "style" | "modalPosition"> {
   ref: RefCallback<HTMLDivElement>;
 }
 
-<<<<<<< HEAD
-const [InternalContext, useInternalContext] =
-  context.createRequired<InternalContextValue>(
-    "Dialog.InternalContext",
-    "Dialog.Frame",
-  );
-=======
 const [InternalContext, useInternalContext] = context.create<InternalContextValue>({
   displayName: "Dialog.InternalContext",
   providerName: "Dialog.Frame",
 });
->>>>>>> 8bb8053a
 
 export { useInternalContext };
 
