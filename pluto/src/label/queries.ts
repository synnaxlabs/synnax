// Copyright 2025 Synnax Labs, Inc.
//
// Use of this software is governed by the Business Source License included in the file
// licenses/BSL.txt.
//
// As of the Change Date specified in that file, in accordance with the Business Source
// License, use of this software will be governed by the Apache License, Version 2.0,
// included in the file licenses/APL.txt.

import { label, ontology } from "@synnaxlabs/client";

import { Flux } from "@/flux";

export const FLUX_STORE_KEY = "labels";

export interface FluxStore extends Flux.UnaryStore<label.Key, label.Label> {}

interface SubStore extends Flux.Store {
  labels: FluxStore;
}

const SET_LABEL_LISTENER: Flux.ChannelListener<SubStore, typeof label.labelZ> = {
  channel: label.SET_CHANNEL_NAME,
  schema: label.labelZ,
  onChange: ({ store, changed }) => store.labels.set(changed.key, changed),
};

const DELETE_LABEL_LISTENER: Flux.ChannelListener<SubStore, typeof label.keyZ> = {
  channel: label.DELETE_CHANNEL_NAME,
  schema: label.keyZ,
  onChange: ({ store, changed }) => store.labels.delete(changed),
};

export const FLUX_STORE_CONFIG: Flux.UnaryStoreConfig<SubStore> = {
  listeners: [SET_LABEL_LISTENER, DELETE_LABEL_LISTENER],
};

export const matchRelationship = (rel: ontology.Relationship, id: ontology.ID) =>
  ontology.matchRelationship(rel, {
    from: id,
    type: label.LABELED_BY_ONTOLOGY_RELATIONSHIP_TYPE,
  });

interface UseLabelsOfQueryParams {
  id: ontology.ID;
}

interface SubStore extends Flux.Store {
  labels: FluxStore;
  relationships: Flux.UnaryStore<string, ontology.Relationship>;
}

export const retrieveCachedLabelsOf = (store: SubStore, id: ontology.ID) => {
  const keys = store.relationships
    .get((rel) => matchRelationship(rel, id))
    .map((rel) => rel.to.key);
  return store.labels.get(keys);
};

<<<<<<< HEAD
export const useRetrieveLabelsOf = Flux.createRetrieve<
=======
export const { useRetrieve: useRetrieveLabelsOf } = Flux.createRetrieve<
>>>>>>> 7bf54b86
  UseLabelsOfQueryParams,
  label.Label[],
  SubStore
>({
  name: "Labels",
  retrieve: async ({ client, params: { id } }) =>
    await client.labels.retrieve({ for: id }),
  mountListeners: ({ client, store, params: { id }, onChange }) => [
    store.labels.onSet((label) => {
      onChange((prev) => {
        const filtered = prev.filter((l) => l.key !== label.key);
        if (filtered.length === prev.length) return prev;
        return [...filtered, label];
      });
    }),
    store.labels.onDelete((key) =>
      onChange((prev) => prev.filter((l) => l.key !== key)),
    ),
    store.relationships.onSet(async (rel) => {
      if (!matchRelationship(rel, id)) return;
      const { key } = rel.to;
      const l = await client.labels.retrieve({ key });
      store.labels.set(key, l);
      onChange((prev) => [...prev.filter((l) => l.key !== key), l]);
    }),
    store.relationships.onDelete((relKey) => {
      const rel = ontology.relationshipZ.parse(relKey);
      if (!matchRelationship(rel, id)) return;
      onChange((prev) => prev.filter((l) => l.key !== rel.to.key));
    }),
  ],
});

export interface ListParams extends label.MultiRetrieveArgs {}

export const useList = Flux.createList<ListParams, label.Key, label.Label, SubStore>({
  name: "Labels",
  retrieve: async ({ client, params }) => await client.labels.retrieve(params),
  retrieveByKey: async ({ client, key }) => await client.labels.retrieve({ key }),
  mountListeners: ({ store, onChange, onDelete, params: { keys } }) => {
    const keysSet = keys ? new Set(keys) : undefined;
    return [
      store.labels.onSet(async (label) => {
        if (keysSet != null && !keysSet.has(label.key)) return;
        onChange(label.key, label, { mode: "prepend" });
      }),
      store.labels.onDelete(async (key) => onDelete(key)),
    ];
  },
});

interface FormParams {
  key?: label.Key;
}

export const formSchema = label.labelZ.partial({ key: true });

export const useForm = Flux.createForm<FormParams, typeof formSchema, SubStore>({
  name: "Label",
  initialValues: {
    name: "",
    color: "#000000",
  },
  schema: formSchema,
  retrieve: async ({ client, params: { key }, reset }) => {
    if (key == null) return;
    reset(await client.labels.retrieve({ key }));
  },
  update: async ({ client, value, reset }) => {
    const updated = await client.labels.create(value());
    reset(updated);
  },
  mountListeners: ({ store, params: { key }, reset }) => [
    store.labels.onSet(async (label) => {
      if (key == null || label.key !== key) return;
      reset(label);
    }, key),
  ],
});

export interface UseDeleteArgs {
  key: label.Key;
}

<<<<<<< HEAD
export const useDelete = Flux.createUpdate<UseDeleteArgs>({
=======
export const { useUpdate: useDelete } = Flux.createUpdate<UseDeleteArgs>({
>>>>>>> 7bf54b86
  name: "Label",
  update: async ({ client, value }) => await client.labels.delete(value.key),
});<|MERGE_RESOLUTION|>--- conflicted
+++ resolved
@@ -57,11 +57,7 @@
   return store.labels.get(keys);
 };
 
-<<<<<<< HEAD
-export const useRetrieveLabelsOf = Flux.createRetrieve<
-=======
 export const { useRetrieve: useRetrieveLabelsOf } = Flux.createRetrieve<
->>>>>>> 7bf54b86
   UseLabelsOfQueryParams,
   label.Label[],
   SubStore
@@ -146,11 +142,7 @@
   key: label.Key;
 }
 
-<<<<<<< HEAD
-export const useDelete = Flux.createUpdate<UseDeleteArgs>({
-=======
 export const { useUpdate: useDelete } = Flux.createUpdate<UseDeleteArgs>({
->>>>>>> 7bf54b86
   name: "Label",
   update: async ({ client, value }) => await client.labels.delete(value.key),
 });