// Copyright 2025 Synnax Labs, Inc.
//
// Use of this software is governed by the Business Source License included in the file
// licenses/BSL.txt.
//
// As of the Change Date specified in that file, in accordance with the Business Source
// License, use of this software will be governed by the Apache License, Version 2.0,
// included in the file licenses/APL.txt.

import { label, ontology } from "@synnaxlabs/client";
import { primitive } from "@synnaxlabs/x";
import type z from "zod";

import { Flux } from "@/flux";
import { type Ontology } from "@/ontology";
import { state } from "@/state";

export const FLUX_STORE_KEY = "labels";
export const RESOURCE_NAME = "Label";
export const PLURAL_RESOURCE_NAME = "Labels";

export interface FluxStore extends Flux.UnaryStore<label.Key, label.Label> {}

export interface FluxSubStore extends Flux.Store {
  [FLUX_STORE_KEY]: FluxStore;
  [Ontology.RELATIONSHIPS_FLUX_STORE_KEY]: Ontology.RelationshipFluxStore;
}

const SET_LABEL_LISTENER: Flux.ChannelListener<FluxSubStore, typeof label.labelZ> = {
  channel: label.SET_CHANNEL_NAME,
  schema: label.labelZ,
  onChange: ({ store, changed }) => store.labels.set(changed.key, changed),
};

const DELETE_LABEL_LISTENER: Flux.ChannelListener<FluxSubStore, typeof label.keyZ> = {
  channel: label.DELETE_CHANNEL_NAME,
  schema: label.keyZ,
  onChange: ({ store, changed }) => store.labels.delete(changed),
};

export const FLUX_STORE_CONFIG: Flux.UnaryStoreConfig<FluxSubStore> = {
  listeners: [SET_LABEL_LISTENER, DELETE_LABEL_LISTENER],
};

export const matchRelationship = (rel: ontology.Relationship, id: ontology.ID) =>
  ontology.matchRelationship(rel, {
    from: id,
    type: label.LABELED_BY_ONTOLOGY_RELATIONSHIP_TYPE,
  });

interface LabelsOfQuery {
  id: ontology.ID;
}

export const retrieveCachedLabelsOf = (store: FluxSubStore, id: ontology.ID) => {
  const keys = store.relationships
    .get((rel) => matchRelationship(rel, id))
    .map((rel) => rel.to.key);
  return store.labels.get(keys);
};

export const { useRetrieve: useRetrieveLabelsOf } = Flux.createRetrieve<
  LabelsOfQuery,
  label.Label[],
  FluxSubStore
>({
  name: PLURAL_RESOURCE_NAME,
  retrieve: async ({ client, query: { id } }) =>
    await client.labels.retrieve({ for: id }),
  mountListeners: ({ client, store, query: { id }, onChange }) => [
    store.labels.onSet((label) => {
      onChange(
        state.skipNull((prev) => {
          const filtered = prev.filter((l) => l.key !== label.key);
          if (filtered.length === prev.length) return prev;
          return [...filtered, label];
        }),
      );
    }),
    store.labels.onDelete((key) =>
      onChange(state.skipNull((prev) => prev.filter((l) => l.key !== key))),
    ),
    store.relationships.onSet(async (rel) => {
      if (!matchRelationship(rel, id)) return;
      const { key } = rel.to;
      const l = await client.labels.retrieve({ key });
      store.labels.set(key, l);
      onChange(state.skipNull((prev) => [...prev.filter((l) => l.key !== key), l]));
    }),
    store.relationships.onDelete((relKey) => {
      const rel = ontology.relationshipZ.parse(relKey);
      if (!matchRelationship(rel, id)) return;
      onChange(state.skipNull((prev) => prev.filter((l) => l.key !== rel.to.key)));
    }),
  ],
});

export interface ListQuery extends label.RetrieveMultipleParams {}

export const useList = Flux.createList<ListQuery, label.Key, label.Label, FluxSubStore>(
  {
    name: PLURAL_RESOURCE_NAME,
    retrieveCached: ({ query, store }) => {
      if (primitive.isNonZero(query.for) || primitive.isNonZero(query.searchTerm))
        return [];
      let labels = store.labels.list();
      if (query.keys != null && query.keys.length > 0) {
        const { keys } = query;
        labels = labels.filter((l) => keys.includes(l.key));
      }
      return labels;
    },
    retrieve: async ({ client, query }) => await client.labels.retrieve(query),
    retrieveByKey: async ({ client, key }) => await client.labels.retrieve({ key }),
    mountListeners: ({ store, onChange, onDelete, query: { keys } }) => {
      const keysSet = keys ? new Set(keys) : undefined;
      return [
        store.labels.onSet(async (label) => {
          if (keysSet != null && !keysSet.has(label.key)) return;
          onChange(label.key, label, { mode: "prepend" });
        }),
        store.labels.onDelete(async (key) => onDelete(key)),
      ];
    },
  },
);

interface FormQuery {
  key?: label.Key;
}

export const formSchema = label.labelZ.partial({ key: true });

const INITIAL_VALUES: z.infer<typeof formSchema> = {
  name: "",
  color: "#000000",
};

export const useForm = Flux.createForm<FormQuery, typeof formSchema, FluxSubStore>({
  name: RESOURCE_NAME,
  initialValues: INITIAL_VALUES,
  schema: formSchema,
  retrieve: async ({ client, query: { key }, reset }) => {
    if (key == null) return;
    reset(await client.labels.retrieve({ key }));
  },
  update: async ({ client, value, reset }) => {
    const updated = await client.labels.create(value());
    reset(updated);
  },
  mountListeners: ({ store, query: { key }, reset }) => [
    store.labels.onSet(async (label) => {
      if (key == null || label.key !== key) return;
      reset(label);
    }, key),
  ],
});

export type DeleteParams = label.Key | label.Key[];

export const { useUpdate: useDelete } = Flux.createUpdate<DeleteParams, FluxSubStore>({
  name: RESOURCE_NAME,
  verbs: Flux.DELETE_VERBS,
  update: async ({ client, data }) => {
    await client.labels.delete(data);
    return data;
  },
});

export interface RetrieveMultipleParams {
  keys: label.Key[];
}

<<<<<<< HEAD
export const { useUpdate: useDelete } = Flux.createUpdate<UseDeleteArgs>({
  name: "Label",
  update: async ({ client, value }) => await client.labels.delete(value.key),
});

export interface RetrieveMultipleParams {
  keys: label.Key[];
}

export const { useRetrieve: useRetrieveMultiple } = Flux.createRetrieve<
  RetrieveMultipleParams,
  label.Label[],
  SubStore
>({
  name: "Labels",
  retrieve: async ({ client, params: { keys }, store }) => {
=======
export const { useRetrieve: useRetrieveMultiple } = Flux.createRetrieve<
  RetrieveMultipleParams,
  label.Label[],
  FluxSubStore
>({
  name: "Labels",
  retrieve: async ({ client, query: { keys }, store }) => {
>>>>>>> d7a03464
    const cached = store.labels.get(keys);
    const missing = keys.filter((k) => !store.labels.has(k));
    if (missing.length === 0) return cached;
    const retrieved = await client.labels.retrieve({ keys: missing });
    store.labels.set(retrieved);
    return [...cached, ...retrieved];
  },
<<<<<<< HEAD
  mountListeners: ({ store, params: { keys }, onChange }) => {
=======
  mountListeners: ({ store, query: { keys }, onChange }) => {
>>>>>>> d7a03464
    const keysSet = new Set(keys);
    return [
      store.labels.onSet(async (label) => {
        if (!keysSet.has(label.key)) return;
<<<<<<< HEAD
        onChange((prev) => [...prev.filter((l) => l.key !== label.key), label]);
      }),
      store.labels.onDelete(async (key) => {
        keysSet.delete(key);
        onChange((prev) => prev.filter((l) => l.key !== key));
=======
        onChange((prev) => {
          if (prev == null) return [label];
          return [...prev.filter((l) => l.key !== label.key), label];
        });
      }),
      store.labels.onDelete(async (key) => {
        keysSet.delete(key);
        onChange(state.skipNull((prev) => prev.filter((l) => l.key !== key)));
>>>>>>> d7a03464
      }),
    ];
  },
});<|MERGE_RESOLUTION|>--- conflicted
+++ resolved
@@ -171,10 +171,36 @@
   keys: label.Key[];
 }
 
-<<<<<<< HEAD
-export const { useUpdate: useDelete } = Flux.createUpdate<UseDeleteArgs>({
-  name: "Label",
-  update: async ({ client, value }) => await client.labels.delete(value.key),
+export const { useRetrieve: useRetrieveMultiple } = Flux.createRetrieve<
+  RetrieveMultipleParams,
+  label.Label[],
+  FluxSubStore
+>({
+  name: "Labels",
+  retrieve: async ({ client, query: { keys }, store }) => {
+    const cached = store.labels.get(keys);
+    const missing = keys.filter((k) => !store.labels.has(k));
+    if (missing.length === 0) return cached;
+    const retrieved = await client.labels.retrieve({ keys: missing });
+    store.labels.set(retrieved);
+    return [...cached, ...retrieved];
+  },
+  mountListeners: ({ store, query: { keys }, onChange }) => {
+    const keysSet = new Set(keys);
+    return [
+      store.labels.onSet(async (label) => {
+        if (!keysSet.has(label.key)) return;
+        onChange((prev) => {
+          if (prev == null) return [label];
+          return [...prev.filter((l) => l.key !== label.key), label];
+        });
+      }),
+      store.labels.onDelete(async (key) => {
+        keysSet.delete(key);
+        onChange(state.skipNull((prev) => prev.filter((l) => l.key !== key)));
+      }),
+    ];
+  },
 });
 
 export interface RetrieveMultipleParams {
@@ -188,15 +214,6 @@
 >({
   name: "Labels",
   retrieve: async ({ client, params: { keys }, store }) => {
-=======
-export const { useRetrieve: useRetrieveMultiple } = Flux.createRetrieve<
-  RetrieveMultipleParams,
-  label.Label[],
-  FluxSubStore
->({
-  name: "Labels",
-  retrieve: async ({ client, query: { keys }, store }) => {
->>>>>>> d7a03464
     const cached = store.labels.get(keys);
     const missing = keys.filter((k) => !store.labels.has(k));
     if (missing.length === 0) return cached;
@@ -204,31 +221,16 @@
     store.labels.set(retrieved);
     return [...cached, ...retrieved];
   },
-<<<<<<< HEAD
   mountListeners: ({ store, params: { keys }, onChange }) => {
-=======
-  mountListeners: ({ store, query: { keys }, onChange }) => {
->>>>>>> d7a03464
     const keysSet = new Set(keys);
     return [
       store.labels.onSet(async (label) => {
         if (!keysSet.has(label.key)) return;
-<<<<<<< HEAD
         onChange((prev) => [...prev.filter((l) => l.key !== label.key), label]);
       }),
       store.labels.onDelete(async (key) => {
         keysSet.delete(key);
         onChange((prev) => prev.filter((l) => l.key !== key));
-=======
-        onChange((prev) => {
-          if (prev == null) return [label];
-          return [...prev.filter((l) => l.key !== label.key), label];
-        });
-      }),
-      store.labels.onDelete(async (key) => {
-        keysSet.delete(key);
-        onChange(state.skipNull((prev) => prev.filter((l) => l.key !== key)));
->>>>>>> d7a03464
       }),
     ];
   },
