--- conflicted
+++ resolved
@@ -144,15 +144,14 @@
 
 export const { useUpdate: useDelete } = Flux.createUpdate<UseDeleteArgs>({
   name: "Label",
-<<<<<<< HEAD
-  update: async ({ client, params: { key } }) => await client.labels.delete(key),
-}).useDirect;
+  update: async ({ client, value }) => await client.labels.delete(value.key),
+});
 
 export interface RetrieveMultipleParams {
   keys: label.Key[];
 }
 
-export const retrieveMultiple = Flux.createRetrieve<
+export const { useRetrieve: useRetrieveMultiple } = Flux.createRetrieve<
   RetrieveMultipleParams,
   label.Label[],
   SubStore
@@ -179,7 +178,4 @@
       }),
     ];
   },
-=======
-  update: async ({ client, value }) => await client.labels.delete(value.key),
->>>>>>> 077b1ea5
 });