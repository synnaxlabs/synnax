--- conflicted
+++ resolved
@@ -15,10 +15,7 @@
     border: var(--pluto-border-l5);
     border-width: 0.5px;
     width: fit-content;
-<<<<<<< HEAD
-=======
     height: 4rem;
->>>>>>> d2ba01a4
     background: var(--pluto-gray-l0);
     max-width: 200px;
     overflow: hidden;
