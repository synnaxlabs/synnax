--- conflicted
+++ resolved
@@ -19,12 +19,8 @@
     width: 100%;
     height: 100%;
     z-index: 10;
-<<<<<<< HEAD
-    background: var(--pluto-gray-l3-50);
-=======
     background: var(--pluto-gray-l3-40);
     padding: 0 5rem;
->>>>>>> 475bab3b
 
     .pluto-modal__dialog {
         container-type: inline-size;
