// Copyright 2023 Synnax Labs, Inc.
//
// Use of this software is governed by the Business Source License included in the file
// licenses/BSL.txt.
//
// As of the Change Date specified in that file, in accordance with the Business Source
// License, use of this software will be governed by the Apache License, Version 2.0,
// included in the file licenses/APL.txt.

import { z } from "zod";

import { color } from "@/color/core";
import { text } from "@/text/core";

const grayScaleZ = z.object({
  l0: color.Color.z,
  l1: color.Color.z,
  l2: color.Color.z,
  l3: color.Color.z,
  l4: color.Color.z,
  l5: color.Color.z,
  l6: color.Color.z,
  l7: color.Color.z,
  l8: color.Color.z,
  l9: color.Color.z,
  l10: color.Color.z,
});

type GrayScale = z.input<typeof grayScaleZ>;

<<<<<<< HEAD
export const themeZ = z.object({
  name: z.string(),
  key: z.string(),
  colors: z.object({
    border: color.Color.z,
    primary: z.object({
      m2: color.Color.z,
      m1: color.Color.z,
      z: color.Color.z,
      p1: color.Color.z,
      p2: color.Color.z,
    }),
    gray: grayScaleZ,
    error: z.object({
      m2: color.Color.z,
      m1: color.Color.z,
      z: color.Color.z,
      p1: color.Color.z,
      p2: color.Color.z,
    }),
    warning: z.object({
      m2: color.Color.z,
      m1: color.Color.z,
      z: color.Color.z,
      p1: color.Color.z,
      p2: color.Color.z,
    }),
    secondary: z.object({
      m2: color.Color.z,
      m1: color.Color.z,
      z: color.Color.z,
      p1: color.Color.z,
      p2: color.Color.z,
    }),
    visualization: z.object({
      palettes: z.record(z.array(color.Color.z)),
    }),
    white: color.Color.z,
    black: color.Color.z,
    text: color.Color.z,
    textContrast: color.Color.z,
    logo: z.string(),
=======
const setLightness = (color: color.HSLA, lightness: number): color.HSLA => [
  color[0],
  color[1],
  lightness,
  color[3],
];

const strictScaleZ = z.object({
  m2: color.Color.z,
  m1: color.Color.z,
  z: color.Color.z,
  p1: color.Color.z,
  p2: color.Color.z,
});

const scaleZ = strictScaleZ.or(
  color.Color.z.transform((c) => {
    const hsla = c.hsla;
    return {
      m2: new color.Color(color.fromHSLA(setLightness(hsla, 40))),
      m1: new color.Color(color.fromHSLA(setLightness(hsla, 45))),
      z: c,
      p1: new color.Color(color.fromHSLA(setLightness(hsla, 55))),
      p2: new color.Color(color.fromHSLA(setLightness(hsla, 65))),
    } as const as z.output<typeof strictScaleZ>;
>>>>>>> aa57e481
  }),
);

export const themeZ = z
  .object({
    name: z.string(),
    key: z.string(),
    colors: z.object({
      border: color.Color.z,
      primary: scaleZ,
      gray: grayScaleZ,
      error: scaleZ,
      secondary: scaleZ,
      visualization: z
        .object({
          palettes: z.record(z.array(color.Color.z)),
        })
        .optional()
        .default({ palettes: {} }),
      white: color.Color.z,
      black: color.Color.z,
      text: color.Color.z,
      textInverted: color.Color.z,
      textOnPrimary: color.Color.z.optional().default(color.ZERO),
      logo: z.string(),
    }),
    sizes: z.object({
      base: z.number(),
      border: z.object({
        radius: z.number(),
        width: z.number(),
      }),
      pid: z.object({
        elementStrokeWidth: z.number(),
      }),
    }),
    typography: z.object({
      family: z.string(),
      h1: text.specZ,
      h2: text.specZ,
      h3: text.specZ,
      h4: text.specZ,
      h5: text.specZ,
      p: text.specZ,
      small: text.specZ,
    }),
  })
  .transform((theme) => {
    if (theme.colors.textOnPrimary == null || theme.colors.textOnPrimary.isZero)
      theme.colors.textOnPrimary = theme.colors.primary.z.pickByContrast(
        theme.colors.text,
        theme.colors.textInverted,
      );
    return theme;
  });

export type ThemeSpec = z.input<typeof themeZ>;
export type Theme = z.output<typeof themeZ>;

const fontFamily = "'Inter Variable', sans-serif";
const baseSize: number = 6;

// Error

const ERROR_HSLA: color.HSLA = [357, 91, 55, 1];

// Warning

const WARNING_HSLA: color.HSLA = [42, 100, 50, 1];

// Grayscale

const LIGHT_SCALE = [
  "#FCFCFC",
  "#F9F9F9",
  "#F4F4F4",
  "#ededed",
  "#d9d9d9",
  "#ADADAD",
  "#878787",
  "#616161",
  "#404040",
  "#1C1C1C",
  "#050505",
];

const lightGrayScale: GrayScale = Object.fromEntries(
  LIGHT_SCALE.map((color, index) => [`l${index}`, color]),
) as GrayScale;

const SYNNAX_BASE: ThemeSpec = {
  key: "synnax-base",
  name: "Synnax Base",
  colors: {
    primary: {
      m2: "#041B3D",
      m1: "#164FA0",
      z: "#3774D0",
      p1: "#5E94EE",
      p2: "#8AB8FF",
    },
    secondary: {
      m2: "#2D8F4E",
      m1: "#38B261",
      z: "#50C878",
      p1: "#73D393",
      p2: "#96DEAE",
    },
    gray: lightGrayScale,
    border: lightGrayScale.l3,
    error: {
      m2: color.fromHSLA(setLightness(ERROR_HSLA, 30)),
      m1: color.fromHSLA(setLightness(ERROR_HSLA, 40)),
      z: color.fromHSLA(ERROR_HSLA),
      p1: color.fromHSLA(setLightness(ERROR_HSLA, 60)),
      p2: color.fromHSLA(setLightness(ERROR_HSLA, 70)),
    },
    warning: {
      m2: color.fromHSLA(setLightness(WARNING_HSLA, 30)),
      m1: color.fromHSLA(setLightness(WARNING_HSLA, 40)),
      z: color.fromHSLA(WARNING_HSLA),
      p1: color.fromHSLA(setLightness(WARNING_HSLA, 60)),
      p2: color.fromHSLA(setLightness(WARNING_HSLA, 70)),
    },
    visualization: {
      palettes: {
        default: [
          "#DC136C",
          "#20A4F3",
          "#7AC74F",
          "#FFC43D",
          "#FE5F55",
          "#8075FF",
          "#D90429",
          "#f7aef8",
          "#f18f01",
          "#791e94",
          "#279af1",
          "#d9fff5",
          "#ff6b6b",
          "#52ffb8",
        ],
      },
    },
    logo: "url(#synnax-linear-gradient)",
    white: "#FFFFFF",
    black: "#000000",
    text: lightGrayScale.l9,
    textInverted: lightGrayScale.l0,
  },
  sizes: {
    base: baseSize,
    border: {
      radius: 2,
      width: 1,
    },
    pid: {
      elementStrokeWidth: 2,
    },
  },
  typography: {
    family: fontFamily,
    h1: {
      size: 5,
      weight: "500",
      lineHeight: 5 * 1.5,
    },
    h2: {
      size: 4,
      weight: "medium",
      lineHeight: 4 * 1.5,
    },
    h3: {
      size: 3,
      weight: "medium",
      lineHeight: 3 * 1.5,
    },
    h4: {
      size: 2.5,
      weight: "medium",
      lineHeight: 2.5 * 1.5,
    },
    h5: {
      size: 2.333333,
      weight: 450,
      lineHeight: 2.333333 * 1.5,
    },
    p: {
      size: 2.1666666666,
      weight: "regular",
      lineHeight: 2 * 1.5,
    },
    small: {
      size: 1.916666,
      weight: "regular",
      lineHeight: 1.9166666 * 1.5,
    },
  },
};

export const SYNNAX_LIGHT: ThemeSpec = {
  ...SYNNAX_BASE,
  key: "synnax-light",
  name: "Synnax Light",
};

const DARK_SCALE = [
  "#020202",
  "#080808",
  "#141414",
  "#1a1a1a",
  "#242424",
  "#515151",
  "#7f7f7f",
  "#9D9D9D",
  "#BFBFBF",
  "#EDEDED",
  "#FDFDFD",
];

const DARK_GRAY_SCALE: GrayScale = Object.fromEntries(
  DARK_SCALE.map((color, index) => [`l${index}`, color]),
) as GrayScale;

export const SYNNAX_DARK: ThemeSpec = {
  ...SYNNAX_BASE,
  key: "synnax-dark",
  name: "Synnax Dark",
  colors: {
    ...SYNNAX_BASE.colors,
    gray: DARK_GRAY_SCALE,
    logo: "var(--pluto-text-color)",
    border: DARK_GRAY_SCALE.l3,
    text: DARK_GRAY_SCALE.l9,
    textInverted: DARK_GRAY_SCALE.l0,
  },
};

export const SYNNAX_THEMES = { synnaxDark: SYNNAX_DARK, synnaxLight: SYNNAX_LIGHT };<|MERGE_RESOLUTION|>--- conflicted
+++ resolved
@@ -28,50 +28,6 @@
 
 type GrayScale = z.input<typeof grayScaleZ>;
 
-<<<<<<< HEAD
-export const themeZ = z.object({
-  name: z.string(),
-  key: z.string(),
-  colors: z.object({
-    border: color.Color.z,
-    primary: z.object({
-      m2: color.Color.z,
-      m1: color.Color.z,
-      z: color.Color.z,
-      p1: color.Color.z,
-      p2: color.Color.z,
-    }),
-    gray: grayScaleZ,
-    error: z.object({
-      m2: color.Color.z,
-      m1: color.Color.z,
-      z: color.Color.z,
-      p1: color.Color.z,
-      p2: color.Color.z,
-    }),
-    warning: z.object({
-      m2: color.Color.z,
-      m1: color.Color.z,
-      z: color.Color.z,
-      p1: color.Color.z,
-      p2: color.Color.z,
-    }),
-    secondary: z.object({
-      m2: color.Color.z,
-      m1: color.Color.z,
-      z: color.Color.z,
-      p1: color.Color.z,
-      p2: color.Color.z,
-    }),
-    visualization: z.object({
-      palettes: z.record(z.array(color.Color.z)),
-    }),
-    white: color.Color.z,
-    black: color.Color.z,
-    text: color.Color.z,
-    textContrast: color.Color.z,
-    logo: z.string(),
-=======
 const setLightness = (color: color.HSLA, lightness: number): color.HSLA => [
   color[0],
   color[1],
@@ -97,7 +53,6 @@
       p1: new color.Color(color.fromHSLA(setLightness(hsla, 55))),
       p2: new color.Color(color.fromHSLA(setLightness(hsla, 65))),
     } as const as z.output<typeof strictScaleZ>;
->>>>>>> aa57e481
   }),
 );
 
@@ -111,6 +66,7 @@
       gray: grayScaleZ,
       error: scaleZ,
       secondary: scaleZ,
+      warning: scaleZ,
       visualization: z
         .object({
           palettes: z.record(z.array(color.Color.z)),
