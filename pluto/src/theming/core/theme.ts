// Copyright 2025 Synnax Labs, Inc.
//
// Use of this software is governed by the Business Source License included in the file
// licenses/BSL.txt.
//
// As of the Change Date specified in that file, in accordance with the Business Source
// License, use of this software will be governed by the Apache License, Version 2.0,
// included in the file licenses/APL.txt.

import { z } from "zod";

import { color } from "@/color/core";
import { text } from "@/text/core";

const grayScaleZ = z.object({
  l0: color.Color.z,
  l1: color.Color.z,
  l2: color.Color.z,
  l3: color.Color.z,
  l4: color.Color.z,
  l5: color.Color.z,
  l6: color.Color.z,
  l7: color.Color.z,
  l8: color.Color.z,
  l9: color.Color.z,
  l10: color.Color.z,
  l11: color.Color.z,
  l12: color.Color.z,
});

type GrayScale = z.input<typeof grayScaleZ>;

export type Shade = 0 | 1 | 2 | 3 | 4 | 5 | 6 | 7 | 8 | 9 | 10 | 11 | 12;

const setLightness = (color: color.HSLA, lightness: number): color.HSLA => [
  color[0],
  color[1],
  lightness,
  color[3],
];

const strictScaleZ = z.object({
  m2: color.Color.z,
  m1: color.Color.z,
  z: color.Color.z,
  p1: color.Color.z,
  p2: color.Color.z,
});

const scaleZ = strictScaleZ.or(
  color.Color.z.transform((c) => {
    const hsla = c.hsla;
    return {
      m2: new color.Color(color.fromHSLA(setLightness(hsla, 40))),
      m1: new color.Color(color.fromHSLA(setLightness(hsla, 45))),
      z: c,
      p1: new color.Color(color.fromHSLA(setLightness(hsla, 55))),
      p2: new color.Color(color.fromHSLA(setLightness(hsla, 65))),
    } as const as z.output<typeof strictScaleZ>;
  }),
);

export const themeZ = z
  .object({
    name: z.string(),
    key: z.string(),
    colors: z.object({
      border: color.Color.z,
      primary: scaleZ,
      gray: grayScaleZ,
      error: scaleZ,
      secondary: scaleZ,
      warning: scaleZ,
      palettes: z.record(color.paletteZ),
      visualization: z
        .object({ palettes: z.record(z.array(color.Color.z)) })
        .optional()
        .default({ palettes: {} }),
      white: color.Color.z,
      black: color.Color.z,
      text: color.Color.z,
      textInverted: color.Color.z,
      textOnPrimary: color.Color.z.optional().default(color.ZERO),
      logo: z.string(),
    }),
    sizes: z.object({
      base: z.number(),
      border: z.object({ radius: z.number(), width: z.number() }),
      schematic: z.object({ elementStrokeWidth: z.number() }),
    }),
    typography: z.object({
      family: z.string(),
      codeFamily: z.string(),
      h1: text.specZ,
      h2: text.specZ,
      h3: text.specZ,
      h4: text.specZ,
      h5: text.specZ,
      p: text.specZ,
      small: text.specZ,
    }),
  })
  .transform((theme) => {
    if (theme.colors.textOnPrimary == null || theme.colors.textOnPrimary.isZero)
      theme.colors.textOnPrimary = theme.colors.primary.z.pickByContrast(
        theme.colors.text,
        theme.colors.textInverted,
      );
    return theme;
  });

export type ThemeSpec = z.input<typeof themeZ>;
export type Theme = z.output<typeof themeZ>;

const fontFamily = "'Inter Variable', sans-serif";
const codeFontFamily = "'Geist Mono', monospace";
const baseSize: number = 6;

// Error

const ERROR_HSLA: color.HSLA = [357, 91, 55, 1];

// Warning

const WARNING_HSLA: color.HSLA = [58, 100, 50, 1];

// Grayscale

const LIGHT_SCALE = [
  "#FEFEFE", // l0 - background
<<<<<<< HEAD
  "#fbfbfb", // l1 - large surfaces
=======
  "#F9F9F9", // l1 - large surfaces
>>>>>>> 19ee1f41
  "#F2F2F2", // l2 - small surfaces
  "#ECECEC", // l3 - small surfaces hover
  "#E4E4E4", // l4 - border 1
  "#D1D1D1", // l5 - border 2
  "#bcbcbc", // l6 - border 2 hover
  "#ACACAC", // l7 - border 2 active
  "#8F8F8F", // l8 - text 1
  "#727272", // l9 - text 2
  "#4F4F4F", // l10 - text 3
  "#292929", // l11 - text 4
  "#050505", // l12 - text 5
];

const lightGrayScale: GrayScale = Object.fromEntries(
  LIGHT_SCALE.map((color, index) => [`l${index}`, color]),
) as GrayScale;

const supportsThinBorder = () => {
  if (typeof window === "undefined") return false;
  return window.devicePixelRatio > 1;
};

const SUPPORTS_THIN_BORDER = supportsThinBorder();

const SYNNAX_BASE: ThemeSpec = {
  key: "synnaxBase",
  name: "Synnax Base",
  colors: {
    primary: {
      m2: "#041B3D",
      m1: "#356fc5",
      z: "#3774D0",
      p1: "#5E94EE",
      p2: "#8AB8FF",
    },
    secondary: {
      m2: "#2D8F4E",
      m1: "#38B261",
      z: "#50C878",
      p1: "#73D393",
      p2: "#96DEAE",
    },
    gray: lightGrayScale,
    border: lightGrayScale.l4,
    error: {
      m2: color.fromHSLA(setLightness(ERROR_HSLA, 30)),
      m1: color.fromHSLA(setLightness(ERROR_HSLA, 40)),
      z: color.fromHSLA(ERROR_HSLA),
      p1: color.fromHSLA(setLightness(ERROR_HSLA, 65)),
      p2: color.fromHSLA(setLightness(ERROR_HSLA, 77)),
    },
    warning: {
      m2: color.fromHSLA(setLightness(WARNING_HSLA, 30)),
      m1: color.fromHSLA(setLightness(WARNING_HSLA, 40)),
      z: color.fromHSLA(WARNING_HSLA),
      p1: color.fromHSLA(setLightness(WARNING_HSLA, 65)),
      p2: color.fromHSLA(setLightness(WARNING_HSLA, 75)),
    },
    palettes: { recent: { key: "recent", name: "Recent", swatches: [] } },
    visualization: {
      palettes: {
        default: [
          "#DC136C",
          "#20A4F3",
          "#7AC74F",
          "#FFC43D",
          "#FE5F55",
          "#8075FF",
          "#D90429",
          "#f7aef8",
          "#f18f01",
          "#791e94",
          "#279af1",
          "#d9fff5",
          "#ff6b6b",
          "#52ffb8",
        ],
      },
    },
    logo: "url(#synnax-linear-gradient)",
    white: "#FFFFFF",
    black: "#000000",
    text: lightGrayScale.l11,
    textInverted: lightGrayScale.l0,
    textOnPrimary: lightGrayScale.l0,
  },
  sizes: {
    base: baseSize,
    border: { radius: 3, width: SUPPORTS_THIN_BORDER ? 0.5 : 1 },
    schematic: { elementStrokeWidth: 2 },
  },
  typography: {
    family: fontFamily,
    codeFamily: codeFontFamily,
    h1: { size: 6, weight: "500", lineHeight: 6 * 1.5 },
    h2: { size: 4.5, weight: "medium", lineHeight: 4.5 * 1.5 },
    h3: { size: 3.5, weight: "medium", lineHeight: 3.5 * 1.5 },
    h4: { size: 2.6666, weight: "medium", lineHeight: 2.6666 * 1.5 },
    h5: { size: 2.333333, weight: 450, lineHeight: 2.333333 * 1.5 },
    p: { size: 2.1666666666, weight: "regular", lineHeight: 2 * 1.5 },
    small: { size: 1.916666, weight: "regular", lineHeight: 2.3333333 },
  },
};

export const SYNNAX_LIGHT: ThemeSpec = Object.freeze({
  ...SYNNAX_BASE,
  key: "synnaxLight",
  name: "Synnax Light",
});

const DARK_SCALE = [
  "#020202", // l0
  "#080808", // l1
  "#151515", // l2
  "#242424", // l3
  "#2F2F2F", // l4
  "#3B3B3B", // l5
  "#4A4A4A", // l6
  "#5C5C5C", // l7
  "#767676", // l10
  "#969696", // l11
  "#B9B9B9", // l10
  "#DBDBDB", // l11
  "#FDFDFD", // l12
];

const DARK_GRAY_SCALE: GrayScale = Object.fromEntries(
  DARK_SCALE.map((color, index) => [`l${index}`, color]),
) as GrayScale;

export const SYNNAX_DARK: ThemeSpec = Object.freeze({
  ...SYNNAX_BASE,
  key: "synnaxDark",
  name: "Synnax Dark",
  colors: {
    ...SYNNAX_BASE.colors,
    gray: DARK_GRAY_SCALE,
    logo: "var(--pluto-text-color)",
    border: DARK_GRAY_SCALE.l3,
    text: DARK_GRAY_SCALE.l11,
    textInverted: DARK_GRAY_SCALE.l0,
    textOnPrimary: DARK_GRAY_SCALE.l12,
  },
});

export const SYNNAX_THEMES = { synnaxDark: SYNNAX_DARK, synnaxLight: SYNNAX_LIGHT };<|MERGE_RESOLUTION|>--- conflicted
+++ resolved
@@ -128,11 +128,7 @@
 
 const LIGHT_SCALE = [
   "#FEFEFE", // l0 - background
-<<<<<<< HEAD
-  "#fbfbfb", // l1 - large surfaces
-=======
   "#F9F9F9", // l1 - large surfaces
->>>>>>> 19ee1f41
   "#F2F2F2", // l2 - small surfaces
   "#ECECEC", // l3 - small surfaces hover
   "#E4E4E4", // l4 - border 1
