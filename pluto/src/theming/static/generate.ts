// Copyright 2025 Synnax Labs, Inc.
//
// Use of this software is governed by the Business Source License included in the file
// licenses/BSL.txt.
//
// As of the Change Date specified in that file, in accordance with the Business Source
// License, use of this software will be governed by the Apache License, Version 2.0,
// included in the file licenses/APL.txt.

import fs from "fs";
import path from "path";
import { fileURLToPath } from "url";

import { SYNNAX_DARK, SYNNAX_LIGHT, type Theme, themeZ } from "@/theming/core/theme";
import { toCSSVars } from "@/theming/css";

const INDENTATION = "    ";

/**
 * Generates a static css file containing the specified dark and light themes.
 * @param light - The light theme.
 * @param dark - The dark theme.
 * @param defaultTheme - The default theme to use.
 * @returns A string containing the generated css.
 */
const generateStatic = (
  light: Theme,
  dark: Theme,
  defaultTheme: "light" | "dark" = "light",
): string => {
  const lightVars = toCSSVars(light);
  const darkVars = toCSSVars(dark);
  const darkPrefixedVars = toCSSVars(dark, "dark-");

  // Convert record to CSS variable declarations
  const formatVars = (
    vars: Record<string, string | number | undefined>,
    indentationLevel: number = 1,
  ): string =>
    `${INDENTATION.repeat(indentationLevel)}${Object.entries(vars)
      .filter(([_, value]) => value != null)
      .map(([key, value]) => `${key}: ${value};`)
      .join(`\n${INDENTATION.repeat(indentationLevel)}`)}`;
<<<<<<< HEAD

=======
>>>>>>> b95fcab9
  // Determine which theme to use as default and which for the media query
  const defaultVars = defaultTheme === "light" ? lightVars : darkVars;
  const mediaQueryVars = defaultTheme === "light" ? darkVars : lightVars;
  const mediaQueryTheme = defaultTheme === "light" ? "dark" : "light";

  return `:root {
${formatVars(defaultVars)}
${formatVars(darkPrefixedVars)}
}

@media (prefers-color-scheme: ${mediaQueryTheme}) {
    :root {
${formatVars(mediaQueryVars, 2)}
${formatVars(darkPrefixedVars, 2)}
    }
}
`;
};

const writeToFile = (content: string) => {
  // get the path of this file
  const __filename = fileURLToPath(import.meta.url);
  const __dirname = path.dirname(__filename);
  fs.writeFileSync(path.join(__dirname, "theme.css"), content, "utf-8");
};

writeToFile(generateStatic(themeZ.parse(SYNNAX_LIGHT), themeZ.parse(SYNNAX_DARK)));<|MERGE_RESOLUTION|>--- conflicted
+++ resolved
@@ -41,10 +41,6 @@
       .filter(([_, value]) => value != null)
       .map(([key, value]) => `${key}: ${value};`)
       .join(`\n${INDENTATION.repeat(indentationLevel)}`)}`;
-<<<<<<< HEAD
-
-=======
->>>>>>> b95fcab9
   // Determine which theme to use as default and which for the media query
   const defaultVars = defaultTheme === "light" ? lightVars : darkVars;
   const mediaQueryVars = defaultTheme === "light" ? darkVars : lightVars;
