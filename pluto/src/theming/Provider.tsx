// Copyright 2025 Synnax Labs, Inc.
//
// Use of this software is governed by the Business Source License included in the file
// licenses/BSL.txt.
//
// As of the Change Date specified in that file, in accordance with the Business Source
// License, use of this software will be governed by the Apache License, Version 2.0,
// included in the file licenses/APL.txt.

import "@/theming/theme.css";

import geistMono from "@fontsource/geist-mono/files/geist-mono-latin-400-normal.woff2";
import inter200 from "@fontsource/inter/files/inter-latin-200-normal.woff2";
import inter300 from "@fontsource/inter/files/inter-latin-300-normal.woff2";
import inter400 from "@fontsource/inter/files/inter-latin-400-normal.woff2";
import inter500 from "@fontsource/inter/files/inter-latin-500-normal.woff2";
import inter600 from "@fontsource/inter/files/inter-latin-600-normal.woff2";
import inter700 from "@fontsource/inter/files/inter-latin-700-normal.woff2";
import inter800 from "@fontsource/inter/files/inter-latin-800-normal.woff2";
import inter900 from "@fontsource-variable/inter/files/inter-latin-standard-normal.woff2";
import { caseconv, deep } from "@synnaxlabs/x";
import {
  type PropsWithChildren,
  type ReactElement,
  useCallback,
  useEffect,
  useLayoutEffect,
  useMemo,
  useState,
} from "react";

import { Aether } from "@/aether";
import { context } from "@/context";
import { CSS } from "@/css";
import { theming } from "@/theming/aether";
import { toCSSVars } from "@/theming/css";

export interface ContextValue {
  theme: theming.Theme;
  toggleTheme: () => void;
  setTheme: (key: string) => void;
}

const [Context, useContext] = context.create<ContextValue>({
  defaultValue: {
    theme: theming.themeZ.parse(theming.SYNNAX_THEMES.synnaxLight),
    toggleTheme: () => {},
    setTheme: () => {},
  },
  displayName: "Theming.Context",
});
<<<<<<< HEAD
Context.displayName = "Theming.Context";
=======
export { useContext };
>>>>>>> 8bb8053a

export interface UseProviderProps {
  theme?: deep.Partial<theming.ThemeSpec> & { key: string };
  setTheme?: (key: string) => void;
  toggleTheme?: () => void;
  themes?: Record<string, theming.ThemeSpec>;
  lightTheme?: string;
  darkTheme?: string;
}

const prefersDark = () =>
  typeof window?.matchMedia === "undefined"
    ? null
    : window.matchMedia("(prefers-color-scheme: dark)");

const isDarkMode = (): boolean => prefersDark()?.matches ?? true;

export const useProvider = ({
  theme,
  themes = theming.SYNNAX_THEMES,
  setTheme,
  toggleTheme,
  lightTheme = "synnaxLight",
  darkTheme = "synnaxDark",
}: UseProviderProps): ContextValue => {
  const [selected, setSelected] = useState<string>(
    isDarkMode() ? darkTheme : lightTheme,
  );

  const parsedThemes = useMemo(() => {
    if (theme != null) {
      const synnaxLight = theming.themeZ.parse(
        deep.override(deep.copy(theming.SYNNAX_LIGHT), theme),
      );
      const synnaxDark = theming.themeZ.parse(
        deep.override(deep.copy(theming.SYNNAX_DARK), theme),
      );
      if (theme.key != null && theme.key.length > 0) setSelected(theme.key);
      return { synnaxLight, synnaxDark };
    }
    return Object.entries(themes).reduce<Record<string, theming.Theme>>(
      (acc, [key, value]) => ({ ...acc, [key]: theming.themeZ.parse(value) }),
      {},
    );
  }, [theme, themes]);

  const handleToggle = useCallback((): void => {
    const keys = Object.keys(themes);
    const index = keys.indexOf(selected);
    const nextIndex = (index + 1) % keys.length;
    setSelected(keys[nextIndex]);
  }, [toggleTheme, selected, themes]);

  const parsedTheme = useMemo(() => parsedThemes[selected], [parsedThemes, selected]);

  useEffect(() => {
    const listener = (): void => setSelected(isDarkMode() ? darkTheme : lightTheme);
    prefersDark()?.addEventListener("change", listener);
    return () => prefersDark()?.removeEventListener("change", listener);
  }, []);

  return {
    theme: parsedTheme,
    toggleTheme: toggleTheme ?? handleToggle,
    setTheme: setTheme ?? setSelected,
  };
};

export const use = (): theming.Theme => useContext().theme;

export interface ProviderProps extends PropsWithChildren<unknown>, UseProviderProps {
  applyCSSVars?: boolean;
  defaultTheme?: string;
  el?: HTMLElement | null;
}

const CLASS_PREFIX = "pluto-theme-";

const setThemeClass = (el: HTMLElement, theme: theming.Theme): void => {
  const existing = Array.from(el.classList).find((c) => c.startsWith(CLASS_PREFIX));
  if (existing != null) el.classList.remove(existing);
  el.classList.add(`${CLASS_PREFIX}${caseconv.toKebab(theme.key)}`);
};

export const Provider = ({
  children,
  applyCSSVars = true,
  el,
  ...rest
}: ProviderProps): ReactElement => {
  const ret = useProvider(rest);
  const [{ path }, , setAetherTheme] = Aether.use({
    type: theming.Provider.TYPE,
    schema: theming.Provider.z,
    initialState: {
      theme: ret.theme,
      fontURLs: [
        { name: "Inter Nine", url: inter900 },
        { name: "Inter Eight", url: inter800 },
        { name: "Inter Seven", url: inter700 },
        { name: "Inter Six", url: inter600 },
        { name: "Inter Five", url: inter500 },
        { name: "Inter Four", url: inter400 },
        { name: "Inter Three", url: inter300 },
        { name: "Inter Two", url: inter200 },
        { name: "Geist Mono", url: geistMono },
      ],
    },
  });

  // The ret.theme.key dep will not trigger a re-render if the theme properties change
  // but not the key. This reduces re-renders, but should be corrected once the user
  // has the ability to edit the theme themselves.
  useEffect(() => setAetherTheme((p) => ({ ...p, theme: ret.theme })), [ret.theme.key]);

  // See note on useEffect above.
  useLayoutEffect(() => {
    if (el === undefined) el = document.documentElement;
    if (el == null) return;
    setThemeClass(el, ret.theme);
    if (applyCSSVars) CSS.applyVars(el, toCSSVars(ret.theme));
    else CSS.removeVars(el, "--pluto");
  }, [ret.theme.key, el]);

  return (
    <Context value={ret}>
      <Aether.Composite path={path}>{children}</Aether.Composite>
    </Context>
  );
};<|MERGE_RESOLUTION|>--- conflicted
+++ resolved
@@ -49,11 +49,7 @@
   },
   displayName: "Theming.Context",
 });
-<<<<<<< HEAD
-Context.displayName = "Theming.Context";
-=======
 export { useContext };
->>>>>>> 8bb8053a
 
 export interface UseProviderProps {
   theme?: deep.Partial<theming.ThemeSpec> & { key: string };
