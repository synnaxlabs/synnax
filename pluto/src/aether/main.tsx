// Copyright 2025 Synnax Labs, Inc.
//
// Use of this software is governed by the Business Source License included in the file
// licenses/BSL.txt.
//
// As of the Change Date specified in that file, in accordance with the Business Source
// License, use of this software will be governed by the Apache License, Version 2.0,
// included in the file licenses/APL.txt.

import { UnexpectedError, ValidationError } from "@synnaxlabs/client";
import { compare, deep, type SenderHandler } from "@synnaxlabs/x";
import {
  memo,
  type PropsWithChildren,
  type ReactElement,
  useCallback,
  useEffect,
  useLayoutEffect,
  useMemo,
  useRef,
  useState,
} from "react";
import { type z } from "zod";

import { type AetherMessage, type MainMessage } from "@/aether/message";
import { context } from "@/context";
import { useUniqueKey } from "@/hooks/useUniqueKey";
import { useMemoCompare } from "@/memo";
import { type state } from "@/state";
import { prettyParse } from "@/util/zod";
import { Worker } from "@/worker";

type RawSetArg<S extends z.ZodType<state.State>> =
  | (z.input<S> | z.infer<S>)
  | ((prev: z.infer<S>) => z.input<S> | z.infer<S>);

/**
 * return value of the create function in the Aether context.
 * Provides methods to manage the lifecycle of an Aether component.
 */
export interface CreateReturn {
  /**
   * Updates the state of the component and optionally transfers objects to the worker thread.
   * @param state - The new state to set on the component
   * @param transfer - Optional array of Transferable objects to be transferred to the worker
   */
  setState: (state: state.State, transfer?: Transferable[]) => void;

  /**
   * Deletes the component from the Aether tree, triggering cleanup
   * on the worker thread.
   */
  delete: () => void;
}

/**
 * Interface representing the value provided by the Aether context.
 * Used to create and manage Aether components in the component tree.
 */
export interface ContextValue {
  /** The current path in the Aether component tree */
  path: string[];
  /**
   * Creates a new Aether component in the tree
   * @param type - The type identifier for the component
   * @param path - The path where the component should be created
   * @param onReceive - Optional callback for handling state updates from the worker
   * @returns An object with methods to manage the component's lifecycle
   */
  create: (type: string, path: string[], onReceive?: StateHandler) => CreateReturn;
}

<<<<<<< HEAD
const Context = createContext<ContextValue>({
  path: [],
  create: () => ({ setState: () => {}, delete: () => {} }),
});
Context.displayName = "Aether.Context";
const useContext = () => reactUse(Context);
=======
const [Context, useContext] = context.create<ContextValue>({
  defaultValue: { create: () => ({ setState: () => {}, delete: () => {} }), path: [] },
  displayName: "Aether.Context",
});
>>>>>>> 8bb8053a

/**
 * Props for the Aether Provider component that establishes the Aether context.
 */
export interface ProviderProps extends PropsWithChildren {
  /** Unique identifier for the worker instance */
  workerKey: string;

  /** Optional worker handler for managing communication between main and worker threads */
  worker?: SenderHandler<MainMessage, AetherMessage>;
}

export const Provider = ({
  workerKey,
  worker: propsWorker,
  children,
}: ProviderProps): ReactElement => {
  const contextWorker = Worker.use<MainMessage, AetherMessage>(workerKey);
  const registry = useRef<Map<string, RegisteredComponent>>(new Map());
  const [ready, setReady] = useState(false);
  const worker = useMemo(
    () => propsWorker ?? contextWorker,
    [propsWorker, contextWorker],
  );

  const create: ContextValue["create"] = useCallback(
    (type, path, handler) => {
      const key = path.at(-1);
      if (key == null)
        throw new ValidationError(
          `[Aether.Provider] - received zero length path when registering component of type ${type}`,
        );
      if (type.length === 0)
        console.warn(
          `[Aether.Provider] - received zero length type when registering component at ${path.join(".")} This is probably a bad idea.`,
        );
      registry.current.set(key, { path, handler });
      return {
        setState: (state: state.State, transfer: Transferable[] = []): void => {
          if (worker == null) console.warn("aether - no worker");
          worker?.send({ variant: "update", path, state, type }, transfer);
        },
        delete: () => {
          if (worker == null) console.warn("aether - no worker");
          worker?.send({ variant: "delete", path, type });
        },
      };
    },
    [worker, registry],
  );

  const [error, setError] = useState<Error | null>(null);
  if (error != null) throw error;

  useEffect(() => {
    worker?.handle((msg) => {
      const { variant } = msg;
      if (variant == "error") {
        const {
          error: { message, stack, name },
        } = msg;
        const err = new Error(message);
        err.stack = stack;
        err.name = name;
        setError((prev) => {
          if (prev != null) {
            console.error(`
              [aether] - received new error after error was already set, but before
              previous error was thrown. This likely means that multiple errors occurred
              in succession before react could throw the first one that occurred.
            `);
            console.error(err);
          }
          return err;
        });
        return;
      }
      const { key, state } = msg;
      const component = registry.current.get(key);
      if (component == null)
        throw new UnexpectedError(
          `[Aether.Provider] - received worker update message for unregistered component with key ${key}`,
        );
      if (component.handler == null)
        throw new UnexpectedError(
          `[Aether.Provider] - received worker update message for component with key ${key} that has no handler`,
        );
      component.handler(state);
    });
    setReady(true);
  }, [worker]);

  const value = useMemo<ContextValue>(() => ({ create, path: ["root"] }), [create]);

  return <Context value={value}>{ready && children}</Context>;
};

export interface UseLifecycleReturn<S extends z.ZodType<state.State>> {
  path: string[];
  setState: (state: RawSetArg<S>, transfer?: Transferable[]) => void;
}

interface UseLifecycleProps<S extends z.ZodType> {
  type: string;
  schema: S;
  aetherKey?: string;
  initialState: z.input<S>;
  initialTransfer?: Transferable[];
  onReceive?: StateHandler<z.infer<S>>;
}

/**
 * A low-level hook that manages the lifecycle of an Aether component. This hook handles
 * component creation, state updates, and cleanup in the Aether worker architecture.
 *
 * @template S - A Zod schema type that defines the shape and validation of the component's state
 *
 * @param props - Configuration options for the lifecycle hook
 * @param props.type - A string identifier for the component type. Must correspond to a registered
 *                     component type in the worker thread's registry.
 * @param props.schema - A Zod schema that defines the shape and validation of the component's state.
 *                       Used to validate state during transfer between main and worker threads.
 * @param props.aetherKey - Optional unique identifier for the component. If not provided,
 *                         a unique key will be generated automatically.
 * @param props.initialState - The initial state value that conforms to the provided schema.
 * @param props.initialTransfer - Optional array of Transferable objects to be transferred
 *                               along with the initial state.
 * @param props.onReceive - Optional callback function that handles state updates received
 *                         from the worker thread.
 *
 * @returns An object containing:
 *          - path: string[] - The full path to this component in the Aether component tree
 *          - setState: (state: z.input<S>, transfer?: Transferable[]) => void - A function
 *            to update the component's state and optionally transfer objects to the worker
 *
 * @example
 * ```typescript
 * const MyComponent = () => {
 *   const { path, setState } = useLifecycle({
 *     type: "MyComponentType",
 *     schema: z.object({ count: z.number() }),
 *     initialState: { count: 0 },
 *     onReceive: (state) => console.log("Received state:", state)
 *   });
 *
 *   return <button onClick={() => setState({ count: count + 1 })}>Increment</button>;
 * };
 * ```
 *
 * @remarks
 * - This hook must be used within an Aether.Provider context
 * - The hook ensures proper cleanup on component unmount
 * - State updates are validated against the provided schema before being sent to the worker
 * - The hook uses synchronous initialization to ensure parent components are created
 *   before their children
 * - Changes to initialState after the first render will not affect the component's state.
 *   Use setState to update the state instead.
 */
export const useLifecycle = <S extends z.ZodType<state.State>>({
  type,
  aetherKey,
  initialState,
  schema,
  initialTransfer = [],
  onReceive,
}: UseLifecycleProps<S>): UseLifecycleReturn<S> => {
  const key = useUniqueKey(aetherKey);
  const comms = useRef<CreateReturn | null>(null);
  const ctx = useContext();
  const path = useMemoCompare(
    () => [...ctx.path, key],
    ([a], [b]) => compare.primitiveArrays(a, b) === 0,
    [ctx.path, key] as [string[], string],
  );

  const setState = useCallback(
    (state: z.input<S>, transfer: Transferable[] = []) =>
      comms.current?.setState(prettyParse(schema, state), transfer),
    [schema],
  );

  // We run the first effect synchronously so that parent components are created
  // before their children. This is impossible to do with effect hooks.
  if (comms.current == null) {
    comms.current = ctx.create(type, path, onReceive as StateHandler<unknown>);
    comms.current.setState(prettyParse(schema, initialState), initialTransfer);
  }

  // We run this effect whenever the identity of the aether component
  // we're using changes i.e. when the type or path changes. We also
  // run the effect when the onReceive callback changes, to make sure
  // that the callback is up to date. We don't run the effect when the
  // initialState or initialTransfer change, because this state is INITIAL.
  const first = useRef(true);
  useEffect(() => {
    // If we're on the first execution of the effect, we've already sent
    // what we need do synchronously, so don't re-execute.
    if (first.current) {
      first.current = false;
      return;
    }
    comms.current = ctx.create(type, path, onReceive as StateHandler);
    setState(initialState, initialTransfer);
    return () => {
      comms.current?.delete();
      comms.current = null;
    };
  }, [type, path, onReceive, setState]);

  // Destroy the component on unmount.
  useLayoutEffect(
    () => () => {
      comms.current?.delete();
      comms.current = null;
    },
    [],
  );

  return useMemo(
    () => ({ setState, path }),
    [setState, key, path],
  ) as UseLifecycleReturn<S>;
};

/** Props for components that use Aether functionality */
export interface ComponentProps {
  /** Optional unique identifier for the Aether component */
  aetherKey?: string;
}

/** Props for the use hook that manages Aether component lifecycle */
export interface UseProps<S extends z.ZodType>
  extends Omit<UseLifecycleProps<S>, "onReceive"> {
  /** Optional callback for handling state changes from the Aether component */
  onAetherChange?: (state: z.infer<S>) => void;
}

interface ComponentContext {
  path: string[];
}

/**
 * Return type for the use hook, providing access to component context, state, and state setter
 */
export type UseReturn<S extends z.ZodType<state.State>> = [
  ComponentContext,
  z.infer<S>,
  (state: RawSetArg<S>, transfer?: Transferable[]) => void,
];

/**
 * Props for the useUnidirectional hook that only propagates state to the Aether component
 */
export interface UseUnidirectionalProps<S extends z.ZodType>
  extends Pick<UseLifecycleProps<S>, "schema" | "aetherKey"> {
  /** The type identifier for the Aether component */
  type: string;
  /** The current state to propagate to the Aether component */
  state: z.input<S>;
}

/***
 * A simpler version of {@link use} that assumes the caller only wants to propagate
 * state to the aether component, and not receive state from the aether component.
 */
export const useUnidirectional = <S extends z.ZodType<state.State>>({
  state,
  ...rest
}: UseUnidirectionalProps<S>): ComponentContext => {
  const { path, setState } = useLifecycle<S>({ ...rest, initialState: state });
  const ref = useRef<z.input<S> | z.infer<S> | null>(null);
  if (!deep.equal(ref.current, state)) {
    ref.current = state;
    setState(state);
  }
  return { path };
};

/**
 * Use creates a new aether component with a unique key and type.
 *
 * @param props.type - The type of the component. Aether will use this to instantiate
 * the correct component type on the worker thread. A constructor for this type must
 * exist on the registry passed into aether.render on the worker thread.
 * @param props.aetherKey - A unique key for the component that is used to identify it
 * in the aether component tree. We recommend using `Aether.wrap` to create unique keys.
 * @param props.schema - The zod schema for the component's state. Used to validate state
 * changes on transfer to and from the worker thread.
 * @param props.initialState - The initial state for the component. Note that this state
 * is only used on the first render, and any changes to this value will not be reflected
 * in the component's state. To alter the component's state, use the setState function
 * returned by the hook.
 * @returns A triplet with the following values:
 * 1. An object containing metadata about the created component. This object contains a
 *    path property, which is an array of strings representing the path to the component
 *    in the aether component tree.
 * 2. The component's current state. This is synchronized with the worker thread, and
 * can be updated by both the worker and the main thread.
 * 3. A function that can be used to update the component's state. This function takes
 * in both the next state and an optional array of transferable objects. The next state
 * can be either a new state, or a function that takes in the current state and returns
 * the next state. This function is impure, and will update the component's state on the
 * worker thread.
 */
export const use = <S extends z.ZodType<state.State>>(
  props: UseProps<S>,
): UseReturn<S> => {
  const { type, schema, initialState, onAetherChange } = props;
  const [internalState, setInternalState] = useState<z.infer<S>>(() =>
    prettyParse(schema, initialState),
  );
  const onAetherChangeRef = useRef(onAetherChange);

  // Update the internal component state when we receive communications from the
  // aether.
  const handleReceive = useCallback(
    (rawState: z.infer<S>) => {
      const state = prettyParse(schema, rawState);
      setInternalState(state);
      onAetherChangeRef.current?.(state);
    },
    [schema],
  );

  const { path, setState: setAetherState } = useLifecycle({
    ...props,
    onReceive: handleReceive,
  });

  const setState = useCallback(
    (next: RawSetArg<S>, transfer: Transferable[] = []): void => {
      if (typeof next === "function")
        setInternalState((prev) => {
          const nextS = next(prev);
          // This makes our setter impure, so it's something we should be wary of causing
          // unexpected behavior in the the future.
          setAetherState(nextS, transfer);
          return nextS;
        });
      else {
        setInternalState(prettyParse(schema, next));
        setAetherState(next, transfer);
      }
    },
    [path, type, setInternalState],
  );

  return [{ path }, internalState, setState];
};

type StateHandler<S = unknown> = (state: S) => void;

interface RegisteredComponent {
  path: string[];
  handler?: StateHandler;
}

/**
 * Props for the Composite component that establishes child components in the Aether tree
 */
export interface CompositeProps extends PropsWithChildren {
  /**
   * The path in the Aether component tree where children should be established
   */
  path: string[];
}

/**
 * Composite establishes all children as child components of the current component. The
 * provide path should match the path returned by the {@link use} hook. Any children
 * of this component will be added to the `children` property of the component on the
 * worker tree.
 *
 * Naturally, composites can be nested within each other. Child components that are
 */
export const Composite = memo(({ children, path }: CompositeProps): ReactElement => {
  const ctx = useContext();
  const value = useMemo<ContextValue>(() => ({ ...ctx, path }), [ctx, path]);
  return <Context value={value}>{children}</Context>;
});
Composite.displayName = "AetherComposite";<|MERGE_RESOLUTION|>--- conflicted
+++ resolved
@@ -70,19 +70,10 @@
   create: (type: string, path: string[], onReceive?: StateHandler) => CreateReturn;
 }
 
-<<<<<<< HEAD
-const Context = createContext<ContextValue>({
-  path: [],
-  create: () => ({ setState: () => {}, delete: () => {} }),
-});
-Context.displayName = "Aether.Context";
-const useContext = () => reactUse(Context);
-=======
 const [Context, useContext] = context.create<ContextValue>({
   defaultValue: { create: () => ({ setState: () => {}, delete: () => {} }), path: [] },
   displayName: "Aether.Context",
 });
->>>>>>> 8bb8053a
 
 /**
  * Props for the Aether Provider component that establishes the Aether context.
