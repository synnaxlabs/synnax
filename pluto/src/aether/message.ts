// Copyright 2025 Synnax Labs, Inc.
//
// Use of this software is governed by the Business Source License included in the file
// licenses/BSL.txt.
//
// As of the Change Date specified in that file, in accordance with the Business Source
// License, use of this software will be governed by the Apache License, Version 2.0,
// included in the file licenses/APL.txt.

import { type errors } from "@synnaxlabs/x";

/** @description A message from the main thread to update or create an aether component. */
export interface MainUpdateMessage {
  variant: "update";
  /** @description The path of the component to update. */
  path: string[];
  /** @description The type of the component to update. */
  type: string;
  /** @description The state of the component to update. */
  state: any;
}

/** @description A message from the main thread to delete an aether component. */
export interface MainDeleteMessage {
  variant: "delete";
  /** @description The type of the component to delete. */
  type: string;
  /** @description The path of the component to delete. */
  path: string[];
}

<<<<<<< HEAD
export interface WorkerUpdate {
  variant: "update";
=======
/** @description A message from the aether thread to update an aether component. */
export interface AetherUpdateMessage {
  variant: "update";
  /** @description The key of the component to update. */
>>>>>>> 831c09e9
  key: string;
  /** @description The state of the component to update. */
  state: any;
}

<<<<<<< HEAD
export interface ErrorObject {
  name: string;
  message: string;
  stack?: string;
}

export interface WorkerError {
  variant: "error";
  error: ErrorObject;
}

export type WorkerMessage = WorkerUpdate | WorkerError;
export type MainMessage = MainUpdate | MainDelete;
=======
/** @description A message from the aether thread to send an error to the main thread. */
export interface AetherErrorMessage {
  variant: "error";
  error: errors.NativePayload;
}

/** @description A message from the aether thread to the main thread. */
export type AetherMessage = AetherUpdateMessage | AetherErrorMessage;

/** @description A message from the main thread to the aether thread. */
export type MainMessage = MainUpdateMessage | MainDeleteMessage;
>>>>>>> 831c09e9
<|MERGE_RESOLUTION|>--- conflicted
+++ resolved
@@ -29,35 +29,15 @@
   path: string[];
 }
 
-<<<<<<< HEAD
-export interface WorkerUpdate {
-  variant: "update";
-=======
 /** @description A message from the aether thread to update an aether component. */
 export interface AetherUpdateMessage {
   variant: "update";
   /** @description The key of the component to update. */
->>>>>>> 831c09e9
   key: string;
   /** @description The state of the component to update. */
   state: any;
 }
 
-<<<<<<< HEAD
-export interface ErrorObject {
-  name: string;
-  message: string;
-  stack?: string;
-}
-
-export interface WorkerError {
-  variant: "error";
-  error: ErrorObject;
-}
-
-export type WorkerMessage = WorkerUpdate | WorkerError;
-export type MainMessage = MainUpdate | MainDelete;
-=======
 /** @description A message from the aether thread to send an error to the main thread. */
 export interface AetherErrorMessage {
   variant: "error";
@@ -68,5 +48,4 @@
 export type AetherMessage = AetherUpdateMessage | AetherErrorMessage;
 
 /** @description A message from the main thread to the aether thread. */
-export type MainMessage = MainUpdateMessage | MainDeleteMessage;
->>>>>>> 831c09e9
+export type MainMessage = MainUpdateMessage | MainDeleteMessage;