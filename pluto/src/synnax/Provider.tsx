--- conflicted
+++ resolved
@@ -13,11 +13,7 @@
   type SynnaxProps,
   TimeSpan,
 } from "@synnaxlabs/client";
-<<<<<<< HEAD
-import { caseconv, migrate, status } from "@synnaxlabs/x";
-=======
 import { caseconv, migrate, type status } from "@synnaxlabs/x";
->>>>>>> fb6476aa
 import {
   createContext,
   type PropsWithChildren,
@@ -44,17 +40,10 @@
 }
 
 export const CONNECTION_STATE_VARIANTS: Record<connection.Status, status.Variant> = {
-<<<<<<< HEAD
-  connected: status.SUCCESS_VARIANT,
-  connecting: status.INFO_VARIANT,
-  disconnected: status.INFO_VARIANT,
-  failed: status.ERROR_VARIANT,
-=======
   connected: "success",
   connecting: "info",
   disconnected: "info",
   failed: "error",
->>>>>>> fb6476aa
 };
 
 export const SERVER_VERSION_MISMATCH = "serverVersionMismatch";
@@ -131,7 +120,7 @@
       );
 
       addStatus({
-        variant: status.WARNING_VARIANT,
+        variant: "warning",
         message: "Incompatible cluster version",
         description,
         data: {
