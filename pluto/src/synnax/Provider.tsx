--- conflicted
+++ resolved
@@ -38,17 +38,10 @@
   scale: 2,
 };
 
-<<<<<<< HEAD
-const Context = createContext(ZERO_CONTEXT_VALUE);
-Context.displayName = "Synnax.Context";
-
-const useContext = () => reactUse(Context);
-=======
 const [Context, useContext] = context.create({
   defaultValue: ZERO_CONTEXT_VALUE,
   displayName: "Synnax.Context",
 });
->>>>>>> 8bb8053a
 
 export const use = () => useContext().client;
 
