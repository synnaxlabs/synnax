// Copyright 2025 Synnax Labs, Inc.
//
// Use of this software is governed by the Business Source License included in the file
// licenses/BSL.txt.
//
// As of the Change Date specified in that file, in accordance with the Business Source
// License, use of this software will be governed by the Apache License, Version 2.0,
// included in the file licenses/APL.txt.

import {
  type connection,
  Synnax,
  type SynnaxProps,
  TimeSpan,
} from "@synnaxlabs/client";
import { caseconv, migrate, type status } from "@synnaxlabs/x";
import {
  createContext,
  type PropsWithChildren,
  type ReactElement,
  use as reactUse,
  useCallback,
} from "react";

import { Aether } from "@/aether";
import { useAsyncEffect, useCombinedStateAndRef } from "@/hooks";
import { Status } from "@/status";
import { synnax } from "@/synnax/aether";

export interface ContextValue extends synnax.ContextValue {
  state: connection.State;
}

const ZERO_CONTEXT_VALUE: ContextValue = {
  ...synnax.ZERO_CONTEXT_VALUE,
  state: Synnax.connectivity.DEFAULT,
};

const Context = createContext<ContextValue>(ZERO_CONTEXT_VALUE);

const useContext = () => reactUse(Context);

export const use = () => useContext().client;

export const useConnectionState = () => useContext().state;

export interface ProviderProps extends PropsWithChildren {
  connParams?: SynnaxProps;
}

export const CONNECTION_STATE_VARIANTS: Record<connection.Status, status.Variant> = {
  connected: "success",
  connecting: "loading",
  disconnected: "info",
  failed: "error",
};

export const SERVER_VERSION_MISMATCH = "serverVersionMismatch";

const createErrorDescription = (
  oldServer: boolean,
  clientVersion: string,
  nodeVersion?: string,
): string =>
  `Cluster version ${nodeVersion != null ? `${nodeVersion} ` : ""}is ${oldServer ? "older" : "newer"} than client version ${clientVersion}. Compatibility issues may arise.`;

export const Provider = ({ children, connParams }: ProviderProps): ReactElement => {
  const [state, setState, ref] =
    useCombinedStateAndRef<ContextValue>(ZERO_CONTEXT_VALUE);

  const { path } = Aether.useUnidirectional({
    type: synnax.Provider.TYPE,
    schema: synnax.Provider.stateZ,
    state: { props: connParams ?? null, state: null },
  });

  const addStatus = Status.useAdder();

  const handleChange = useCallback(
    (state: connection.State) => {
      if (ref.current.state.status !== state.status)
        addStatus({
          variant: CONNECTION_STATE_VARIANTS[state.status],
          message: state.message ?? caseconv.capitalize(state.status),
        });
      setState((prev) => ({ ...prev, state }));
    },
    [addStatus],
  );

  useAsyncEffect(async () => {
    if (state.client != null) state.client.close();
    if (connParams == null) return setState(ZERO_CONTEXT_VALUE);

    const client = new Synnax({
      ...connParams,
      connectivityPollFrequency: TimeSpan.seconds(2),
    });

    setState({
<<<<<<< HEAD
      synnax: client,
=======
      client: c,
>>>>>>> 722b9ab0
      state: {
        clusterKey: "",
        status: "connecting",
        message: "Connecting...",
        clientServerCompatible: false,
        clientVersion: client.clientVersion,
      },
    });

    const connectivity = await client.connectivity.check();

<<<<<<< HEAD
    setState({ synnax: client, state: connectivity });
=======
    setState({ client: c, state: connectivity });
>>>>>>> 722b9ab0
    addStatus({
      variant: CONNECTION_STATE_VARIANTS[connectivity.status],
      message: connectivity.message ?? connectivity.status.toUpperCase(),
    });

    if (connectivity.status === "connected" && !connectivity.clientServerCompatible) {
      const oldServer =
        connectivity.nodeVersion == null ||
        migrate.semVerOlder(connectivity.nodeVersion, connectivity.clientVersion);

      const description = createErrorDescription(
        oldServer,
        connectivity.clientVersion,
        connectivity.nodeVersion,
      );

      addStatus({
        variant: "warning",
        message: "Incompatible cluster version",
        description,
        data: {
          type: SERVER_VERSION_MISMATCH,
          oldServer,
          nodeVersion: connectivity.nodeVersion,
          clientVersion: connectivity.clientVersion,
        },
      });
    }

    client.connectivity.onChange(handleChange);

    return () => {
<<<<<<< HEAD
      client.close();
      setState(synnax.ZERO_CONTEXT_VALUE);
      setAetherState({ props: null, state: null });
=======
      c.close();
      setState(ZERO_CONTEXT_VALUE);
>>>>>>> 722b9ab0
    };
  }, [connParams, handleChange]);

  return (
    <Context value={state}>
      <Aether.Composite path={path}>{children}</Aether.Composite>
    </Context>
  );
};<|MERGE_RESOLUTION|>--- conflicted
+++ resolved
@@ -98,11 +98,7 @@
     });
 
     setState({
-<<<<<<< HEAD
-      synnax: client,
-=======
-      client: c,
->>>>>>> 722b9ab0
+      client,
       state: {
         clusterKey: "",
         status: "connecting",
@@ -114,11 +110,7 @@
 
     const connectivity = await client.connectivity.check();
 
-<<<<<<< HEAD
-    setState({ synnax: client, state: connectivity });
-=======
-    setState({ client: c, state: connectivity });
->>>>>>> 722b9ab0
+    setState({ client, state: connectivity });
     addStatus({
       variant: CONNECTION_STATE_VARIANTS[connectivity.status],
       message: connectivity.message ?? connectivity.status.toUpperCase(),
@@ -151,14 +143,8 @@
     client.connectivity.onChange(handleChange);
 
     return () => {
-<<<<<<< HEAD
       client.close();
-      setState(synnax.ZERO_CONTEXT_VALUE);
-      setAetherState({ props: null, state: null });
-=======
-      c.close();
       setState(ZERO_CONTEXT_VALUE);
->>>>>>> 722b9ab0
     };
   }, [connParams, handleChange]);
 
