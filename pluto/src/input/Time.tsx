// Copyright 2023 Synnax Labs, Inc.
//
// Use of this software is governed by the Business Source License included in the file
// licenses/BSL.txt.
//
// As of the Change Date specified in that file, in accordance with the Business Source
// License, use of this software will be governed by the Apache License, Version 2.0,
// included in the file licenses/APL.txt.

import { forwardRef, useCallback } from "react";

import { TimeSpan, TimeStamp, type TZInfo } from "@synnaxlabs/x";

import { CSS } from "@/css";
import { DragButton, type DragButtonExtensionProps } from "@/input/DragButton";
import { Text } from "@/input/Text";
import { type BaseProps } from "@/input/types";

import "@/input/Time.css";

export const combineDateAndTimeValue = (date: number, time: number): TimeStamp =>
  new TimeStamp(date).add(time).sub(TimeStamp.utcOffset);

export interface TimeProps extends BaseProps<number>, DragButtonExtensionProps {
  tzInfo?: TZInfo;
  showDragHandle?: boolean;
}

const DRAG_SCALE = {
  x: Number(TimeSpan.SECOND.valueOf()) * 0.5,
  y: Number(TimeSpan.MINUTE.valueOf()),
};

interface UseTimeProps extends Pick<TimeProps, "value" | "onChange" | "tzInfo"> {}

<<<<<<< HEAD
interface UseTimeReturn {
  inputValue: string;
  ts: TimeStamp;
  handleChange: (value: number | string) => void;
}

const useTime = ({ value, onChange, tzInfo }: UseTimeProps): UseTimeReturn => {
=======
export interface UseTimeReturn {
  inputValue: string;
  ts: TimeStamp;
  handleChange: BaseProps<string | number>["onChange"];
}

export const useTime = ({ value, onChange, tzInfo }: UseTimeProps): UseTimeReturn => {
>>>>>>> cb0f4858
  const ts = new TimeStamp(value, "UTC");

  // We want to check for remainder overflow in LOCAL time.
  const local = ts.sub(TimeStamp.utcOffset);
  // All good.
  if (local.after(TimeStamp.DAY)) {
    // Chop off the extra time.
    const tsV = local.remainder(TimeStamp.DAY);
    // We have a correcly zeroed timestamp in local, now
    // add back the UTC offset to get the UTC timestamp.
    onChange(Number(new TimeStamp(tsV, "local").valueOf()));
  }

  const handleChange = useCallback(
    (value: number | string) => {
      let ts: TimeStamp;
      if (typeof value === "number") ts = new TimeStamp(value, "UTC");
      else if (value.length === 0) return;
      else ts = new TimeStamp(value, "local");
      onChange(Number(ts.valueOf()));
    },
    [onChange, tzInfo],
  );

  const inputValue = ts.fString("time", tzInfo);

  return { inputValue, ts, handleChange };
};

/**
 * A controlled Time input component.
 *
 * @param props - The props for the input component. Unlisted props are passed to the
 * underlying input element.
 * @param props.value - The value of the input.
 * @param props.onChange - A function to call when the input value changes.
 * @param props.size - The size of the input: "small" | "medium" | "large".
 * @default "medium"
 * @param props.selectOnFocus - Whether the input should select its contents when focused.
 * @defaul true
 * @param props.centerPlaceholder - Whether the placeholder should be centered.
 * @default false
 * @param props.showDragHandle - Whether or not to show a drag handle to set the time.
 * @default true
 * @param props.dragScale - The scale of the drag handle.
 * @default x: 1/2 Second, y: 1 Minute
 * @param props.dragDirection - The direction of the drag handle.
 * @default undefined
 */
export const Time = forwardRef<HTMLInputElement, TimeProps>(
  (
    {
      size = "medium",
      value,
      tzInfo = "local",
      onChange,
      dragDirection,
      showDragHandle = true,
      className,
      children,
      ...props
    }: TimeProps,
    ref,
  ) => {
    const { inputValue, ts, handleChange } = useTime({ value, onChange, tzInfo });
    return (
      <Text
        ref={ref}
        value={inputValue}
        className={CSS(CSS.B("input-time"), className)}
        type="time"
        step="1"
        onChange={handleChange}
        {...props}
      >
        {showDragHandle && (
          <DragButton
            direction={dragDirection}
            value={Number(ts.valueOf())}
            onChange={handleChange}
            dragScale={DRAG_SCALE}
          />
        )}
        {children}
      </Text>
    );
  },
);
Time.displayName = "InputTime";<|MERGE_RESOLUTION|>--- conflicted
+++ resolved
@@ -33,15 +33,6 @@
 
 interface UseTimeProps extends Pick<TimeProps, "value" | "onChange" | "tzInfo"> {}
 
-<<<<<<< HEAD
-interface UseTimeReturn {
-  inputValue: string;
-  ts: TimeStamp;
-  handleChange: (value: number | string) => void;
-}
-
-const useTime = ({ value, onChange, tzInfo }: UseTimeProps): UseTimeReturn => {
-=======
 export interface UseTimeReturn {
   inputValue: string;
   ts: TimeStamp;
@@ -49,7 +40,6 @@
 }
 
 export const useTime = ({ value, onChange, tzInfo }: UseTimeProps): UseTimeReturn => {
->>>>>>> cb0f4858
   const ts = new TimeStamp(value, "UTC");
 
   // We want to check for remainder overflow in LOCAL time.
