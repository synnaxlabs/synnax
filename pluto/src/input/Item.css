/*
 * Copyright 2025 Synnax Labs, Inc.
 *
 * Use of this software is governed by the Business Source License included in the file
 * licenses/BSL.txt.
 *
 * As of the Change Date specified in that file, in accordance with the Business Source
 * License, use of this software will be governed by the Apache License, Version 2.0,
 * included in the file licenses/APL.txt.
 */

.pluto-input__item {
    color: var(--pluto-primary-z);
    & .pluto-input {
        width: 100%;
    }
    &:focus-within .pluto-input-label {
        color: var(--pluto-primary-z);
    }
<<<<<<< HEAD
=======
    &:has(.pluto--visible) .pluto-input-label {
        color: var(--pluto-primary-z);
    }
>>>>>>> 3c518da9
    & > *:not(.pluto-input-label):not(.pluto-input-help-text) {
        flex-grow: inherit;
    }
}<|MERGE_RESOLUTION|>--- conflicted
+++ resolved
@@ -17,12 +17,9 @@
     &:focus-within .pluto-input-label {
         color: var(--pluto-primary-z);
     }
-<<<<<<< HEAD
-=======
     &:has(.pluto--visible) .pluto-input-label {
         color: var(--pluto-primary-z);
     }
->>>>>>> 3c518da9
     & > *:not(.pluto-input-label):not(.pluto-input-help-text) {
         flex-grow: inherit;
     }
