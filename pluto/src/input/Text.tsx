// Copyright 2025 Synnax Labs, Inc.
//
// Use of this software is governed by the Business Source License included in the file
// licenses/BSL.txt.
//
// As of the Change Date specified in that file, in accordance with the Business Source
// License, use of this software will be governed by the Apache License, Version 2.0,
// included in the file licenses/APL.txt.

import "@/input/Input.css";

<<<<<<< HEAD
import { type status } from "@synnaxlabs/x";
=======
import { color } from "@synnaxlabs/x";
>>>>>>> b14523aa
import { type ReactElement, useRef, useState } from "react";

import { Align } from "@/align";
import { CSS } from "@/css";
import { useCombinedRefs } from "@/hooks";
import { type BaseProps } from "@/input/types";
import { Text as CoreText } from "@/text";

export interface TextExtraProps {
  selectOnFocus?: boolean;
  centerPlaceholder?: boolean;
  resetOnBlurIfEmpty?: boolean;
<<<<<<< HEAD
  status?: status.Variant;
  outlineColor?: Color.Crude;
  color?: Color.Crude;
=======
  status?: Status.Variant;
  outlineColor?: color.Crude;
  color?: color.Crude;
>>>>>>> b14523aa
}

export interface TextProps extends Omit<BaseProps<string>, "color">, TextExtraProps {}

/**
 * A controlled string input component.
 *
 * @param props - The props for the input component. Unlisted props are passed to the
 * underlying input element.
 * @param props.value - The value of the input.
 * @param props.onChange - A function to call when the input value changes.
 * @param props.size - The size of the input: "small" | "medium" | "large".
 * @param props.selectOnFocus - Whether the input should select its contents when focused.
 * @param props.centerPlaceholder - Whether the placeholder should be centered.
 * @param props.resetOnBlurIfEmpty - Whether the input should reset to its previous value if
 * blurred while empty.
 * @param props.onlyChangeOnBlur - If true, the input will only call `onChange` when the
 * user blurs the input or the user presses 'Enter'.
 */
export const Text = ({
  size = "medium",
  ref,
  value,
  onChange,
  className,
  onFocus,
  selectOnFocus = false,
  centerPlaceholder = false,
  placeholder,
  variant = "outlined",
  sharp = false,
  children,
  level,
  onBlur,
  disabled,
  resetOnBlurIfEmpty = false,
  status,
  shade,
  weight,
  style,
  outlineColor,
  color: pColor,
  onlyChangeOnBlur = false,
  endContent,
  borderWidth,
  borderShade = 4,
  ...rest
}: TextProps): ReactElement => {
  const cachedFocusRef = useRef("");
  const [tempValue, setTempValue] = useState<string | null>(null);
  const internalRef = useRef<HTMLInputElement>(null);
  const focusedRef = useRef(false);

  const handleBlur = (e: React.FocusEvent<HTMLInputElement>): void => {
    focusedRef.current = false;
    if (resetOnBlurIfEmpty && e.target.value === "") onChange?.(cachedFocusRef.current);
    else if (onlyChangeOnBlur) if (tempValue != null) onChange?.(tempValue);
    setTempValue(null);
    onBlur?.(e);
  };

  const handleChange = (e: React.ChangeEvent<HTMLInputElement>): void => {
    if (!onlyChangeOnBlur) onChange?.(e.target.value);
    else setTempValue(e.target.value);
  };

  const handleFocus = (e: React.FocusEvent<HTMLInputElement>): void => {
    if (onlyChangeOnBlur) setTempValue(value);
    onFocus?.(e);
    cachedFocusRef.current = e.target.value;
  };

  const handleMouseUp = (): void => {
    // This looks hacky, but it's the only way to consistently select the text
    // after the focus event.
    if (!selectOnFocus || focusedRef.current) return;
    focusedRef.current = true;
    internalRef.current?.select();
  };

  const handleKeyDown = (e: React.KeyboardEvent<HTMLInputElement>): void => {
    if (onlyChangeOnBlur && e.key === "Enter") e.currentTarget.blur();
    else if (e.key === "Escape") {
      e.currentTarget.blur();
      e.stopPropagation();
    }
  };

  const combinedRef = useCombinedRefs(ref, internalRef);

  const parsedOutlineColor = color.colorZ.safeParse(outlineColor);
  const hasCustomColor = parsedOutlineColor.success && variant == "outlined";

  if (variant === "preview") disabled = true;
  if (hasCustomColor)
    style = {
      ...style,
      [CSS.var("input-color")]: color.rgbString(parsedOutlineColor.data),
    };

  const showPlaceholder = (value == null || value.length === 0) && tempValue == null;

  const Wrapper = variant === "natural" ? Align.Space : Align.Pack;

  return (
    <Wrapper
      x
      empty
      style={style}
      className={CSS(
        CSS.B("input"),
        CSS.disabled(disabled),
        level == null && CSS.size(size),
        shade != null && CSS.shade(shade),
        CSS.M(variant),
        CSS.sharp(sharp),
        hasCustomColor && CSS.BM("input", "custom-color"),
        status != null && CSS.M(status),
        className,
      )}
      borderShade={borderShade}
      borderWidth={borderWidth}
      align="center"
      size={size}
    >
      <div
        className={CSS(
          CSS.BE("input", "internal"),
          CSS.BM("text", level ?? CoreText.ComponentSizeLevels[size]),
          CSS.M("clickable"),
          CSS.M("outlined"),
          CSS.shade(0),
        )}
      >
        {showPlaceholder && (
          <div
            className={CSS(
              CSS.BE("input", "placeholder"),
              centerPlaceholder && CSS.M("centered"),
            )}
          >
            {CoreText.formatChildren(
              level ?? CoreText.ComponentSizeLevels[size],
              placeholder,
            )}
          </div>
        )}
        <input
          ref={combinedRef}
          value={tempValue ?? value}
          role="textbox"
          onChange={handleChange}
          autoCapitalize="off"
          autoComplete="off"
          autoCorrect="off"
          onFocus={handleFocus}
          onKeyDown={handleKeyDown}
          onMouseUp={handleMouseUp}
          onBlur={handleBlur}
          disabled={disabled}
          placeholder={typeof placeholder === "string" ? placeholder : undefined}
          style={{ fontWeight: weight, color: color.cssString(pColor) }}
          {...rest}
        />
        {endContent != null && (
          <div className={CSS.BE("input", "end-content")}>
            {CoreText.formatChildren(
              level ?? CoreText.ComponentSizeLevels[size],
              endContent,
            )}
          </div>
        )}
      </div>
      {children}
    </Wrapper>
  );
};<|MERGE_RESOLUTION|>--- conflicted
+++ resolved
@@ -9,11 +9,7 @@
 
 import "@/input/Input.css";
 
-<<<<<<< HEAD
-import { type status } from "@synnaxlabs/x";
-=======
-import { color } from "@synnaxlabs/x";
->>>>>>> b14523aa
+import { color, type status } from "@synnaxlabs/x";
 import { type ReactElement, useRef, useState } from "react";
 
 import { Align } from "@/align";
@@ -26,15 +22,9 @@
   selectOnFocus?: boolean;
   centerPlaceholder?: boolean;
   resetOnBlurIfEmpty?: boolean;
-<<<<<<< HEAD
   status?: status.Variant;
-  outlineColor?: Color.Crude;
-  color?: Color.Crude;
-=======
-  status?: Status.Variant;
   outlineColor?: color.Crude;
   color?: color.Crude;
->>>>>>> b14523aa
 }
 
 export interface TextProps extends Omit<BaseProps<string>, "color">, TextExtraProps {}
