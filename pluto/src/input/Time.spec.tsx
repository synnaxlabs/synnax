--- conflicted
+++ resolved
@@ -21,11 +21,7 @@
       target: { value: "15:00:00" },
     });
     expect(handleChange).toHaveBeenCalledWith(
-<<<<<<< HEAD
-      TimeStamp.hours(15).add(TimeStamp.utcOffset).valueOf(),
-=======
       Number(TimeStamp.hours(15).add(TimeStamp.utcOffset).valueOf()),
->>>>>>> cb0f4858
     );
   });
 });