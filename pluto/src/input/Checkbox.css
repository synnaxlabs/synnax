/*
 * Copyright 2025 Synnax Labs, Inc.
 *
 * Use of this software is governed by the Business Source License included in the file
 * licenses/BSL.txt.
 *
 * As of the Change Date specified in that file, in accordance with the Business Source
 * License, use of this software will be governed by the Apache License, Version 2.0,
 * included in the file licenses/APL.txt.
 */

.pluto-input__checkbox {
    display: flex;
    justify-content: center;
    align-items: center;
    position: relative;
<<<<<<< HEAD
    cursor: pointer;
    &.pluto-btn {
        padding: 0;
    }
=======
    cursor: pointer !important;
    background: none !important;
    padding: 0;
>>>>>>> 4ecf3a36

    &:not(.pluto--disabled).pluto-btn--prevent-click input {
        cursor: pointer;
    }

    &:focus-within {
        .pluto-input__checkbox-indicator {
            box-shadow:
                0 0 0 2px var(--pluto-gray-l0),
                0 0 0 3px var(--pluto-primary-z);
        }
    }

    .pluto-input__checkbox-input {
        position: relative;
        cursor: pointer;
        opacity: 0;
        height: var(--pluto-height-medium);
        width: var(--pluto-height-medium);
    }

    .pluto-input__checkbox-indicator {
        position: absolute;
        top: 50%;
        left: 50%;
        transform: translate(-50%, -50%);
        display: inline-block;
        width: round(2.666rem, 1px);
        height: round(2.666rem, 1px);
        background: var(--pluto-gray-l1);
        border: var(--pluto-border-l5);
        border-radius: 0.5rem;
        transition:
            background-color 0.15s ease,
            border-color 0.15s ease,
            outline-color 0.15s ease;
        cursor: pointer;
    }

    .pluto-input__checkbox-indicator::after {
        content: "";
        position: absolute;
        display: none;
        left: round(1rem, 1px);
        top: round(0.4rem, 1px);
        width: round(0.5rem, 1px);
        height: round(1.3rem, 1px);
        border: solid var(--pluto-text-on-primary);
        border-width: 0 1px 1px 0;
        transform: rotate(45deg);
    }

    .pluto-input__checkbox-input:checked ~ .pluto-input__checkbox-indicator {
        background: var(--pluto-primary-m1);
        border-color: var(--pluto-primary-m1);
    }

    .pluto-input__checkbox-input:checked ~ .pluto-input__checkbox-indicator::after {
        display: block;
    }

    &.pluto--height-tiny {
        .pluto-input__checkbox-input {
            height: var(--pluto-height-small);
            width: var(--pluto-height-small);
        }
        .pluto-input__checkbox-indicator {
            width: 1.5rem;
            height: 1.5rem;
            border-radius: 0.25rem;
        }
        .pluto-input__checkbox-indicator::after {
            left: 0.4rem;
            top: 0.2rem;
            width: 0.25rem;
            height: 0.5rem;
            border-width: 0 1.5px 1.5px 0;
        }
    }

    &.pluto--height-small {
        .pluto-input__checkbox-input {
            height: var(--pluto-height-medium);
            width: var(--pluto-height-medium);
        }
        .pluto-input__checkbox-indicator {
            width: 2rem;
            height: 2rem;
            border-radius: 0.25rem;
        }
        .pluto-input__checkbox-indicator::after {
            left: 0.5rem;
            top: 0.25rem;
            width: 0.5rem;
            height: 0.75rem;
            border-width: 0 2px 2px 0;
        }
    }

    &.pluto--height-large {
        .pluto-input__checkbox-input {
            height: var(--pluto-height-large);
            width: var(--pluto-height-large);
        }
        .pluto-input__checkbox-indicator {
            width: 3.25rem;
            height: 3.25rem;
            border-radius: 0.5rem;
        }
        .pluto-input__checkbox-indicator::after {
            left: 1.1rem;
            top: 0.4rem;
            width: 0.75rem;
            height: 1.5rem;
            border-width: 0 2.5px 2.5px 0;
        }
    }

    &.pluto--height-huge {
        .pluto-input__checkbox-input {
            height: var(--pluto-height-huge);
            width: var(--pluto-height-huge);
        }
        .pluto-input__checkbox-indicator {
            width: 3.75rem;
            height: 3.75rem;
            border-radius: 0.5rem;
        }
        .pluto-input__checkbox-indicator::after {
            left: 1.1rem;
            top: 0.4rem;
            width: 1rem;
            height: 1.75rem;
            border-width: 0 3px 3px 0;
        }
    }

    &.pluto--disabled {
        * {
            cursor: not-allowed !important;
        }

        .pluto-input__checkbox-indicator {
            background: var(--pluto-gray-l2-50);
            border-color: var(--pluto-gray-l3-50);
        }

        .pluto-input__checkbox-input:checked ~ .pluto-input__checkbox-indicator {
            background: color-mix(
                in srgb,
                var(--pluto-gray-l3),
                var(--pluto-primary-m1)
            );
            border-color: color-mix(
                in srgb,
                var(--pluto-gray-l3),
                var(--pluto-primary-m1)
            );
        }

        .pluto-input__checkbox-indicator::after {
            border-color: color-mix(
                in srgb,
                var(--pluto-gray-l6),
                var(--pluto-text-on-primary)
            );
        }
    }
}<|MERGE_RESOLUTION|>--- conflicted
+++ resolved
@@ -14,16 +14,9 @@
     justify-content: center;
     align-items: center;
     position: relative;
-<<<<<<< HEAD
-    cursor: pointer;
-    &.pluto-btn {
-        padding: 0;
-    }
-=======
     cursor: pointer !important;
     background: none !important;
     padding: 0;
->>>>>>> 4ecf3a36
 
     &:not(.pluto--disabled).pluto-btn--prevent-click input {
         cursor: pointer;
