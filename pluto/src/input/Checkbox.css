/*
 * Copyright 2025 Synnax Labs, Inc.
 *
 * Use of this software is governed by the Business Source License included in the file
 * licenses/BSL.txt.
 *
 * As of the Change Date specified in that file, in accordance with the Business Source
 * License, use of this software will be governed by the Apache License, Version 2.0,
 * included in the file licenses/APL.txt.
 */

.pluto-input__checkbox {
    display: flex;
    justify-content: center;
    align-items: center;
    position: relative;
<<<<<<< HEAD
    cursor: pointer;
    &.pluto-btn {
        padding: 0;
    }
=======
    cursor: pointer !important;
    padding: 0;
>>>>>>> e229321e

    &:not(.pluto--disabled).pluto-btn--prevent-click input {
        cursor: pointer;
    }

    &:focus-within {
        .pluto-input__checkbox-indicator {
            box-shadow:
                0 0 0 2px var(--pluto-gray-l0),
                0 0 0 3px var(--pluto-primary-z);
        }
    }

    .pluto-input__checkbox-input {
        position: relative;
        cursor: pointer;
        opacity: 0;
        height: var(--pluto-height-medium);
        width: var(--pluto-height-medium);
    }

    .pluto-input__checkbox-indicator {
        position: absolute;
        top: 50%;
        left: 50%;
        transform: translate(-50%, -50%);
        display: inline-block;
        width: round(2.666rem, 1px);
        height: round(2.666rem, 1px);
        background: var(--pluto-gray-l1);
        border: var(--pluto-border-l5);
        border-radius: 0.5rem;
        transition:
            background-color 0.15s ease,
            border-color 0.15s ease,
            outline-color 0.15s ease;
        cursor: pointer;
    }

    .pluto-input__checkbox-indicator::after {
        content: "";
        position: absolute;
        display: none;
        left: round(1rem, 1px);
        top: round(0.4rem, 1px);
        width: round(0.5rem, 1px);
        height: round(1.3rem, 1px);
        border: solid var(--pluto-text-on-primary);
        border-width: 0 1px 1px 0;
        transform: rotate(45deg);
    }

    .pluto-input__checkbox-input:checked ~ .pluto-input__checkbox-indicator {
        background: var(--pluto-primary-m1);
        border-color: var(--pluto-primary-m1);
    }

    .pluto-input__checkbox-input:checked ~ .pluto-input__checkbox-indicator::after {
        display: block;
    }

    &.pluto--height-tiny {
        .pluto-input__checkbox-input {
            height: var(--pluto-height-small);
            width: var(--pluto-height-small);
        }
        .pluto-input__checkbox-indicator {
            width: 1.5rem;
            height: 1.5rem;
            border-radius: 0.25rem;
        }
        .pluto-input__checkbox-indicator::after {
            left: 0.4rem;
            top: 0.2rem;
            width: 0.25rem;
            height: 0.5rem;
            border-width: 0 1.5px 1.5px 0;
        }
    }

    &.pluto--height-small {
        .pluto-input__checkbox-input {
            height: var(--pluto-height-medium);
            width: var(--pluto-height-medium);
        }
        .pluto-input__checkbox-indicator {
            width: 2rem;
            height: 2rem;
            border-radius: 0.25rem;
        }
        .pluto-input__checkbox-indicator::after {
            left: 0.5rem;
            top: 0.25rem;
            width: 0.5rem;
            height: 0.75rem;
            border-width: 0 2px 2px 0;
        }
    }

    &.pluto--height-large {
        .pluto-input__checkbox-input {
            height: var(--pluto-height-large);
            width: var(--pluto-height-large);
        }
        .pluto-input__checkbox-indicator {
            width: 3.25rem;
            height: 3.25rem;
            border-radius: 0.5rem;
        }
        .pluto-input__checkbox-indicator::after {
            left: 1.1rem;
            top: 0.4rem;
            width: 0.75rem;
            height: 1.5rem;
            border-width: 0 2.5px 2.5px 0;
        }
    }

    &.pluto--height-huge {
        .pluto-input__checkbox-input {
            height: var(--pluto-height-huge);
            width: var(--pluto-height-huge);
        }
        .pluto-input__checkbox-indicator {
            width: 3.75rem;
            height: 3.75rem;
            border-radius: 0.5rem;
        }
        .pluto-input__checkbox-indicator::after {
            left: 1.1rem;
            top: 0.4rem;
            width: 1rem;
            height: 1.75rem;
            border-width: 0 3px 3px 0;
        }
    }

    &.pluto--disabled {
        * {
            cursor: not-allowed !important;
        }

        .pluto-input__checkbox-indicator {
            background: var(--pluto-gray-l2-50);
            border-color: var(--pluto-gray-l3-50);
        }

        .pluto-input__checkbox-input:checked ~ .pluto-input__checkbox-indicator {
            background: color-mix(
                in srgb,
                var(--pluto-gray-l3),
                var(--pluto-primary-m1)
            );
            border-color: color-mix(
                in srgb,
                var(--pluto-gray-l3),
                var(--pluto-primary-m1)
            );
        }

        .pluto-input__checkbox-indicator::after {
            border-color: color-mix(
                in srgb,
                var(--pluto-gray-l6),
                var(--pluto-text-on-primary)
            );
        }
    }
}<|MERGE_RESOLUTION|>--- conflicted
+++ resolved
@@ -14,15 +14,8 @@
     justify-content: center;
     align-items: center;
     position: relative;
-<<<<<<< HEAD
-    cursor: pointer;
-    &.pluto-btn {
-        padding: 0;
-    }
-=======
     cursor: pointer !important;
     padding: 0;
->>>>>>> e229321e
 
     &:not(.pluto--disabled).pluto-btn--prevent-click input {
         cursor: pointer;
@@ -50,8 +43,8 @@
         left: 50%;
         transform: translate(-50%, -50%);
         display: inline-block;
-        width: round(2.666rem, 1px);
-        height: round(2.666rem, 1px);
+        width: 2.5rem;
+        height: 2.5rem;
         background: var(--pluto-gray-l1);
         border: var(--pluto-border-l5);
         border-radius: 0.5rem;
@@ -66,12 +59,12 @@
         content: "";
         position: absolute;
         display: none;
-        left: round(1rem, 1px);
-        top: round(0.4rem, 1px);
-        width: round(0.5rem, 1px);
-        height: round(1.3rem, 1px);
+        left: 0.8rem;
+        top: 0.3rem;
+        width: 0.5rem;
+        height: 1rem;
         border: solid var(--pluto-text-on-primary);
-        border-width: 0 1px 1px 0;
+        border-width: 0 2px 2px 0;
         transform: rotate(45deg);
     }
 
