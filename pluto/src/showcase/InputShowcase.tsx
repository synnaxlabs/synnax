--- conflicted
+++ resolved
@@ -372,8 +372,6 @@
     >
       <Flex.Box x gap="large">
         <InputShowcaseText placeholder="Catalyst" area />
-<<<<<<< HEAD
-=======
       </Flex.Box>
     </SubcategorySection>
 
@@ -383,7 +381,6 @@
     >
       <Flex.Box x gap="large">
         <InputShowcaseDateTime placeholder="Catalyst" />
->>>>>>> 4ecf3a36
       </Flex.Box>
     </SubcategorySection>
   </Flex.Box>
