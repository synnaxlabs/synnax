--- conflicted
+++ resolved
@@ -42,9 +42,21 @@
   useInitializerRef,
   useSyncedRef,
 } from "@/hooks";
-import { type List } from "@/list";
 import { state } from "@/state";
 import { Synnax } from "@/synnax";
+
+/**
+ * Function interface for getting items from a list by key(s).
+ *
+ * @template K The type of the key (must be a record key)
+ * @template E The type of the entity (must be keyed by K)
+ */
+interface GetItem<K extends record.Key, E extends record.Keyed<K>> {
+  /** Get a single item by key, returns undefined if not found */
+  (key: K): E | undefined;
+  /** Get multiple items by an array of keys */
+  (keys: K[]): E[];
+}
 
 /**
  * Options for async list operations.
@@ -83,7 +95,7 @@
   /** Array of keys for the items currently in the list */
   data: K[];
   /** Function to get items by key, with automatic lazy loading */
-  getItem: List.GetItem<K, E>;
+  getItem: GetItem<K, E>;
   /** Function to subscribe to changes for specific items */
   subscribe: (callback: () => void, key: K) => Destructor;
 };
@@ -441,69 +453,6 @@
 
           value.forEach((v) => dataRef.current.set(v.key, v));
 
-<<<<<<< HEAD
-          mountSynchronizers({
-            onOpen: () => {
-              setResult((p) => ({ ...p, listenersMounted: true }));
-            },
-            listeners: listeners?.map((l) => ({
-              channel: l.channel,
-              handler: (frame) =>
-                void (async () => {
-                  if (client == null || paramsRef.current == null) return;
-                  try {
-                    await l.onChange({
-                      client,
-                      params: paramsRef.current,
-                      changed: frame.get(l.channel),
-                      onDelete: (k) => {
-                        dataRef.current.delete(k);
-                        setResult((p) => {
-                          if (p.data == null) return p;
-                          return { ...p, data: p.data.filter((key) => key !== k) };
-                        });
-                      },
-                      onChange: (k, setter, opts = {}) => {
-                        const { mode = "append" } = opts;
-                        const prev = dataRef.current.get(k) ?? null;
-                        const res = state.executeSetter(setter, prev);
-                        if (res == null || !filterRef.current(res)) return;
-
-                        dataRef.current.set(k, res);
-
-                        setResult((p) => {
-                          if (p.data == null) return p;
-                          let newData: K[];
-                          if (prev == null)
-                            if (sortRef.current != null)
-                              newData = updateSortedData([...p.data, k]);
-                            else
-                              newData =
-                                mode === "prepend" ? [k, ...p.data] : [...p.data, k];
-                          else if (sortRef.current != null) {
-                            const currentIndex = p.data.indexOf(k);
-                            const sortedData = updateSortedData(p.data);
-                            const newIndex = sortedData.indexOf(k);
-                            if (currentIndex !== newIndex) newData = sortedData;
-                            else newData = p.data;
-                          } else newData = p.data;
-                          return { ...p, data: newData };
-                        });
-
-                        notifyListeners(k);
-                      },
-                    });
-                  } catch (error) {
-                    if (signal?.aborted) return;
-                    setResult((p) =>
-                      errorResult<K[]>(name, "retrieve", error, p.listenersMounted),
-                    );
-                  }
-                })(),
-            })),
-          });
-=======
->>>>>>> 3c518da9
           return setResult((prev) => {
             if (mode === "replace" || prev.data == null)
               return successResult(name, "retrieved", keys);
@@ -558,7 +507,7 @@
         const res = dataRef.current.get(key);
         if (res === undefined) retrieveSingle(key);
         return res;
-      }) as List.GetItem<K, E>,
+      }) as GetItem<K, E>,
       [retrieveSingle],
     );
 
