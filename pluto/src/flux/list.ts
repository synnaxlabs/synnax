--- conflicted
+++ resolved
@@ -60,16 +60,12 @@
   E extends record.Keyed<K>,
 > extends Omit<CreateRetrieveArgs<RetrieveParams, E[]>, "listeners"> {
   retrieveByKey: (args: RetrieveByKeyArgs<RetrieveParams, K>) => Promise<E>;
-<<<<<<< HEAD
   listeners?: ListListenerConfig<RetrieveParams, K, E>[];
-=======
-  listeners?: ListListenerConfig<RetrieveParams | {}, K, E>[];
   filter?: (item: E) => boolean;
 }
 
 export interface UseListArgs<K extends record.Key, E extends record.Keyed<K>> {
   filter?: (item: E) => boolean;
->>>>>>> 36593998
 }
 
 export interface UseList<
