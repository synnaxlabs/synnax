// Copyright 2025 Synnax Labs, Inc.
//
// Use of this software is governed by the Business Source License included in the file
// licenses/BSL.txt.
//
// As of the Change Date specified in that file, in accordance with the Business Source
// License, use of this software will be governed by the Apache License, Version 2.0,
// included in the file licenses/APL.txt.

<<<<<<< HEAD
import { type label, newTestClient } from "@synnaxlabs/client";
=======
import { createTestClient, type label } from "@synnaxlabs/client";
>>>>>>> d9134481
import { act, renderHook, waitFor } from "@testing-library/react";
import { useState } from "react";
import { describe, expect, it, vi } from "vitest";

import { Flux } from "@/flux";
import { createSynnaxWrapper } from "@/testutil/Synnax";

<<<<<<< HEAD
const client = newTestClient();
const wrapper = newSynnaxWrapper(client);
=======
const client = createTestClient();
const wrapper = createSynnaxWrapper({ client });
>>>>>>> d9134481

describe("retrieve", () => {
  describe("useDirect", () => {
    describe("basic retrieval", () => {
      it("should return a loading result as its initial state", () => {
        const { result } = renderHook(
          () =>
            Flux.createRetrieve<{}, number>({
              name: "Resource",
              retrieve: async () => 0,
            }).useDirect({ params: {} }),
          { wrapper },
        );
        expect(result.current.variant).toEqual("loading");
        expect(result.current.data).toEqual(undefined);
        expect(result.current.status.message).toEqual("Retrieving Resource");
      });

      it("should return a success result when the data is fetched", async () => {
        const { result } = renderHook(
          () =>
            Flux.createRetrieve<{}, number>({
              name: "Resource",
              retrieve: async () => 12,
            }).useDirect({ params: {} }),
          { wrapper },
        );
        await waitFor(() => {
          expect(result.current.variant).toEqual("success");
          expect(result.current.data).toEqual(12);
          expect(result.current.status.message).toEqual("Retrieved Resource");
        });
      });

      it("should return an error result when the retrieve function throws an error", async () => {
        const { result } = renderHook(
          () =>
            Flux.createRetrieve<{}, number>({
              name: "Resource",
              retrieve: async () => {
                throw new Error("test");
              },
            }).useDirect({ params: {} }),
          { wrapper },
        );
        await waitFor(() => {
          expect(result.current.variant).toEqual("error");
          expect(result.current.data).toEqual(undefined);
          expect(result.current.status.message).toEqual("Failed to retrieve Resource");
          expect(result.current.status.description).toEqual("test");
        });
      });

      it("should return an error result when no client is connected", async () => {
        const { result } = renderHook(
          () =>
            Flux.createRetrieve<{}, number>({
              name: "Resource",
              retrieve: async () => 0,
            }).useDirect({ params: {} }),
          { wrapper: createSynnaxWrapper({ client: null }) },
        );
        await waitFor(() => {
          expect(result.current.variant).toEqual("disabled");
<<<<<<< HEAD
          expect(result.current.data).toEqual(null);
=======
          expect(result.current.data).toEqual(undefined);
>>>>>>> d9134481
          expect(result.current.status.message).toEqual("Failed to retrieve Resource");
          expect(result.current.status.description).toEqual(
            "Cannot retrieve Resource because no cluster is connected.",
          );
        });
      });
    });

    interface Store extends Flux.Store {
      labels: Flux.UnaryStore<label.Key, label.Label>;
    }

    describe("listeners", () => {
      it("should correctly update the resource when the listener changes", async () => {
        const ch = await client.labels.create({
          name: "Test Label",
          color: "#000000",
        });
        const { result } = renderHook(
          () =>
            Flux.createRetrieve<{ key: label.Key }, label.Label, Store>({
              name: "Resource",
              retrieve: async ({ client, params: { key } }) =>
                await client.labels.retrieve({ key }),
              mountListeners: ({ store, onChange, params: { key } }) =>
                store.labels.onSet(onChange, key),
            }).useDirect({ params: { key: ch.key } }),
          { wrapper },
        );
        await waitFor(() => {
          expect(result.current.variant).toEqual("success");
          expect(result.current.data).toEqual(ch);
        });
        await act(async () => {
          await client.labels.create({
            ...ch,
            name: "Test Label 2",
          });
        });
        await waitFor(
          () => {
            expect(result.current.data?.name).toEqual("Test Label 2");
            expect(
              result.current.variant,
              `${result.current.status.message}:${result.current.status.description}`,
            ).toEqual("success");
          },
          { timeout: 1000 },
        );
      });
    });
  });

  describe("useEffect", () => {
    it("should call the onChange handler when the data is fetched", async () => {
      const onChangeMock = vi.fn();
      const { result } = renderHook(
        () => {
          const [result, setResult] = useState<Flux.Result<number>>(
<<<<<<< HEAD
            Flux.pendingResult<number>("Resource", "retrieving", null),
=======
            Flux.pendingResult<number>("Resource", "retrieving", undefined),
>>>>>>> d9134481
          );
          const handleChange: Flux.UseEffectRetrieveArgs<
            { key: string },
            number
          >["onChange"] = (value) => {
            setResult(value);
            onChangeMock(value);
          };

          Flux.createRetrieve<
            {
              key: string;
            },
            number
          >({
            name: "Resource",
            retrieve: async () => 12,
          }).useEffect({ params: { key: "test" }, onChange: handleChange });
          return result;
        },
        { wrapper },
      );
      await waitFor(() => {
        expect(onChangeMock).toHaveBeenCalledTimes(2);
        expect(result.current.data).toEqual(12);
      });
    });
  });
});<|MERGE_RESOLUTION|>--- conflicted
+++ resolved
@@ -7,11 +7,7 @@
 // License, use of this software will be governed by the Apache License, Version 2.0,
 // included in the file licenses/APL.txt.
 
-<<<<<<< HEAD
-import { type label, newTestClient } from "@synnaxlabs/client";
-=======
 import { createTestClient, type label } from "@synnaxlabs/client";
->>>>>>> d9134481
 import { act, renderHook, waitFor } from "@testing-library/react";
 import { useState } from "react";
 import { describe, expect, it, vi } from "vitest";
@@ -19,13 +15,8 @@
 import { Flux } from "@/flux";
 import { createSynnaxWrapper } from "@/testutil/Synnax";
 
-<<<<<<< HEAD
-const client = newTestClient();
-const wrapper = newSynnaxWrapper(client);
-=======
 const client = createTestClient();
 const wrapper = createSynnaxWrapper({ client });
->>>>>>> d9134481
 
 describe("retrieve", () => {
   describe("useDirect", () => {
@@ -90,11 +81,7 @@
         );
         await waitFor(() => {
           expect(result.current.variant).toEqual("disabled");
-<<<<<<< HEAD
-          expect(result.current.data).toEqual(null);
-=======
           expect(result.current.data).toEqual(undefined);
->>>>>>> d9134481
           expect(result.current.status.message).toEqual("Failed to retrieve Resource");
           expect(result.current.status.description).toEqual(
             "Cannot retrieve Resource because no cluster is connected.",
@@ -154,11 +141,7 @@
       const { result } = renderHook(
         () => {
           const [result, setResult] = useState<Flux.Result<number>>(
-<<<<<<< HEAD
-            Flux.pendingResult<number>("Resource", "retrieving", null),
-=======
             Flux.pendingResult<number>("Resource", "retrieving", undefined),
->>>>>>> d9134481
           );
           const handleChange: Flux.UseEffectRetrieveArgs<
             { key: string },
