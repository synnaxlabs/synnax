// Copyright 2025 Synnax Labs, Inc.
//
// Use of this software is governed by the Business Source License included in the file
// licenses/BSL.txt.
//
// As of the Change Date specified in that file, in accordance with the Business Source
// License, use of this software will be governed by the Apache License, Version 2.0,
// included in the file licenses/APL.txt.

import { useCallback } from "react";
import { type z } from "zod";

import { type FetchOptions, type Params } from "@/flux/aether/params";
import { errorResult, pendingResult, type Result } from "@/flux/result";
import { createRetrieve, type CreateRetrieveArgs } from "@/flux/retrieve";
import { createUpdate, type CreateUpdateArgs } from "@/flux/update";
import { Form } from "@/form";
import { useCombinedStateAndRef } from "@/hooks";
import { state } from "@/state";

/**
 * Configuration arguments for creating a form query.
 *
 * @template FormParams The type of parameters for the form query
 * @template DataSchema The Zod schema type for form validation
 */
export interface CreateFormArgs<
  FormParams extends Params,
  DataSchema extends z.ZodObject,
> extends CreateRetrieveArgs<FormParams, z.infer<DataSchema> | null>,
    CreateUpdateArgs<FormParams, z.infer<DataSchema>> {
  /** Zod schema for form validation */
  schema: DataSchema;
  /** Default values to use when creating new forms */
  initialValues: z.infer<DataSchema>;
}

/**
 * Return type for the form hook, providing form management utilities.
 *
 * @template DataSchema The Zod schema type for form validation
 */
export type UseFormReturn<DataSchema extends z.ZodObject> = Omit<
  Result<z.infer<DataSchema>>,
  "data"
> & {
  /** Form management utilities for binding inputs and validation */
  form: Form.UseReturn<DataSchema>;
  /** Function to save the current form values */
  save: (opts?: FetchOptions) => void;
};

/**
 * Arguments passed to the afterSave callback.
 *
 * @template FormParams The type of parameters for the form query
 * @template Z The Zod schema type for form validation
 */
export interface AfterSaveArgs<FormParams extends Params, Z extends z.ZodObject> {
  /** The form management utilities */
  form: Form.UseReturn<Z>;
  /** The current form parameters */
  params: FormParams;
}

/**
 * Arguments for using a form hook.
 *
 * @template FormParams The type of parameters for the form query
 * @template Z The Zod schema type for form validation
 */
export interface UseFormArgs<FormParams extends Params, Z extends z.ZodObject> {
  /** Initial values for the form fields */
  initialValues?: z.infer<Z>;
  /** Whether to automatically save form changes */
  autoSave?: boolean;
  /** Parameters for the form query */
  params: FormParams;
  /** Callback function called after successful save */
  afterSave?: (args: AfterSaveArgs<FormParams, Z>) => void;
  /** Whether to synchronize the form with the server */
  sync?: boolean;
}

/**
 * Form hook function signature.
 *
 * @template FormParams The type of parameters for the form query
 * @template Z The Zod schema type for form validation
 */
export interface UseForm<FormParams extends Params, Z extends z.ZodObject> {
  (args: UseFormArgs<FormParams, Z>): UseFormReturn<Z>;
}

/**
 * Creates a form query hook that combines data fetching, form management, and real-time updates.
 *
 * This function creates a React hook that automatically handles:
 * - Data fetching with loading states
 * - Form validation using Zod schemas
 * - Automatic form saving and persistence
 * - Real-time synchronization with server state
 * - Error handling and user feedback
 *
 * @template FormParams The type of parameters for the form query
 * @template Schema The Zod schema type for form validation
 * @param config Configuration object with form schema, update function, and query settings
 * @returns A React hook for managing the form
 *
 * @example
 * ```typescript
 * const userSchema = z.object({
 *   name: z.string().min(1),
 *   email: z.string().email(),
 *   age: z.number().optional()
 * });
 *
 * const useUserForm = createForm({
 *   name: "user",
 *   schema: userSchema,
 *   initialValues: { name: "", email: "", age: undefined },
 *   retrieve: async ({ params, client }) => {
 *     return await client.users.retrieve(params.userId);
 *   },
 *   update: async ({ value, params, client }) => {
 *     await client.users.update(params.userId, value);
 *   }
 * });
 *
 * // Usage in component
 * const { form, save, variant } = useUserForm({
 *   params: { userId: 123 },
 *   afterSave: ({ form }) => {
 *     console.log("User saved:", form.value());
 *   }
 * });
 * ```
 */
export const createForm = <FormParams extends Params, Schema extends z.ZodObject>({
  name,
  schema,
  retrieve,
  listeners,
  update,
  initialValues: baseInitialValues,
}: CreateFormArgs<FormParams, Schema>): UseForm<FormParams, Schema> => {
  const retrieveHook = createRetrieve<FormParams, z.infer<Schema> | null>({
    name,
    retrieve,
    listeners,
  });
  const updateHook = createUpdate<FormParams, z.infer<Schema>>({ name, update });

  return ({ params, initialValues, autoSave = false, afterSave, sync = false }) => {
    const [result, setResult, resultRef] = useCombinedStateAndRef<
      Result<z.infer<Schema> | null>
    >(pendingResult(name, "retrieving", null, false));

<<<<<<< HEAD
=======
    const handleResultChange: state.Setter<Result<z.infer<Schema> | null>> = (
      setter,
    ) => {
      const nextStatus = state.executeSetter(setter, {
        ...resultRef.current,
        data: form.value(),
      } as Result<z.infer<Schema>>);
      resultRef.current = nextStatus;
      if (nextStatus.data != null) {
        form.set("", nextStatus.data);
        form.setCurrentStateAsInitialValues();
      }
      setResult(nextStatus);
    };

    retrieveHook.useEffect({ params, onChange: handleResultChange });

    const { updateAsync } = updateHook.useObservable({
      params,
      onChange: handleResultChange,
    });

>>>>>>> e65008ac
    const form = Form.use<Schema>({
      schema,
      values: initialValues ?? baseInitialValues,
      onChange: ({ path }) => {
        if (autoSave && path !== "") handleSave();
      },
      sync,
    });

    const handleResultChange: state.Setter<Result<z.infer<Schema> | null>> =
      useCallback(
        (setter) => {
          const nextStatus = state.executeSetter(setter, resultRef.current);
          resultRef.current = nextStatus;
          if (nextStatus.data != null) {
            form.set("", nextStatus.data);
            form.setCurrentStateAsInitialValues();
          }
          setResult(nextStatus);
        },
        [form],
      );

    retrieveHook.useEffect({ params, onChange: handleResultChange });

    const { updateAsync } = updateHook.useObservable({
      params,
      onChange: handleResultChange,
    });

    const handleSave = useCallback(
      (opts?: FetchOptions) =>
        void (async () => {
          try {
            if (!(await form.validateAsync())) return;
            await updateAsync(form.value(), opts);
            afterSave?.({ form, params });
          } catch (error) {
            setResult((p) => errorResult(name, "update", error, p.listenersMounted));
          }
        })(),
      [form, updateAsync, afterSave, params],
    );

    return { form, save: handleSave, ...result };
  };
};<|MERGE_RESOLUTION|>--- conflicted
+++ resolved
@@ -156,31 +156,6 @@
       Result<z.infer<Schema> | null>
     >(pendingResult(name, "retrieving", null, false));
 
-<<<<<<< HEAD
-=======
-    const handleResultChange: state.Setter<Result<z.infer<Schema> | null>> = (
-      setter,
-    ) => {
-      const nextStatus = state.executeSetter(setter, {
-        ...resultRef.current,
-        data: form.value(),
-      } as Result<z.infer<Schema>>);
-      resultRef.current = nextStatus;
-      if (nextStatus.data != null) {
-        form.set("", nextStatus.data);
-        form.setCurrentStateAsInitialValues();
-      }
-      setResult(nextStatus);
-    };
-
-    retrieveHook.useEffect({ params, onChange: handleResultChange });
-
-    const { updateAsync } = updateHook.useObservable({
-      params,
-      onChange: handleResultChange,
-    });
-
->>>>>>> e65008ac
     const form = Form.use<Schema>({
       schema,
       values: initialValues ?? baseInitialValues,
