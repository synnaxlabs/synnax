--- conflicted
+++ resolved
@@ -176,10 +176,7 @@
       Result<z.infer<Schema> | null>
     >(pendingResult(name, "retrieving", null));
     const scope = useUniqueKey(argsScope);
-<<<<<<< HEAD
-    const addstatus = Status.useAdder();
-=======
->>>>>>> 329c3ca7
+    const addStatus = Status.useAdder();
 
     const form = Form.use<Schema>({
       schema,
@@ -199,7 +196,7 @@
         resultRef.current = nextStatus;
         if (nextStatus.data != null) form.reset(nextStatus.data);
         setResult(nextStatus);
-        if (nextStatus.variant === "error") addstatus(nextStatus.status);
+        if (nextStatus.variant === "error") addStatus(nextStatus.status);
       },
       [form],
     ) satisfies state.Setter<Result<z.infer<Schema> | null>>;
