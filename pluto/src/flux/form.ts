// Copyright 2025 Synnax Labs, Inc.
//
// Use of this software is governed by the Business Source License included in the file
// licenses/BSL.txt.
//
// As of the Change Date specified in that file, in accordance with the Business Source
// License, use of this software will be governed by the Apache License, Version 2.0,
// included in the file licenses/APL.txt.

import { useCallback } from "react";
import { type z } from "zod";

import { type FetchOptions, type Params } from "@/flux/aether/params";
import { type Store } from "@/flux/aether/store";
import { errorResult, pendingResult, type Result } from "@/flux/result";
import { createRetrieve, type CreateRetrieveArgs } from "@/flux/retrieve";
import { createUpdate, type CreateUpdateArgs } from "@/flux/update";
import { Form } from "@/form";
import { useCombinedStateAndRef } from "@/hooks";
import { state } from "@/state";

/**
 * Configuration arguments for creating a form query.
 *
 * @template FormParams The type of parameters for the form query
 * @template DataSchema The Zod schema type for form validation
 */
export interface CreateFormArgs<
  FormParams extends Params,
  DataSchema extends z.ZodObject,
  SubStore extends Store,
> extends CreateRetrieveArgs<FormParams, z.infer<DataSchema> | null, SubStore>,
    CreateUpdateArgs<FormParams, z.infer<DataSchema>, SubStore> {
  /** Zod schema for form validation */
  schema: DataSchema;
  /** Default values to use when creating new forms */
  initialValues: z.infer<DataSchema>;
}

/**
 * Return type for the form hook, providing form management utilities.
 *
 * @template DataSchema The Zod schema type for form validation
 */
export type UseFormReturn<DataSchema extends z.ZodObject> = Omit<
  Result<z.infer<DataSchema>>,
  "data"
> & {
  /** Form management utilities for binding inputs and validation */
  form: Form.UseReturn<DataSchema>;
  /** Function to save the current form values */
  save: (opts?: FetchOptions) => void;
};

/**
 * Arguments passed to the afterSave callback.
 *
 * @template FormParams The type of parameters for the form query
 * @template Z The Zod schema type for form validation
 */
export interface AfterSaveArgs<FormParams extends Params, Z extends z.ZodObject> {
  /** The form management utilities */
  form: Form.UseReturn<Z>;
  /** The current form parameters */
  params: FormParams;
}

/**
 * Arguments for using a form hook.
 *
 * @template FormParams The type of parameters for the form query
 * @template Z The Zod schema type for form validation
 */
export interface UseFormArgs<FormParams extends Params, Z extends z.ZodObject>
  extends Pick<Form.UseArgs<Z>, "sync" | "onHasTouched" | "mode"> {
  /** Initial values for the form fields */
  initialValues?: z.infer<Z>;
  /** Whether to automatically save form changes */
  autoSave?: boolean;
  /** Parameters for the form query */
  params: FormParams;
  /** Callback function called after successful save */
  afterSave?: (args: AfterSaveArgs<FormParams, Z>) => void;
  /** Whether to synchronize the form with the server */
  sync?: boolean;
}

/**
 * Form hook function signature.
 *
 * @template FormParams The type of parameters for the form query
 * @template Z The Zod schema type for form validation
 */
export interface UseForm<FormParams extends Params, Z extends z.ZodObject> {
  (args: UseFormArgs<FormParams, Z>): UseFormReturn<Z>;
}

/**
 * Creates a form query hook that combines data fetching, form management, and real-time updates.
 *
 * This function creates a React hook that automatically handles:
 * - Data fetching with loading states
 * - Form validation using Zod schemas
 * - Automatic form saving and persistence
 * - Real-time synchronization with server state
 * - Error handling and user feedback
 *
 * @template FormParams The type of parameters for the form query
 * @template Schema The Zod schema type for form validation
 * @param config Configuration object with form schema, update function, and query settings
 * @returns A React hook for managing the form
 *
 * @example
 * ```typescript
 * const userSchema = z.object({
 *   name: z.string().min(1),
 *   email: z.string().email(),
 *   age: z.number().optional()
 * });
 *
 * const useUserForm = createForm({
 *   name: "user",
 *   schema: userSchema,
 *   initialValues: { name: "", email: "", age: undefined },
 *   retrieve: async ({ params, client }) => {
 *     return await client.users.retrieve(params.userId);
 *   },
 *   update: async ({ value, params, client }) => {
 *     await client.users.update(params.userId, value);
 *   }
 * });
 *
 * // Usage in component
 * const { form, save, variant } = useUserForm({
 *   params: { userId: 123 },
 *   afterSave: ({ form }) => {
 *     console.log("User saved:", form.value());
 *   }
 * });
 * ```
 */
export const createForm = <
  FormParams extends Params,
  Schema extends z.ZodObject,
  SubStore extends Store = {},
>({
  name,
  schema,
  retrieve,
  mountListeners,
  update,
  initialValues: baseInitialValues,
}: CreateFormArgs<FormParams, Schema, SubStore>): UseForm<FormParams, Schema> => {
  const retrieveHook = createRetrieve<FormParams, z.infer<Schema> | null, SubStore>({
    name,
    retrieve,
    mountListeners,
  });
  const updateHook = createUpdate<FormParams, z.infer<Schema>, SubStore>({
    name,
    update,
  });

<<<<<<< HEAD
  return ({ params, initialValues, autoSave = false, afterSave, sync = false }) => {
    const [result, setResult, resultRef] = useCombinedStateAndRef<
      Result<z.infer<Schema> | null>
    >(pendingResult(name, "retrieving", null, false));
=======
  return ({
    params,
    initialValues,
    autoSave = false,
    afterSave,
    sync,
    onHasTouched,
    mode,
  }) => {
    const [result, setResult, resultRef] = useCombinedStateAndRef<
      Result<z.infer<Schema> | null>
    >(pendingResult(name, "retrieving", null));
>>>>>>> 3c518da9

    const form = Form.use<Schema>({
      schema,
      values: initialValues ?? baseInitialValues,
      onChange: ({ path }) => {
        if (autoSave && path !== "") handleSave();
      },
      sync,
<<<<<<< HEAD
    });

    const handleResultChange: state.Setter<Result<z.infer<Schema> | null>> =
      useCallback(
        (setter) => {
          const nextStatus = state.executeSetter(setter, resultRef.current);
          resultRef.current = nextStatus;
          if (nextStatus.data != null) {
            form.set("", nextStatus.data);
            form.setCurrentStateAsInitialValues();
          }
          setResult(nextStatus);
        },
        [form],
      );

    retrieveHook.useEffect({ params, onChange: handleResultChange });

    const { updateAsync } = updateHook.useObservable({
      params,
      onChange: handleResultChange,
=======
      onHasTouched,
      mode,
    });

    const handleResultChange = useCallback(
      (
        setter: state.SetArg<Result<z.infer<Schema> | null>>,
        resetForm: boolean = true,
      ) => {
        const nextStatus = state.executeSetter(setter, resultRef.current);
        resultRef.current = nextStatus;
        if (nextStatus.data != null) {
          form.set("", nextStatus.data);
          if (resetForm) form.setCurrentStateAsInitialValues();
        }
        setResult(nextStatus);
      },
      [form],
    ) satisfies state.Setter<Result<z.infer<Schema> | null>>;

    retrieveHook.useEffect({ params, onChange: handleResultChange });

    const handleUpdateResultChange = useCallback(
      (setter: state.SetArg<Result<z.infer<Schema> | null>>) =>
        handleResultChange(setter, false),
      [handleResultChange],
    );

    const { updateAsync } = updateHook.useObservable({
      params,
      onChange: handleUpdateResultChange,
>>>>>>> 3c518da9
    });

    const handleSave = useCallback(
      (opts?: FetchOptions) =>
        void (async () => {
          try {
            if (!(await form.validateAsync())) return;
            if (!(await updateAsync(form.value(), opts))) return;
            afterSave?.({ form, params });
            form.setCurrentStateAsInitialValues();
          } catch (error) {
            setResult(errorResult(name, "update", error));
          }
        })(),
      [form, updateAsync, afterSave, params],
    );

    return { form, save: handleSave, ...result };
  };
};<|MERGE_RESOLUTION|>--- conflicted
+++ resolved
@@ -81,8 +81,6 @@
   params: FormParams;
   /** Callback function called after successful save */
   afterSave?: (args: AfterSaveArgs<FormParams, Z>) => void;
-  /** Whether to synchronize the form with the server */
-  sync?: boolean;
 }
 
 /**
@@ -161,12 +159,6 @@
     update,
   });
 
-<<<<<<< HEAD
-  return ({ params, initialValues, autoSave = false, afterSave, sync = false }) => {
-    const [result, setResult, resultRef] = useCombinedStateAndRef<
-      Result<z.infer<Schema> | null>
-    >(pendingResult(name, "retrieving", null, false));
-=======
   return ({
     params,
     initialValues,
@@ -179,7 +171,6 @@
     const [result, setResult, resultRef] = useCombinedStateAndRef<
       Result<z.infer<Schema> | null>
     >(pendingResult(name, "retrieving", null));
->>>>>>> 3c518da9
 
     const form = Form.use<Schema>({
       schema,
@@ -188,29 +179,6 @@
         if (autoSave && path !== "") handleSave();
       },
       sync,
-<<<<<<< HEAD
-    });
-
-    const handleResultChange: state.Setter<Result<z.infer<Schema> | null>> =
-      useCallback(
-        (setter) => {
-          const nextStatus = state.executeSetter(setter, resultRef.current);
-          resultRef.current = nextStatus;
-          if (nextStatus.data != null) {
-            form.set("", nextStatus.data);
-            form.setCurrentStateAsInitialValues();
-          }
-          setResult(nextStatus);
-        },
-        [form],
-      );
-
-    retrieveHook.useEffect({ params, onChange: handleResultChange });
-
-    const { updateAsync } = updateHook.useObservable({
-      params,
-      onChange: handleResultChange,
-=======
       onHasTouched,
       mode,
     });
@@ -242,7 +210,6 @@
     const { updateAsync } = updateHook.useObservable({
       params,
       onChange: handleUpdateResultChange,
->>>>>>> 3c518da9
     });
 
     const handleSave = useCallback(
