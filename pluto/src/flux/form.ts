// Copyright 2025 Synnax Labs, Inc.
//
// Use of this software is governed by the Business Source License included in the file
// licenses/BSL.txt.
//
// As of the Change Date specified in that file, in accordance with the Business Source
// License, use of this software will be governed by the Apache License, Version 2.0,
// included in the file licenses/APL.txt.

import { type Destructor } from "@synnaxlabs/x";
import { useCallback, useState } from "react";
import { type z } from "zod";

import { type core } from "@/flux/core";
import { useStore } from "@/flux/Provider";
import {
  errorResult,
  loadingResult,
  nullClientResult,
  type Result,
  type Status,
  successResult,
} from "@/flux/result";
import {
  type RetrieveMountListenersParams,
  type RetrieveParams,
} from "@/flux/retrieve";
import { type UpdateParams } from "@/flux/update";
import { Form } from "@/form";
import { useAsyncEffect, useDestructors } from "@/hooks";
import { useUniqueKey } from "@/hooks/useUniqueKey";
import { useMemoDeepEqual } from "@/memo";
import { state } from "@/state";
import { useAdder } from "@/status/Aggregator";
import { Synnax } from "@/synnax";

export interface FormUpdateParams<
  Schema extends z.ZodType<core.Shape>,
  ScopedStore extends core.Store = {},
> extends Omit<UpdateParams<z.infer<Schema>, ScopedStore>, "data" | "onChange">,
    Omit<Form.UseReturn<Schema>, "setStatus"> {}

export interface FormRetrieveParams<
  Query extends core.Shape,
  Schema extends z.ZodType<core.Shape>,
  Store extends core.Store = {},
> extends Form.UseReturn<Schema>,
    RetrieveParams<Query, Store> {}

export interface CreateFormParams<
  Query extends core.Shape,
  Schema extends z.ZodType<core.Shape>,
  Store extends core.Store,
> {
  name: string;
  schema: Schema;
  initialValues: z.infer<Schema>;
  update: (args: FormUpdateParams<Schema, Store>) => Promise<void>;
  retrieve: (args: FormRetrieveParams<Query, Schema, Store>) => Promise<void>;
  mountListeners?: (
    args: FormMountListenersParams<Query, Schema, Store>,
  ) => Destructor | Destructor[];
}

export type UseFormReturn<Schema extends z.ZodType<core.Shape>> = Omit<
  Result<z.infer<Schema>>,
  "data"
> & {
  form: Form.UseReturn<Schema>;
  save: (opts?: core.FetchOptions) => void;
};

export interface FormBeforeSaveParams<
  Query extends core.Shape,
  Schema extends z.ZodType<core.Shape>,
  Store extends core.Store,
> extends Form.UseReturn<Schema>,
    RetrieveParams<Query, Store> {}

interface FormMountListenersParams<
  Query extends core.Shape,
  Schema extends z.ZodType<core.Shape>,
  Store extends core.Store,
> extends Form.UseReturn<Schema>,
    Omit<RetrieveMountListenersParams<Query, core.Shape, Store>, "onChange"> {}

export interface AfterSaveParams<
  Query extends core.Shape,
  Schema extends z.ZodType<core.Shape>,
  Store extends core.Store,
> extends FormBeforeSaveParams<Query, Schema, Store> {}

export interface BeforeValidateArgs<
  Query extends core.Shape,
  Schema extends z.ZodType<core.Shape>,
  Store extends core.Store,
> extends FormBeforeSaveParams<Query, Schema, Store> {}

export interface UseFormArgs<
  Query extends core.Shape,
  Schema extends z.ZodType<core.Shape>,
  Store extends core.Store,
> extends Pick<Form.UseArgs<Schema>, "sync" | "onHasTouched" | "mode"> {
  initialValues?: z.infer<Schema>;
  autoSave?: boolean;
  params: Query;
  beforeValidate?: (args: BeforeValidateArgs<Query, Schema, Store>) => boolean | void;
  beforeSave?: (args: FormBeforeSaveParams<Query, Schema, Store>) => Promise<boolean>;
  afterSave?: (args: AfterSaveParams<Query, Schema, Store>) => void;
  scope?: string;
}

export interface UseForm<
  Query extends core.Shape,
  Schema extends z.ZodType<core.Shape>,
  Store extends core.Store,
> {
  (args: UseFormArgs<Query, Schema, Store>): UseFormReturn<Schema>;
}

const DEFAULT_SET_OPTIONS: Form.SetOptions = {
  markTouched: false,
  notifyOnChange: false,
};

export const createForm =
  <
    Query extends core.Shape,
    Schema extends z.ZodType<core.Shape>,
    Store extends core.Store = {},
  >({
    name,
    schema,
    retrieve,
    mountListeners,
    update,
    initialValues: baseInitialValues,
  }: CreateFormParams<Query, Schema, Store>): UseForm<Query, Schema, Store> =>
  ({
    params: query,
    initialValues,
    autoSave = false,
    afterSave,
    beforeSave,
    beforeValidate,
    sync,
    onHasTouched,
    mode,
    scope: argsScope,
  }) => {
    const [result, setResult] = useState<Result<undefined>>(
      loadingResult(`retrieving ${name}`),
    );
    const scope = useUniqueKey(argsScope);
    const client = Synnax.use();
    const store = useStore<Store>(scope);
    const listeners = useDestructors();
    const addStatus = useAdder();

    const form = Form.use<Schema>({
      schema,
      values: initialValues ?? baseInitialValues,
      onChange: ({ path }) => {
        if (autoSave && path !== "") save();
      },
      sync,
      onHasTouched,
      mode,
    });
    const noNotifySet = useCallback(
      (path: string, value: unknown, options?: Form.SetOptions) =>
        form.set(path, value, { ...options, ...DEFAULT_SET_OPTIONS }),
      [form],
    );
    const retrieveAsync = useCallback(
      async (query: Query, options: core.FetchOptions = {}) => {
        const { signal } = options;
        try {
          if (client == null)
            return setResult(nullClientResult<undefined>(`retrieve ${name}`));
          setResult((p) => loadingResult(`retrieving ${name}`, p.data));
          if (signal?.aborted) return;
          const args = { client, query, store, ...form, set: noNotifySet };
          await retrieve(args);
          if (signal?.aborted) return;
          listeners.cleanup();
          listeners.set(mountListeners?.(args));
          setResult(successResult<undefined>(`retrieved ${name}`));
        } catch (error) {
          if (signal?.aborted) return;
          const res = errorResult(`retrieve ${name}`, error);
          addStatus(res.status);
          setResult(res);
        }
      },
      [client, name, form, store, noNotifySet],
    );
    const memoQuery = useMemoDeepEqual(query);
    useAsyncEffect(
      async (signal) => await retrieveAsync(memoQuery, { signal }),
      [retrieveAsync, memoQuery],
    );

    const saveAsync = useCallback(
      async (opts: core.FetchOptions = {}): Promise<boolean> => {
        const { signal } = opts;
<<<<<<< HEAD
        const rollbacks = new Set<Destructor>();
=======
        const rollbacks: Destructor[] = [];
>>>>>>> d581d075
        try {
          if (client == null) {
            setResult(nullClientResult<undefined>(`update ${name}`));
            return false;
          }
          const args = { client, query, store, rollbacks, ...form, set: noNotifySet };
          if (beforeValidate?.(args) === false) return false;
          if (!(await form.validateAsync())) return false;
          setResult(loadingResult(`updating ${name}`, undefined));
          if ((await beforeSave?.(args)) === false) {
            setResult(successResult(`updated ${name}`, undefined));
            return false;
          }
          if (signal?.aborted === true) return false;
          const setStatus = (setter: state.SetArg<Status<never>>) =>
            setResult((p) => {
              const nextStatus = state.executeSetter(setter, p.status);
              return {
                ...p,
                status: nextStatus,
                variant: nextStatus.variant,
              } as Result<undefined>;
            });

          await update({ ...args, setStatus });
          setResult(successResult(`updated ${name}`, undefined));
          if (afterSave != null) afterSave(args);
          return true;
        } catch (error) {
          try {
<<<<<<< HEAD
            rollbacks.forEach((rollback) => rollback());
=======
            rollbacks.reverse().forEach((rollback) => rollback());
>>>>>>> d581d075
          } catch (rollbackError) {
            console.error("Error rolling back changes:", rollbackError);
          }
          if (signal?.aborted === true) return false;
          const res = errorResult(`update ${name}`, error);
          addStatus(res.status);
          setResult(res);
          return false;
        }
      },
      [name, query, beforeSave, afterSave, beforeValidate],
    );
    const save = useCallback(
      (opts?: core.FetchOptions) => void saveAsync(opts),
      [saveAsync],
    );

    return { form, save, ...result };
  };<|MERGE_RESOLUTION|>--- conflicted
+++ resolved
@@ -204,11 +204,7 @@
     const saveAsync = useCallback(
       async (opts: core.FetchOptions = {}): Promise<boolean> => {
         const { signal } = opts;
-<<<<<<< HEAD
-        const rollbacks = new Set<Destructor>();
-=======
         const rollbacks: Destructor[] = [];
->>>>>>> d581d075
         try {
           if (client == null) {
             setResult(nullClientResult<undefined>(`update ${name}`));
@@ -239,11 +235,7 @@
           return true;
         } catch (error) {
           try {
-<<<<<<< HEAD
-            rollbacks.forEach((rollback) => rollback());
-=======
             rollbacks.reverse().forEach((rollback) => rollback());
->>>>>>> d581d075
           } catch (rollbackError) {
             console.error("Error rolling back changes:", rollbackError);
           }
