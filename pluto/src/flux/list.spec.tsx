// Copyright 2025 Synnax Labs, Inc.
//
// Use of this software is governed by the Business Source License included in the file
// licenses/BSL.txt.
//
// As of the Change Date specified in that file, in accordance with the Business Source
// License, use of this software will be governed by the Apache License, Version 2.0,
// included in the file licenses/APL.txt.

<<<<<<< HEAD
import { newTestClient, type ranger } from "@synnaxlabs/client";
=======
import { createTestClient, type ranger } from "@synnaxlabs/client";
>>>>>>> d9134481
import { type record, TimeRange, TimeSpan, uuid } from "@synnaxlabs/x";
import { renderHook, waitFor } from "@testing-library/react";
import { act } from "react";
import { afterEach, beforeEach, describe, expect, it, vi } from "vitest";

import { Flux } from "@/flux";
import { type ranger as aetherRanger } from "@/ranger/aether";
<<<<<<< HEAD
import { newSynnaxWrapper } from "@/testutil/Synnax";

const client = newTestClient();
const wrapper = newSynnaxWrapper(client);
=======
import { createSynnaxWrapper } from "@/testutil/Synnax";

const client = createTestClient();
const wrapper = createSynnaxWrapper({ client });
>>>>>>> d9134481

describe("list", () => {
  let controller: AbortController;
  beforeEach(() => {
    controller = new AbortController();
  });
  afterEach(() => {
    controller.abort();
  });
  describe("initial list", () => {
    it("should return a loading result as its initial state", () => {
      const { result } = renderHook(
        () =>
          Flux.createList({
            name: "Resource",
            retrieve: async () => [],
            retrieveByKey: async () => ({ key: 12 }),
          })(),
        { wrapper },
      );
      expect(result.current.variant).toEqual("loading");
      expect(result.current.data).toEqual([]);
    });

    it("should return a success result when the list is retrieved", async () => {
      const retrieve = vi.fn().mockResolvedValue([{ key: 1 }, { key: 2 }]);
      const { result } = renderHook(
        () =>
          Flux.createList<{}, number, record.Keyed<number>>({
            name: "Resource",
            retrieve,
            retrieveByKey: async () => ({ key: 12 }),
          })(),
        { wrapper },
      );
      act(() => {
        result.current.retrieve({}, { signal: controller.signal });
      });
      await waitFor(() => {
        expect(retrieve).toHaveBeenCalledTimes(1);
        expect(result.current.variant).toEqual("success");
        expect(result.current.data).toEqual([1, 2]);
      });
    });

    it("should return an error result when the query fails to execute", async () => {
      const retrieve = vi.fn().mockRejectedValue(new Error("Test Error"));
      const { result } = renderHook(
        () =>
          Flux.createList<{}, number, record.Keyed<number>>({
            name: "Resource",
            retrieve,
            retrieveByKey: async () => ({ key: 12 }),
          })(),
        { wrapper },
      );
      act(() => {
        result.current.retrieve({}, { signal: controller.signal });
      });
      await waitFor(() => {
        expect(retrieve).toHaveBeenCalledTimes(1);
        expect(result.current.variant).toEqual("error");
        expect(result.current.status.description).toEqual("Test Error");
      });
    });
  });

  describe("filter", () => {
    it("should allow the caller to provide a custom filter function", async () => {
      const { result } = renderHook(
        () =>
          Flux.createList<{}, number, record.Keyed<number>>({
            name: "Resource",
            retrieve: async () => [{ key: 1 }, { key: 2 }],
            retrieveByKey: async ({ key }) => ({ key }),
          })({ filter: (item) => item.key === 1 }),
        { wrapper },
      );
      act(() => {
        result.current.retrieve({}, { signal: controller.signal });
      });
      await waitFor(() => {
        expect(result.current.data).toEqual([1]);
      });
    });

    it("should respect the filter function when retrieving a list item", async () => {
      const { result } = renderHook(
        () => {
          const result = Flux.createList<{}, number, record.Keyed<number>>({
            name: "Resource",
            retrieve: async () => [{ key: 1 }, { key: 2 }],
            retrieveByKey: async ({ key }) => ({ key }),
          })({ filter: (item) => item.key === 1 });
          const value = Flux.useListItem<number, record.Keyed<number>>({
            subscribe: result.subscribe,
            getItem: result.getItem,
            key: 2,
          });
          return { ...result, value };
        },
        { wrapper },
      );
      act(() => {
        result.current.retrieve({}, { signal: controller.signal });
      });
      await waitFor(() => {
        expect(result.current.value).toEqual(undefined);
      });
    });
  });

  describe("sort", () => {
    interface TestItem extends record.Keyed<number> {
      key: number;
      value: string;
      priority: number;
    }

    it("should sort items in ascending order by default", async () => {
      const { result } = renderHook(
        () =>
          Flux.createList<{}, number, TestItem>({
            name: "Resource",
            retrieve: async () => [
              { key: 3, value: "c", priority: 3 },
              { key: 1, value: "a", priority: 1 },
              { key: 2, value: "b", priority: 2 },
            ],
            retrieveByKey: async ({ key }) => ({
              key,
              value: `item-${key}`,
              priority: key,
            }),
          })({ sort: (a, b) => a.key - b.key }),
        { wrapper },
      );
      act(() => {
        result.current.retrieve({}, { signal: controller.signal });
      });
      await waitFor(() => {
        expect(result.current.data).toEqual([1, 2, 3]);
      });
    });

    it("should sort items in descending order", async () => {
      const { result } = renderHook(
        () =>
          Flux.createList<{}, number, TestItem>({
            name: "Resource",
            retrieve: async () => [
              { key: 1, value: "a", priority: 1 },
              { key: 3, value: "c", priority: 3 },
              { key: 2, value: "b", priority: 2 },
            ],
            retrieveByKey: async ({ key }) => ({
              key,
              value: `item-${key}`,
              priority: key,
            }),
          })({ sort: (a, b) => b.key - a.key }),
        { wrapper },
      );
      act(() => {
        result.current.retrieve({}, { signal: controller.signal });
      });
      await waitFor(() => {
        expect(result.current.data).toEqual([3, 2, 1]);
      });
    });

    it("should sort by a custom property", async () => {
      const { result } = renderHook(
        () =>
          Flux.createList<{}, number, TestItem>({
            name: "Resource",
            retrieve: async () => [
              { key: 1, value: "zebra", priority: 1 },
              { key: 2, value: "apple", priority: 2 },
              { key: 3, value: "banana", priority: 3 },
            ],
            retrieveByKey: async ({ key }) => ({
              key,
              value: `item-${key}`,
              priority: key,
            }),
          })({ sort: (a, b) => a.value.localeCompare(b.value) }),
        { wrapper },
      );
      act(() => {
        result.current.retrieve({}, { signal: controller.signal });
      });
      await waitFor(() => {
        expect(result.current.data).toEqual([2, 3, 1]);
      });
    });

    it("should combine sorting with filtering", async () => {
      const { result } = renderHook(
        () =>
          Flux.createList<{}, number, TestItem>({
            name: "Resource",
            retrieve: async () => [
              { key: 1, value: "a", priority: 1 },
              { key: 2, value: "b", priority: 2 },
              { key: 3, value: "c", priority: 3 },
              { key: 4, value: "d", priority: 4 },
            ],
            retrieveByKey: async ({ key }) => ({
              key,
              value: `item-${key}`,
              priority: key,
            }),
          })({
            filter: (item) => item.key % 2 === 0, // Even keys only
            sort: (a, b) => b.key - a.key, // Descending order
          }),
        { wrapper },
      );
      act(() => {
        result.current.retrieve({}, { signal: controller.signal });
      });
      await waitFor(() => {
        expect(result.current.data).toEqual([4, 2]);
      });
    });

    it("should maintain sort order when appending new items", async () => {
      const { result } = renderHook(
        () =>
          Flux.createList<{}, number, TestItem>({
            name: "Resource",
            retrieve: async () => [
              { key: 1, value: "a", priority: 1 },
              { key: 3, value: "c", priority: 3 },
            ],
            retrieveByKey: async ({ key }) => ({
              key,
              value: `item-${key}`,
              priority: key,
            }),
          })({ sort: (a, b) => a.key - b.key }),
        { wrapper },
      );

      act(() => {
        result.current.retrieve({}, { signal: controller.signal });
      });

      await waitFor(() => {
        expect(result.current.data).toEqual([1, 3]);
      });

      // Append more items
      act(() => {
        result.current.retrieve({}, { signal: controller.signal, mode: "append" });
      });

      await waitFor(() => {
        expect(result.current.data).toEqual([1, 3]);
      });
    });

    it("should work without a sort function", async () => {
      const { result } = renderHook(
        () =>
          Flux.createList<{}, number, TestItem>({
            name: "Resource",
            retrieve: async () => [
              { key: 3, value: "c", priority: 3 },
              { key: 1, value: "a", priority: 1 },
              { key: 2, value: "b", priority: 2 },
            ],
            retrieveByKey: async ({ key }) => ({
              key,
              value: `item-${key}`,
              priority: key,
            }),
          })(), // No sort function provided
        { wrapper },
      );
      act(() => {
        result.current.retrieve({}, { signal: controller.signal });
      });
      await waitFor(() => {
        expect(result.current.data).toEqual([3, 1, 2]); // Original order maintained
      });
    });

    it("should optimize updates when sort position doesn't change", async () => {
      interface TestItemWithPriority extends record.Keyed<number> {
        key: number;
        name: string;
        priority: number; // Used for sorting
        description: string; // Not used for sorting
      }

      // Mock data that will be updated
      let mockItem2 = { key: 2, name: "Item 2", priority: 2, description: "Original" };

      const { result } = renderHook(
        () =>
          Flux.createList<{}, number, TestItemWithPriority>({
            name: "Resource",
            retrieve: async () => [
              { key: 1, name: "Item 1", priority: 1, description: "Original" },
              mockItem2, // This will change during the test
              { key: 3, name: "Item 3", priority: 3, description: "Original" },
            ],
            retrieveByKey: async ({ key }) => ({
              key,
              name: `Item ${key}`,
              priority: key,
              description: "Retrieved",
            }),
          })({ sort: (a, b) => a.priority - b.priority }),
        { wrapper },
      );

      act(() => {
        result.current.retrieve({}, { signal: controller.signal });
      });

      await waitFor(() => {
        expect(result.current.data).toEqual([1, 2, 3]);
      });

      const initialDataRef = result.current.data;

      // Update the item with same priority (no position change)
      mockItem2 = { key: 2, name: "Item 2", priority: 2, description: "Updated" };

      act(() => {
        result.current.retrieve({}, { signal: controller.signal });
      });

      await waitFor(() => {
        // Data reference should be the same since sort position didn't change
        expect(result.current.data).toBe(initialDataRef);
        expect(result.current.data).toEqual([1, 2, 3]);
      });

      // Now update with different priority (position should change)
      mockItem2 = { key: 2, name: "Item 2", priority: 4, description: "Updated" };

      act(() => {
        result.current.retrieve({}, { signal: controller.signal });
      });

      await waitFor(() => {
        // Data reference should be different since sort position changed
        expect(result.current.data).not.toBe(initialDataRef);
        expect(result.current.data).toEqual([1, 3, 2]); // Item 2 moved to end
      });
    });
  });

  describe("useListItem", () => {
    it("should return a pre-retrieved list item", async () => {
      const { result } = renderHook(
        () => {
          const { retrieve, subscribe, getItem } = Flux.createList<
            {},
            number,
            record.Keyed<number>
          >({
            name: "Resource",
            retrieve: async () => [{ key: 1 }, { key: 2 }],
            retrieveByKey: async ({ key }) => ({ key }),
          })();
          const value = Flux.useListItem<number, record.Keyed<number>>({
            subscribe,
            getItem,
            key: 1,
          });
          return { retrieve, value };
        },
        { wrapper },
      );
      await waitFor(() => {
        expect(result.current.value).toEqual({ key: 1 });
      });
    });

    it("should move the query to an error state when the retrieveByKey fails to execute", async () => {
      const retrieveMock = vi.fn().mockResolvedValue([{ key: 1 }, { key: 2 }]);
      const retrieveByKeyMock = vi.fn().mockRejectedValue(new Error("Test Error"));
      const { result } = renderHook(
        () => {
          const result = Flux.createList<{}, number, record.Keyed<number>>({
            name: "Resource",
            retrieve: retrieveMock,
            retrieveByKey: retrieveByKeyMock,
          })();
          const value = Flux.useListItem<number, record.Keyed<number>>({
            subscribe: result.subscribe,
            getItem: result.getItem,
            key: 1,
          });
          return { ...result, value };
        },
        { wrapper },
      );
      act(() => {
        result.current.retrieve({}, { signal: controller.signal });
      });
      await waitFor(() => {
        expect(result.current.variant).toEqual("error");
        expect(result.current.status.description).toEqual("Test Error");
      });
    });
  });

  interface SubStore extends Flux.Store {
    ranges: aetherRanger.FluxStore;
  }

  describe("listeners", () => {
    it("should correctly update a list item when the listener changes", async () => {
      const rng = await client.ranges.create({
        name: "Test Range",
        timeRange: new TimeRange({
          start: TimeSpan.seconds(12),
          end: TimeSpan.seconds(13),
        }),
      });

      const { result } = renderHook(
        () => {
          const { getItem, subscribe, retrieve } = Flux.createList<
            {},
            ranger.Key,
            ranger.Payload,
            SubStore
          >({
            name: "Resource",
            retrieve: async ({ client }) => [await client.ranges.retrieve(rng.key)],
            retrieveByKey: async ({ client, key }) => await client.ranges.retrieve(key),
            mountListeners: ({ store, onChange }) =>
              store.ranges.onSet((changed) => onChange(changed.key, () => changed)),
          })();
          const value = Flux.useListItem<ranger.Key, ranger.Payload>({
            subscribe,
            getItem,
            key: rng.key,
          });
          return { retrieve, value };
        },
        { wrapper },
      );

      act(() => {
        result.current.retrieve({}, { signal: controller.signal });
      });

      await waitFor(() => {
        expect(result.current.value?.name).toEqual("Test Range");
      });

      await act(async () => await client.ranges.rename(rng.key, "Test Range 2"));

      await waitFor(() => {
        expect(result.current.value?.name).toEqual("Test Range 2");
      });
    });

    it("should correctly remove a list item when it gets deleted", async () => {
      const rng = await client.ranges.create({
        name: "Test Range",
        timeRange: new TimeRange({
          start: TimeSpan.seconds(12),
          end: TimeSpan.seconds(13),
        }),
      });
      const { result } = renderHook(
        () => {
          const { getItem, retrieveAsync } = Flux.createList<
            {},
            ranger.Key,
            ranger.Payload,
            SubStore
          >({
            name: "Resource",
            retrieve: async ({ client }) => [await client.ranges.retrieve(rng.key)],
            retrieveByKey: async ({ client, key }) => await client.ranges.retrieve(key),
            mountListeners: ({ store, onDelete }) =>
              store.ranges.onDelete(async (changed) => onDelete(changed)),
          })();
          return { retrieveAsync, value: getItem(rng.key) };
        },
        { wrapper },
      );

<<<<<<< HEAD
      await result.current.retrieveAsync({}, { signal: controller.signal });
=======
      await act(
        async () =>
          await result.current.retrieveAsync({}, { signal: controller.signal }),
      );
>>>>>>> d9134481
      await waitFor(() => {
        expect(result.current.value?.name).toEqual("Test Range");
      });
      await act(async () => await client.ranges.delete(rng.key));
      await waitFor(() => expect(result.current.value?.key).not.toEqual(rng.key));
    });

    it("should maintain sort order when items are updated through listeners", async () => {
      const rng1 = await client.ranges.create({
        name: "B Range",
        timeRange: new TimeRange({
          start: TimeSpan.seconds(10),
          end: TimeSpan.seconds(11),
        }),
      });

      const rng2 = await client.ranges.create({
        name: "A Range",
        timeRange: new TimeRange({
          start: TimeSpan.seconds(12),
          end: TimeSpan.seconds(13),
        }),
      });

      const { result } = renderHook(
        () =>
          Flux.createList<{}, ranger.Key, ranger.Payload, SubStore>({
            name: "Resource",
            retrieve: async ({ client }) => [
              await client.ranges.retrieve(rng1.key),
              await client.ranges.retrieve(rng2.key),
            ],
            retrieveByKey: async ({ client, key }) => await client.ranges.retrieve(key),
            mountListeners: ({ store, onChange }) =>
              store.ranges.onSet((changed) => onChange(changed.key, () => changed)),
          })({ sort: (a, b) => a.name.localeCompare(b.name) }),
        { wrapper },
      );

      act(() => {
        result.current.retrieve({}, { signal: controller.signal });
      });

      await waitFor(() => {
        const indexOfRng1 = result.current.data.indexOf(rng1.key);
        const indexOfRng2 = result.current.data.indexOf(rng2.key);
        expect(indexOfRng2).toBeLessThan(indexOfRng1);
      });

      await act(async () => await client.ranges.rename(rng1.key, "Z Range"));

      await waitFor(() => {
        const indexOfRng1 = result.current.data.indexOf(rng1.key);
        const indexOfRng2 = result.current.data.indexOf(rng2.key);
        expect(indexOfRng2).toBeLessThan(indexOfRng1);
      });
    });

    it("should insert new items in correct sorted position through listeners", async () => {
      const rng1 = await client.ranges.create({
        name: "A Range",
        timeRange: new TimeRange({
          start: TimeSpan.seconds(10),
          end: TimeSpan.seconds(11),
        }),
      });

      const rng2 = await client.ranges.create({
        name: "C Range",
        timeRange: new TimeRange({
          start: TimeSpan.seconds(12),
          end: TimeSpan.seconds(13),
        }),
      });
      const rng3Key = uuid.create();
      const rangeKeys = new Set([rng1.key, rng2.key, rng3Key]);

      const { result } = renderHook(
        () =>
          Flux.createList<{}, ranger.Key, ranger.Payload, SubStore>({
            name: "Resource",
            retrieve: async ({ client }) => [
              await client.ranges.retrieve(rng1.key),
              await client.ranges.retrieve(rng2.key),
            ],
            retrieveByKey: async ({ client, key }) => await client.ranges.retrieve(key),
            mountListeners: ({ store, onChange }) =>
              store.ranges.onSet((changed) => {
                if (rangeKeys.has(changed.key)) onChange(changed.key, changed);
              }),
          })({ sort: (a, b) => a.name.localeCompare(b.name) }),
        { wrapper },
      );

      act(() => {
        result.current.retrieve({}, { signal: controller.signal });
      });

      await waitFor(() => {
        expect(result.current.data).toEqual([rng1.key, rng2.key]); // A Range, C Range
      });

      const rng3 = await client.ranges.create({
        key: rng3Key,
        name: "B Range",
        timeRange: new TimeRange({
          start: TimeSpan.seconds(14),
          end: TimeSpan.seconds(15),
        }),
      });

      await waitFor(() => {
        expect(result.current.data).toEqual([rng1.key, rng3.key, rng2.key]); // A Range, B Range, C Range
      });
    });
  });
});<|MERGE_RESOLUTION|>--- conflicted
+++ resolved
@@ -7,11 +7,7 @@
 // License, use of this software will be governed by the Apache License, Version 2.0,
 // included in the file licenses/APL.txt.
 
-<<<<<<< HEAD
-import { newTestClient, type ranger } from "@synnaxlabs/client";
-=======
 import { createTestClient, type ranger } from "@synnaxlabs/client";
->>>>>>> d9134481
 import { type record, TimeRange, TimeSpan, uuid } from "@synnaxlabs/x";
 import { renderHook, waitFor } from "@testing-library/react";
 import { act } from "react";
@@ -19,17 +15,10 @@
 
 import { Flux } from "@/flux";
 import { type ranger as aetherRanger } from "@/ranger/aether";
-<<<<<<< HEAD
-import { newSynnaxWrapper } from "@/testutil/Synnax";
-
-const client = newTestClient();
-const wrapper = newSynnaxWrapper(client);
-=======
 import { createSynnaxWrapper } from "@/testutil/Synnax";
 
 const client = createTestClient();
 const wrapper = createSynnaxWrapper({ client });
->>>>>>> d9134481
 
 describe("list", () => {
   let controller: AbortController;
@@ -523,14 +512,10 @@
         { wrapper },
       );
 
-<<<<<<< HEAD
-      await result.current.retrieveAsync({}, { signal: controller.signal });
-=======
       await act(
         async () =>
           await result.current.retrieveAsync({}, { signal: controller.signal }),
       );
->>>>>>> d9134481
       await waitFor(() => {
         expect(result.current.value?.name).toEqual("Test Range");
       });
