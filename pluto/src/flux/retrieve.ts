--- conflicted
+++ resolved
@@ -173,33 +173,21 @@
    * Use this for most cases where you want React to handle the data fetching lifecycle automatically.
    * Data is fetched when the component mounts and re-fetched whenever params change.
    */
-<<<<<<< HEAD
-  (args: RetrieveParams): UseDirectRetrieveReturn<Data>;
-=======
   useRetrieve: (args: RetrieveParams) => UseDirectRetrieveReturn<Data>;
->>>>>>> 7bf54b86
 
   /**
    * Hook that triggers data fetching as a side effect when parameters change but returns nothing.
    * Use this when you need to trigger data fetching but handle the result state externally
    * (e.g., through the onChange callback). Returns void - no state is managed internally.
    */
-<<<<<<< HEAD
-  effect: (args: UseEffectRetrieveArgs<RetrieveParams, Data>) => void;
-=======
   useRetrieveEffect: (args: useRetrieveEffectArgs<RetrieveParams, Data>) => void;
->>>>>>> 7bf54b86
 
   /**
    * Hook that provides manual control over when data is fetched, with internal state management.
    * Use this when you need to trigger data fetching based on user actions or specific events.
    * Returns both the current state (data, variant, error) and functions to manually trigger retrieval.
    */
-<<<<<<< HEAD
-  stateful: () => UseStatefulRetrieveReturn<RetrieveParams, Data>;
-=======
   useRetrieveStateful: () => UseStatefulRetrieveReturn<RetrieveParams, Data>;
->>>>>>> 7bf54b86
 }
 
 const initialResult = <Data extends state.State>(name: string): Result<Data> =>
@@ -404,19 +392,9 @@
   ScopedStore extends flux.Store = {},
 >(
   factoryArgs: CreateRetrieveArgs<RetrieveParams, Data, ScopedStore>,
-<<<<<<< HEAD
-): CreateRetrieveReturn<RetrieveParams, Data> => {
-  const direct = (args: RetrieveParams) => useDirect({ ...factoryArgs, params: args });
-  direct.stateful = () => useStateful(factoryArgs);
-  direct.effect = (args: UseEffectRetrieveArgs<RetrieveParams, Data>) =>
-    useEffect({ ...factoryArgs, ...args });
-  return direct;
-};
-=======
 ): CreateRetrieveReturn<RetrieveParams, Data> => ({
   useRetrieve: (args: RetrieveParams) => useDirect({ ...factoryArgs, params: args }),
   useRetrieveStateful: () => useStateful(factoryArgs),
   useRetrieveEffect: (args: useRetrieveEffectArgs<RetrieveParams, Data>) =>
     useEffect({ ...factoryArgs, ...args }),
-});
->>>>>>> 7bf54b86
+});