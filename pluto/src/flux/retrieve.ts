--- conflicted
+++ resolved
@@ -55,13 +55,8 @@
   name: string;
   retrieve: (params: RetrieveParams<Query, Store, AllowDisconnected>) => Promise<Data>;
   mountListeners?: (
-<<<<<<< HEAD
-    params: RetrieveMountListenersParams<Query, Data, Store, AllowDisconnected>,
-  ) => Destructor | Destructor[];
-=======
     Params: RetrieveMountListenersParams<Query, Data, Store, AllowDisconnected>,
   ) => destructor.Destructor | destructor.Destructor[];
->>>>>>> 8e7c4182
   allowDisconnected?: AllowDisconnected;
 }
 
