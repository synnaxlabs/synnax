--- conflicted
+++ resolved
@@ -14,13 +14,8 @@
 import { Flux } from "@/flux";
 import { createSynnaxWrapper } from "@/testutil/Synnax";
 
-<<<<<<< HEAD
-const client = newTestClient();
-const wrapper = newSynnaxWrapper(client);
-=======
 const client = createTestClient();
 const wrapper = createSynnaxWrapper({ client });
->>>>>>> d9134481
 
 describe("update", () => {
   let controller: AbortController;
@@ -95,11 +90,7 @@
       });
       await waitFor(() => {
         expect(result.current.variant).toEqual("disabled");
-<<<<<<< HEAD
-        expect(result.current.data).toEqual(null);
-=======
         expect(result.current.data).toEqual(undefined);
->>>>>>> d9134481
         expect(result.current.status.message).toEqual("Failed to update Resource");
       });
     });
@@ -135,15 +126,12 @@
             params: {},
           }),
         { wrapper },
-<<<<<<< HEAD
-=======
       );
       const updated = await act(
         async () =>
           await result.current.updateAsync(12, {
             signal: controller.signal,
           }),
->>>>>>> d9134481
       );
       expect(updated).toEqual(true);
     });
@@ -156,15 +144,12 @@
             params: {},
           }),
         { wrapper },
-<<<<<<< HEAD
-=======
       );
       const updated = await act(
         async () =>
           await result.current.updateAsync(12, {
             signal: controller.signal,
           }),
->>>>>>> d9134481
       );
       expect(updated).toEqual(false);
     });
