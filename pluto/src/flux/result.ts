// Copyright 2025 Synnax Labs, Inc.
//
// Use of this software is governed by the Business Source License included in the file
// licenses/BSL.txt.
//
// As of the Change Date specified in that file, in accordance with the Business Source
// License, use of this software will be governed by the Apache License, Version 2.0,
// included in the file licenses/APL.txt.

import { caseconv, status } from "@synnaxlabs/x";

import { type state } from "@/state";

/**
 * The result of a query operation that can be in one of three states:
 * - `loading` - Data is currently being fetched from the server
 * - `error` - An error occurred while fetching data, or while handling values provided
 *   to a listener
 * - `success` - Data was successfully fetched and is available in the `data` field
 *
 * @template Data The type of data being retrieved, must extend state.State
 *
 * @example
 * ```typescript
 * const result: Result<User[]> = {
 *   variant: "success",
 *   data: [{ id: 1, name: "John" }],
 *   error: null,
 *   message: "Retrieved users"
 * };
 * ```
 */
export type Result<Data extends state.State, StatusData = never> =
  | {
      variant: "error";
      status: status.Status<status.ExceptionDetails, "error">;
      data: undefined;
    }
  | {
      variant: "success";
<<<<<<< HEAD
      status: status.Status<StatusData, "success">;
=======
      status: status.Status<never, "success">;
>>>>>>> 77ea7ece
      data: Data;
    }
  | {
      variant: "loading";
<<<<<<< HEAD
      status: status.Status<StatusData, "loading">;
=======
      status: status.Status<never, "loading">;
>>>>>>> 77ea7ece
      data: Data | undefined;
    }
  | {
      variant: "disabled";
<<<<<<< HEAD
      status: status.Status<StatusData, "disabled">;
=======
      status: status.Status<never, "disabled">;
>>>>>>> 77ea7ece
      data: Data | undefined;
    };

/**
 * Factory function to create a loading result state.
 *
 * @template Data The type of data being retrieved
 * @param name The name of the resource being retrieved (used in status messages)
 * @param op The operation being performed (e.g., "retrieving", "updating")
 * @param data Optional existing data to preserve during loading
 * @returns A Result object in loading state
 *
 * @example
 * ```typescript
 * const loadingResult = pendingResult<User[]>("users", "retrieving");
 * // Returns: { variant: "loading", data: null, error: null, message: "Retrieving users" }
 * ```
 */
export const pendingResult = <Data extends state.State>(
  op: string,
  data: Data | undefined,
): Result<Data> => ({
  variant: "loading",
  status: status.create<never, "loading">({
    variant: "loading",
    message: `${caseconv.capitalize(op)}`,
  }),
  data,
});

/**
 * Factory function to create a success result state.
 *
 * @template Data The type of data being retrieved
 * @param name The name of the resource being retrieved (used in status messages)
 * @param op The operation that was performed (e.g., "retrieved", "updated")
 * @param data The successfully retrieved data
 * @returns A Result object in success state
 *
 * @example
 * ```typescript
 * const successResult = successResult<User[]>("users", "retrieved", userList);
 * // Returns: { variant: "success", data: userList, error: null, message: "Retrieved users" }
 * ```
 */
export const successResult = <Data extends state.State>(
  op: string,
  data: Data,
): Result<Data> => ({
  variant: "success",
  status: status.create<never, "success">({
    variant: "success",
    message: `Successfully ${op}`,
  }),
  data,
});

/**
 * Factory function to create an error result state.
 *
 * @template Data The type of data being retrieved
 * @param name The name of the resource being retrieved (used in status messages)
 * @param op The operation that failed (e.g., "retrieve", "update")
 * @param error The error that occurred
 * @returns A Result object in error state
 *
 * @example
 * ```typescript
 * const errorResult = errorResult<User[]>("users", "retrieve", new Error("Network error"));
 * // Returns: { variant: "error", data: null, error: Error, message: "Failed to retrieve users" }
 * ```
 */
export const errorResult = <Data extends state.State>(
  op: string,
  error: unknown,
): Result<Data> => ({
  variant: "error",
  status: status.fromException(error, `Failed to ${op}`),
  data: undefined,
});

/**
 * Factory function to create an error result for operations that require a connected client.
 *
 * @template Data The type of data being retrieved
 * @param name The name of the resource being retrieved
 * @param op The operation that cannot be performed
 * @returns A Result object in error state with a DisconnectedError
 *
 * @example
 * ```typescript
 * const result = nullClientResult<User[]>("users", "retrieve");
 * // Returns error result with message: "Cannot retrieve users because no cluster is connected."
 * ```
 */
export const nullClientResult = <Data extends state.State, StatusData = never>(
  op: string,
  statusData: StatusData,
): Result<Data> => ({
  variant: "disabled",
<<<<<<< HEAD
  status: status.create<StatusData, "disabled">({
=======
  status: status.create<never, "disabled">({
>>>>>>> 77ea7ece
    variant: "disabled",
    message: `Failed to ${op}`,
    description: `Cannot ${op} because no cluster is connected.`,
    details: statusData,
  }),
  data: undefined,
});<|MERGE_RESOLUTION|>--- conflicted
+++ resolved
@@ -11,6 +11,23 @@
 
 import { type state } from "@/state";
 
+export type StatusDataContainer<StatusData = never> = [StatusData] extends [never]
+  ? {}
+  : { statusData: StatusData };
+
+export const parseStatusData = <StatusData = never>(
+  container: StatusDataContainer<StatusData>,
+): StatusData => {
+  if ("statusData" in container) return container.statusData;
+  return undefined as StatusData;
+};
+
+export type Status<StatusData = never> =
+  | status.Status<StatusData, "success">
+  | status.Status<StatusData, "loading">
+  | status.Status<StatusData, "disabled">
+  | status.Status<status.ExceptionDetails, "error">;
+
 /**
  * The result of a query operation that can be in one of three states:
  * - `loading` - Data is currently being fetched from the server
@@ -30,39 +47,35 @@
  * };
  * ```
  */
+export type ErrorResult = {
+  variant: "error";
+  status: status.Status<status.ExceptionDetails, "error">;
+  data: undefined;
+};
+
+export type SuccessResult<Data extends state.State, StatusData = never> = {
+  variant: "success";
+  status: status.Status<StatusData, "success">;
+  data: Data;
+};
+
+export type LoadingResult<Data extends state.State, StatusData = never> = {
+  variant: "loading";
+  status: status.Status<StatusData, "loading">;
+  data: Data | undefined;
+};
+
+export type DisabledResult<Data extends state.State, StatusData = never> = {
+  variant: "disabled";
+  status: status.Status<StatusData, "disabled">;
+  data: Data | undefined;
+};
+
 export type Result<Data extends state.State, StatusData = never> =
-  | {
-      variant: "error";
-      status: status.Status<status.ExceptionDetails, "error">;
-      data: undefined;
-    }
-  | {
-      variant: "success";
-<<<<<<< HEAD
-      status: status.Status<StatusData, "success">;
-=======
-      status: status.Status<never, "success">;
->>>>>>> 77ea7ece
-      data: Data;
-    }
-  | {
-      variant: "loading";
-<<<<<<< HEAD
-      status: status.Status<StatusData, "loading">;
-=======
-      status: status.Status<never, "loading">;
->>>>>>> 77ea7ece
-      data: Data | undefined;
-    }
-  | {
-      variant: "disabled";
-<<<<<<< HEAD
-      status: status.Status<StatusData, "disabled">;
-=======
-      status: status.Status<never, "disabled">;
->>>>>>> 77ea7ece
-      data: Data | undefined;
-    };
+  | ErrorResult
+  | SuccessResult<Data, StatusData>
+  | LoadingResult<Data, StatusData>
+  | DisabledResult<Data, StatusData>;
 
 /**
  * Factory function to create a loading result state.
@@ -79,17 +92,32 @@
  * // Returns: { variant: "loading", data: null, error: null, message: "Retrieving users" }
  * ```
  */
-export const pendingResult = <Data extends state.State>(
+
+interface LoadingResultCreator {
+  <Data extends state.State>(
+    op: string,
+    data?: Data | undefined,
+  ): LoadingResult<Data, never>;
+  <Data extends state.State, StatusData = never>(
+    op: string,
+    data: Data | undefined,
+    statusData: StatusData,
+  ): LoadingResult<Data, StatusData>;
+}
+
+export const loadingResult = (<Data extends state.State, StatusData = never>(
   op: string,
-  data: Data | undefined,
-): Result<Data> => ({
+  data: Data | undefined = undefined,
+  statusData?: StatusData,
+): LoadingResult<Data, StatusData> => ({
   variant: "loading",
-  status: status.create<never, "loading">({
+  status: status.create<StatusData, "loading">({
     variant: "loading",
     message: `${caseconv.capitalize(op)}`,
+    details: statusData as StatusData,
   }),
   data,
-});
+})) as LoadingResultCreator;
 
 /**
  * Factory function to create a success result state.
@@ -106,17 +134,29 @@
  * // Returns: { variant: "success", data: userList, error: null, message: "Retrieved users" }
  * ```
  */
-export const successResult = <Data extends state.State>(
+
+export interface SuccessResultCreator {
+  <Data extends state.State>(op: string, data: Data): SuccessResult<Data, never>;
+  <Data extends state.State, StatusData = never>(
+    op: string,
+    data: Data,
+    statusData: StatusData,
+  ): SuccessResult<Data, StatusData>;
+}
+
+export const successResult = (<Data extends state.State, StatusData = never>(
   op: string,
   data: Data,
-): Result<Data> => ({
+  statusData: StatusData,
+): SuccessResult<Data, StatusData> => ({
   variant: "success",
-  status: status.create<never, "success">({
+  status: status.create<StatusData, "success">({
     variant: "success",
     message: `Successfully ${op}`,
+    details: statusData,
   }),
   data,
-});
+})) as SuccessResultCreator;
 
 /**
  * Factory function to create an error result state.
@@ -133,43 +173,30 @@
  * // Returns: { variant: "error", data: null, error: Error, message: "Failed to retrieve users" }
  * ```
  */
-export const errorResult = <Data extends state.State>(
-  op: string,
-  error: unknown,
-): Result<Data> => ({
+export const errorResult = (op: string, error: unknown): ErrorResult => ({
   variant: "error",
   status: status.fromException(error, `Failed to ${op}`),
   data: undefined,
 });
 
-/**
- * Factory function to create an error result for operations that require a connected client.
- *
- * @template Data The type of data being retrieved
- * @param name The name of the resource being retrieved
- * @param op The operation that cannot be performed
- * @returns A Result object in error state with a DisconnectedError
- *
- * @example
- * ```typescript
- * const result = nullClientResult<User[]>("users", "retrieve");
- * // Returns error result with message: "Cannot retrieve users because no cluster is connected."
- * ```
- */
-export const nullClientResult = <Data extends state.State, StatusData = never>(
+interface NullClientResultCreator {
+  <Data extends state.State>(op: string): DisabledResult<Data, never>;
+  <Data extends state.State, StatusData = never>(
+    op: string,
+    statusData: StatusData,
+  ): DisabledResult<Data, StatusData>;
+}
+
+export const nullClientResult = (<Data extends state.State, StatusData = never>(
   op: string,
-  statusData: StatusData,
-): Result<Data> => ({
+  statusData?: StatusData,
+): DisabledResult<Data, StatusData> => ({
   variant: "disabled",
-<<<<<<< HEAD
   status: status.create<StatusData, "disabled">({
-=======
-  status: status.create<never, "disabled">({
->>>>>>> 77ea7ece
     variant: "disabled",
     message: `Failed to ${op}`,
     description: `Cannot ${op} because no cluster is connected.`,
-    details: statusData,
+    details: statusData as StatusData,
   }),
   data: undefined,
-});+})) as NullClientResultCreator;