--- conflicted
+++ resolved
@@ -120,19 +120,11 @@
  */
 export interface CreateUpdateReturn<Data extends state.State> {
   /** Hook that provides update functions with external state management */
-<<<<<<< HEAD
-  useObservable: (
-    args: UseObservableUpdateArgs<Data>,
-  ) => UseObservableUpdateReturn<Data>;
-  /** Hook that provides update functions with internal state management */
-  (args?: UseDirectUpdateArgs<Data>): UseDirectUpdateReturn<Data>;
-=======
   useObservableUpdate: (
     args: UseObservableUpdateArgs<Data>,
   ) => UseObservableUpdateReturn<Data>;
   /** Hook that provides update functions with internal state management */
   useUpdate: (args?: UseDirectUpdateArgs<Data>) => UseDirectUpdateReturn<Data>;
->>>>>>> 7bf54b86
 }
 
 /**
@@ -265,19 +257,9 @@
  */
 export const createUpdate = <Data extends state.State, ScopedStore extends Store = {}>(
   createArgs: CreateUpdateArgs<Data, ScopedStore>,
-<<<<<<< HEAD
-): CreateUpdateReturn<Data> => {
-  const base = (args?: UseDirectUpdateArgs<Data>) =>
-    useDirect<Data, ScopedStore>({ ...args, ...createArgs });
-  base.useObservable = (args: UseObservableUpdateArgs<Data>) =>
-    useObservable<Data, ScopedStore>({ ...args, ...createArgs });
-  return base;
-};
-=======
 ): CreateUpdateReturn<Data> => ({
   useObservableUpdate: (args: UseObservableUpdateArgs<Data>) =>
     useObservable<Data, ScopedStore>({ ...args, ...createArgs }),
   useUpdate: (args?: UseDirectUpdateArgs<Data>) =>
     useDirect<Data, ScopedStore>({ ...args, ...createArgs }),
-});
->>>>>>> 7bf54b86
+});