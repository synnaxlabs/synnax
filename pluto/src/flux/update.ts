// Copyright 2025 Synnax Labs, Inc.
//
// Use of this software is governed by the Business Source License included in the file
// licenses/BSL.txt.
//
// As of the Change Date specified in that file, in accordance with the Business Source
// License, use of this software will be governed by the Apache License, Version 2.0,
// included in the file licenses/APL.txt.

import { type Synnax as Client } from "@synnaxlabs/client";
import { type Destructor, type status } from "@synnaxlabs/x";
import { useCallback, useState } from "react";

import { type core } from "@/flux/core";
import { useStore } from "@/flux/Provider";
import {
  errorResult,
  type InitialStatusDetailsContainer,
  loadingResult,
  nullClientResult,
  parseInitialStatusDetails,
  type Result,
  resultStatusDetails,
  type Status,
  successResult,
} from "@/flux/result";
import { useDebouncedCallback } from "@/hooks";
import { state } from "@/state";
import { useAdder } from "@/status/Aggregator";
import { Synnax } from "@/synnax";

export interface UpdateParams<
  Input extends core.Shape,
  Store extends core.Store,
  StatusDetails = never,
> {
  data: Input;
  client: Client;
  store: Store;
<<<<<<< HEAD
  rollbacks: Set<Destructor>;
=======
  rollbacks: Destructor[];
>>>>>>> d581d075
  setStatus: (setter: state.SetArg<Status<StatusDetails>>) => void;
}

export type CreateUpdateParams<
  Input extends core.Shape,
  ScopedStore extends core.Store,
  Output extends core.Shape = Input,
  StatusDetails = never,
> = {
  name: string;
  verbs: core.Verbs;
  update: (
    params: UpdateParams<Input, ScopedStore, StatusDetails>,
  ) => Promise<Output | false>;
} & InitialStatusDetailsContainer<StatusDetails>;

export interface UseObservableUpdateReturn<Input extends core.Shape> {
  update: (data: Input, opts?: core.FetchOptions) => void;
  updateAsync: (data: Input, opts?: core.FetchOptions) => Promise<boolean>;
}

export interface UseObservableUpdateParams<
  Input extends core.Shape,
  Output extends core.Shape = Input,
  StatusDetails = never,
> {
  debounce?: number;
  onChange: state.Setter<Result<Input | undefined, StatusDetails>>;
  scope?: string;
  beforeUpdate?: (
    params: BeforeUpdateParams<Input>,
  ) => Promise<Input | boolean> | Input | boolean;
  afterSuccess?: (params: AfterSuccessParams<Output>) => Promise<void> | void;
  afterFailure?: (params: AfterFailureParams<Input>) => Promise<void> | void;
}

export interface BeforeUpdateParams<Data extends core.Shape> {
<<<<<<< HEAD
  rollbacks: Set<Destructor>;
=======
  rollbacks: Destructor[];
>>>>>>> d581d075
  client: Client;
  data: Data;
}

export interface AfterSuccessParams<Output extends core.Shape> {
  client: Client;
  data: Output;
}

export interface AfterFailureParams<Data extends core.Shape> {
  client: Client;
  status: status.Status<status.ExceptionDetails, "error">;
  data: Data;
}

export interface UseDirectUpdateParams<
  Input extends core.Shape,
  Output extends core.Shape = Input,
  StatusDetails = never,
> extends Omit<UseObservableUpdateParams<Input, Output, StatusDetails>, "onChange"> {}

export type UseDirectUpdateReturn<
  Input extends core.Shape,
  StatusDetails = never,
> = Result<Input | undefined, StatusDetails> & UseObservableUpdateReturn<Input>;

export interface UseObservableUpdate<
  Input extends core.Shape,
  Output extends core.Shape = Input,
  StatusDetails = never,
> {
  (
    args: UseObservableUpdateParams<Input, Output, StatusDetails>,
  ): UseObservableUpdateReturn<Input>;
}

export interface UseUpdate<
  Input extends core.Shape,
  Output extends core.Shape = Input,
  StatusDetails = never,
> {
  (
    args?: UseDirectUpdateParams<Input, Output, StatusDetails>,
  ): UseDirectUpdateReturn<Input, StatusDetails>;
}

export interface CreateUpdateReturn<
  Input extends core.Shape,
  Output extends core.Shape = Input,
  StatusDetails = never,
> {
  useObservableUpdate: UseObservableUpdate<Input, Output, StatusDetails>;
  useUpdate: UseUpdate<Input, Output, StatusDetails>;
}

const useObservable = <
  Input extends core.Shape,
  Store extends core.Store,
  Output extends core.Shape = Input,
  StatusDetails = never,
>(
  params: UseObservableUpdateParams<Input, Output, StatusDetails> &
    CreateUpdateParams<Input, Store, Output, StatusDetails>,
): UseObservableUpdateReturn<Input> => {
  const {
    onChange,
    update,
    name,
    verbs: { present, past, participle },
    debounce = 0,
    scope,
    beforeUpdate,
    afterSuccess,
    afterFailure,
  } = params;
  const client = Synnax.use();
  const store = useStore<Store>(scope);
  const addStatus = useAdder();
  const handleUpdate = useDebouncedCallback(
    async (data: Input, opts: core.FetchOptions = {}): Promise<boolean> => {
      const { signal } = opts;

<<<<<<< HEAD
      const rollbacks = new Set<Destructor>();
      const runRollbacks = () => {
        try {
          rollbacks.forEach((rollback) => rollback());
=======
      const rollbacks: Destructor[] = [];
      const runRollbacks = () => {
        try {
          rollbacks.reverse().forEach((rollback) => rollback());
>>>>>>> d581d075
        } catch (error) {
          console.error(`failed to rollback changes to ${name}`, error);
        }
      };

      if (client == null) {
        onChange((p) =>
          nullClientResult(
            `${present} ${name}`,
            resultStatusDetails<Input | undefined, StatusDetails>(p),
          ),
        );
        return false;
      }

      try {
        onChange((p) =>
          loadingResult(
            `${participle} ${name}`,
            p.data,
            resultStatusDetails<Input | undefined, StatusDetails>(p),
          ),
        );

        if (beforeUpdate != null) {
          const updatedValue = await beforeUpdate({ client, data, rollbacks });
          if (signal?.aborted === true) return false;
          if (updatedValue === false) {
            onChange(successResult(`${past} ${name}`, data));
            runRollbacks();
            return false;
          }
          if (updatedValue !== true) data = updatedValue;
        }

        const setStatus = (setter: state.SetArg<Status<StatusDetails>>) =>
          onChange((p) => {
            const nextStatus = state.executeSetter(setter, p.status);
            return {
              ...p,
              status: nextStatus,
              variant: nextStatus.variant,
            } as Result<Input | undefined, StatusDetails>;
          });

        const output = await update({ client, data, store, rollbacks, setStatus });
        if (signal?.aborted === true) return false;
        onChange((p) =>
          successResult(
            `${past} ${name}`,
            data,
            resultStatusDetails<Input | undefined, StatusDetails>(p),
          ),
        );
        if (output === false) return false;
        await afterSuccess?.({ client, data: output });
        return true;
      } catch (error) {
        runRollbacks();
        if (signal?.aborted === true) return false;

        const result = errorResult(`${present} ${name}`, error);
        const { status } = result;
        onChange(result);
        addStatus(status);
        await afterFailure?.({ client, status, data });

        return false;
      }
    },
    debounce,
    [name, onChange, beforeUpdate, afterSuccess, afterFailure],
  );
  const handleSyncUpdate = useCallback(
    (data: Input, opts?: core.FetchOptions) => void handleUpdate(data, opts),
    [handleUpdate],
  );
  return { update: handleSyncUpdate, updateAsync: handleUpdate };
};

const useDirect = <
  Input extends core.Shape,
  Store extends core.Store = {},
  Output extends core.Shape = Input,
  initialStatusDetails = never,
>(
  params: UseDirectUpdateParams<Input, Output, initialStatusDetails> &
    CreateUpdateParams<Input, Store, Output, initialStatusDetails>,
): UseDirectUpdateReturn<Input, initialStatusDetails> => {
  const { name, verbs, ...restParams } = params;
  const initialStatusDetails = parseInitialStatusDetails<initialStatusDetails>(params);
  const [result, setResult] = useState<Result<Input | undefined, initialStatusDetails>>(
    successResult(`${verbs.past} ${name}`, undefined, initialStatusDetails),
  );
  const methods = useObservable<Input, Store, Output, initialStatusDetails>({
    ...restParams,
    initialStatusDetails,
    verbs,
    name,
    onChange: setResult,
  });
  return { ...result, ...methods };
};

export const createUpdate = <
  Input extends core.Shape,
  ScopedStore extends core.Store,
  Output extends core.Shape = Input,
  StatusDetails = never,
>(
  createParams: CreateUpdateParams<Input, ScopedStore, Output, StatusDetails>,
): CreateUpdateReturn<Input, Output, StatusDetails> => ({
  useObservableUpdate: (
    params: UseObservableUpdateParams<Input, Output, StatusDetails>,
  ) =>
    useObservable<Input, ScopedStore, Output, StatusDetails>({
      ...params,
      ...createParams,
    }),
  useUpdate: (params: UseDirectUpdateParams<Input, Output, StatusDetails> = {}) =>
    useDirect<Input, ScopedStore, Output, StatusDetails>({
      ...params,
      ...createParams,
    }),
});<|MERGE_RESOLUTION|>--- conflicted
+++ resolved
@@ -37,11 +37,7 @@
   data: Input;
   client: Client;
   store: Store;
-<<<<<<< HEAD
-  rollbacks: Set<Destructor>;
-=======
   rollbacks: Destructor[];
->>>>>>> d581d075
   setStatus: (setter: state.SetArg<Status<StatusDetails>>) => void;
 }
 
@@ -79,11 +75,7 @@
 }
 
 export interface BeforeUpdateParams<Data extends core.Shape> {
-<<<<<<< HEAD
-  rollbacks: Set<Destructor>;
-=======
   rollbacks: Destructor[];
->>>>>>> d581d075
   client: Client;
   data: Data;
 }
@@ -166,17 +158,10 @@
     async (data: Input, opts: core.FetchOptions = {}): Promise<boolean> => {
       const { signal } = opts;
 
-<<<<<<< HEAD
-      const rollbacks = new Set<Destructor>();
-      const runRollbacks = () => {
-        try {
-          rollbacks.forEach((rollback) => rollback());
-=======
       const rollbacks: Destructor[] = [];
       const runRollbacks = () => {
         try {
           rollbacks.reverse().forEach((rollback) => rollback());
->>>>>>> d581d075
         } catch (error) {
           console.error(`failed to rollback changes to ${name}`, error);
         }
