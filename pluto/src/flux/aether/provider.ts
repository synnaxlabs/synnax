--- conflicted
+++ resolved
@@ -12,10 +12,7 @@
 import { aether } from "@/aether/aether";
 import { core } from "@/flux/core";
 import { useAsyncErrorHandler, useErrorHandler } from "@/status/aether/aggregator";
-<<<<<<< HEAD
-=======
 import { synnax } from "@/synnax/aether";
->>>>>>> 46448fc2
 
 /** State schema for the flux provider (currently empty) */
 export const providerStateZ = z.object({});
