--- conflicted
+++ resolved
@@ -45,7 +45,7 @@
  * @param ctx - The Aether context
  * @returns The store instance from the context
  */
-export const useClient = <ScopedStore extends core.Store>(
+export const useStore = <ScopedStore extends core.Store>(
   ctx: aether.Context,
   scope: string,
 ): ScopedStore => ctx.get<ContextValue>(CONTEXT_KEY).scopedStore<ScopedStore>(scope);
@@ -75,12 +75,8 @@
   ): core.Client<ScopedStore> => {
     if ("client" in cfg) return cfg.client;
     const nextClient = synnax.use(ctx);
-<<<<<<< HEAD
-    if (prevClient?.client?.key === nextClient?.key) return prevClient;
-=======
     if (prevClient != null && prevClient?.client?.key === nextClient?.key)
       return prevClient;
->>>>>>> d9134481
     return new core.Client<ScopedStore>({
       client: nextClient,
       storeConfig: cfg.storeConfig,
