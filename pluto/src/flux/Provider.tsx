// Copyright 2025 Synnax Labs, Inc.
//
// Use of this software is governed by the Business Source License included in the file
// licenses/BSL.txt.
//
// As of the Change Date specified in that file, in accordance with the Business Source
// License, use of this software will be governed by the Apache License, Version 2.0,
// included in the file licenses/APL.txt.

import { type Synnax as SynnaxClient } from "@synnaxlabs/client";
import { type PropsWithChildren, type ReactElement, useMemo, useRef } from "react";

import { Aether } from "@/aether";
import { context } from "@/context";
import { flux } from "@/flux/aether";
import { core } from "@/flux/core";
import { useInitializerRef } from "@/hooks";
import { useUniqueKey } from "@/hooks/useUniqueKey";
import { Status } from "@/status/core";
import { Synnax } from "@/synnax";

<<<<<<< HEAD
const [Context, useContext] = context.createRequired<core.Client>(
  "Flux.Context",
  "Flux.Provider",
);
=======
const [Context, useContext] = context.create<core.Client>({
  displayName: "Flux.Context",
  providerName: "Flux.Provider",
});
>>>>>>> 8bb8053a

export const useStore = <ScopedStore extends flux.Store>(
  scope?: string,
): ScopedStore => {
  const client = useContext("Flux.useStore");
  const uniqueKey = useUniqueKey(scope);
  return useMemo(() => client.scopedStore<ScopedStore>(uniqueKey), [client, uniqueKey]);
};

export type ProviderProps<ScopedStore extends flux.Store> = (
  | { client: core.Client<ScopedStore> }
  | { storeConfig: flux.StoreConfig<ScopedStore> }
) &
  PropsWithChildren;

export const Provider = <ScopedStore extends flux.Store>({
  children,
  ...cfg
}: ProviderProps<ScopedStore>): ReactElement | null => {
  const synnaxClient = Synnax.use();
  const handleError = Status.useErrorHandler();
  const handleAsyncError = Status.useAsyncErrorHandler();
  const { path } = Aether.useLifecycle({
    type: flux.PROVIDER_TYPE,
    schema: flux.providerStateZ,
    initialState: {},
  });
  const initializeClient = () => {
    if ("client" in cfg) return cfg.client;
    return new core.Client({
      client: synnaxClient,
      storeConfig: cfg.storeConfig,
      handleError,
      handleAsyncError,
    });
  };
  const clientRef = useInitializerRef(initializeClient);
  const prevSynnaxClient = useRef<SynnaxClient | null>(null);
  if (synnaxClient?.key !== prevSynnaxClient.current?.key) {
    prevSynnaxClient.current = synnaxClient;
    clientRef.current = initializeClient();
  }
  return (
    <Aether.Composite path={path}>
      <Context value={clientRef.current}>{children}</Context>
    </Aether.Composite>
  );
};<|MERGE_RESOLUTION|>--- conflicted
+++ resolved
@@ -19,17 +19,10 @@
 import { Status } from "@/status/core";
 import { Synnax } from "@/synnax";
 
-<<<<<<< HEAD
-const [Context, useContext] = context.createRequired<core.Client>(
-  "Flux.Context",
-  "Flux.Provider",
-);
-=======
 const [Context, useContext] = context.create<core.Client>({
   displayName: "Flux.Context",
   providerName: "Flux.Provider",
 });
->>>>>>> 8bb8053a
 
 export const useStore = <ScopedStore extends flux.Store>(
   scope?: string,
