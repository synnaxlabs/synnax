// Copyright 2025 Synnax Labs, Inc.
//
// Use of this software is governed by the Business Source License included in the file
// licenses/BSL.txt.
//
// As of the Change Date specified in that file, in accordance with the Business Source
// License, use of this software will be governed by the Apache License, Version 2.0,
// included in the file licenses/APL.txt.

import { type Synnax as SynnaxClient } from "@synnaxlabs/client";
import {
  createContext,
  type PropsWithChildren,
  type ReactElement,
  useMemo,
  useRef,
} from "react";

import { Aether } from "@/aether";
import { flux } from "@/flux/aether";
import { core } from "@/flux/core";
import { useInitializerRef, useRequiredContext } from "@/hooks";
import { useUniqueKey } from "@/hooks/useUniqueKey";
<<<<<<< HEAD
import { useAsyncErrorHandler, useErrorHandler } from "@/status/Aggregator";
=======
import { Status } from "@/status/core";
>>>>>>> 18c5de6d
import { Synnax } from "@/synnax";

type ContextValue = core.Client;

const Context = createContext<ContextValue | null>(null);

export const useStore = <ScopedStore extends flux.Store>(
  scope?: string,
): ScopedStore => {
  const client = useRequiredContext(Context);
  const uniqueKey = useUniqueKey(scope);
  return useMemo(() => client.scopedStore<ScopedStore>(uniqueKey), [client, uniqueKey]);
};

export type ProviderProps<ScopedStore extends flux.Store> = (
  | { client: core.Client<ScopedStore> }
  | { storeConfig: flux.StoreConfig<ScopedStore> }
) &
  PropsWithChildren;

export const Provider = <ScopedStore extends flux.Store>({
  children,
  ...cfg
}: ProviderProps<ScopedStore>): ReactElement | null => {
  const synnaxClient = Synnax.use();
  const handleError = useErrorHandler();
  const handleAsyncError = useAsyncErrorHandler();
  const { path } = Aether.useLifecycle({
    type: flux.PROVIDER_TYPE,
    schema: flux.providerStateZ,
    initialState: {},
  });
  const initializeClient = () => {
    if ("client" in cfg) return cfg.client;
    return new core.Client<ScopedStore>({
      client: synnaxClient,
      storeConfig: cfg.storeConfig,
      handleError,
      handleAsyncError,
    });
  };
  const clientRef = useInitializerRef(initializeClient);
  const prevSynnaxClient = useRef<SynnaxClient | null>(null);
  if (synnaxClient?.key !== prevSynnaxClient.current?.key) {
    prevSynnaxClient.current = synnaxClient;
    clientRef.current = initializeClient();
  }
  return (
    <Aether.Composite path={path}>
      <Context value={clientRef.current}>{children}</Context>
    </Aether.Composite>
  );
};<|MERGE_RESOLUTION|>--- conflicted
+++ resolved
@@ -21,11 +21,7 @@
 import { core } from "@/flux/core";
 import { useInitializerRef, useRequiredContext } from "@/hooks";
 import { useUniqueKey } from "@/hooks/useUniqueKey";
-<<<<<<< HEAD
-import { useAsyncErrorHandler, useErrorHandler } from "@/status/Aggregator";
-=======
 import { Status } from "@/status/core";
->>>>>>> 18c5de6d
 import { Synnax } from "@/synnax";
 
 type ContextValue = core.Client;
@@ -51,8 +47,8 @@
   ...cfg
 }: ProviderProps<ScopedStore>): ReactElement | null => {
   const synnaxClient = Synnax.use();
-  const handleError = useErrorHandler();
-  const handleAsyncError = useAsyncErrorHandler();
+  const handleError = Status.useErrorHandler();
+  const handleAsyncError = Status.useAsyncErrorHandler();
   const { path } = Aether.useLifecycle({
     type: flux.PROVIDER_TYPE,
     schema: flux.providerStateZ,
