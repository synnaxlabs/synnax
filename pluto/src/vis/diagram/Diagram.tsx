// Copyright 2025 Synnax Labs, Inc.
//
// Use of this software is governed by the Business Source License included in the file
// licenses/BSL.txt.
//
// As of the Change Date specified in that file, in accordance with the Business Source
// License, use of this software will be governed by the Apache License, Version 2.0,
// included in the file licenses/APL.txt.

import "@/vis/diagram/Diagram.css";
import "@xyflow/react/dist/base.css";

import { box, color, location, type record, xy } from "@synnaxlabs/x";
import {
  addEdge as rfAddEdge,
  applyEdgeChanges as rfApplyEdgeChanges,
  applyNodeChanges as rfApplyNodeChanges,
  Background as RFBackground,
  type Connection as RFConnection,
  type ConnectionLineComponent,
  ConnectionMode,
  type Edge as RFEdge,
  type EdgeChange as RFEdgeChange,
  type EdgeProps as RFEdgeProps,
  type FitViewOptions as RFFitViewOptions,
  type IsValidConnection,
  type Node as RFNode,
  type NodeChange,
  type NodeProps as RFNodeProps,
  type ProOptions,
  ReactFlow,
  type ReactFlowInstance,
  type ReactFlowProps,
  ReactFlowProvider,
  reconnectEdge,
  SelectionMode,
  useOnViewportChange as useRFOnViewportChange,
  useReactFlow,
  type Viewport as RFViewport,
} from "@xyflow/react";
import {
  type ComponentPropsWithoutRef,
  memo,
  type ReactElement,
  useCallback,
  useEffect,
  useMemo,
  useRef,
  useState,
} from "react";
import { type z } from "zod";

import { Aether } from "@/aether";
import { Button } from "@/button";
import { type RenderProp } from "@/component/renderProp";
import { context } from "@/context";
import { CSS } from "@/css";
import { Flex } from "@/flex";
import { useCombinedRefs, useDebouncedCallback } from "@/hooks";
import { Icon } from "@/icon";
import { useMemoCompare, useMemoDeepEqual } from "@/memo";
import { Select } from "@/select";
import { Text } from "@/text";
import { Theming } from "@/theming";
import { Triggers } from "@/triggers";
import { Viewport as CoreViewport } from "@/viewport";
import { Canvas } from "@/vis/canvas";
import { diagram } from "@/vis/diagram/aether";
import {
  type Edge,
  edgeConverter,
  type Node,
  nodeConverter,
  translateEdgesForward,
  translateNodesForward,
  translateViewportBackward,
  translateViewportForward,
  type Viewport,
} from "@/vis/diagram/aether/types";

export interface SymbolProps {
  symbolKey: string;
  position: xy.XY;
  selected: boolean;
  draggable: boolean;
}

export interface UseProps {
  allowEdit?: boolean;
  initialEdges: Edge[];
  initialNodes: Node[];
  initialViewport?: Viewport;
}

export const use = ({
  initialNodes,
  initialEdges,
  allowEdit = true,
  initialViewport = { position: xy.ZERO, zoom: 1 },
}: UseProps): UseReturn => {
  const [editable, onEditableChange] = useState(allowEdit);
  const [viewportMode, onViewportModeChange] = useState<CoreViewport.Mode>("select");
  const [nodes, onNodesChange] = useState<Node[]>(initialNodes);
  const [edges, onEdgesChange] = useState<Edge[]>(initialEdges);
  const [viewport, onViewportChange] = useState<Viewport>(initialViewport);
  const [fitViewOnResize, setFitViewOnResize] = useState(false);

  return {
    viewport,
    onViewportChange,
    edges,
    nodes,
    onNodesChange,
    onEdgesChange,
    editable,
    onEditableChange,
    fitViewOnResize,
    setFitViewOnResize,
    viewportMode,
    onViewportModeChange,
  };
};

const isValidConnection: IsValidConnection = (): boolean => true;

export interface UseReturn {
  edges: Edge[];
  nodes: Node[];
  onNodesChange: (nodes: Node[], changes: NodeChange[]) => void;
  onEdgesChange: (edges: Edge[]) => void;
  editable: boolean;
  onEditableChange: (v: boolean) => void;
  onViewportChange: (vp: Viewport) => void;
  viewport: Viewport;
  fitViewOnResize: boolean;
  setFitViewOnResize: (v: boolean) => void;
  viewportMode: CoreViewport.Mode;
  onViewportModeChange: (v: CoreViewport.Mode) => void;
}

const EDITABLE_PROPS: ReactFlowProps = {
  nodesDraggable: true,
  nodesConnectable: true,
  elementsSelectable: true,
  zoomOnDoubleClick: false,
  nodeClickDistance: 5,
  reconnectRadius: 15,
  connectionRadius: 30,
};

const NOT_EDITABLE_PROPS: ReactFlowProps = {
  connectionRadius: 0,
  nodesDraggable: false,
  nodesConnectable: false,
  elementsSelectable: false,
  panOnDrag: false,
  panOnScroll: false,
  zoomOnScroll: false,
  zoomOnDoubleClick: false,
  zoomOnPinch: false,
  edgesFocusable: false,
  edgesReconnectable: false,
  nodesFocusable: false,
  reconnectRadius: 0,
};

const FIT_VIEW_OPTIONS: FitViewOptions = {
  maxZoom: 1,
  minZoom: 0.5,
  padding: 0.05,
};

const PRO_OPTIONS: ProOptions = {
  hideAttribution: true,
};

export interface DiagramProps
  extends UseReturn,
    Omit<ComponentPropsWithoutRef<"div">, "onError">,
    Pick<z.infer<typeof diagram.Diagram.stateZ>, "visible" | "autoRenderInterval">,
    Aether.ComponentProps,
    Pick<
      ReactFlowProps,
      "minZoom" | "maxZoom" | "fitViewOptions" | "snapGrid" | "snapToGrid"
    > {
  triggers?: CoreViewport.UseTriggers;
  dragHandleSelector?: string;
}

interface ContextValue {
  editable: boolean;
  visible: boolean;
  onEditableChange: (v: boolean) => void;
  registerNodeRenderer: (renderer: RenderProp<SymbolProps>) => void;
  registerEdgeRenderer: (renderer: RenderProp<EdgeProps<record.Unknown>>) => void;
  viewportMode: CoreViewport.Mode;
  onViewportModeChange: (v: CoreViewport.Mode) => void;
  registerConnectionLineComponent: (component: ConnectionLineComponent<RFNode>) => void;
  fitViewOnResize: boolean;
  setFitViewOnResize: (v: boolean) => void;
  fitViewOptions: FitViewOptions;
}

const [Context, useContext] = context.create<ContextValue>({
  defaultValue: {
    editable: true,
    fitViewOnResize: false,
    fitViewOptions: FIT_VIEW_OPTIONS,
    onEditableChange: () => {},
    onViewportModeChange: () => {},
    registerConnectionLineComponent: () => {},
    registerEdgeRenderer: () => {},
    registerNodeRenderer: () => {},
    setFitViewOnResize: () => {},
    viewportMode: "select",
    visible: true,
  },
  displayName: "Diagram.Context",
});
<<<<<<< HEAD
Context.displayName = "Diagram.Context";

export const useContext = () => reactUse(Context);
=======
export { useContext };
>>>>>>> 8bb8053a

export interface NodeRendererProps {
  children: RenderProp<SymbolProps>;
}

export interface EdgeProps<D extends record.Unknown> extends RFEdgeProps<RFEdge<D>> {
  onDataChange: (data: D) => void;
}

export const NodeRenderer = memo(
  ({ children }: NodeRendererProps): ReactElement | null => {
    const { registerNodeRenderer } = useContext();
    useEffect(() => registerNodeRenderer(children), [registerNodeRenderer, children]);
    return null;
  },
);
NodeRenderer.displayName = "NodeRenderer";

export interface EdgeRendererProps<D extends record.Unknown> {
  connectionLineComponent: ConnectionLineComponent<RFNode>;
  children: RenderProp<EdgeProps<D>>;
}

const CoreEdgeRenderer = memo(
  <D extends record.Unknown>({
    children,
    connectionLineComponent,
  }: EdgeRendererProps<D>): ReactElement | null => {
    const { registerEdgeRenderer, registerConnectionLineComponent } = useContext();
    useEffect(
      () => registerEdgeRenderer(children as RenderProp<EdgeProps<record.Unknown>>),
      [registerEdgeRenderer, children],
    );
    useEffect(
      () => registerConnectionLineComponent(connectionLineComponent),
      [registerConnectionLineComponent, connectionLineComponent],
    );
    return null;
  },
);
CoreEdgeRenderer.displayName = "EdgeRenderer";
export const EdgeRenderer = CoreEdgeRenderer as <D extends record.Unknown>(
  props: EdgeRendererProps<D>,
) => ReactElement | null;

export type FitViewOptions = RFFitViewOptions;

const DELETE_KEY_CODES: Triggers.Trigger = ["Backspace", "Delete"];

const Core = ({
  aetherKey,
  onNodesChange,
  onEdgesChange,
  nodes,
  edges,
  onEditableChange,
  editable,
  viewport,
  triggers: pTriggers,
  onViewportChange,
  fitViewOnResize,
  setFitViewOnResize,
  visible,
  fitViewOptions = FIT_VIEW_OPTIONS,
  className,
  dragHandleSelector,
  snapGrid,
  snapToGrid = false,
  viewportMode,
  onViewportModeChange,
  autoRenderInterval,
  ...rest
}: DiagramProps): ReactElement => {
  const memoProps = useMemoDeepEqual({ visible, autoRenderInterval });
  const [{ path }, , setState] = Aether.use({
    aetherKey,
    type: diagram.Diagram.TYPE,
    schema: diagram.diagramStateZ,
    initialState: {
      position: viewport.position,
      region: box.ZERO,
      zoom: viewport.zoom,
      ...memoProps,
    },
  });
  const { fitView } = useReactFlow();
  const debouncedFitView = useDebouncedCallback((args) => void fitView(args), 50, [
    fitView,
  ]);

  const resizeRef = Canvas.useRegion(
    useCallback(
      (b) => {
        if (fitViewOnResize) debouncedFitView(fitViewOptions);
        setState((prev) => ({ ...prev, region: b }));
      },
      [setState, debouncedFitView, fitViewOnResize],
    ),
  );
  useEffect(() => setState((prev) => ({ ...prev, ...memoProps })), [memoProps]);

  const defaultEdgeColor = color.hex(Theming.use().colors.gray.l11);

  const triggers = useMemoCompare(
    () => pTriggers ?? CoreViewport.DEFAULT_TRIGGERS.zoom,
    Triggers.compareModeConfigs,
    [pTriggers],
  );

  // For some reason, react flow repeatedly calls onViewportChange with the same
  // parameters, so we do a need equality check to prevent unnecessary re-renders.
  const viewportRef = useRef<RFViewport | null>(null);
  const handleViewport = useCallback(
    (vp: RFViewport): void => {
      const prev = viewportRef.current;
      if (prev != null && prev.x === vp.x && prev.y === vp.y && prev.zoom === vp.zoom)
        return;
      viewportRef.current = vp;
      if (isNaN(vp.x) || isNaN(vp.y) || isNaN(vp.zoom)) return;
      setState((prev) => ({ ...prev, position: vp, zoom: vp.zoom }));
      onViewportChange(translateViewportBackward(vp));
    },
    [setState, onViewportChange],
  );

  useRFOnViewportChange({
    onStart: handleViewport,
    onChange: handleViewport,
    onEnd: handleViewport,
  });

  const [nodeRenderer, setNodeRenderer] = useState<RenderProp<SymbolProps>>(
    () => () => null,
  );
  const [edgeRenderer, setEdgeRenderer] = useState<RenderProp<
    EdgeProps<record.Unknown>
  > | null>(null);
  const [connectionLineComponent, setConnectionLineComponent] = useState<
    ConnectionLineComponent<RFNode> | undefined
  >(undefined);

  const registerNodeRenderer = useCallback(
    (renderer: RenderProp<SymbolProps>) => setNodeRenderer(() => renderer),
    [setNodeRenderer],
  );

  const registerEdgeRenderer = useCallback(
    (renderer: RenderProp<EdgeProps<record.Unknown>>) =>
      setEdgeRenderer(() => renderer),
    [setEdgeRenderer],
  );

  const registerConnectionLineComponent = useCallback(
    (component: ConnectionLineComponent<RFNode>) =>
      setConnectionLineComponent(() => component),
    [setConnectionLineComponent],
  );

  const nodeTypes = useMemo(
    () => ({
      custom: ({
        id,
        positionAbsoluteX: x,
        positionAbsoluteY: y,
        selected = false,
        draggable = true,
      }: RFNodeProps) =>
        nodeRenderer({ symbolKey: id, position: { x, y }, selected, draggable }),
    }),
    [nodeRenderer],
  );

  const handleDataChange = useCallback(
    (id: string, data: record.Unknown) => {
      const next = [...edgesRef.current];
      const index = next.findIndex((e) => e.key === id);
      if (index === -1) return;
      next[index] = { ...next[index], data };
      edgesRef.current = next;
      onEdgesChange(next);
    },
    [onEdgesChange, defaultEdgeColor],
  );

  const edgeTypes = useMemo(() => {
    if (edgeRenderer == null) return undefined;
    return {
      default: (props: RFEdgeProps<RFEdge<record.Unknown>>) =>
        edgeRenderer({
          ...props,
          onDataChange: (data) => handleDataChange(props.id, data),
        }),
    };
  }, [edgeRenderer, handleDataChange]);

  const edgesRef = useRef(edges);
  const edges_ = useMemo<RFEdge<record.Unknown>[]>(() => {
    edgesRef.current = edges;
    return translateEdgesForward(edges);
  }, [edges]);
  const nodesRef = useRef(nodes);
  const nodes_ = useMemo(() => {
    nodesRef.current = nodes;
    return translateNodesForward(nodes, dragHandleSelector);
  }, [nodes, dragHandleSelector]);

  const handleNodesChange = useCallback(
    (changes: NodeChange[]) =>
      onNodesChange(
        nodeConverter(nodesRef.current, (n) => rfApplyNodeChanges(changes, n)),
        changes,
      ),
    [onNodesChange],
  );

  const handleEdgesChange = useCallback(
    (changes: RFEdgeChange<RFEdge<record.Unknown>>[]) =>
      onEdgesChange(
        edgeConverter(
          edgesRef.current,
          (e) => rfApplyEdgeChanges(changes, e),
          defaultEdgeColor,
        ),
      ),
    [onEdgesChange, defaultEdgeColor],
  );

  const handleEdgeUpdate = useCallback(
    (oldEdge: RFEdge<record.Unknown>, newConnection: RFConnection) =>
      onEdgesChange(
        edgeConverter(
          edgesRef.current,
          (e) => reconnectEdge(oldEdge, newConnection, e),
          defaultEdgeColor,
        ),
      ),
    [],
  );

  const handleConnect = useCallback(
    (conn: RFConnection) =>
      onEdgesChange(
        edgeConverter(edgesRef.current, (e) => rfAddEdge(conn, e), defaultEdgeColor),
      ),
    [onEdgesChange, defaultEdgeColor],
  );

  const editableProps = editable ? EDITABLE_PROPS : NOT_EDITABLE_PROPS;

  const triggerRef = useRef<HTMLElement>(null);
  Triggers.use({
    triggers: triggers.zoomReset,
    callback: useCallback(
      ({ stage, cursor }: Triggers.UseEvent) => {
        const reg = triggerRef.current;
        if (reg == null || stage !== "start" || !box.contains(reg, cursor)) return;
        void fitView();
      },
      [fitView],
    ),
  });

  const selectTriggers = Triggers.purgeMouse(triggers.select)[0] ?? null;
  const panTriggers = Triggers.purgeMouse(triggers.pan)[0] ?? null;
  const zoomTriggers = Triggers.purgeMouse(triggers.zoom)[0] ?? null;
  const triggerProps: Partial<ReactFlowProps> = {
    selectionOnDrag: selectTriggers == null,
    panOnDrag: panTriggers == null,
    selectionKeyCode: selectTriggers,
    panActivationKeyCode: panTriggers,
    zoomActivationKeyCode: zoomTriggers,
  };

  const combinedRefs = useCombinedRefs(triggerRef, resizeRef);

  const handleInit = useCallback(
    (i: ReactFlowInstance<RFNode, RFEdge<record.Unknown>>) => {
      void i.fitView(fitViewOptions);
    },
    [fitViewOptions],
  );

  const ctxValue = useMemo(
    () => ({
      visible,
      editable,
      onEditableChange,
      registerNodeRenderer,
      registerEdgeRenderer,
      registerConnectionLineComponent,
      fitViewOnResize,
      setFitViewOnResize,
      fitViewOptions,
      viewportMode,
      onViewportModeChange,
    }),
    [
      editable,
      visible,
      registerConnectionLineComponent,
      onEditableChange,
      registerNodeRenderer,
      registerEdgeRenderer,
      fitViewOnResize,
      fitViewOptions,
      viewportMode,
      onViewportModeChange,
    ],
  );

  const defaultEdgeOptions = useMemo(
    () => ({
      type: edgeRenderer == null ? "smoothstep" : "default",
    }),
    [edgeRenderer],
  );

  const style = useMemo(
    () => ({ [CSS.var("diagram-zoom")]: viewport.zoom, ...rest.style }),
    [viewport.zoom, rest.style],
  );

  return (
    <Context value={ctxValue}>
      <Aether.Composite path={path}>
        {visible && (
          <ReactFlow<RFNode, RFEdge<record.Unknown>>
            {...triggerProps}
            className={CSS(
              className,
              CSS.B("diagram"),
              CSS.editable(editable),
              CSS.BE("symbol", "container"),
            )}
            nodes={nodes_}
            edges={edges_}
            nodeTypes={nodeTypes}
            edgeTypes={edgeTypes}
            ref={combinedRefs}
            fitView
            onNodesChange={handleNodesChange}
            onEdgesChange={handleEdgesChange}
            onConnect={handleConnect}
            connectionLineComponent={connectionLineComponent}
            onReconnect={handleEdgeUpdate}
            defaultViewport={translateViewportForward(viewport)}
            elevateEdgesOnSelect
            defaultEdgeOptions={defaultEdgeOptions}
            minZoom={fitViewOptions.minZoom}
            maxZoom={fitViewOptions.maxZoom}
            isValidConnection={isValidConnection}
            connectionMode={ConnectionMode.Loose}
            fitViewOptions={fitViewOptions}
            selectionMode={SelectionMode.Partial}
            proOptions={PRO_OPTIONS}
            deleteKeyCode={DELETE_KEY_CODES}
            snapGrid={snapGrid}
            snapToGrid={snapToGrid}
            {...rest}
            style={style}
            {...editableProps}
            nodesDraggable={editable}
            onInit={handleInit}
          />
        )}
      </Aether.Composite>
    </Context>
  );
};

export const Background = (): ReactElement | null => {
  const { editable } = useContext();
  return editable ? <RFBackground /> : null;
};

export interface ControlsProps extends Flex.BoxProps {}

export const Controls = (props: ControlsProps): ReactElement => (
  <Flex.Box pack borderColor={5} className={CSS.BE("diagram", "controls")} {...props} />
);

export interface ToggleEditControlProps
  extends Omit<Button.ToggleProps, "value" | "onChange" | "children"> {}

const CONTROL_TOOLTIP_LOCATION = location.BOTTOM_LEFT;

export const ToggleEditControl = ({
  onClick,
  ...rest
}: ToggleEditControlProps): ReactElement => {
  const { editable, onEditableChange } = useContext();
  return (
    <Button.Toggle
      onChange={() => onEditableChange(!editable)}
      value={editable}
      uncheckedVariant="outlined"
      checkedVariant="filled"
      tooltipLocation={CONTROL_TOOLTIP_LOCATION}
      size="small"
      tooltip={`${editable ? "Disable" : "Enable"} editing`}
      {...rest}
    >
      {editable ? <Icon.EditOff /> : <Icon.Edit />}
    </Button.Toggle>
  );
};

export interface FitViewControlProps
  extends Omit<Button.ToggleProps, "children" | "onChange" | "value"> {}

export const FitViewControl = ({
  onClick,
  ...rest
}: FitViewControlProps): ReactElement => {
  const { fitView } = useReactFlow();
  const { fitViewOnResize, setFitViewOnResize } = useContext();
  return (
    <Button.Toggle
      onClick={(e) => {
        void fitView(FIT_VIEW_OPTIONS);
        onClick?.(e);
      }}
      value={fitViewOnResize}
      onChange={setFitViewOnResize}
      rightClickToggle
      tooltip={<Text.Text level="small">Fit view to contents</Text.Text>}
      tooltipLocation={location.BOTTOM_LEFT}
      size="small"
      {...rest}
    >
      <Icon.Expand />
    </Button.Toggle>
  );
};

export const VIEWPORT_MODES = ["zoom", "pan", "select"] as const;
const PAN_TRIGGER: Triggers.Trigger[] = [["MouseMiddle"]];
const SELECT_TRIGGER: Triggers.Trigger[] = [["MouseLeft"]];

export const SelectViewportModeControl = (): ReactElement => {
  const { viewportMode, onViewportModeChange } = useContext();
  return (
    <Select.Buttons
      keys={VIEWPORT_MODES}
      value={viewportMode}
      onChange={onViewportModeChange}
    >
      <Select.Button
        itemKey="pan"
        size="small"
        tooltip={<CoreViewport.TooltipText mode="pan" triggers={PAN_TRIGGER} />}
        tooltipLocation={CONTROL_TOOLTIP_LOCATION}
      >
        <Icon.Pan />
      </Select.Button>
      <Select.Button
        itemKey="select"
        size="small"
        tooltip={<CoreViewport.TooltipText mode="select" triggers={SELECT_TRIGGER} />}
        tooltipLocation={CONTROL_TOOLTIP_LOCATION}
      >
        <Icon.Selection />
      </Select.Button>
    </Select.Buttons>
  );
};

export const Diagram = (props: DiagramProps): ReactElement => (
  <ReactFlowProvider>
    <Core {...props} />
  </ReactFlowProvider>
);<|MERGE_RESOLUTION|>--- conflicted
+++ resolved
@@ -217,13 +217,7 @@
   },
   displayName: "Diagram.Context",
 });
-<<<<<<< HEAD
-Context.displayName = "Diagram.Context";
-
-export const useContext = () => reactUse(Context);
-=======
 export { useContext };
->>>>>>> 8bb8053a
 
 export interface NodeRendererProps {
   children: RenderProp<SymbolProps>;
