--- conflicted
+++ resolved
@@ -226,7 +226,7 @@
       radius: 5,
       position: onePos,
     });
-    draw.circle({ fill: color.construct("#ffffff"), radius: 2, position: onePos });
+    draw.circle({ fill: color.WHITE, radius: 2, position: onePos });
 
     draw.circle({
       fill: color.setAlpha(twoValue.color, 0.5),
@@ -238,11 +238,7 @@
       radius: 5,
       position: twoPos,
     });
-<<<<<<< HEAD
-    draw.circle({ fill: color.BLACK, radius: 2, position: twoPos });
-=======
-    draw.circle({ fill: color.construct("#ffffff"), radius: 2, position: twoPos });
->>>>>>> 198c2903
+    draw.circle({ fill: color.WHITE, radius: 2, position: twoPos });
   }
 }
 
