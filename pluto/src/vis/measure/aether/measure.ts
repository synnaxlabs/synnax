--- conflicted
+++ resolved
@@ -226,11 +226,7 @@
       radius: 5,
       position: onePos,
     });
-<<<<<<< HEAD
-    draw.circle({ fill: color.construct("#ffffff"), radius: 2, position: onePos });
-=======
     draw.circle({ fill: color.WHITE, radius: 2, position: onePos });
->>>>>>> 831c09e9
 
     draw.circle({
       fill: color.setAlpha(twoValue.color, 0.5),
@@ -242,11 +238,7 @@
       radius: 5,
       position: twoPos,
     });
-<<<<<<< HEAD
-    draw.circle({ fill: color.construct("#ffffff"), radius: 2, position: twoPos });
-=======
     draw.circle({ fill: color.WHITE, radius: 2, position: twoPos });
->>>>>>> 831c09e9
   }
 }
 
