// Copyright 2025 Synnax Labs, Inc.
//
// Use of this software is governed by the Business Source License included in the file
// licenses/BSL.txt.
//
// As of the Change Date specified in that file, in accordance with the Business Source
// License, use of this software will be governed by the Apache License, Version 2.0,
// included in the file licenses/APL.txt.

import { useEffect } from "react";
import { type z } from "zod";

import { Aether } from "@/aether";
import { useMemoDeepEqual } from "@/memo";
import { toggle } from "@/vis/toggle/aether";

export interface UseProps extends Pick<
  z.input<typeof toggle.toggleStateZ>,
  "source" | "sink"
> {
  aetherKey: string;
}

<<<<<<< HEAD
export interface UseReturn
  extends Pick<z.infer<typeof toggle.toggleStateZ>, "enabled"> {
=======
export interface UseReturn extends Pick<
  z.infer<typeof toggle.toggleStateZ>,
  "triggered" | "enabled"
> {
>>>>>>> 87b0aa53
  toggle: () => void;
}

export const use = ({ aetherKey, source, sink }: UseProps): UseReturn => {
  const memoProps = useMemoDeepEqual({ source, sink });
  const [, { enabled }, setState, methods] = Aether.use({
    aetherKey,
    type: toggle.Toggle.TYPE,
    schema: toggle.toggleStateZ,
    methods: toggle.toggleMethodsZ,
    initialState: { enabled: false, ...memoProps },
  });
  useEffect(() => {
    setState((state) => ({ ...state, ...memoProps }));
  }, [memoProps, setState]);
  return { ...methods, enabled };
};<|MERGE_RESOLUTION|>--- conflicted
+++ resolved
@@ -21,15 +21,8 @@
   aetherKey: string;
 }
 
-<<<<<<< HEAD
 export interface UseReturn
   extends Pick<z.infer<typeof toggle.toggleStateZ>, "enabled"> {
-=======
-export interface UseReturn extends Pick<
-  z.infer<typeof toggle.toggleStateZ>,
-  "triggered" | "enabled"
-> {
->>>>>>> 87b0aa53
   toggle: () => void;
 }
 
