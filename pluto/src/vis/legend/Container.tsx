--- conflicted
+++ resolved
@@ -198,10 +198,7 @@
         {...rest}
         onDrag={preventDefault}
         onDragEnd={preventDefault}
-<<<<<<< HEAD
-=======
         background={1}
->>>>>>> 19ee1f41
       />
     );
   },
