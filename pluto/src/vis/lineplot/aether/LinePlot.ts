--- conflicted
+++ resolved
@@ -8,7 +8,7 @@
 // included in the file licenses/APL.txt.
 
 import { type Instrumentation } from "@synnaxlabs/alamos";
-import { box, status as xstatus, xy } from "@synnaxlabs/x";
+import { box, xy } from "@synnaxlabs/x";
 import { z } from "zod";
 
 import { aether } from "@/aether/aether";
@@ -183,11 +183,7 @@
       if (err.message.toLowerCase().includes("bigint")) return;
       this.internal.aggregate({
         key: `${this.type}-${this.key}`,
-<<<<<<< HEAD
-        variant: xstatus.ERROR_VARIANT,
-=======
         variant: "error",
->>>>>>> fb6476aa
         message: err.message,
       });
     } finally {
