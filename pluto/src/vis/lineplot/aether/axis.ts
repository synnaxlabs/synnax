// Copyright 2025 Synnax Labs, Inc.
//
// Use of this software is governed by the Business Source License included in the file
// licenses/BSL.txt.
//
// As of the Change Date specified in that file, in accordance with the Business Source
// License, use of this software will be governed by the Apache License, Version 2.0,
// included in the file licenses/APL.txt.

import {
  bounds,
  box,
  direction,
  scale,
  throttle,
  TimeSpan,
  TimeStamp,
} from "@synnaxlabs/x";
import { z } from "zod";

import { aether } from "@/aether/aether";
import { theming } from "@/theming/aether";
import { fontString } from "@/theming/core/fontString";
import { axis } from "@/vis/axis";
import { type TickType } from "@/vis/axis/ticks";
import { grid } from "@/vis/grid";
import { render } from "@/vis/render";

export const coreAxisStateZ = axis.axisStateZ
  .extend({
    axisKey: z.string().optional(),
    bounds: bounds.bounds.optional(),
    autoBounds: z
      .object({
        lower: z.boolean().optional().default(true),
        upper: z.boolean().optional().default(true),
      })
      .or(z.boolean().optional().default(true)),
    autoBoundPadding: z.number().optional(),
    autoBoundUpdateInterval: TimeSpan.z.optional().default(TimeSpan.seconds(10)),
    size: z.number().optional().default(0),
    label: z.string().optional().default(""),
    labelSize: z.number().optional().default(0),
  })
  .partial({ color: true, font: true, gridColor: true });

export type BaseAxisState = z.output<typeof coreAxisStateZ>;

const AXIS_SIZE_UPDATE_UPPER_THRESHOLD = 2; // px;
const AXIS_SIZE_UPDATE_LOWER_THRESHOLD = 7; // px;

export const withinSizeThreshold = (prev: number, next: number): boolean =>
  bounds.contains(
    {
      lower: prev - AXIS_SIZE_UPDATE_LOWER_THRESHOLD,
      upper: prev + AXIS_SIZE_UPDATE_UPPER_THRESHOLD,
    },
    next,
  );

export const EMPTY_LINEAR_BOUNDS = bounds.DECIMAL;
const now = TimeStamp.now();
export const EMPTY_TIME_BOUNDS: bounds.Bounds = {
  lower: Number(now.valueOf()),
  upper: Number(now.add(TimeSpan.HOUR).valueOf()),
};

export const emptyBounds = (type: TickType): bounds.Bounds =>
  type === "linear" ? EMPTY_LINEAR_BOUNDS : EMPTY_TIME_BOUNDS;

export interface AxisRenderProps {
  grid: grid.Grid;
  plot: box.Box;
  viewport: box.Box;
  container: box.Box;
  canvases: render.CanvasVariant[];
  hold: boolean;
}

export const autoBounds = (
  b: bounds.Bounds[],
  padding: number = 0.1,
  type: TickType,
): bounds.Bounds => {
  const m = bounds.max(b.filter(bounds.isFinite));
  if (!bounds.isFinite(m)) return emptyBounds(type);
  const { lower, upper } = m;
  if (upper === lower) return { lower: lower - 1, upper: upper + 1 };
  const _padding = (upper - lower) * padding;
  return { lower: lower - _padding, upper: upper + _padding };
};

interface InternalState {
  render: render.Context;
  core: axis.Axis;
  // In the case where we're in a hold, we want to keep a snapshot of the hold bounds
  // so that we can rerender the plot in the same position even if the data changes.
  // changes.
  boundSnapshot?: bounds.Bounds;
  updateBounds?: (bounds: bounds.Bounds) => void;
}

const DEFAULT_X_BOUND_PADDING = 0.01;
const DEFAULT_Y_BOUND_PADDING = 0.1;

export class CoreAxis<
  S extends typeof coreAxisStateZ,
  C extends aether.Component = aether.Component,
> extends aether.Composite<S, InternalState, C> {
  afterUpdate(ctx: aether.Context): void {
    const { internal: i } = this;
    const { location, autoBoundUpdateInterval } = this.state;
    i.render = render.Context.use(ctx);
    const theme = theming.use(ctx);
    const dir = direction.construct(location);
    this.state.autoBoundPadding ??=
      dir === "x" ? DEFAULT_Y_BOUND_PADDING : DEFAULT_X_BOUND_PADDING;
    i.core = axis.newCanvas(location, i.render, {
      color: theme.colors.gray.l10,
      font: fontString(theme, { level: "small", code: true }),
      gridColor: theme.colors.gray.l1,
      ...this.state,
    });
    render.request(ctx, "layout");
    i.updateBounds ??= throttle(
      (b) => this.setState((p) => ({ ...p, bounds: b })),
      autoBoundUpdateInterval.milliseconds,
    );
  }

  afterDelete(ctx: aether.Context): void {
    render.request(ctx, "layout");
  }

  renderAxis(props: AxisRenderProps, decimalToDataScale: scale.Scale): void {
    if (!props.canvases.includes("lower2d")) return;
    const { core } = this.internal;
    const { grid: g, container } = props;
    const position = grid.position(`${this.type}-${this.key}`, g, container);
    const p = {
      ...props,
      position,
      decimalToDataScale,
      size: this.state.size + this.state.labelSize,
    };
    const { size } = core.render(p);
    if (!withinSizeThreshold(this.state.size, size))
      this.setState((p) => ({ ...p, size }));
  }

<<<<<<< HEAD
  bounds(
=======
  iBounds(
>>>>>>> 198c2903
    hold: boolean,
    fetchDataBounds: () => bounds.Bounds[],
  ): [bounds.Bounds, Error | null] {
    if (hold && this.internal.boundSnapshot != null)
      return [this.internal.boundSnapshot, null];
    const { lower, upper } = parseAutoBounds(this.state.autoBounds);
    if (!lower && !upper && this.state.bounds != null) {
      this.internal.boundSnapshot = this.state.bounds;
      return [this.state.bounds, null];
    }
    const merge = (auto: bounds.Bounds): bounds.Bounds => ({
      upper: upper || this.state.bounds == null ? auto.upper : this.state.bounds.upper,
      lower: lower || this.state.bounds == null ? auto.lower : this.state.bounds.lower,
    });
    let ab: bounds.Bounds;
    let err: Error | null = null;
    try {
      const dataBounds = fetchDataBounds();
      ab = autoBounds(dataBounds, this.state.autoBoundPadding, this.state.type);
    } catch (err_) {
      ab = emptyBounds(this.state.type);
      err = err_ as Error;
    }
    const bounds = merge(ab);
    this.internal.boundSnapshot = bounds;
    if (
      this.state.bounds == null ||
      (lower && this.state.bounds.lower !== bounds.lower) ||
      (upper && this.state.bounds.upper !== bounds.upper)
    )
      this.internal.updateBounds?.(bounds);
    return [bounds, err];
  }

  dataToDecimalScale(
    hold: boolean,
    fetchDataBounds: () => bounds.Bounds[],
    viewport: box.Box,
  ): [scale.Scale, Error | null] {
<<<<<<< HEAD
    const [bounds, err] = this.bounds(hold, fetchDataBounds);
=======
    const [bounds, err] = this.iBounds(hold, fetchDataBounds);
>>>>>>> 198c2903
    const dir = direction.swap(direction.construct(this.state.location));
    return [
      scale.Scale.scale<number>(bounds)
        .scale(1)
        .translate(-box.root(viewport)[dir])
        .magnify(1 / box.dim(viewport, dir)),
      err,
    ];
  }
}

export const parseAutoBounds = (
  autoBounds: boolean | { lower?: boolean; upper?: boolean },
): { lower: boolean; upper: boolean } => {
  if (typeof autoBounds === "boolean") return { lower: autoBounds, upper: autoBounds };
  return { lower: autoBounds?.lower ?? true, upper: autoBounds?.upper ?? true };
};<|MERGE_RESOLUTION|>--- conflicted
+++ resolved
@@ -148,11 +148,7 @@
       this.setState((p) => ({ ...p, size }));
   }
 
-<<<<<<< HEAD
   bounds(
-=======
-  iBounds(
->>>>>>> 198c2903
     hold: boolean,
     fetchDataBounds: () => bounds.Bounds[],
   ): [bounds.Bounds, Error | null] {
@@ -192,11 +188,7 @@
     fetchDataBounds: () => bounds.Bounds[],
     viewport: box.Box,
   ): [scale.Scale, Error | null] {
-<<<<<<< HEAD
     const [bounds, err] = this.bounds(hold, fetchDataBounds);
-=======
-    const [bounds, err] = this.iBounds(hold, fetchDataBounds);
->>>>>>> 198c2903
     const dir = direction.swap(direction.construct(this.state.location));
     return [
       scale.Scale.scale<number>(bounds)
