--- conflicted
+++ resolved
@@ -45,10 +45,6 @@
       className={CSS.BE("legend", "container")}
       align="center"
       x
-<<<<<<< HEAD
-      size="large"
-=======
->>>>>>> 19ee1f41
       style={{
         ...gridStyle,
         padding: "0 1rem",
