// Copyright 2025 Synnax Labs, Inc.
//
// Use of this software is governed by the Business Source License included in the file
// licenses/BSL.txt.
//
// As of the Change Date specified in that file, in accordance with the Business Source
// License, use of this software will be governed by the Apache License, Version 2.0,
// included in the file licenses/APL.txt.

import { ranger, type signals, type Synnax } from "@synnaxlabs/client";
import {
  bounds,
  box,
  clamp,
  color,
  type scale,
  TimeRange,
  TimeSpan,
  xy,
} from "@synnaxlabs/x";
import { z } from "zod";

import { aether } from "@/aether/aether";
import { status } from "@/status/aether";
import { synnax } from "@/synnax/aether";
import { theming } from "@/theming/aether";
import { Draw2D } from "@/vis/draw2d";
import { render } from "@/vis/render";

export const selectedStateZ = ranger.payloadZ.extend({
  viewport: bounds.bounds,
});

export type SelectedState = z.infer<typeof selectedStateZ>;

export const providerStateZ = z.object({
  cursor: xy.xy.or(z.null()),
  hovered: selectedStateZ.or(z.null()),
  count: z.number(),
});

interface InternalState {
  ranges: Map<string, ranger.Range>;
  client: Synnax | null;
  render: render.Context;
  requestRender: render.Requestor;
  draw: Draw2D;
  tracker: signals.Observable<string, ranger.Range>;
  runAsync: status.ErrorHandler;
}

interface AnnotationProps {
  dataToDecimalScale: scale.Scale;
  viewport: box.Box;
  region: box.Box;
  timeRange: TimeRange;
}

export class Provider extends aether.Leaf<typeof providerStateZ, InternalState> {
  static readonly TYPE = "range-provider";
  schema = providerStateZ;
  fetchedInitial: TimeRange = TimeRange.ZERO;

  afterUpdate(ctx: aether.Context): void {
    const { internal: i } = this;
    i.render = render.Context.use(ctx);
    i.draw = new Draw2D(i.render.upper2d, theming.use(ctx));
<<<<<<< HEAD
    const handleError = status.useErrorHandler(ctx);
    i.requestRender = render.useRequestor(ctx);
=======
    i.runAsync = status.useErrorHandler(ctx);
>>>>>>> a7d13446
    i.ranges ??= new Map();
    const client = synnax.use(ctx);
    if (client == null) return;
    i.client = client;

    if (i.tracker != null) return;
<<<<<<< HEAD
    handleError(async () => {
=======
    i.runAsync(async () => {
>>>>>>> a7d13446
      i.tracker = await client.ranges.openTracker();
      i.tracker.onChange((c) => {
        c.forEach((r) => {
          if (r.variant === "delete") i.ranges.delete(r.key);
          else if (color.isCrude(r.value.color)) i.ranges.set(r.key, r.value);
        });
        i.requestRender("tool");
        this.setState((s) => ({ ...s, count: i.ranges.size }));
      });
<<<<<<< HEAD
      i.requestRender("tool");
    });
=======
      render.request(ctx, "tool");
    }, "failed to open range tracker");
>>>>>>> a7d13446
  }

  private fetchInitial(timeRange: TimeRange): void {
    const { internal: i } = this;
    const client = i.client;
    if (client == null || this.fetchedInitial.equals(timeRange, TimeSpan.minutes(1)))
      return;
    this.fetchedInitial = timeRange;
    i.runAsync(async () => {
      const ranges = await client.ranges.retrieve(timeRange);
      ranges.forEach((r) => {
        if (color.isCrude(r.color)) i.ranges.set(r.key, r);
      });
      this.setState((s) => ({ ...s, count: i.ranges.size }));
    }, "failed to fetch initial ranges");
  }

  render(props: AnnotationProps): void {
    const { dataToDecimalScale, region, viewport, timeRange } = props;
    this.fetchInitial(timeRange);
    const { draw, ranges } = this.internal;
    const regionScale = dataToDecimalScale.scale(box.xBounds(region));
    const cursor = this.state.cursor == null ? null : this.state.cursor.x;
    let hoveredState: SelectedState | null = null;
    const clearScissor = draw.canvas.scissor(
      box.construct(
        { x: box.left(region), y: box.top(region) - 35 },
        { x: box.right(region), y: box.bottom(region) },
      ),
    );
    ranges.forEach((r) => {
      const cRes = color.colorZ.safeParse(r.color);
      if (!cRes.success) return;
      const c = cRes.data;
      let startPos = regionScale.pos(Number(r.timeRange.start.valueOf()));
      const endPos = regionScale.pos(Number(r.timeRange.end.valueOf()));
      if (endPos < box.left(region) || startPos > box.right(region)) return;
      startPos = clamp(startPos, box.left(region) - 2, box.right(region) - 1);
      let hovered = false;
      if (cursor != null)
        hovered = bounds.contains({ lower: startPos, upper: endPos }, cursor);
      if (hovered)
        hoveredState = {
          key: r.key,
          name: r.name,
          color: r.color,
          timeRange: r.timeRange,
          viewport: {
            lower: dataToDecimalScale
              .scale(box.xBounds(viewport))
              .pos(Number(r.timeRange.start.valueOf())),
            upper: dataToDecimalScale
              .scale(box.xBounds(viewport))
              .pos(Number(r.timeRange.end.valueOf())),
          },
        };
      draw.container({
        region: box.construct(
          { x: startPos, y: box.top(region) - 1 },
          { x: endPos, y: box.bottom(region) - 1 },
        ),
        backgroundColor: color.setAlpha(c, 0.2),
        bordered: false,
      });
      const titleRegion = box.construct(
        { x: startPos + 1, y: box.top(region) - 34 },
        { x: endPos - 1, y: box.top(region) - 12 },
      );
      draw.container({
        region: titleRegion,
        backgroundColor:
          box.width(titleRegion) < 20
            ? color.setAlpha(c, 0.4)
            : (t) => (hovered ? t.colors.gray.l2 : t.colors.gray.l0),
        bordered: true,
        borderWidth: 1,
        borderRadius: 2,
        borderColor: color.setAlpha(c, 0.8),
      });
      draw.text({
        text: r.name,
        position: { x: startPos + 8, y: box.top(region) - 30 },
        level: "small",
        shade: 10,
        weight: 500,
        maxWidth: endPos - startPos - 16,
      });
    });
    clearScissor();
    if (hoveredState != null) this.setState((s) => ({ ...s, hovered: hoveredState }));
    else if (this.state.hovered) this.setState((s) => ({ ...s, hovered: null }));
  }
}<|MERGE_RESOLUTION|>--- conflicted
+++ resolved
@@ -65,23 +65,15 @@
     const { internal: i } = this;
     i.render = render.Context.use(ctx);
     i.draw = new Draw2D(i.render.upper2d, theming.use(ctx));
-<<<<<<< HEAD
-    const handleError = status.useErrorHandler(ctx);
     i.requestRender = render.useRequestor(ctx);
-=======
     i.runAsync = status.useErrorHandler(ctx);
->>>>>>> a7d13446
     i.ranges ??= new Map();
     const client = synnax.use(ctx);
     if (client == null) return;
     i.client = client;
 
     if (i.tracker != null) return;
-<<<<<<< HEAD
-    handleError(async () => {
-=======
     i.runAsync(async () => {
->>>>>>> a7d13446
       i.tracker = await client.ranges.openTracker();
       i.tracker.onChange((c) => {
         c.forEach((r) => {
@@ -91,13 +83,8 @@
         i.requestRender("tool");
         this.setState((s) => ({ ...s, count: i.ranges.size }));
       });
-<<<<<<< HEAD
       i.requestRender("tool");
-    });
-=======
-      render.request(ctx, "tool");
     }, "failed to open range tracker");
->>>>>>> a7d13446
   }
 
   private fetchInitial(timeRange: TimeRange): void {
