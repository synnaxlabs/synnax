--- conflicted
+++ resolved
@@ -133,11 +133,8 @@
           name: r.name,
           color: r.color,
           timeRange: r.timeRange,
-<<<<<<< HEAD
           stage: r.stage,
-=======
           parent: r.parent,
->>>>>>> 0298b650
           viewport: {
             lower: dataToDecimalScale
               .scale(box.xBounds(viewport))
