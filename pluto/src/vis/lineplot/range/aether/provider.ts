// Copyright 2025 Synnax Labs, Inc.
//
// Use of this software is governed by the Business Source License included in the file
// licenses/BSL.txt.
//
// As of the Change Date specified in that file, in accordance with the Business Source
// License, use of this software will be governed by the Apache License, Version 2.0,
// included in the file licenses/APL.txt.

import { ranger, type signals, type Synnax } from "@synnaxlabs/client";
import {
  bounds,
  box,
  clamp,
  color,
  type scale,
  TimeRange,
  TimeSpan,
  xy,
} from "@synnaxlabs/x";
import { z } from "zod";

import { aether } from "@/aether/aether";
import { status } from "@/status/aether";
import { synnax } from "@/synnax/aether";
import { theming } from "@/theming/aether";
import { Draw2D } from "@/vis/draw2d";
import { render } from "@/vis/render";

export const selectedStateZ = ranger.payloadZ.extend({
  viewport: bounds.bounds,
});

export type SelectedState = z.infer<typeof selectedStateZ>;

export const providerStateZ = z.object({
  cursor: xy.xy.or(z.null()),
  hovered: selectedStateZ.or(z.null()),
  count: z.number(),
});

interface InternalState {
  ranges: Map<string, ranger.Range>;
  client: Synnax | null;
  render: render.Context;
  requestRender: render.Requestor;
  draw: Draw2D;
  tracker: signals.Observable<string, ranger.Range>;
}

interface AnnotationProps {
  dataToDecimalScale: scale.Scale;
  viewport: box.Box;
  region: box.Box;
  timeRange: TimeRange;
}

export class Provider extends aether.Leaf<typeof providerStateZ, InternalState> {
  static readonly TYPE = "range-provider";
  schema = providerStateZ;
  fetchedInitial: TimeRange = TimeRange.ZERO;

  afterUpdate(ctx: aether.Context): void {
    const { internal: i } = this;
    i.render = render.Context.use(ctx);
    i.draw = new Draw2D(i.render.upper2d, theming.use(ctx));
<<<<<<< HEAD
    const addStatus = status.useErrorHandler(ctx);
=======
    const handleError = status.useErrorHandler(ctx);
    i.requestRender = render.useRequestor(ctx);
>>>>>>> 198c2903
    i.ranges ??= new Map();
    const client = synnax.use(ctx);
    if (client == null) return;
    i.client = client;

    if (i.tracker != null) return;
<<<<<<< HEAD
    addStatus(async () => {
=======
    handleError(async () => {
>>>>>>> 198c2903
      i.tracker = await client.ranges.openTracker();
      i.tracker.onChange((c) => {
        c.forEach((r) => {
          if (r.variant === "delete") i.ranges.delete(r.key);
<<<<<<< HEAD
          else if (color.isColor(r.value.color)) i.ranges.set(r.key, r.value);
        });
        render.request(ctx, "tool");
        this.setState((s) => ({ ...s, count: i.ranges.size }));
      });
      render.request(ctx, "tool");
=======
          else if (color.isCrude(r.value.color)) i.ranges.set(r.key, r.value);
        });
        i.requestRender("tool");
        this.setState((s) => ({ ...s, count: i.ranges.size }));
      });
      i.requestRender("tool");
>>>>>>> 198c2903
    });
  }

  private async fetchInitial(timeRange: TimeRange): Promise<void> {
    const { internal: i } = this;
    if (i.client == null || this.fetchedInitial.equals(timeRange, TimeSpan.minutes(1)))
      return;
    this.fetchedInitial = timeRange;
    const ranges = await i.client.ranges.retrieve(timeRange);
    ranges.forEach((r) => {
      if (color.isCrude(r.color)) i.ranges.set(r.key, r);
    });
    this.setState((s) => ({ ...s, count: i.ranges.size }));
  }

  render(props: AnnotationProps): void {
    const { dataToDecimalScale, region, viewport, timeRange } = props;
    void this.fetchInitial(timeRange);
    const { draw, ranges } = this.internal;
    const regionScale = dataToDecimalScale.scale(box.xBounds(region));
    const cursor = this.state.cursor == null ? null : this.state.cursor.x;
    let hoveredState: SelectedState | null = null;
    const clearScissor = draw.canvas.scissor(
      box.construct(
        { x: box.left(region), y: box.top(region) - 35 },
        { x: box.right(region), y: box.bottom(region) },
      ),
    );
    ranges.forEach((r) => {
      const cRes = color.colorZ.safeParse(r.color);
      if (!cRes.success) return;
      const c = cRes.data;
      let startPos = regionScale.pos(Number(r.timeRange.start.valueOf()));
      const endPos = regionScale.pos(Number(r.timeRange.end.valueOf()));
      if (endPos < box.left(region) || startPos > box.right(region)) return;
      startPos = clamp(startPos, box.left(region) - 2, box.right(region) - 1);
      let hovered = false;
      if (cursor != null)
        hovered = bounds.contains({ lower: startPos, upper: endPos }, cursor);
      if (hovered)
        hoveredState = {
          key: r.key,
          name: r.name,
          color: r.color,
          timeRange: r.timeRange,
          viewport: {
            lower: dataToDecimalScale
              .scale(box.xBounds(viewport))
              .pos(Number(r.timeRange.start.valueOf())),
            upper: dataToDecimalScale
              .scale(box.xBounds(viewport))
              .pos(Number(r.timeRange.end.valueOf())),
          },
        };
      draw.container({
        region: box.construct(
          { x: startPos, y: box.top(region) - 1 },
          { x: endPos, y: box.bottom(region) - 1 },
        ),
        backgroundColor: color.setAlpha(c, 0.2),
        bordered: false,
      });
      const titleRegion = box.construct(
        { x: startPos + 1, y: box.top(region) - 34 },
        { x: endPos - 1, y: box.top(region) - 12 },
      );
      draw.container({
        region: titleRegion,
        backgroundColor:
          box.width(titleRegion) < 20
            ? color.setAlpha(c, 0.4)
            : (t) => (hovered ? t.colors.gray.l2 : t.colors.gray.l0),
        bordered: true,
        borderWidth: 1,
        borderRadius: 2,
        borderColor: color.setAlpha(c, 0.8),
      });
      draw.text({
        text: r.name,
        position: { x: startPos + 8, y: box.top(region) - 30 },
        level: "small",
        shade: 10,
        weight: 500,
        maxWidth: endPos - startPos - 16,
      });
    });
    clearScissor();
    if (hoveredState != null) this.setState((s) => ({ ...s, hovered: hoveredState }));
    else if (this.state.hovered) this.setState((s) => ({ ...s, hovered: null }));
  }
}<|MERGE_RESOLUTION|>--- conflicted
+++ resolved
@@ -64,42 +64,25 @@
     const { internal: i } = this;
     i.render = render.Context.use(ctx);
     i.draw = new Draw2D(i.render.upper2d, theming.use(ctx));
-<<<<<<< HEAD
-    const addStatus = status.useErrorHandler(ctx);
-=======
     const handleError = status.useErrorHandler(ctx);
     i.requestRender = render.useRequestor(ctx);
->>>>>>> 198c2903
     i.ranges ??= new Map();
     const client = synnax.use(ctx);
     if (client == null) return;
     i.client = client;
 
     if (i.tracker != null) return;
-<<<<<<< HEAD
-    addStatus(async () => {
-=======
     handleError(async () => {
->>>>>>> 198c2903
       i.tracker = await client.ranges.openTracker();
       i.tracker.onChange((c) => {
         c.forEach((r) => {
           if (r.variant === "delete") i.ranges.delete(r.key);
-<<<<<<< HEAD
-          else if (color.isColor(r.value.color)) i.ranges.set(r.key, r.value);
-        });
-        render.request(ctx, "tool");
-        this.setState((s) => ({ ...s, count: i.ranges.size }));
-      });
-      render.request(ctx, "tool");
-=======
           else if (color.isCrude(r.value.color)) i.ranges.set(r.key, r.value);
         });
         i.requestRender("tool");
         this.setState((s) => ({ ...s, count: i.ranges.size }));
       });
       i.requestRender("tool");
->>>>>>> 198c2903
     });
   }
 
