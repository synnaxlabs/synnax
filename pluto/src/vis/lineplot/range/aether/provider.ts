// Copyright 2025 Synnax Labs, Inc.
//
// Use of this software is governed by the Business Source License included in the file
// licenses/BSL.txt.
//
// As of the Change Date specified in that file, in accordance with the Business Source
// License, use of this software will be governed by the Apache License, Version 2.0,
// included in the file licenses/APL.txt.

import { ranger, type Synnax } from "@synnaxlabs/client";
import {
  bounds,
  box,
  clamp,
  color,
  type Destructor,
  type scale,
  TimeRange,
  TimeSpan,
  xy,
} from "@synnaxlabs/x";
import { z } from "zod";

import { aether } from "@/aether/aether";
import { flux } from "@/flux/aether";
import { status } from "@/status/aether";
import { synnax } from "@/synnax/aether";
import { theming } from "@/theming/aether";
import { Draw2D } from "@/vis/draw2d";
import { render } from "@/vis/render";

export const selectedStateZ = ranger.payloadZ.extend({
  viewport: bounds.bounds,
});

export type SelectedState = z.infer<typeof selectedStateZ>;

export const providerStateZ = z.object({
  cursor: xy.xy.or(z.null()),
  hovered: selectedStateZ.or(z.null()),
  count: z.number(),
});

interface InternalState {
  ranges: Map<string, ranger.Range>;
  client: Synnax | null;
  render: render.Context;
  requestRender: render.Requestor;
  draw: Draw2D;
  runAsync: status.ErrorHandler;
  removeListener: Destructor | null;
}

interface ProviderProps {
  dataToDecimalScale: scale.Scale;
  viewport: box.Box;
  region: box.Box;
  timeRange: TimeRange;
}

export class Provider extends aether.Leaf<typeof providerStateZ, InternalState> {
  static readonly TYPE = "range-provider";
  schema = providerStateZ;
  fetchedInitial: TimeRange = TimeRange.ZERO;

  afterUpdate(ctx: aether.Context): void {
    const { internal: i } = this;
    i.render = render.Context.use(ctx);
    i.draw = new Draw2D(i.render.upper2d, theming.use(ctx));
    i.requestRender = render.useRequestor(ctx);
    i.runAsync = status.useErrorHandler(ctx);
    i.ranges ??= new Map();
    const client = synnax.use(ctx);
    i.requestRender("tool");
    if (client == null) return;
    i.client = client;

    i.removeListener = flux.useListener(
      ctx,
      [
        {
          channel: ranger.SET_CHANNEL_NAME,
          onChange: flux.parsedHandler(ranger.payloadZ, async ({ changed }) => {
            if (i.client == null) return;
            if (color.isCrude(changed.color))
              i.ranges.set(changed.key, i.client.ranges.sugarOne(changed));
            this.setState((s) => ({ ...s, count: i.ranges.size }));
            i.requestRender("tool");
          }),
        },
        {
          channel: ranger.DELETE_CHANNEL_NAME,
          onChange: flux.parsedHandler(ranger.keyZ, async ({ changed }) => {
            i.ranges.delete(changed);
            this.setState((s) => ({ ...s, count: i.ranges.size }));
            i.requestRender("tool");
          }),
        },
      ],
      i.removeListener,
    );
  }

  private fetchInitial(timeRange: TimeRange): void {
    const { internal: i } = this;
    const { client, runAsync } = i;
    if (client == null || this.fetchedInitial.equals(timeRange, TimeSpan.minutes(1)))
      return;

    this.fetchedInitial = timeRange;
    runAsync(async () => {
      const ranges = await client.ranges.retrieve(timeRange);
      ranges.forEach((r) => {
        if (color.isCrude(r.color)) i.ranges.set(r.key, r);
      });
      this.setState((s) => ({ ...s, count: i.ranges.size }));
    }, "failed to fetch initial ranges");
  }

  render(props: ProviderProps): void {
    const { dataToDecimalScale, region, viewport, timeRange } = props;
    this.fetchInitial(timeRange);
    const { draw, ranges } = this.internal;
    const regionScale = dataToDecimalScale.scale(box.xBounds(region));
    const cursor = this.state.cursor == null ? null : this.state.cursor.x;
    let hoveredState: SelectedState | null = null;
    const clearScissor = draw.canvas.scissor(
      box.construct(
        { x: box.left(region), y: box.top(region) - 35 },
        { x: box.right(region), y: box.bottom(region) },
      ),
    );
    ranges.forEach((r) => {
      const cRes = color.colorZ.safeParse(r.color);
      if (!cRes.success) return;
      const c = cRes.data;
      let startPos = regionScale.pos(Number(r.timeRange.start.valueOf()));
      const endPos = regionScale.pos(Number(r.timeRange.end.valueOf()));
      if (endPos < box.left(region) || startPos > box.right(region)) return;
      startPos = clamp(startPos, box.left(region) - 2, box.right(region) - 1);
      let hovered = false;
      if (cursor != null)
        hovered = bounds.contains({ lower: startPos, upper: endPos }, cursor);
      if (hovered)
        hoveredState = {
          key: r.key,
          parent: r.parent,
          name: r.name,
          color: r.color,
          timeRange: r.timeRange,
<<<<<<< HEAD
          stage: r.stage,
          parent: r.parent,
=======
>>>>>>> 23674d69
          viewport: {
            lower: dataToDecimalScale
              .scale(box.xBounds(viewport))
              .pos(Number(r.timeRange.start.valueOf())),
            upper: dataToDecimalScale
              .scale(box.xBounds(viewport))
              .pos(Number(r.timeRange.end.valueOf())),
          },
        };
      draw.container({
        region: box.construct(
          { x: startPos, y: box.top(region) - 1 },
          { x: endPos, y: box.bottom(region) - 1 },
        ),
        backgroundColor: color.setAlpha(c, 0.05),
        bordered: false,
      });
      const titleRegion = box.construct(
        { x: startPos + 1, y: box.top(region) - 34 },
        { x: endPos - 1, y: box.top(region) - 12 },
      );
      draw.container({
        region: titleRegion,
        backgroundColor:
          box.width(titleRegion) < 20
            ? color.setAlpha(c, 0.4)
            : (t) => (hovered ? t.colors.gray.l2 : t.colors.gray.l0),
        bordered: true,
        borderWidth: 1,
        borderRadius: 2,
        borderColor: color.setAlpha(c, 0.8),
      });
      draw.text({
        text: r.name,
        position: { x: startPos + 8, y: box.top(region) - 30 },
        level: "small",
        shade: 10,
        weight: 500,
        maxWidth: endPos - startPos - 16,
      });
    });
    clearScissor();
    if (hoveredState != null) this.setState((s) => ({ ...s, hovered: hoveredState }));
    else if (this.state.hovered) this.setState((s) => ({ ...s, hovered: null }));
  }
}<|MERGE_RESOLUTION|>--- conflicted
+++ resolved
@@ -144,15 +144,11 @@
       if (hovered)
         hoveredState = {
           key: r.key,
-          parent: r.parent,
           name: r.name,
           color: r.color,
           timeRange: r.timeRange,
-<<<<<<< HEAD
           stage: r.stage,
           parent: r.parent,
-=======
->>>>>>> 23674d69
           viewport: {
             lower: dataToDecimalScale
               .scale(box.xBounds(viewport))
