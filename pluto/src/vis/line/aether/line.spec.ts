--- conflicted
+++ resolved
@@ -222,18 +222,10 @@
       it(`spec ${name}`, () => {
         const xSeries = buildSeriesFromEntries(x);
         const ySeries = buildSeriesFromEntries(y);
-<<<<<<< HEAD
-        const downsample = 1;
-        const drawOperations = buildDrawOperations(
-          xSeries,
-          ySeries,
-          downsample,
-=======
         const drawOperations = buildDrawOperations(
           xSeries,
           ySeries,
           1,
->>>>>>> 413a05fe
           0,
           TimeSpan.ZERO,
         );
