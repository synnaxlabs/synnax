// Copyright 2024 Synnax Labs, Inc.
//
// Use of this software is governed by the Business Source License included in the file
// licenses/BSL.txt.
//
// As of the Change Date specified in that file, in accordance with the Business Source
// License, use of this software will be governed by the Apache License, Version 2.0,
// included in the file licenses/APL.txt.

import { type Instrumentation } from "@synnaxlabs/alamos";
import { UnexpectedError } from "@synnaxlabs/client";
import {
  bounds,
  type box,
  clamp,
  DataType,
<<<<<<< HEAD
  Destructor,
=======
  type Destructor,
>>>>>>> 7d3e364b
  type direction,
  scale,
  type Series,
  type SeriesDigest,
  TimeSpan,
  xy,
} from "@synnaxlabs/x";
import { z } from "zod";

import { aether } from "@/aether/aether";
import { alamos } from "@/alamos/aether";
import { color } from "@/color/core";
import { telem } from "@/telem/aether";
import FRAG_SHADER from "@/vis/line/aether/frag.glsl?raw";
import VERT_SHADER from "@/vis/line/aether/vert.glsl?raw";
import { render } from "@/vis/render";

const FLOAT_32_DENSITY = DataType.FLOAT32.density.valueOf();

export const stateZ = z.object({
  x: telem.seriesSourceSpecZ,
  y: telem.seriesSourceSpecZ,
  label: z.string().optional(),
  color: color.Color.z,
  strokeWidth: z.number().default(1),
  downsample: z.number().min(1).max(50).optional().default(1),
});

const safelyGetDataValue = (series: number, index: number, data: Series[]): number => {
  if (series === -1 || index === -1 || series >= data.length) return NaN;
  return Number(data[series].at(index));
};

export type State = z.input<typeof stateZ>;
export type ParsedState = z.output<typeof stateZ>;

const DEFAULT_OVERLAP_THRESHOLD = TimeSpan.milliseconds(2);

export interface FindResult {
  // The line key that the point belongs to.
  key: string;
  // The decimal position of the point in the region.
  position: xy.XY;
  // The data value of the point.
  value: xy.XY;
  // The color of the line.
  color: color.Color;
  // The label of the line.
  label?: string;
  // The units of the line.
  units?: string;
}

export const ZERO_FIND_RESULT: FindResult = {
  key: "",
  position: xy.NAN,
  value: xy.NAN,
  color: color.ZERO,
};

export interface LineProps {
  /**
   * A box in pixel space representing the region of the display that the line
   * should be rendered in. The root of the pixel coordinate system is the top
   * left of the canvas.
   */
  region: box.Box;
  /** An XY scale that maps from the data space to decimal space. */
  dataToDecimalScale: scale.XY;
  exposure: number;
}

interface TranslationBufferCacheEntry {
  glBuffer: WebGLBuffer;
  jsBuffer: Float32Array;
}

export class Context extends render.GLProgram {
  private readonly translationBufferCache = new Map<
    string,
    TranslationBufferCacheEntry
  >();

  private static readonly CONTEXT_KEY = "pluto-line-gl-program";

  private constructor(ctx: render.Context) {
    super(ctx, VERT_SHADER, FRAG_SHADER);
    this.translationBufferCache = new Map();
  }

  bindState({ strokeWidth, color }: ParsedState): number {
    this.uniformColor("u_color", color);
    return this.attrStrokeWidth(strokeWidth);
  }

  bindScale(
    dataScaleTransform: scale.XYTransformT,
    regionTransform: scale.XYTransformT,
  ): void {
    const aggregateScale = xy.scale(dataScaleTransform.scale, regionTransform.scale);
    const aggregateOffset = xy.translate(
      xy.scale(regionTransform.scale, dataScaleTransform.offset),
      regionTransform.offset,
    );
    this.uniformXY("u_scale_aggregate", aggregateScale);
    this.uniformXY("u_offset_aggregate", aggregateOffset);
  }

  draw(
    { x, y, count, downsample, xOffset, yOffset }: DrawOperation,
    instances: number,
  ): void {
    const { gl } = this.ctx;
    this.bindAttrBuffer("x", x.glBuffer, downsample, xOffset);
    this.bindAttrBuffer("y", y.glBuffer, downsample, yOffset);
    gl.drawArraysInstanced(gl.LINE_STRIP, 0, count / downsample, instances);
  }

  static create(ctx: aether.Context): Context {
    const renderCtx = render.Context.use(ctx);
    const line = new Context(renderCtx);
    ctx.set(Context.CONTEXT_KEY, line);
    return line;
  }

  static use(ctx: aether.Context): Context {
    return ctx.get<Context>(Context.CONTEXT_KEY);
  }

  private bindAttrBuffer(
    dir: direction.Crude,
    buffer: WebGLBuffer,
    downsample: number,
    alignment: number = 0,
  ): void {
    const { gl } = this.ctx;
    gl.bindBuffer(gl.ARRAY_BUFFER, buffer);
    const aLoc = gl.getAttribLocation(this.prog, `a_${dir}`);
    gl.vertexAttribPointer(
      aLoc,
      1,
      gl.FLOAT,
      false,
      FLOAT_32_DENSITY * downsample,
      FLOAT_32_DENSITY * alignment,
    );
    gl.enableVertexAttribArray(aLoc);
  }

  private getAndBindTranslationBuffer(
    strokeWidth: number,
  ): TranslationBufferCacheEntry {
    const { gl } = this.ctx;
    const key = `${this.ctx.aspect}:${strokeWidth}`;
    const existing = this.translationBufferCache.get(key);
    if (existing != null) {
      gl.bindBuffer(gl.ARRAY_BUFFER, existing.glBuffer);
      return existing;
    }
    const buf = gl.createBuffer();
    if (buf == null)
      throw new UnexpectedError("Failed to create buffer from WebGL context");
    const translationBuffer = newTranslationBuffer(this.ctx.aspect, strokeWidth);
    gl.bindBuffer(gl.ARRAY_BUFFER, buf);
    gl.bufferData(gl.ARRAY_BUFFER, translationBuffer, gl.DYNAMIC_DRAW);
    const entry = { glBuffer: buf, jsBuffer: translationBuffer };
    this.translationBufferCache.set(key, entry);
    return entry;
  }

  /**
   * We apply stroke width by drawing the line multiple times, each time with a slight
   * transformation. This is done as simply as possible. We draw the "centered" line
   * and then four more lines: one to the left, one to the right, one above, and one
   * below. We can repeat this process an arbitrary number of times to make the line
   * thicker. As we increase the stroke width, we also increase the cost of drawing the
   * line.
   */
  private attrStrokeWidth(strokeWidth: number): number {
    const { gl } = this.ctx;
    const { jsBuffer } = this.getAndBindTranslationBuffer(strokeWidth);
    const loc = gl.getAttribLocation(this.prog, "a_translate");
    gl.vertexAttribPointer(loc, 2, gl.FLOAT, false, 0, 0);
    gl.enableVertexAttribArray(loc);
    gl.vertexAttribDivisor(loc, 1);
    return jsBuffer.length / 2;
  }
}

interface InternalState {
  instrumentation: Instrumentation;
  prog: Context;
  xTelem: telem.SeriesSource;
  stopListeningXTelem?: Destructor;
  yTelem: telem.SeriesSource;
  stopListeningYTelem?: Destructor;
  requestRender: render.RequestF;
}

export class Line extends aether.Leaf<typeof stateZ, InternalState> {
  static readonly TYPE = "line";
  schema: typeof stateZ = stateZ;

  async afterUpdate(): Promise<void> {
    if (this.deleted) return;
    const { internal: i } = this;
    i.xTelem = await telem.useSource(this.ctx, this.state.x, i.xTelem);
    i.yTelem = await telem.useSource(this.ctx, this.state.y, i.yTelem);
    i.instrumentation = alamos.useInstrumentation(this.ctx, "line");
    i.prog = Context.use(this.ctx);
    i.requestRender = render.Controller.useRequest(this.ctx);
    i.stopListeningXTelem?.();
    i.stopListeningYTelem?.();
    i.stopListeningXTelem = i.xTelem.onChange(() =>
      i.requestRender(render.REASON_DATA),
    );
    i.stopListeningYTelem = i.yTelem.onChange(() =>
      i.requestRender(render.REASON_DATA),
    );
    i.requestRender(render.REASON_LAYOUT);
  }

  async afterDelete(): Promise<void> {
    const { internal: i } = this;
    await i.xTelem.cleanup?.();
    await i.yTelem.cleanup?.();
    i.requestRender(render.REASON_LAYOUT);
  }

  async xBounds(): Promise<bounds.Bounds> {
    return (await this.internal.xTelem.value())[0];
  }

  async yBounds(): Promise<bounds.Bounds> {
    return (await this.internal.yTelem.value())[0];
  }

  async findByXValue(props: LineProps, target: number): Promise<FindResult> {
    const { xTelem, yTelem } = this.internal;
    const [, xData] = await xTelem.value();
    let [index, series] = [-1, -1];
    xData.find((x, i) => {
      const v = x.binarySearch(target);
      // The returned value gives us the insert position, so anything that is not
      // a valid index is not a valid value.
      const valid = v >= 0 && v < x.length;
      if (valid) [index, series] = [v, i];
      // We can stop the search if we have found a valid value.
      return valid;
    });
    const { key } = this;
    const { color, label } = this.state;
    const result = {
      key,
      color,
      label,
      position: { x: 0, y: 0 },
      value: { x: NaN, y: NaN },
    };

    if (index === -1 || series === -1) return result;

    const xSeries = xData[series];
    result.value.x = safelyGetDataValue(series, index, xData);
    const [, yData] = await yTelem.value();
    const ySeries = yData.find((ys) =>
      bounds.contains(ys.alignmentBounds, xSeries.alignment + BigInt(index)),
    );
    if (ySeries == null) return result;

    const alignmentDiff = Number(ySeries.alignment - xSeries.alignment);
    result.value.y = Number(ySeries.at(index - alignmentDiff));

    result.position = {
      x: props.dataToDecimalScale.x.pos(result.value.x),
      y: props.dataToDecimalScale.y.pos(result.value.y),
    };
    return result;
  }

  async render(props: LineProps): Promise<void> {
    if (this.deleted) return;
    const { downsample } = this.state;
    const { xTelem, yTelem, prog } = this.internal;
    const { dataToDecimalScale, exposure } = props;
    const [[, xData], [, yData]] = await Promise.all([xTelem.value(), yTelem.value()]);
    xData.forEach((x) => x.updateGLBuffer(prog.ctx.gl));
    yData.forEach((y) => y.updateGLBuffer(prog.ctx.gl));
    const ops = buildDrawOperations(
      xData,
      yData,
      exposure,
      downsample,
      DEFAULT_OVERLAP_THRESHOLD,
    );
    this.internal.instrumentation.L.debug("render", () => ({
      key: this.key,
      downsample,
      scale: scale.xyScaleToTransform(dataToDecimalScale),
      props: props.region,
      ops: digests(ops),
    }));
    const clearProg = prog.setAsActive();
    const instances = prog.bindState(this.state);
    const regionTransform = scale.xyScaleToTransform(
      prog.ctx.scaleRegion(props.region),
    );
    ops.forEach((op) => {
      const scaleTransform = scale.xyScaleToTransform(
        offsetScale(dataToDecimalScale, op),
      );
      prog.bindScale(scaleTransform, regionTransform);
      prog.draw(op, instances);
    });
    clearProg();
  }
}

/** Just makes sure that the lines we draw to make stuff thick are really close together. */
const THICKNESS_DIVISOR = 5000;

const newTranslationBuffer = (aspect: number, strokeWidth: number): Float32Array =>
  replicateBuffer(newDirectionBuffer(aspect), strokeWidth).map(
    (v, i) => Math.floor(i / DIRECTION_COUNT) * (1 / (THICKNESS_DIVISOR * aspect)) * v,
  );

const DIRECTION_COUNT = 5;

const newDirectionBuffer = (aspect: number): Float32Array =>
  // prettier-ignore
  new Float32Array([
    0, 0, // center
    0, aspect,  // top
    0, -aspect,  // bottom
    1, 0, // right
    -1, 0, // left
  ]);

const replicateBuffer = (buf: Float32Array, times: number): Float32Array => {
  const newBuf = new Float32Array(buf.length * times);
  for (let i = 0; i < times; i++) newBuf.set(buf, i * buf.length);
  return newBuf;
};

const offsetScale = (scale: scale.XY, op: DrawOperation): scale.XY =>
  scale.translate(
    scale.x.dim(Number(op.x.sampleOffset)),
    scale.y.dim(Number(op.y.sampleOffset)),
  );

export const REGISTRY: aether.ComponentRegistry = { [Line.TYPE]: Line };

export interface DrawOperation {
  x: Series;
  y: Series;
  xOffset: number;
  yOffset: number;
  count: number;
  downsample: number;
}

interface DrawOperationDigest extends Omit<DrawOperation, "x" | "y"> {
  x: SeriesDigest;
  y: SeriesDigest;
}

export const buildDrawOperations = (
  xSeries: Series[],
  ySeries: Series[],
  exposure: number,
  userSpecifiedDownSampling: number,
  overlapThreshold: TimeSpan,
): DrawOperation[] => {
  if (xSeries.length === 0 || ySeries.length === 0) return [];
  const ops: DrawOperation[] = [];
  xSeries.forEach((x) =>
    ySeries.forEach((y) => {
      if (!seriesOverlap(x, y, overlapThreshold)) return;
      let xOffset = 0;
      let yOffset = 0;
      // This means that the x series starts before the y series.
      if (x.alignment < y.alignment) xOffset = Number(y.alignment - x.alignment);
      // This means that the y series starts before the x series.
      else if (y.alignment < x.alignment) yOffset = Number(x.alignment - y.alignment);
      const count = Math.min(x.length - xOffset, y.length - yOffset);
      if (count === 0) return;
      const downsample = clamp(
        Math.round(exposure * 4 * count),
        userSpecifiedDownSampling,
        51,
      );
      ops.push({ x, y, xOffset, yOffset, count, downsample });
    }),
  );
  return ops;
};

const digests = (ops: DrawOperation[]): DrawOperationDigest[] =>
  ops.map((op) => ({ ...op, x: op.x.digest, y: op.y.digest }));

const seriesOverlap = (x: Series, ys: Series, overlapThreshold: TimeSpan): boolean => {
  // This is just a runtime check that both series' have time ranges defined.
  const haveTimeRanges = x._timeRange != null && ys._timeRange != null;
  if (!haveTimeRanges)
    throw new UnexpectedError(
      `Encountered series without time range in buildDrawOperations. X series present: ${x._timeRange != null}, Y series present: ${ys._timeRange != null}`,
    );
  // If the time ranges of the x and y series overlap, we meet the first condition
  // for drawing them together. Dynamic buffering can sometimes lead to very slight,
  // unintended overlaps, so we only consider them overlapping if they overlap by a
  // certain threshold.
  const timeRangesOverlap = x.timeRange.overlapsWith(ys.timeRange, overlapThreshold);
  // If the 'indexes' of the x and y series overlap, we meet the second condition
  // for drawing them together.
  const alignmentsOverlap = bounds.overlapsWith(x.alignmentBounds, ys.alignmentBounds);
  return timeRangesOverlap && alignmentsOverlap;
};<|MERGE_RESOLUTION|>--- conflicted
+++ resolved
@@ -14,11 +14,7 @@
   type box,
   clamp,
   DataType,
-<<<<<<< HEAD
-  Destructor,
-=======
   type Destructor,
->>>>>>> 7d3e364b
   type direction,
   scale,
   type Series,
