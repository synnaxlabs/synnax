--- conflicted
+++ resolved
@@ -42,15 +42,9 @@
   className,
   visible = true,
   emptyContent = (
-<<<<<<< HEAD
-    <Status.Text center level="h3" variant="disabled" hideIcon>
-      Empty Log
-    </Status.Text>
-=======
     <Status.Summary center level="h3" variant="disabled" hideIcon>
       Empty Log
     </Status.Summary>
->>>>>>> 3c518da9
   ),
   color,
   telem,
