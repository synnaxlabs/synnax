// Copyright 2025 Synnax Labs, Inc.
//
// Use of this software is governed by the Business Source License included in the file
// licenses/BSL.txt.
//
// As of the Change Date specified in that file, in accordance with the Business Source
// License, use of this software will be governed by the Apache License, Version 2.0,
// included in the file licenses/APL.txt.

import { DataType, type Destructor, MultiSeries, type TelemValue } from "@synnaxlabs/x";
import { box, xy } from "@synnaxlabs/x/spatial";
import { z } from "zod";

import { aether } from "@/aether/aether";
import { color } from "@/color/core";
import { status } from "@/status/aether";
import { telem } from "@/telem/aether";
import { text } from "@/text/core";
import { theming } from "@/theming/aether";
import { Draw2D } from "@/vis/draw2d";
import { render } from "@/vis/render";

export const logState = z.object({
  region: box.box,
  wheelPos: z.number(),
  scrolling: z.boolean(),
  empty: z.boolean(),
  visible: z.boolean(),
  telem: telem.seriesSourceSpecZ.optional().default(telem.noopSeriesSourceSpec),
  font: text.levelZ.optional().default("p"),
  color: color.Color.z.optional().default(color.ZERO),
  overshoot: xy.xy.optional().default({ x: 0, y: 0 }),
});

const SCROLLBAR_RENDER_THRESHOLD = 0.98;
const CANVAS: render.Canvas2DVariant = "lower2d";

interface InternalState {
  theme: theming.Theme;
  render: render.Context;
  telem: telem.SeriesSource;
  textColor: color.Color;
  stopListeningTelem?: Destructor;
}

interface ScrollbackState {
  offset: bigint;
  offsetRef: bigint;
  scrollRef: number;
}

const ZERO_SCROLLBACK: ScrollbackState = {
  offset: 0n,
  offsetRef: 0n,
  scrollRef: 0,
};

export class Log extends aether.Leaf<typeof logState, InternalState> {
  static readonly TYPE = "log";
  static readonly z = logState;
  schema = Log.z;
  values: MultiSeries = new MultiSeries([]);
  scrollState: ScrollbackState = ZERO_SCROLLBACK;

  async afterUpdate(ctx: aether.Context): Promise<void> {
    const { internal: i } = this;
    i.render = render.Context.use(ctx);
    i.theme = theming.use(ctx);
<<<<<<< HEAD
    if (this.state.color.isZero) this.internal.textColor = i.theme.colors.gray.l12;
=======
    if (this.state.color.isZero) this.internal.textColor = i.theme.colors.gray.l11;
>>>>>>> caa31071
    else i.textColor = this.state.color;
    i.telem = await telem.useSource(ctx, this.state.telem, i.telem);
    const handleError = status.useErrorHandler(ctx);

    const { scrolling, wheelPos } = this.state;

    const justEnteredScrollback = this.state.scrolling && !this.prevState.scrolling;
    if (justEnteredScrollback) {
      const off = this.values.alignmentBounds.upper - 1n;
      this.scrollState = {
        offset: off,
        offsetRef: off,
        scrollRef: this.state.wheelPos,
      };
    } else if (scrolling) {
      const { scrollState, values } = this;
      const dist = Math.ceil((wheelPos - this.scrollState.scrollRef) / this.lineHeight);
      scrollState.offset = this.values.traverseAlignment(
        scrollState.offsetRef,
        -BigInt(dist),
      );
      // This means that the last element is visible at the top of the viewport, so we
      // should stop scrolling.
      if (
        scrollState.offset <
        values.alignmentBounds.lower + BigInt(this.visibleLineCount)
      ) {
        scrollState.offset = values.alignmentBounds.lower;
        // Set the wheel position back to it's previous location so we can scroll back
        // down without jumping.
        this.setState((s) => ({ ...s, wheelPos: this.prevState.wheelPos }));
      }
      // If we've scrolled back to the bottom fo the log, stop scrolling and go back
      // to live mode.
      if (scrollState.offset >= values.alignmentBounds.upper)
        this.setState((s) => ({ ...s, scrolling: false }));
    }

    const [_, series] = await this.internal.telem.value();
    this.values = new MultiSeries(series);
    this.checkEmpty();
    i.stopListeningTelem?.();
    i.stopListeningTelem = i.telem.onChange(() => {
      this.internal.telem
        .value()
        .then(([_, series]) => {
          this.checkEmpty();
          this.values = new MultiSeries(series);
          void this.requestRender();
        })
        .catch((e) => handleError(e, "Failed to update log"));
    });
    void this.requestRender();
  }

  private checkEmpty(): void {
    const actuallyEmpty = this.values.length === 0;
    if (actuallyEmpty === this.state.empty) return;
    this.setState((s) => ({ ...s, empty: actuallyEmpty }));
  }

  async afterDelete(): Promise<void> {
    const { telem, render: renderCtx } = this.internal;
    await telem.cleanup?.();
    renderCtx.erase(box.construct(this.state.region), xy.ZERO, CANVAS);
  }

  private async requestRender(): Promise<void> {
    const { render } = this.internal;
    await render.loop.set({
      key: `${this.type}-${this.key}`,
      render: async () => await this.render(),
      priority: "high",
      canvases: [CANVAS],
    });
  }

  get lineHeight(): number {
    return (
      this.internal.theme.typography[this.state.font].size *
      this.internal.theme.sizes.base
    );
  }

  get totalHeight(): number {
    return Math.ceil(this.values.length * this.lineHeight);
  }

  get visibleLineCount(): number {
    return Math.min(
      Math.floor((box.height(this.state.region) - 12) / this.lineHeight),
      this.values.length,
    );
  }

  async render(): Promise<render.Cleanup | undefined> {
    const { render: renderCtx } = this.internal;
    const region = this.state.region;
    if (box.areaIsZero(region)) return undefined;
    if (!this.state.visible)
      return async () => renderCtx.erase(region, xy.ZERO, CANVAS);
    let range: Iterable<any>;
    if (!this.state.scrolling)
      range = this.values.subIterator(
        this.values.length - this.visibleLineCount,
        this.values.length,
      );
    else {
      const start = this.values.traverseAlignment(
        this.scrollState.offset,
        -BigInt(this.visibleLineCount),
      );
      range = this.values.subAlignmentSpanIterator(start, this.visibleLineCount);
    }

    const reg = this.state.region;
    const canvas = renderCtx[CANVAS];
    const draw2d = new Draw2D(canvas, this.internal.theme);
    const clearScissor = renderCtx.scissor(reg, xy.ZERO, [CANVAS]);
    this.renderElements(draw2d, range);
    this.renderScrollbar(draw2d);
    clearScissor();
    const eraseRegion = box.copy(this.state.region);
    return async ({ canvases }) =>
      renderCtx.erase(eraseRegion, this.state.overshoot, ...canvases);
  }

  private renderScrollbar(draw2d: Draw2D): void {
    const reg = this.state.region;
    const scrollbarHeight = (box.height(reg) / this.totalHeight) * box.height(reg);
    if (scrollbarHeight >= box.height(reg) * SCROLLBAR_RENDER_THRESHOLD) return;
    let scrollbarYPos = box.bottom(reg) - scrollbarHeight;
    if (this.state.scrolling)
      scrollbarYPos -=
        (Number(
          this.values.distance(
            this.values.alignmentBounds.upper,
            this.scrollState.offset,
          ),
        ) /
          this.values.length) *
        box.height(reg);

    if (scrollbarYPos < 0) scrollbarYPos = box.top(reg);

    draw2d.container({
      region: box.construct(
        { x: box.right(reg) - 6, y: scrollbarYPos },
        { width: 6, height: scrollbarHeight },
      ),
      bordered: false,
      backgroundColor: (t) => t.colors.gray.l6,
    });
  }

  private renderElements(draw2D: Draw2D, iter: Iterable<TelemValue>): void {
    const reg = this.state.region;
    let i = 0;
    for (const value of iter) {
      const text = this.values.dataType.equals(DataType.JSON)
        ? JSON.stringify(value)
        : value.toString();
      draw2D.text({
        text,
        level: this.state.font,
        shade: 11,
        position: xy.translate(box.topLeft(reg), { x: 6, y: i * this.lineHeight + 6 }),
        code: true,
      });
      i++;
    }
  }
}

export const REGISTRY: aether.ComponentRegistry = { [Log.TYPE]: Log };<|MERGE_RESOLUTION|>--- conflicted
+++ resolved
@@ -66,11 +66,7 @@
     const { internal: i } = this;
     i.render = render.Context.use(ctx);
     i.theme = theming.use(ctx);
-<<<<<<< HEAD
-    if (this.state.color.isZero) this.internal.textColor = i.theme.colors.gray.l12;
-=======
     if (this.state.color.isZero) this.internal.textColor = i.theme.colors.gray.l11;
->>>>>>> caa31071
     else i.textColor = this.state.color;
     i.telem = await telem.useSource(ctx, this.state.telem, i.telem);
     const handleError = status.useErrorHandler(ctx);
