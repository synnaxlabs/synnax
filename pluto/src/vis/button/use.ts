--- conflicted
+++ resolved
@@ -7,13 +7,8 @@
 // License, use of this software will be governed by the Apache License, Version 2.0,
 // included in the file licenses/APL.txt.
 
-<<<<<<< HEAD
-import { useCallback, useEffect } from "react";
+import { useCallback, useEffect, useRef } from "react";
 import { type z } from "zod/v4";
-=======
-import { useCallback, useEffect, useRef } from "react";
-import { type z } from "zod";
->>>>>>> 72f23d07
 
 import { Aether } from "@/aether";
 import { useMemoDeepEqualProps } from "@/memo";
