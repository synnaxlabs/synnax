// Copyright 2025 Synnax Labs, Inc.
//
// Use of this software is governed by the Business Source License included in the file
// licenses/BSL.txt.
//
// As of the Change Date specified in that file, in accordance with the Business Source
// License, use of this software will be governed by the Apache License, Version 2.0,
// included in the file licenses/APL.txt.

import "@/vis/schematic/Symbols.css";

import {
  box,
  type color,
  direction,
  location,
  type record,
  scale,
  xy,
} from "@synnaxlabs/x";
import { type CSSProperties, type FC, type ReactElement, useMemo } from "react";

import { CSS } from "@/css";
import { Flex } from "@/flex";
<<<<<<< HEAD
=======
import { telem } from "@/telem/aether";
>>>>>>> 3c518da9
import { Control } from "@/telem/control";
import { Text } from "@/text";
import { Theming } from "@/theming";
import { Button as CoreButton } from "@/vis/button";
import { Light as CoreLight } from "@/vis/light";
import {
  DRAG_HANDLE_CLASS,
  Grid,
  type GridItem,
  type GridProps,
} from "@/vis/schematic/Grid";
import { Primitives } from "@/vis/schematic/primitives";
import { Setpoint as CoreSetpoint } from "@/vis/setpoint";
import { Toggle } from "@/vis/toggle";
import { Value as CoreValue } from "@/vis/value";

export interface ControlStateProps extends Omit<Flex.BoxProps, "direction"> {
  show?: boolean;
  showChip?: boolean;
  showIndicator?: boolean;
  chip?: Control.ChipProps;
  indicator?: Control.IndicatorProps;
  orientation?: location.Location;
}

export interface LabelExtensionProps {
  label?: string;
  level?: Text.Level;
  orientation?: location.Location;
  direction?: direction.Direction;
  maxInlineSize?: number;
  align?: Flex.Alignment;
}

const labelGridItem = (
  props?: LabelExtensionProps,
  onChange?: ({ label }: { label: LabelExtensionProps }) => void,
): GridItem | null => {
  if (props == null) return null;
  const {
    label,
    level = "p",
    orientation = "top",
    direction,
    align,
    maxInlineSize,
  } = props;
  if (label == null || label.length === 0) return null;
  return {
    key: "label",
    element: (
      <Text.Editable
        className={CSS(CSS.BE("symbol", "label"), CSS.dir(direction))}
        level={level}
        value={label}
        onChange={(value: string) => onChange?.({ label: { ...props, label: value } })}
        allowEmpty
        style={{ textAlign: align as CSSProperties["textAlign"], maxInlineSize }}
      />
    ),
    location: orientation,
  };
};

export type SymbolProps<P extends object = record.Unknown> = P & {
  symbolKey: string;
  position: xy.XY;
  aetherKey: string;
  selected: boolean;
  onChange: (value: Partial<P>) => void;
};

export type PreviewProps<P extends object = record.Unknown> = P & {
  scale?: number;
};

const controlStateGridItem = (props?: ControlStateProps): GridItem | null => {
  if (props == null) return null;
  const {
    show = true,
    showChip = true,
    showIndicator = true,
    chip,
    indicator,
    orientation = "bottom",
  } = props;
  return {
    key: "control",
    element: (
      <Flex.Box
        direction={direction.swap(orientation)}
        align="center"
        className={CSS(CSS.B("control-state"))}
        gap="small"
      >
        {show && showChip && <Control.Chip size="small" {...chip} />}
        {show && showIndicator && <Control.Indicator {...indicator} />}
      </Flex.Box>
    ),
    location: orientation,
  };
};

export type ToggleProps<T> = T &
  Omit<Toggle.UseProps, "aetherKey" | "onChange"> & {
    label?: LabelExtensionProps;
    control?: ControlStateProps;
    orientation?: location.Outer;
  };

export const createToggle = <P extends object = record.Unknown>(
  BaseSymbol: FC<P>,
  overrides?: {
    grid?: Partial<Omit<GridProps, "editable">>;
  },
) => {
  const C = ({
    symbolKey,
    control,
    source,
    sink,
    label,
    onChange,
    selected,
    orientation = "left",
    position: _,
    ...rest
  }: SymbolProps<ToggleProps<P>>): ReactElement => {
    const { enabled, triggered, toggle } = Toggle.use({
      aetherKey: symbolKey,
      source,
      sink,
    });
    const gridItems: GridItem[] = [];
    /* @ts-expect-error - typescript with HOCs */
    const labelItem = labelGridItem(label, onChange);
    if (labelItem != null) gridItems.push(labelItem);
    const controlItem = controlStateGridItem(control);
    if (controlItem != null) gridItems.push(controlItem);
    return (
      <Grid
        editable={selected}
        symbolKey={symbolKey}
        items={gridItems}
        onRotate={() =>
          onChange({ orientation: location.rotate90(orientation) } as Partial<
            ToggleProps<P>
          >)
        }
        onLocationChange={(key, loc) => {
          if (key === "label")
            onChange({ label: { ...label, orientation: loc } } as Partial<
              ToggleProps<P>
            >);
          if (key === "control")
            onChange({ control: { ...control, orientation: loc } } as Partial<
              ToggleProps<P>
            >);
        }}
        {...overrides?.grid}
      >
        {/* @ts-expect-error - typescript with HOCs */}
        <BaseSymbol
          enabled={enabled}
          triggered={triggered}
          onClick={toggle}
          orientation={orientation}
          {...rest}
        />
      </Grid>
    );
  };
  C.displayName = BaseSymbol.displayName;
  return C;
};

type LabeledProps<P extends object = record.Unknown> = P & {
  label?: LabelExtensionProps;
  orientation?: location.Outer;
};

interface LabeledOverrides {
  grid: Partial<Omit<GridProps, "editable">>;
}

export const createLabeled = <P extends object = record.Unknown>(
  BaseSymbol: FC<P>,
  overrides?: LabeledOverrides,
) => {
  const C = ({
    symbolKey,
    label,
    onChange,
    selected,
    position: _,
    orientation = "left",
    ...rest
  }: SymbolProps<LabeledProps<P>>): ReactElement => {
    const gridItems: GridItem[] = [];
    /* @ts-expect-error - typescript with HOCs */
    const labelItem = labelGridItem(label, onChange);
    if (labelItem != null) gridItems.push(labelItem);
    return (
      <Grid
        {...overrides?.grid}
        items={gridItems}
        editable={selected}
        symbolKey={symbolKey}
        onRotate={() =>
          onChange({ orientation: location.rotate90(orientation) } as Partial<
            LabeledProps<P>
          >)
        }
        onLocationChange={(key, loc) => {
          if (key === "label")
            onChange({
              label: { ...label, orientation: loc },
            } as Partial<LabeledProps<P>>);
        }}
      >
        {/* @ts-expect-error - typescript with HOCs */}
        <BaseSymbol orientation={orientation} {...rest} />
      </Grid>
    );
  };
  C.displayName = BaseSymbol.displayName;
  return C;
};

type DummyToggleProps<P extends object = record.Unknown> = LabeledProps<P> & {
  enabled?: boolean;
  clickable?: boolean;
};

export const createDummyToggle = <P extends object = record.Unknown>(
  Primitive: FC<P>,
) => {
  const DummyToggle = ({
    symbolKey,
    label,
    onChange,
    selected,
    position: _,
    orientation = "left",
    enabled = false,
    clickable = false,
    ...rest
  }: SymbolProps<DummyToggleProps<P>>): ReactElement => {
    const gridItems: GridItem[] = [];
    /* @ts-expect-error - typescript with HOCs */
    const labelItem = labelGridItem(label, onChange);
    if (labelItem != null) gridItems.push(labelItem);
    const handleToggleChange = () => {
      if (!clickable) return;
      onChange({ enabled: !enabled } as Partial<DummyToggleProps<P>>);
    };
    return (
      <Grid
        items={gridItems}
        editable={selected}
        symbolKey={symbolKey}
        onRotate={() =>
          onChange({ orientation: location.rotate90(orientation) } as Partial<
            LabeledProps<P>
          >)
        }
        onLocationChange={(key, loc) => {
          if (key === "label")
            onChange({
              label: { ...label, orientation: loc },
            } as Partial<LabeledProps<P>>);
        }}
      >
        {/* @ts-expect-error - typescript with HOCs */}
        <Primitive
          orientation={orientation}
          enabled={enabled}
          onClick={handleToggleChange}
          {...rest}
        />
      </Grid>
    );
  };
  DummyToggle.displayName = Primitive.displayName;
  return DummyToggle;
};

// ||||||||| TOGGLE ||||||||

export const ThreeWayValve = createToggle(Primitives.ThreeWayValve);
export type ThreeWayValveProps = ToggleProps<Primitives.ThreeWayValveProps>;
export const Valve = createToggle(Primitives.Valve);
export type ValveProps = ToggleProps<Primitives.ValveProps>;
export const SolenoidValve = createToggle(Primitives.SolenoidValve);
export type SolenoidValveProps = ToggleProps<Primitives.SolenoidValveProps>;
export const FourWayValve = createToggle(Primitives.FourWayValve);
export type FourWayValveProps = ToggleProps<Primitives.FourWayValveProps>;
export const AngledValve = createToggle(Primitives.AngledValve);
export type AngledValveProps = ToggleProps<Primitives.AngledValveProps>;
export const Pump = createToggle(Primitives.Pump);
export type PumpProps = ToggleProps<Primitives.PumpProps>;
export const DiaphragmPump = createToggle(Primitives.DiaphragmPump);
export type DiaphragmPumpProps = ToggleProps<Primitives.DiaphragmPumpProps>;
export const EjectionPump = createToggle(Primitives.EjectionPump);
export type EjectionPumpProps = ToggleProps<Primitives.EjectionPumpProps>;
export const VacuumPump = createToggle(Primitives.VacuumPump);
export type VacuumPumpProps = ToggleProps<Primitives.VacuumPumpProps>;
export const CavityPump = createToggle(Primitives.CavityPump);
export type CavityPumpProps = ToggleProps<Primitives.CavityPumpProps>;
export const PistonPump = createToggle(Primitives.PistonPump);
export type PistonPumpProps = ToggleProps<Primitives.PistonPumpProps>;
export const RotaryMixer = createToggle(Primitives.RotaryMixer);
export type RotaryMixerProps = ToggleProps<Primitives.RotaryMixerProps>;
export const Agitator = createToggle(Primitives.Agitator);
export type AgitatorProps = ToggleProps<Primitives.AgitatorProps>;
export const PropellerAgitator = createToggle(Primitives.PropellerAgitator);
export type PropellerAgitatorProps = ToggleProps<Primitives.PropellerAgitatorProps>;
export const FlatBladeAgitator = createToggle(Primitives.FlatBladeAgitator);
export type FlatBladeAgitatorProps = ToggleProps<Primitives.FlatBladeAgitatorProps>;
export const PaddleAgitator = createToggle(Primitives.PaddleAgitator);
export type PaddleAgitatorProps = ToggleProps<Primitives.PaddleAgitatorProps>;
export const CrossBeamAgitator = createToggle(Primitives.CrossBeamAgitator);
export type CrossBeamAgitatorProps = ToggleProps<Primitives.CrossBeamAgitatorProps>;
export const HelicalAgitator = createToggle(Primitives.HelicalAgitator);
export type HelicalAgitatorProps = ToggleProps<Primitives.HelicalAgitatorProps>;
export const ScrewPump = createToggle(Primitives.ScrewPump);
export type ScrewPumpProps = ToggleProps<Primitives.ScrewPumpProps>;
export const Compressor = createToggle(Primitives.Compressor);
export type CompressorProps = ToggleProps<Primitives.CompressorProps>;
export const TurboCompressor = createToggle(Primitives.TurboCompressor);
export type TurboCompressorProps = ToggleProps<Primitives.TurboCompressorProps>;
export const RollerVaneCompressor = createToggle(Primitives.RollerVaneCompressor);
export type RollerVaneCompressorProps =
  ToggleProps<Primitives.RollerVaneCompressorProps>;
export const LiquidRingCompressor = createToggle(Primitives.LiquidRingCompressor);
export type LiquidRingCompressorProps =
  ToggleProps<Primitives.LiquidRingCompressorProps>;
export const EjectorCompressor = createToggle(Primitives.EjectorCompressor);
export type EjectorCompressorProps = ToggleProps<Primitives.EjectorCompressorProps>;
export const CentrifugalCompressor = createToggle(Primitives.CentrifugalCompressor);
export type CentrifugalCompressorProps =
  ToggleProps<Primitives.CentrifugalCompressorProps>;
export const ButterflyValveOne = createToggle(Primitives.ButterflyValveOne);
export type ButterflyValveOneProps = ToggleProps<Primitives.ButterflyValveOneProps>;
export const ButterflyValveTwo = createToggle(Primitives.ButterflyValveTwo);
export type ButterflyValveTwoProps = ToggleProps<Primitives.ButterflyValveTwoProps>;
export const BallValve = createToggle(Primitives.BallValve);
export type BallValveProps = ToggleProps<Primitives.BallValveProps>;
export const ThreeWayBallValve = createToggle(Primitives.ThreeWayBallValve);
export type ThreeWayBallValveProps = ToggleProps<Primitives.ThreeWayBallValveProps>;
export const GateValve = createToggle(Primitives.GateValve);
export type GateValveProps = ToggleProps<Primitives.GateValveProps>;

// |||||||| STATIC + LABELED ||||||||

export const Regulator = createLabeled(Primitives.Regulator);
export type RegulatorProps = LabeledProps<Primitives.RegulatorProps>;
export const RegulatorManual = createLabeled(Primitives.RegulatorManual);
export type RegulatorManualProps = LabeledProps<Primitives.RegulatorManualProps>;
export const ElectricRegulator = createLabeled(Primitives.ElectricRegulator);
export type ElectricRegulatorProps = LabeledProps<Primitives.ElectricRegulatorProps>;
export const ElectricRegulatorMotorized = createLabeled(
  Primitives.ElectricRegulatorMotorized,
);
export type ElectricRegulatorMotorizedProps =
  LabeledProps<Primitives.ElectricRegulatorMotorizedProps>;
export const BurstDisc = createLabeled(Primitives.BurstDisc);
export type BurstDiscProps = LabeledProps<Primitives.BurstDiscProps>;
export const Cap = createLabeled(Primitives.Cap);
export type CapProps = LabeledProps<Primitives.CapProps>;
export const ISOCap = createLabeled(Primitives.ISOCap);
export type ISOCapProps = LabeledProps<Primitives.ISOCapProps>;
export const Filter = createLabeled(Primitives.Filter);
export type FilterProps = LabeledProps<Primitives.FilterProps>;
export const CheckValve = createLabeled(Primitives.CheckValve);
export type CheckValveProps = LabeledProps<Primitives.CheckValveProps>;
export const ISOCheckValve = createLabeled(Primitives.ISOCheckValve);
export type ISOCheckValveProps = LabeledProps<Primitives.ISOCheckValveProps>;
export const CheckValveWithArrow = createLabeled(Primitives.CheckValveWithArrow);
export type CheckValveWithArrowProps =
  LabeledProps<Primitives.CheckValveWithArrowProps>;
export const Orifice = createLabeled(Primitives.Orifice);
export type OrificeProps = LabeledProps<Primitives.OrificeProps>;
export const Switch = createToggle(Primitives.Switch, { grid: { allowRotate: false } });
export type SwitchProps = ToggleProps<Primitives.SwitchProps>;
export const Vent = createLabeled(Primitives.Vent);
export type VentProps = LabeledProps<Primitives.VentProps>;
export const OrificePlate = createLabeled(Primitives.OrificePlate);
export type OrificePlateProps = LabeledProps<Primitives.OrificePlateProps>;
export const ISOFilter = createLabeled(Primitives.ISOFilter);
export type ISOFilterProps = LabeledProps<Primitives.ISOFilterProps>;
export const FlowStraightener = createLabeled(Primitives.FlowStraightener);
export type FlowStraightenerProps = LabeledProps<Primitives.FlowStraightenerProps>;
export const HeaterElement = createLabeled(Primitives.HeaterElement);
export type HeaterElementProps = LabeledProps<Primitives.HeaterElementProps>;
export const ISOBurstDisc = createLabeled(Primitives.ISOBurstDisc);
export type ISOBurstDiscProps = LabeledProps<Primitives.ISOBurstDiscProps>;
export const TJunction = createLabeled(Primitives.TJunction);
export type TJunctionProps = LabeledProps<Primitives.TJunctionProps>;
export const CrossJunction = createLabeled(Primitives.CrossJunction, {
  grid: { allowRotate: false },
});
export type CrossJunctionProps = LabeledProps<Primitives.CrossJunctionProps>;
export const StaticMixer = createLabeled(Primitives.StaticMixer);
export type StaticMixerProps = LabeledProps<Primitives.StaticMixerProps>;
export const FlowmeterGeneral = createLabeled(Primitives.FlowmeterGeneral);
export type FlowmeterGeneralProps = LabeledProps<Primitives.FlowmeterGeneralProps>;
export const FlowmeterElectromagnetic = createLabeled(
  Primitives.FlowmeterElectromagnetic,
);
export type FlowmeterElectromagneticProps =
  LabeledProps<Primitives.FlowmeterElectromagneticProps>;
export const FlowmeterVariableArea = createLabeled(Primitives.FlowmeterVariableArea);
export type FlowmeterVariableAreaProps =
  LabeledProps<Primitives.FlowmeterVariableAreaProps>;
export const FlowmeterCoriolis = createLabeled(Primitives.FlowmeterCoriolis);
export type FlowmeterCoriolisProps = LabeledProps<Primitives.FlowmeterCoriolisProps>;
export const FlowmeterNozzle = createLabeled(Primitives.FlowmeterNozzle);
export type FlowmeterNozzleProps = LabeledProps<Primitives.FlowmeterNozzleProps>;
export const FlowmeterVenturi = createLabeled(Primitives.FlowmeterVenturi);
export type FlowmeterVenturiProps = LabeledProps<Primitives.FlowmeterVenturiProps>;
export const FlowmeterRingPiston = createLabeled(Primitives.FlowmeterRingPiston);
export type FlowmeterRingPistonProps =
  LabeledProps<Primitives.FlowmeterRingPistonProps>;
export const FlowmeterPositiveDisplacement = createLabeled(
  Primitives.FlowmeterPositiveDisplacement,
);
export type FlowmeterPositiveDisplacementProps =
  LabeledProps<Primitives.FlowmeterPositiveDisplacementProps>;
export const FlowmeterTurbine = createLabeled(Primitives.FlowmeterTurbine);
export type FlowmeterTurbineProps = LabeledProps<Primitives.FlowmeterTurbineProps>;
export const FlowmeterPulse = createLabeled(Primitives.FlowmeterPulse);
export type FlowmeterPulseProps = LabeledProps<Primitives.FlowmeterPulseProps>;
export const FlowmeterFloatSensor = createLabeled(Primitives.FlowmeterFloatSensor);
export type FlowmeterFloatSensorProps =
  LabeledProps<Primitives.FlowmeterFloatSensorProps>;
export const FlowmeterOrifice = createLabeled(Primitives.FlowmeterOrifice);
export type FlowmeterOrificeProps = LabeledProps<Primitives.FlowmeterOrificeProps>;
export const HeatExchangerGeneral = createLabeled(Primitives.HeatExchangerGeneral);
export type HeatExchangerGeneralProps =
  LabeledProps<Primitives.HeatExchangerGeneralProps>;
export const HeatExchangerM = createLabeled(Primitives.HeatExchangerM);
export type HeatExchangerMProps = LabeledProps<Primitives.HeatExchangerMProps>;
export const HeatExchangerStraightTube = createLabeled(
  Primitives.HeatExchangerStraightTube,
);
export type HeatExchangerStraightTubeProps =
  LabeledProps<Primitives.HeatExchangerStraightTubeProps>;
export const FlameArrestor = createLabeled(Primitives.FlameArrestor);
export type FlameArrestorProps = LabeledProps<Primitives.FlameArrestorProps>;
export const FlameArrestorExplosion = createLabeled(Primitives.FlameArrestorExplosion);
export type FlameArrestorExplosionProps =
  LabeledProps<Primitives.FlameArrestorExplosionProps>;
export const FlameArrestorDetonation = createLabeled(
  Primitives.FlameArrestorDetonation,
);
export type FlameArrestorDetonationProps =
  LabeledProps<Primitives.FlameArrestorDetonationProps>;
export const FlameArrestorFireRes = createLabeled(Primitives.FlameArrestorFireRes);
export type FlameArrestorFireResProps =
  LabeledProps<Primitives.FlameArrestorFireResProps>;
export const FlameArrestorFireResDetonation = createLabeled(
  Primitives.FlameArrestorFireResDetonation,
);
export type FlameArrestorFireResDetonationProps =
  LabeledProps<Primitives.FlameArrestorFireResDetonationProps>;
export const Thruster = createLabeled(Primitives.Thruster);
export type ThrusterProps = LabeledProps<Primitives.ThrusterProps>;
export const Nozzle = createLabeled(Primitives.Nozzle);
export type NozzleProps = LabeledProps<Primitives.NozzleProps>;
export const Strainer = createLabeled(Primitives.Strainer);
export type StrainerProps = LabeledProps<Primitives.StrainerProps>;
export const StrainerCone = createLabeled(Primitives.StrainerCone);
export type StrainerConeProps = LabeledProps<Primitives.StrainerConeProps>;

// ||||||||| TOGGLE DUMMY ||||||||
export const NeedleValve = createDummyToggle(Primitives.NeedleValve);
export type NeedleValveProps = DummyToggleProps<Primitives.NeedleValveProps>;
export const ReliefValve = createDummyToggle(Primitives.ReliefValve);
export type ReliefValveProps = DummyToggleProps<Primitives.ReliefValveProps>;
export const SpringLoadedReliefValve = createDummyToggle(
  Primitives.SpringLoadedReliefValve,
);
export type SpringLoadedReliefValveProps =
  DummyToggleProps<Primitives.SpringLoadedReliefValveProps>;
export const AngledSpringLoadedReliefValve = createDummyToggle(
  Primitives.AngledSpringLoadedReliefValve,
);
export type AngledSpringLoadedReliefValveProps =
  DummyToggleProps<Primitives.AngledSpringLoadedReliefValveProps>;
export const ManualValve = createDummyToggle(Primitives.ManualValve);
export type ManualValveProps = DummyToggleProps<Primitives.ManualValveProps>;
export const AngledReliefValve = createDummyToggle(Primitives.AngledReliefValve);
export type AngledReliefValveProps =
  DummyToggleProps<Primitives.AngledReliefValveProps>;
export const BreatherValve = createDummyToggle(Primitives.BreatherValve);
export type BreatherValveProps = DummyToggleProps<Primitives.BreatherValveProps>;

// ||||||||| CUSTOM ||||||||

export interface TankProps extends Omit<Primitives.TankProps, "boxBorderRadius"> {
  label?: LabelExtensionProps;
}

export const Tank = createLabeled(
  ({
    backgroundColor,
    onChange,
    orientation,
    color,
    dimensions,
    borderRadius,
  }: SymbolProps<TankProps>): ReactElement => (
    <Primitives.Tank
      onResize={(dims) => onChange({ dimensions: dims })}
      orientation={orientation}
      color={color}
      dimensions={dimensions}
      borderRadius={borderRadius}
      backgroundColor={backgroundColor}
    />
  ),
  { grid: { allowCenter: true, allowRotate: false } },
);

export const TankPreview = (props: TankProps): ReactElement => (
  <Primitives.Tank {...props} dimensions={{ width: 25, height: 50 }} />
);

export interface BoxProps extends Omit<TankProps, "borderRadius"> {
  borderRadius?: number;
  strokeWidth?: number;
}

export const Triangle = createLabeled(
  ({
    sideLength,
    rotation,
    color,
    backgroundColor,
    numSides,
    ...rest
  }: SymbolProps<Primitives.PolygonProps>) => (
    <Primitives.Polygon
      numSides={3}
      sideLength={sideLength}
      rotation={rotation}
      color={color}
      backgroundColor={backgroundColor}
      {...rest}
    />
  ),
);
export type TriangleProps = LabeledProps<Primitives.PolygonProps>;

export const PolygonSymbol = createLabeled(
  ({
    numSides,
    sideLength,
    cornerRounding,
    rotation,
    color,
    backgroundColor,
    strokeWidth,
    ...rest
  }: SymbolProps<Primitives.PolygonProps>) => (
    <Primitives.Polygon
      numSides={numSides}
      sideLength={sideLength}
      cornerRounding={cornerRounding}
      rotation={rotation}
      color={color}
      backgroundColor={backgroundColor}
      strokeWidth={strokeWidth}
      {...rest}
    />
  ),
);

export const Circle = createLabeled(
  ({
    radius,
    color,
    backgroundColor,
    strokeWidth,
    ...rest
  }: SymbolProps<Primitives.CircleShapeProps>) => (
    <Primitives.CircleShape
      radius={radius}
      color={color}
      backgroundColor={backgroundColor}
      strokeWidth={strokeWidth}
      {...rest}
    />
  ),
  { grid: { allowRotate: false } },
);

export const Box = createLabeled(
  ({
    backgroundColor,
    borderRadius,
    onChange,
    orientation,
    color,
    dimensions,
    strokeWidth,
  }: SymbolProps<BoxProps>): ReactElement => (
    <Primitives.Tank
      onResize={(dims) => onChange({ dimensions: dims })}
      orientation={orientation}
      color={color}
      dimensions={dimensions}
      boxBorderRadius={borderRadius}
      backgroundColor={backgroundColor}
      strokeWidth={strokeWidth}
    />
  ),
  { grid: { allowCenter: true, allowRotate: false } },
);

export const BoxPreview = (props: BoxProps): ReactElement => (
  <Primitives.Tank {...props} dimensions={{ width: 25, height: 50 }} borderRadius={0} />
);

export interface SetpointProps
  extends Omit<Primitives.SetpointProps, "value" | "onChange">,
    Omit<CoreSetpoint.UseProps, "aetherKey"> {
  label?: LabelExtensionProps;
  control?: ControlStateProps;
}

export const Setpoint = ({
  label,
  symbolKey,
  orientation = "left",
  control,
  units,
  source,
  sink,
  color,
  onChange,
  selected,
  draggable,
  size,
  disabled,
}: SymbolProps<SetpointProps>): ReactElement => {
  const { value, set } = CoreSetpoint.use({ aetherKey: symbolKey, source, sink });
  const gridItems: GridItem[] = [];
  const controlItem = controlStateGridItem(control);
  if (controlItem != null) gridItems.push(controlItem);
  const labelItem = labelGridItem(label, onChange);
  if (labelItem != null) gridItems.push(labelItem);
  return (
    <Grid
      symbolKey={symbolKey}
      allowRotate={false}
      editable={selected && !draggable}
      onRotate={() =>
        onChange({
          orientation: location.rotate90(orientation),
        } as Partial<SetpointProps>)
      }
      items={gridItems}
      onLocationChange={(key, loc) => {
        if (key !== "label") return;
        onChange({ label: { ...label, orientation: loc } } as Partial<SetpointProps>);
      }}
    >
      <Primitives.Setpoint
        value={value}
        onChange={set}
        units={units}
        color={color}
        orientation={orientation}
        disabled={disabled}
        size={size}
      />
    </Grid>
  );
};

export const SetpointPreview = ({
  className,
  ...rest
}: SetpointProps): ReactElement => (
  <Primitives.Setpoint
    value={12}
    onChange={() => {}}
    units="mV"
    style={{ width: 120, transform: "scale(0.95)" }}
    className={CSS(CSS.BM("setpoint", "preview"), className)}
    disabled
    {...rest}
  >
    <Text.Text>10.0</Text.Text>
  </Primitives.Setpoint>
);

export interface ValueProps
  extends Omit<CoreValue.UseProps, "box" | "aetherKey">,
    Primitives.ValueProps {
  position?: xy.XY;
  label?: LabelExtensionProps;
  color?: color.Crude;
  textColor?: color.Crude;
  tooltip?: string[];
  redline?: CoreValue.Redline;
}

const VALUE_BACKGROUND_OVERSCAN = xy.construct(10, -1);
const VALUE_BACKGROUND_SHIFT = xy.construct(1, 1);

export const Value = ({
  symbolKey,
  label,
  level = "p",
  position,
  textColor,
  color,
  telem: t,
  units,
  onChange,
  inlineSize = 70,
  selected,
  draggable,
  notation,
  redline,
}: SymbolProps<ValueProps>): ReactElement => {
  const font = Theming.useTypography(level);
  const valueBoxHeight = (font.lineHeight + 0.5) * font.baseSize + 2;
  const backgroundTelem = useMemo(() => {
    if (t == null || redline == null) return undefined;
    const { bounds, gradient } = redline;
    return telem.sourcePipeline("color", {
      connections: [
        { from: "source", to: "scale" },
        { from: "scale", to: "gradient" },
      ],
      segments: {
        source: t,
        scale: telem.scaleNumber({
          scale: scale.Scale.scale<number>(bounds).scale(0, 1).transform,
        }),
        gradient: telem.colorGradient({ gradient }),
      },
      outlet: "gradient",
    });
  }, [t, redline]);
  const { width: oWidth } = CoreValue.use({
    aetherKey: symbolKey,
    color: textColor,
    level,
    box: box.construct(xy.translateY({ ...position }, 1), {
      height: valueBoxHeight,
      width: inlineSize,
    }),
    telem: t,
    backgroundTelem,
    minWidth: inlineSize,
    notation,
    useWidthForBackground: true,
    valueBackgroundOverScan: VALUE_BACKGROUND_OVERSCAN,
    valueBackgroundShift: VALUE_BACKGROUND_SHIFT,
  });

  const gridItems: GridItem[] = [];
  const labelItem = labelGridItem(label, onChange);
  if (labelItem != null) gridItems.push(labelItem);

  return (
    <Grid
      editable={selected && !draggable}
      symbolKey={symbolKey}
      items={gridItems}
      allowRotate={false}
      onLocationChange={(key, loc) => {
        if (key !== "label") return;
        onChange({ label: { ...label, orientation: loc } });
      }}
    >
      <Primitives.Value
        color={color}
        dimensions={{ height: valueBoxHeight, width: oWidth }}
        inlineSize={inlineSize}
        units={units}
        unitsLevel={Text.downLevel(level)}
      />
    </Grid>
  );
};

export const ValuePreview = ({ color }: ValueProps): ReactElement => (
  <Primitives.Value color={color} dimensions={{ width: 60, height: 25 }} units="psi">
    <Text.Text>50.00</Text.Text>
  </Primitives.Value>
);

export interface ButtonProps
  extends Omit<Primitives.ButtonProps, "label" | "onClick">,
    Omit<CoreButton.UseProps, "aetherKey"> {
  label?: LabelExtensionProps;
  control?: ControlStateProps;
}

export const Button = ({
  symbolKey,
  label,
  orientation = "left",
  sink,
  control,
  selected,
  draggable,
  onChange,
  mode,
  ...rest
}: SymbolProps<ButtonProps>) => {
  const { onMouseDown, onMouseUp } = CoreButton.use({
    aetherKey: symbolKey,
    sink,
    mode,
  });
  const gridItems: GridItem[] = [];
  const controlItem = controlStateGridItem(control);
  if (controlItem != null) gridItems.push(controlItem);
  return (
    <Grid
      onRotate={() =>
        onChange({
          orientation: location.rotate90(orientation),
        } as Partial<ButtonProps>)
      }
      allowRotate={false}
      editable={selected}
      symbolKey={symbolKey}
      items={gridItems}
      onLocationChange={(key, loc) => {
        if (key !== "label") return;
        onChange({ label: { ...label, orientation: loc } } as Partial<ButtonProps>);
      }}
    >
      <Primitives.Button
        {...label}
        onMouseDown={onMouseDown}
        onMouseUp={onMouseUp}
        orientation={orientation}
        {...rest}
      />
    </Grid>
  );
};

export const ButtonPreview = ({ label: _, ...rest }: ButtonProps): ReactElement => (
  <Primitives.Button label="Button" {...rest} />
);

export interface LightProps
  extends Primitives.LightProps,
    Omit<CoreLight.UseProps, "aetherKey"> {
  label?: LabelExtensionProps;
}

export const Light = ({
  symbolKey,
  label,
  source,
  onChange,
  selected,
  ...rest
}: SymbolProps<LightProps>): ReactElement => {
  const { enabled } = CoreLight.use({ aetherKey: symbolKey, source });
  const gridItems: GridItem[] = [];
  const labelItem = labelGridItem(label, onChange);
  if (labelItem != null) gridItems.push(labelItem);
  return (
    <Grid
      items={gridItems}
      allowRotate={false}
      editable={selected}
      symbolKey={symbolKey}
      onLocationChange={(key, loc) => {
        if (key !== "label") return;
        onChange({ label: { ...label, orientation: loc } } as Partial<LightProps>);
      }}
    >
      <Primitives.Light enabled={enabled} {...rest} />
    </Grid>
  );
};

export interface OffPageReferenceProps
  extends Omit<Primitives.OffPageReferenceProps, "label"> {
  label: LabelExtensionProps;
}

export const OffPageReference = ({
  label: { label, level },
  orientation,
  color,
  onChange,
}: SymbolProps<OffPageReferenceProps>): ReactElement => (
  <Primitives.OffPageReference
    className={DRAG_HANDLE_CLASS}
    onLabelChange={(label) => onChange({ label: { label, level } })}
    label={label}
    level={level}
    orientation={orientation}
    color={color}
  />
);

export const OffPageReferencePreview = ({
  label: _,
  ...rest
}: OffPageReferenceProps) => (
  <Primitives.OffPageReference label="Off Page" {...rest} orientation="right" />
);
export const Cylinder = createLabeled<
  SymbolProps<Omit<Primitives.CylinderProps, "onChange">>
>(
  ({
    backgroundColor,
    onChange,
    orientation,
    color,
    dimensions,
    borderRadius,
  }): ReactElement => (
    <Primitives.Cylinder
      onResize={(dimensions) => onChange({ dimensions })}
      orientation={orientation}
      color={color}
      dimensions={dimensions}
      borderRadius={borderRadius}
      backgroundColor={backgroundColor}
    />
  ),
);
export type CylinderProps = LabeledProps<Omit<Primitives.CylinderProps, "onChange">>;

export const CylinderPreview = (props: CylinderProps): ReactElement => (
  <Primitives.Cylinder {...props} dimensions={{ width: 25, height: 50 }} />
);

export interface TextBoxProps extends Primitives.TextBoxProps {}

export const TextBox = ({
  onChange,
  symbolKey,
  color,
  width,
  align,
  autoFit,
  level,
  value,
}: SymbolProps<Omit<TextBoxProps, "onChange">>): ReactElement => (
  <Primitives.TextBox
    className={DRAG_HANDLE_CLASS}
    onChange={(v) => onChange({ value: v })}
    value={value}
    level={level}
    color={color}
    key={symbolKey}
    width={width}
    align={align}
    autoFit={autoFit}
  />
);

export const TextBoxPreview = (props: Primitives.TextBoxProps): ReactElement => (
  <Primitives.TextBox {...props} autoFit value="Text Box" />
);<|MERGE_RESOLUTION|>--- conflicted
+++ resolved
@@ -22,10 +22,7 @@
 
 import { CSS } from "@/css";
 import { Flex } from "@/flex";
-<<<<<<< HEAD
-=======
 import { telem } from "@/telem/aether";
->>>>>>> 3c518da9
 import { Control } from "@/telem/control";
 import { Text } from "@/text";
 import { Theming } from "@/theming";
