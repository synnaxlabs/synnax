// Copyright 2025 Synnax Labs, Inc.
//
// Use of this software is governed by the Business Source License included in the file
// licenses/BSL.txt.
//
// As of the Change Date specified in that file, in accordance with the Business Source
// License, use of this software will be governed by the Apache License, Version 2.0,
// included in the file licenses/APL.txt.

import "@/vis/schematic/primitives/Primitives.css";

import {
  color,
  dimensions,
  direction,
  type location,
  type Optional,
  xy,
} from "@synnaxlabs/x";
import {
  Handle as RFHandle,
  type HandleProps as RFHandleProps,
  Position as RFPosition,
  useUpdateNodeInternals,
} from "@xyflow/react";
import {
  type ComponentPropsWithoutRef,
  type CSSProperties,
  type MouseEventHandler,
  type PropsWithChildren,
  type ReactElement,
  useEffect,
  useMemo,
  useRef,
  useState,
} from "react";

import { type Align } from "@/align";
import { Button as CoreButton } from "@/button";
import { CSS } from "@/css";
import { Input } from "@/input";
import { Text } from "@/text";
import { Theming } from "@/theming";

interface PathProps extends ComponentPropsWithoutRef<"path"> {}

const Path = (props: PathProps): ReactElement => (
  <path vectorEffect="non-scaling-stroke" {...props} />
);

interface RectProps extends ComponentPropsWithoutRef<"rect"> {}

const Rect = (props: RectProps): ReactElement => (
  <rect vectorEffect="non-scaling-stroke" {...props} />
);

interface CircleProps extends ComponentPropsWithoutRef<"circle"> {}

const Circle = (props: CircleProps): ReactElement => (
  <circle vectorEffect="non-scaling-stroke" {...props} />
);

interface LineProps extends ComponentPropsWithoutRef<"line"> {}

const Line = (props: LineProps): ReactElement => (
  <line vectorEffect="non-scaling-stroke" {...props} />
);

const ORIENTATION_RF_POSITIONS: Record<
  location.Outer,
  Record<location.Outer, RFPosition>
> = {
  left: {
    left: RFPosition.Left,
    right: RFPosition.Right,
    top: RFPosition.Top,
    bottom: RFPosition.Bottom,
  },
  right: {
    left: RFPosition.Right,
    right: RFPosition.Left,
    top: RFPosition.Bottom,
    bottom: RFPosition.Top,
  },
  top: {
    left: RFPosition.Bottom,
    right: RFPosition.Top,
    top: RFPosition.Left,
    bottom: RFPosition.Right,
  },
  bottom: {
    left: RFPosition.Top,
    right: RFPosition.Bottom,
    top: RFPosition.Right,
    bottom: RFPosition.Left,
  },
};

const smartPosition = (
  position: location.Outer,
  orientation: location.Outer,
): RFPosition => ORIENTATION_RF_POSITIONS[orientation][position];

const swapRF = (position: RFPosition, bypass: boolean = false): RFPosition => {
  if (bypass) return position;
  switch (position) {
    case RFPosition.Left:
      return RFPosition.Right;
    case RFPosition.Right:
      return RFPosition.Left;
    case RFPosition.Top:
      return RFPosition.Bottom;
    case RFPosition.Bottom:
      return RFPosition.Top;
    default:
      return RFPosition.Top;
  }
};

const adjustHandle = (
  top: number,
  left: number,
  orientation: location.Outer,
  prevent: boolean = false,
): { left: number; top: number } => {
  if (prevent) return { left, top };
  if (orientation === "left") return { top, left };
  if (orientation === "right") return { top: 100 - top, left: 100 - left };
  if (orientation === "top") return { top: 100 - left, left: top };
  return { top: left, left: 100 - top };
};

interface OrientableProps {
  orientation?: location.Outer;
}

interface SmartHandlesProps extends PropsWithChildren<{}> {
  orientation: location.Outer;
  refreshDeps?: unknown;
}

const HandleBoundary = ({
  children,
  orientation,
  refreshDeps,
}: SmartHandlesProps): ReactElement | null => {
  let updateInternals: ReturnType<typeof useUpdateNodeInternals> | undefined;
  try {
    updateInternals = useUpdateNodeInternals();
  } catch {
    return null;
  }
  const ref = useRef<HTMLDivElement & HTMLButtonElement>(null);
  const first = useRef<boolean>(true);
  useEffect(() => {
    if (ref.current == null) return;
    if (first.current) {
      first.current = false;
      return;
    }
    const node = ref.current.closest(".react-flow__node");
    const id = node?.getAttribute("data-id");
    if (id == null) return;
    updateInternals?.(id);
  }, [orientation, refreshDeps]);
  return (
    <>
      <span ref={ref} />
      {children}
    </>
  );
};

interface HandleProps extends Omit<RFHandleProps, "type" | "position"> {
  orientation: location.Outer;
  location: location.Outer;
  position?: RFPosition;
  preventAutoAdjust?: boolean;
  swap?: boolean;
  left: number;
  top: number;
  id: string;
}

const Handle = ({
  location,
  orientation,
  preventAutoAdjust,
  left,
  swap,
  top,
  style,
  ...rest
}: HandleProps): ReactElement => {
  const adjusted = adjustHandle(top, left, orientation, preventAutoAdjust);
  return (
    <RFHandle
      position={swapRF(smartPosition(location, orientation), !swap)}
      {...rest}
      type="source"
      onClick={(e) => e.stopPropagation()}
      className={(CSS.B("handle"), CSS.BE("handle", rest.id))}
      style={{
        left: `${adjusted.left}%`,
        top: `${adjusted.top}%`,
        ...style,
      }}
    />
  );
};

interface ToggleProps
  extends Omit<ComponentPropsWithoutRef<"button">, "color" | "value"> {
  triggered?: boolean;
  enabled?: boolean;
  color?: color.Crude;
}

interface ToggleValveButtonProps extends ToggleProps, OrientableProps {}

const Toggle = ({
  className,
  enabled = false,
  triggered = false,
  orientation = "left",
  color: colorVal,
  ...rest
}: ToggleValveButtonProps): ReactElement => (
  <button
    className={CSS(
      CSS.B("symbol-primitive"),
      CSS.B("symbol-primitive-toggle"),
      orientation != null && CSS.loc(orientation),
      enabled && CSS.M("enabled"),
      triggered && CSS.M("triggered"),
      className,
    )}
    color={color.cssString(colorVal)}
    {...rest}
  />
);

interface DivProps
  extends Omit<ComponentPropsWithoutRef<"div">, "color" | "onResize">,
    OrientableProps {}

const Div = ({ className, ...rest }: DivProps): ReactElement => (
  <div className={CSS(CSS.B("symbol-primitive"), className)} {...rest} />
);

interface SVGBasedPrimitiveProps extends OrientableProps {
  color?: color.Crude;
  scale?: number;
}

interface InternalSVGProps
  extends SVGBasedPrimitiveProps,
    Omit<
      ComponentPropsWithoutRef<"svg">,
      "direction" | "color" | "orientation" | "scale"
    > {
  dimensions: dimensions.Dimensions;
}

const BASE_SCALE = 0.8;

const InternalSVG = ({
  dimensions: dims,
  orientation = "left",
  children,
  className,
  color: colorVal,
  style = {},
  scale = 1,
  ...rest
}: InternalSVGProps): ReactElement => {
  const dir = direction.construct(orientation);
  dims = dir === "y" ? dimensions.swap(dims) : dims;
  const colorStr = color.cssString(colorVal);
  const theme = Theming.use();
<<<<<<< HEAD
  if (colorVal != null) {
    // @ts-expect-error - css variables
    style[CSS.var("symbol-color")] = color.rgbString(colorVal);
    // @ts-expect-error - css variables
    style[CSS.var("symbol-color-contrast")] = color.rgbString(
      color.pickByContrast(colorVal, theme.colors.gray.l0, theme.colors.gray.l11),
    );
  }
=======
  let pStyle = {
    ...style,
    aspectRatio: `${dims.width} / ${dims.height}`,
    width: dimensions.scale(dims, scale * BASE_SCALE).width,
  };
  if (colorVal != null)
    pStyle = {
      ...pStyle,
      [CSS.var("symbol-color")]: color.rgbString(colorVal),
      [CSS.var("symbol-color-contrast")]: color.rgbString(
        color.pickByContrast(colorVal, theme.colors.gray.l0, theme.colors.gray.l11),
      ),
    };

>>>>>>> 722b9ab0
  return (
    <svg
      xmlns="http://www.w3.org/2000/svg"
      viewBox={dimensions.svgViewBox(dims)}
      className={CSS(CSS.loc(orientation), className)}
      fill={colorStr}
      stroke={colorStr}
      {...rest}
      style={pStyle}
    >
      <g>{children}</g>
    </svg>
  );
};

export interface FourWayValveProps extends ToggleProps, SVGBasedPrimitiveProps {}

export const FourWayValve = ({
  className,
  orientation = "left",
  scale,
  color: colorVal,
  ...rest
}: FourWayValveProps): ReactElement => {
  const colorStr = color.cssString(colorVal);
  return (
    <Toggle
      {...rest}
      orientation={orientation}
      className={CSS(CSS.B("four-way-valve"), className)}
    >
      <HandleBoundary orientation={orientation}>
        <Handle location="left" orientation="left" left={12.037} top={50} id="1" />
        <Handle location="right" orientation="left" left={87.963} top={50} id="2" />
        <Handle location="top" orientation="left" left={50} top={7.2916} id="3" />
        <Handle location="bottom" orientation="left" left={50} top={92.6084} id="4" />
      </HandleBoundary>
      <InternalSVG
        dimensions={{ width: 108, height: 96 }}
        color={colorVal}
        scale={scale}
      >
        <Path
          d="M3.02937 72.7038C2.50936 73.1041 2.50936 73.8883 3.02937 74.2886L7.14001 77.453C7.79757 77.9592 8.75 77.4904 8.75 76.6606V70.3318C8.75 69.502 7.79757 69.0332 7.14001 69.5394L3.02937 72.7038Z"
          fill={colorStr}
        />
        <Path d="M54.2 48L17.0545 29.2035C15.059 28.1937 12.7 29.6438 12.7 31.8803V64.1197C12.7 66.3562 15.059 67.8063 17.0545 66.7965L54.2 48ZM54.2 48L91.3455 29.2035C93.341 28.1937 95.7 29.6438 95.7 31.8803V64.1197C95.7 66.3562 93.341 67.8063 91.3455 66.7965L54.2 48Z" />
        <Path d="M54.2 48L35.4035 85.1455C34.3937 87.141 35.8439 89.5 38.0803 89.5H70.3197C72.5562 89.5 74.0063 87.141 72.9965 85.1455L54.2 48ZM54.2 48L35.4035 10.8545C34.3937 8.85901 35.8439 6.5 38.0803 6.5H70.3197C72.5562 6.5 74.0063 8.85901 72.9965 10.8545L54.2 48Z" />
        <Path
          d="M8.70001 73.5C24.7 73.5 28.7 86.8333 28.7 93.5"
          strokeLinecap="round"
        />
        <Path
          d="M105.371 23.2962C105.891 22.8959 105.891 22.1117 105.371 21.7114L101.26 18.547C100.602 18.0408 99.65 18.5096 99.65 19.3394V25.6682C99.65 26.498 100.602 26.9668 101.26 26.4606L105.371 23.2962Z"
          fill={colorStr}
        />
        <Path d="M99.7 22.5C83.7 22.5 79.7 9.16667 79.7 2.5" strokeLinecap="round" />
      </InternalSVG>
    </Toggle>
  );
};

export interface ThreeWayValveProps extends ToggleProps, SVGBasedPrimitiveProps {}

export const ThreeWayValve = ({
  color,
  orientation = "left",
  scale,
  ...rest
}: ThreeWayValveProps): ReactElement => (
  <Toggle {...rest} className={CSS(CSS.B("three-way-valve"))} orientation={orientation}>
    <HandleBoundary orientation={orientation}>
      <Handle
        location="bottom"
        orientation={orientation}
        left={50}
        top={97.0278}
        id="1"
      />
      <Handle
        location="left"
        orientation={orientation}
        left={2.2989}
        top={33.1308}
        id="2"
      />
      <Handle
        location="right"
        orientation={orientation}
        left={97.7011}
        top={33.1308}
        id="3"
      />
    </HandleBoundary>
    <InternalSVG
      dimensions={{ width: 87, height: 64 }}
      color={color}
      orientation={orientation}
      scale={scale}
    >
      <Path d="M43.5 21L6.35453 2.20349C4.35901 1.19372 2 2.64384 2 4.88029V37.1197C2 39.3562 4.35901 40.8063 6.35453 39.7965L43.5 21ZM43.5 21L80.6455 2.20349C82.641 1.19372 85 2.64384 85 4.8803V37.1197C85 39.3562 82.641 40.8063 80.6455 39.7965L43.5 21Z" />
      <Path d="M44.3923 22.3611C44.0222 21.6298 42.9778 21.6298 42.6077 22.3611L24.7035 57.7433C23.6937 59.7388 25.1438 62.0978 27.3803 62.0978L59.6197 62.0978C61.8562 62.0978 63.3063 59.7388 62.2965 57.7433L44.3923 22.3611Z" />
    </InternalSVG>
  </Toggle>
);

export interface ValveProps extends ToggleProps, SVGBasedPrimitiveProps {}

export const Valve = ({
  orientation = "left",
  color,
  scale,
  ...rest
}: ValveProps): ReactElement => (
  <Toggle {...rest}>
    <HandleBoundary orientation={orientation}>
      <Handle location="left" orientation={orientation} left={2.2989} top={50} id="1" />
      <Handle
        location="right"
        orientation={orientation}
        left={97.7701}
        top={50}
        id="2"
      />
    </HandleBoundary>
    <InternalSVG
      dimensions={{ width: 87, height: 42 }}
      color={color}
      orientation={orientation}
      scale={scale}
    >
      <Path d="M43.5 21L6.35453 2.20349C4.35901 1.19372 2 2.64384 2 4.88029V37.1197C2 39.3562 4.35901 40.8063 6.35453 39.7965L43.5 21ZM43.5 21L80.6455 2.20349C82.641 1.19372 85 2.64384 85 4.8803V37.1197C85 39.3562 82.641 40.8063 80.6455 39.7965L43.5 21Z" />
    </InternalSVG>
  </Toggle>
);

export interface SolenoidValveProps extends ToggleProps, SVGBasedPrimitiveProps {
  normallyOpen?: boolean;
}

export const SolenoidValve = ({
  className,
  color,
  orientation = "left",
  normallyOpen = false,
  scale,
  ...rest
}: SolenoidValveProps): ReactElement => (
  <Toggle
    className={CSS(
      CSS.B("solenoid-valve"),
      normallyOpen && CSS.M("normally-open"),
      className,
    )}
    {...rest}
  >
    <HandleBoundary orientation={orientation}>
      <Handle
        location="left"
        orientation={orientation}
        left={2.2989}
        top={69.5652}
        id="1"
      />
      <Handle
        location="right"
        orientation={orientation}
        left={97.7011}
        top={69.5652}
        id="2"
      />
      <Handle
        location="left"
        orientation={orientation}
        left={33.3333}
        top={17.7778}
        id="3"
      />
      <Handle location="top" orientation={orientation} left={50} top={2.8986} id="4" />
      <Handle
        location="right"
        orientation={orientation}
        left={66.6667}
        top={17.7778}
        id="5"
      />
    </HandleBoundary>
    <InternalSVG
      dimensions={{ width: 87, height: 69 }}
      color={color}
      orientation={orientation}
      scale={scale}
    >
      <Path
        className={CSS.B("body")}
        d="M43.5 48L6.35453 29.2035C4.35901 28.1937 2 29.6438 2 31.8803V64.1197C2 66.3562 4.35901 67.8063 6.35453 66.7965L43.5 48ZM43.5 48L80.6455 29.2035C82.641 28.1937 85 29.6438 85 31.8803V64.1197C85 66.3562 82.641 67.8063 80.6455 66.7965L43.5 48Z"
      />
      <Line x1={43.5} x2={43.5} y1={24.5333} y2={48} />
      <Rect x="29" y="2" width="29" height="22.5333" rx="1" />
    </InternalSVG>
  </Toggle>
);

export interface ReliefValveProps extends ToggleProps, SVGBasedPrimitiveProps {}

export const ReliefValve = ({
  className,
  orientation = "left",
  color,
  scale,
  enabled = false,
  ...rest
}: ReliefValveProps): ReactElement => (
  <Toggle className={CSS(CSS.B("relief-valve"), className)} enabled={enabled} {...rest}>
    <HandleBoundary orientation={orientation}>
      <Handle
        location="left"
        orientation={orientation}
        left={2.2989}
        top={63.7931}
        id="1"
      />
      <Handle
        location="right"
        orientation={orientation}
        left={97.7011}
        top={63.7931}
        id="2"
      />
    </HandleBoundary>
    <InternalSVG
      dimensions={{ width: 87, height: 58 }}
      color={color}
      orientation={orientation}
      scale={scale}
    >
      <Path d="M43.5 37L6.35453 18.2035C4.35901 17.1937 2 18.6438 2 20.8803V53.1197C2 55.3562 4.35901 56.8063 6.35453 55.7965L43.5 37ZM43.5 37L80.6455 18.2035C82.641 17.1937 85 18.6438 85 20.8803V53.1197C85 55.3562 82.641 56.8063 80.6455 55.7965L43.5 37Z" />
      <Path d="M43.5 2 L43.5 37" strokeLinecap="round" />
      <Path d="M31.8011 14.0802L55.1773 4.29611" strokeLinecap="round" />
      <Path d="M31.8011 20.0802L55.1773 10.2961" strokeLinecap="round" />
      <Path d="M31.8011 26.0802L55.1773 16.2961" strokeLinecap="round" />
    </InternalSVG>
  </Toggle>
);

export interface CheckValveProps extends DivProps, SVGBasedPrimitiveProps {}

export const CheckValve = ({
  className,
  orientation = "left",
  color,
  scale,
  ...rest
}: CheckValveProps): ReactElement => (
  <Div
    orientation={orientation}
    className={CSS(CSS.B("check-valve"), className)}
    {...rest}
  >
    <HandleBoundary orientation={orientation}>
      <Handle
        location="left"
        orientation={orientation}
        left={4.2222}
        top={48.8372}
        id="1"
      />
      <Handle
        location="right"
        orientation={orientation}
        left={94.2038}
        top={48.8372}
        id="2"
      />
    </HandleBoundary>
    <InternalSVG
      dimensions={{ width: 45, height: 43 }}
      color={color}
      orientation={orientation}
      scale={scale}
    >
      <Line x1="42.3917" y1="2" x2="42.3917" y2="41" strokeLinecap="round" />
      <Path d="M41.6607 21.8946C42.3917 21.5238 42.3906 20.4794 41.6589 20.1101L6.25889 2.2412C4.26237 1.23341 1.90481 2.68589 1.90704 4.92235L1.93925 37.1617C1.94148 39.3982 4.30194 40.846 6.29644 39.8342L41.6607 21.8946Z" />
    </InternalSVG>
  </Div>
);

export interface ISOCheckValveProps extends DivProps, SVGBasedPrimitiveProps {}

export const ISOCheckValve = ({
  className,
  orientation = "left",
  color: colorVal,
  scale,
  ...rest
}: ISOCheckValveProps): ReactElement => {
  const colorStr = color.cssString(colorVal);
  return (
    <Div {...rest} orientation={orientation}>
      <HandleBoundary orientation={orientation}>
        <Handle
          location="left"
          orientation={orientation}
          left={8.3333}
          top={50}
          id="1"
        />
        <Handle
          location="right"
          orientation={orientation}
          left={96.4286}
          top={50}
          id="2"
        />
      </HandleBoundary>
      <InternalSVG
        dimensions={{ width: 84, height: 42 }}
        color={colorVal}
        orientation={orientation}
        scale={scale}
      >
        <Circle cx="7" cy="7" r="4" fill={colorStr} />
        <Path
          d="M7 39.5V11.5941C7 9.42886 9.22384 7.97669 11.2063 8.84738L76.7937 37.6526C78.7762 38.5233 81 37.0711 81 34.9059V6"
          strokeLinecap="round"
        />
      </InternalSVG>
    </Div>
  );
};

export interface CheckValveWithArrowProps extends DivProps, SVGBasedPrimitiveProps {}

export const CheckValveWithArrow = ({
  className,
  orientation = "left",
  color: colorVal,
  scale,
  ...rest
}: CheckValveWithArrowProps): ReactElement => {
  const colorStr = color.cssString(colorVal);
  return (
    <Div
      orientation={orientation}
      className={CSS(CSS.B("check-valve-with-arrow"), className)}
      {...rest}
    >
      <HandleBoundary orientation={orientation}>
        <Handle
          location="left"
          orientation={orientation}
          left={8.602}
          top={60.65}
          id="1"
        />
        <Handle
          location="right"
          orientation={orientation}
          left={96.775}
          top={60.65}
          id="2"
        />
      </HandleBoundary>
      <InternalSVG
        dimensions={{ width: 93, height: 57 }}
        color={colorVal}
        orientation={orientation}
        scale={scale}
      >
        <Path
          d="M67.4706 5.20759C67.9906 5.6079 67.9906 6.3921 67.4706 6.79241L63.36 9.95678C62.7024 10.463 61.75 9.99421 61.75 9.16437V2.83563C61.75 2.00579 62.7024 1.53702 63.36 2.04322L67.4706 5.20759Z"
          fill={colorStr}
        />
        <Path d="M62.5 6H32.5" strokeLinecap="round" />
        <Circle cx="7.5" cy="13.5" r="6" fill={colorStr} />
        <Path d="M49 34.5L11.8545 15.7035C9.85901 14.6937 7.5 16.1438 7.5 18.3803V50.6197C7.5 52.8562 9.85901 54.3063 11.8545 53.2965L49 34.5ZM49 34.5L86.1455 15.7035C88.141 14.6937 90.5 16.1438 90.5 18.3803V50.6197C90.5 52.8562 88.141 54.3063 86.1455 53.2965L49 34.5Z" />
      </InternalSVG>
    </Div>
  );
};

export interface AngledValveProps extends ToggleProps, SVGBasedPrimitiveProps {}

export const AngledValve = ({
  color,
  className,
  orientation = "left",
  scale,
  ...rest
}: AngledValveProps): ReactElement => (
  <Toggle
    {...rest}
    orientation={orientation}
    className={CSS(CSS.B("angled-valve"), className)}
  >
    <HandleBoundary orientation={orientation}>
      <Handle
        location="bottom"
        orientation={orientation}
        left={32.8125}
        top={97.0278}
        id="1"
      />
      <Handle
        location="right"
        orientation={orientation}
        left={97.0278}
        top={32.8125}
        id="2"
      />
    </HandleBoundary>
    <InternalSVG
      dimensions={{ width: 64, height: 64 }}
      color={color}
      orientation={orientation}
      scale={scale}
    >
      <Path d="M22.3611 20.1077C21.6298 20.4778 21.6298 21.5222 22.3611 21.8923L57.7433 39.7965C59.7388 40.8063 62.0978 39.3562 62.0978 37.1197L62.0978 4.88029C62.0978 2.64384 59.7388 1.19372 57.7433 2.2035L22.3611 20.1077Z" />
      <Path d="M21.8923 22.3611C21.5222 21.6298 20.4778 21.6298 20.1077 22.3611L2.20349 57.7433C1.19372 59.7388 2.64384 62.0978 4.8803 62.0978L37.1197 62.0978C39.3562 62.0978 40.8063 59.7388 39.7965 57.7433L21.8923 22.3611Z" />
    </InternalSVG>
  </Toggle>
);

export interface BallValveProps extends ToggleProps, SVGBasedPrimitiveProps {}

export const BallValve = ({
  color,
  className,
  orientation = "left",
  scale,
  enabled = false,
  ...rest
}: BallValveProps): ReactElement => (
  <Toggle
    {...rest}
    orientation={orientation}
    className={CSS(CSS.B("ball-valve"), className)}
    enabled={enabled}
  >
    <HandleBoundary orientation={orientation}>
      <Handle location="left" orientation={orientation} left={2.2989} top={50} id="1" />
      <Handle
        location="right"
        orientation={orientation}
        left={97.7011}
        top={50}
        id="2"
      />
    </HandleBoundary>
    <InternalSVG
      dimensions={{ width: 87, height: 42 }}
      color={color}
      orientation={orientation}
      scale={scale}
    >
      <Circle cx="43.5978" cy="20.972" r="19" />
      <Path d="M26.5 12.8472L6.35452 2.17563C4.35901 1.16585 2 2.61598 2 4.85243V37.0918C2 39.3283 4.35901 40.7784 6.35453 39.7686L26.5 29.3472" />
      <Path d="M60.5 28.8486L80.6455 39.5202C82.641 40.5299 85 39.0798 85 36.8434V4.60396C85 2.36751 82.641 0.917381 80.6455 1.92716L60.5 12.3486" />
    </InternalSVG>
  </Toggle>
);

export interface ThreeWayBallValveProps extends ToggleProps, SVGBasedPrimitiveProps {}

export const ThreeWayBallValve = ({
  color,
  className,
  orientation = "left",
  scale,
  enabled = false,
  ...rest
}: ThreeWayBallValveProps): ReactElement => (
  <Toggle
    {...rest}
    orientation={orientation}
    className={CSS(CSS.B("three-way-ball-valve"), className)}
    enabled={enabled}
  >
    <HandleBoundary orientation={orientation}>
      <Handle location="bottom" orientation={orientation} left={50} top={95.8} id="1" />
      <Handle
        location="left"
        orientation={orientation}
        left={2.2989}
        top={33.1308}
        id="2"
      />
      <Handle
        location="right"
        orientation={orientation}
        left={97.7011}
        top={33.1308}
        id="3"
      />
    </HandleBoundary>
    <InternalSVG
      dimensions={{ width: 87, height: 66 }}
      color={color}
      orientation={orientation}
      scale={scale}
    >
      <Circle cx="43.5978" cy="21.722" r="19" />
      <Path d="M26.5 13.5972L6.35452 2.92563C4.35901 1.91585 2 3.36598 2 5.60243V37.8418C2 40.0783 4.35901 41.5284 6.35453 40.5186L26.5 30.0972" />
      <Path d="M60.5 29.5986L80.6455 40.2702C82.641 41.2799 85 39.8298 85 37.5934V5.35396C85 3.11751 82.641 1.66738 80.6455 2.67716L60.5 13.0986" />
      <Path d="M35.3737 38.7499L24.7021 58.8954C23.6923 60.8909 25.1425 63.2499 27.3789 63.2499H59.6183C61.8548 63.2499 63.3049 60.8909 62.2951 58.8954L51.8737 38.7499" />
    </InternalSVG>
  </Toggle>
);

export interface GateValveProps extends ToggleProps, SVGBasedPrimitiveProps {}

export const GateValve = ({
  color,
  className,
  orientation = "left",
  scale,
  enabled = false,
  ...rest
}: GateValveProps): ReactElement => (
  <Toggle
    {...rest}
    orientation={orientation}
    className={CSS(CSS.B("gate-valve"), className)}
    enabled={enabled}
  >
    <HandleBoundary orientation={orientation}>
      <Handle location="left" orientation={orientation} left={2.2989} top={50} id="1" />
      <Handle
        location="right"
        orientation={orientation}
        left={97.7011}
        top={50}
        id="2"
      />
    </HandleBoundary>
    <InternalSVG
      dimensions={{ width: 87, height: 42 }}
      color={color}
      orientation={orientation}
      scale={scale}
    >
      <Path d="M43.5 21L6.35453 2.20349C4.35901 1.19372 2 2.64384 2 4.88029V37.1197C2 39.3562 4.35901 40.8063 6.35453 39.7965L43.5 21ZM43.5 21L80.6455 2.20349C82.641 1.19372 85 2.64384 85 4.8803V37.1197C85 39.3562 82.641 40.8063 80.6455 39.7965L43.5 21Z" />
      <Path d="M43.5 2 L43.5 39.7965" />
    </InternalSVG>
  </Toggle>
);

export interface ButterflyValveOneProps extends ToggleProps, SVGBasedPrimitiveProps {}

export const ButterflyValveOne = ({
  color: colorVal,
  className,
  orientation = "left",
  scale,
  enabled = false,
  ...rest
}: ButterflyValveOneProps): ReactElement => (
  <Toggle
    {...rest}
    orientation={orientation}
    className={CSS(CSS.B("butterfly-valve-one"), className)}
    enabled={enabled}
  >
    <HandleBoundary orientation={orientation}>
      <Handle location="left" orientation={orientation} left={2.2989} top={50} id="1" />
      <Handle
        location="right"
        orientation={orientation}
        left={97.7011}
        top={50}
        id="2"
      />
    </HandleBoundary>
    <InternalSVG
      dimensions={{ width: 87, height: 42 }}
      color={colorVal}
      orientation={orientation}
      scale={scale}
    >
      <Path d="M43.5 21L6.35453 2.20349C4.35901 1.19372 2 2.64384 2 4.88029V37.1197C2 39.3562 4.35901 40.8063 6.35453 39.7965L43.5 21ZM43.5 21L80.6455 2.20349C82.641 1.19372 85 2.64384 85 4.8803V37.1197C85 39.3562 82.641 40.8063 80.6455 39.7965L43.5 21Z" />
      <Path d="M43.5 2V40" />
      <Circle cx="43.5" cy="21" r="10" fill={color.cssString(colorVal)} />
    </InternalSVG>
  </Toggle>
);

export interface ButterflyValveTwoProps extends ToggleProps, SVGBasedPrimitiveProps {}

export const ButterflyValveTwo = ({
  color: colorVal,
  className,
  orientation = "left",
  scale,
  enabled = false,
  ...rest
}: ButterflyValveTwoProps): ReactElement => (
  <Toggle
    {...rest}
    orientation={orientation}
    className={CSS(CSS.B("butterfly-valve-two"), className)}
    enabled={enabled}
  >
    <HandleBoundary orientation={orientation}>
      <Handle location="left" orientation={orientation} left={2.2989} top={50} id="1" />
      <Handle
        location="right"
        orientation={orientation}
        left={97.7011}
        top={50}
        id="2"
      />
    </HandleBoundary>
    <InternalSVG
      dimensions={{ width: 87, height: 42 }}
      color={colorVal}
      orientation={orientation}
      scale={scale}
    >
      <Circle cx="43.5" cy="21" r="10" fill={color.cssString(colorVal)} />
      <Rect x="2" y="2" width="83" height="38" rx="1" />
      <Path d="M2.29001 2.29004L84.7069 39.676" />
    </InternalSVG>
  </Toggle>
);

export interface BreatherValveProps extends ToggleProps, SVGBasedPrimitiveProps {}

export const BreatherValve = ({
  color: colorVal,
  className,
  orientation = "left",
  scale,
  enabled = false,
  ...rest
}: BreatherValveProps): ReactElement => (
  <Toggle
    {...rest}
    orientation={orientation}
    className={CSS(CSS.B("breather-valve"), className)}
    enabled={enabled}
  >
    <HandleBoundary orientation={orientation}>
      <Handle location="left" orientation={orientation} left={8.081} top={50} id="1" />
      <Handle
        location="right"
        orientation={orientation}
        left={91.919}
        top={50}
        id="2"
      />
    </HandleBoundary>
    <InternalSVG
      dimensions={{ width: 99, height: 57 }}
      color={colorVal}
      orientation={orientation}
      scale={scale}
    >
      <Circle cx="91" cy="49.5" r="6" fill={color.cssString(colorVal)} />
      <Circle cx="8" cy="7.5" r="6" fill={color.cssString(colorVal)} />
      <Path d="M49.5 28.5L12.3545 9.70349C10.359 8.69372 8 10.1438 8 12.3803V44.6197C8 46.8562 10.359 48.3063 12.3545 47.2965L49.5 28.5ZM49.5 28.5L86.6455 9.70349C88.641 8.69372 91 10.1438 91 12.3803V44.6197C91 46.8562 88.641 48.3063 86.6455 47.2965L49.5 28.5Z" />
    </InternalSVG>
  </Toggle>
);

export interface PumpProps extends ToggleProps, SVGBasedPrimitiveProps {}

export const Pump = ({
  color,
  className,
  orientation = "left",
  scale,
  ...rest
}: PumpProps): ReactElement => (
  <Toggle {...rest} className={CSS(CSS.B("pump"), className)} orientation={orientation}>
    <HandleBoundary orientation={orientation}>
      <Handle location="left" orientation={orientation} left={3.125} top={50} id="1" />
      <Handle
        location="right"
        orientation={orientation}
        left={96.875}
        top={50}
        id="2"
      />
      <Handle location="top" orientation={orientation} left={50} top={3.125} id="3" />
      <Handle
        location="bottom"
        orientation={orientation}
        left={50}
        top={96.875}
        id="4"
      />
    </HandleBoundary>
    <InternalSVG
      dimensions={{ width: 64, height: 64 }}
      color={color}
      orientation={orientation}
      scale={scale}
    >
      <Circle cx="32" cy="32" r="30" />
      <Line
        x1="32"
        y1="2"
        x2="62"
        y2="32"
        className={CSS(CSS.M("detail"), className)}
      />
      <Line
        x1="32"
        y1="62"
        x2="62"
        y2="32"
        className={CSS(CSS.M("detail"), className)}
      />
    </InternalSVG>
  </Toggle>
);

export interface BurstDiscProps extends DivProps, SVGBasedPrimitiveProps {}

export const BurstDisc = ({
  className,
  color: colorVal,
  orientation = "left",
  scale,
  ...rest
}: BurstDiscProps): ReactElement => {
  const colorStr = color.cssString(colorVal);
  return (
    <Div {...rest} className={CSS(CSS.B("symbol"), className)}>
      <HandleBoundary orientation={orientation}>
        <Handle location="left" orientation={orientation} left={5} top={50} id="1" />
      </HandleBoundary>
      <InternalSVG
        dimensions={{ width: 40, height: 48 }}
        color={colorVal}
        orientation={orientation}
        scale={scale}
      >
        <Path d="M24 24C24 35.1852 15.2546 44.4725 3.87626 45.8297C2.90571 45.9455 2 45.1407 2 44V4C2 2.85926 2.90571 2.0545 3.87626 2.17027C15.2546 3.52755 24 12.8148 24 24Z" />
        <Path
          d="M37.9706 23.2076C38.4906 23.6079 38.4906 24.3921 37.9706 24.7924L33.86 27.9568C33.2024 28.463 32.25 27.9942 32.25 27.1644V20.8356C32.25 20.0058 33.2024 19.537 33.86 20.0432L37.9706 23.2076Z"
          fill={colorStr}
        />
        <Path d="M33 24H2" strokeLinecap="round" />
      </InternalSVG>
    </Div>
  );
};

export interface ISOBurstDiscProps extends DivProps, SVGBasedPrimitiveProps {}

export interface ISOBurstDiscProps extends DivProps, SVGBasedPrimitiveProps {}

export const ISOBurstDisc = ({
  className,
  color,
  orientation = "left",
  scale,
  ...rest
}: ISOBurstDiscProps): ReactElement => (
  <Div {...rest} className={CSS(CSS.B("symbol"), className)}>
    <HandleBoundary orientation={orientation}>
      <Handle
        location="left"
        orientation={orientation}
        left={11.1111}
        top={50}
        id="1"
      />
    </HandleBoundary>
    <InternalSVG
      dimensions={{ width: 36, height: 72 }} // Reduced to ~2/3 of original size (50x108)
      color={color}
      orientation={orientation}
      scale={scale}
    >
      <Rect x="4" y="4" width="28" height="64" rx="2" strokeWidth="2" />
      <Path
        d="M13 68V47C13 46.4477 13.4489 45.9892 13.9928 45.8933C16.1351 45.5152 21 43.7981 21 36C21 28.2019 16.1351 26.4848 13.9928 26.1068C13.4489 26.0108 13 25.5523 13 25V4"
        strokeWidth="2"
      />
    </InternalSVG>
  </Div>
);

export interface CapProps extends SVGBasedPrimitiveProps, DivProps {}

export const Cap = ({
  className,
  orientation = "left",
  color,
  scale,
  ...rest
}: CapProps): ReactElement => (
  <Div className={CSS(CSS.B("cap"), className)} {...rest}>
    <HandleBoundary orientation={orientation}>
      <Handle location="left" orientation={orientation} left={7.6923} top={50} id="1" />
    </HandleBoundary>
    <InternalSVG
      color={color}
      dimensions={{ width: 26, height: 48 }}
      orientation={orientation}
      scale={scale}
    >
      <Path d="M24 24C24 35.1852 15.2546 44.4725 3.87626 45.8297C2.90571 45.9455 2 45.1407 2 44V4C2 2.85926 2.90571 2.0545 3.87626 2.17027C15.2546 3.52755 24 12.8148 24 24Z" />
    </InternalSVG>
  </Div>
);

export interface ISOCapProps extends SVGBasedPrimitiveProps, DivProps {}

export const ISOCap = ({
  className,
  orientation = "left",
  color,
  scale = 1,
  ...rest
}: ISOCapProps): ReactElement => (
  <Div className={CSS(CSS.B("cap"), className)} {...rest}>
    <HandleBoundary orientation={orientation}>
      <Handle location="left" orientation={orientation} left={50} top={50} id="1" />
    </HandleBoundary>
    <InternalSVG
      color={color}
      dimensions={{ width: 36, height: 48 }}
      orientation={orientation}
      scale={scale * 0.6}
    >
      <Path
        d="M3 3H30C31.6569 3 33 4.34315 33 6V42C33 43.6569 31.6569 45 30 45H3"
        strokeLinecap="round"
      />
    </InternalSVG>
  </Div>
);

export interface ManualValveProps extends ToggleProps, SVGBasedPrimitiveProps {}

export const ManualValve = ({
  className,
  orientation = "left",
  color,
  scale,
  enabled = false,
  ...rest
}: ManualValveProps): ReactElement => (
  <Toggle
    {...rest}
    orientation={orientation}
    className={CSS(CSS.B("manual-valve"), className)}
    enabled={enabled}
  >
    <HandleBoundary orientation={orientation}>
      <Handle
        location="left"
        orientation={orientation}
        left={2.2989}
        top={56.25}
        id="1"
      />
      <Handle
        location="right"
        orientation={orientation}
        left={97.7011}
        top={56.25}
        id="2"
      />
    </HandleBoundary>
    <InternalSVG
      dimensions={{ width: 87, height: 48 }}
      color={color}
      orientation={orientation}
      scale={scale}
    >
      <Line x1="43.5" y1="27" x2="43.5" y2="1" />
      <Path d="M19.64 1 L66.68 1" strokeLinecap="round" />
      <Path d="M43.5 27L6.35453 8.20349C4.35901 7.19372 2 8.64384 2 10.8803V43.1197C2 45.3562 4.35901 46.8063 6.35453 45.7965L43.5 27ZM43.5 27L80.6455 8.20349C82.641 7.19372 85 8.64384 85 10.8803V43.1197C85 45.3562 82.641 46.8063 80.6455 45.7965L43.5 27Z" />
    </InternalSVG>
  </Toggle>
);

export interface OrificePlateProps extends SVGBasedPrimitiveProps, DivProps {}

export const OrificePlate = ({
  className,
  orientation = "left",
  color,
  scale,
  ...rest
}: OrificePlateProps): ReactElement => (
  <Div className={CSS(CSS.B("orifice_plate"), className)} {...rest}>
    <HandleBoundary orientation={orientation}>
      <Handle location="left" orientation={orientation} left={3.125} top={50} id="1" />
      <Handle
        location="right"
        orientation={orientation}
        left={96.875}
        top={50}
        id="2"
      />
    </HandleBoundary>
    <InternalSVG
      color={color}
      dimensions={{ width: 72, height: 36 }}
      orientation={orientation}
      scale={scale}
    >
      <Rect x="2.5" y="2" width="67" height="31" rx="2" />
      <Path d="M24.5 2V7.5V13" strokeLinecap="round" />
      <Path d="M24.5 33V22" strokeLinecap="round" />
    </InternalSVG>
  </Div>
);

export interface FilterProps extends SVGBasedPrimitiveProps, DivProps {}

const pixelToPercent = (pixel: number, total: number): number => (pixel / total) * 100;

export const Filter = ({
  className,
  orientation = "left",
  color,
  scale,
  ...rest
}: FilterProps): ReactElement => (
  <Div className={CSS(CSS.B("filter"), className)} {...rest}>
    <HandleBoundary orientation={orientation}>
      <Handle
        location="left"
        orientation={orientation}
        left={11.5385}
        top={50}
        id="1"
      />
      <Handle
        location="right"
        orientation={orientation}
        left={88.4615}
        top={50}
        id="2"
      />
    </HandleBoundary>
    <InternalSVG
      dimensions={{ width: 52, height: 34 }}
      orientation={orientation}
      color={color}
      scale={scale}
    >
      <Path d="M6 17L24.8 2.9C25.5111 2.36667 26.4889 2.36667 27.2 2.9L46 17M6 17L24.8 31.1C25.5111 31.6333 26.4889 31.6333 27.2 31.1L46 17" />
    </InternalSVG>
  </Div>
);

type DetailedBorderRadius = Record<location.CornerXYString, xy.XY>;

type BorderRadius =
  | number
  | Record<direction.Direction, number>
  | Record<location.CornerXYString, number>
  | DetailedBorderRadius;

const parseBorderRadius = (radius: BorderRadius): DetailedBorderRadius => {
  if (typeof radius === "number")
    return {
      topLeft: xy.construct(radius),
      topRight: xy.construct(radius),
      bottomLeft: xy.construct(radius),
      bottomRight: xy.construct(radius),
    };
  if ("x" in radius)
    return {
      topLeft: radius,
      topRight: radius,
      bottomLeft: radius,
      bottomRight: radius,
    };
  if (typeof radius.bottomLeft === "number")
    return {
      topLeft: xy.construct(radius.topLeft),
      topRight: xy.construct(radius.topRight),
      bottomLeft: xy.construct(radius.bottomLeft),
      bottomRight: xy.construct(radius.bottomRight),
    };
  return radius as DetailedBorderRadius;
};

const cssBorderRadius = (radius: DetailedBorderRadius): string => {
  const { topLeft, topRight, bottomLeft, bottomRight } = radius;
  return `${topLeft.x}% ${topRight.x}% ${bottomRight.x}% ${bottomLeft.x}% / ${topLeft.y}% ${topRight.y}% ${bottomRight.y}% ${bottomLeft.y}%`;
};

const DEFAULT_DIMENSIONS = { width: 40, height: 80 };
export const DEFAULT_BORDER_RADIUS = { x: 50, y: 10 };

export interface TankProps extends DivProps {
  dimensions?: dimensions.Dimensions;
  borderRadius?: BorderRadius;
  color?: color.Crude;
  onResize?: (dimensions: dimensions.Dimensions) => void;
  boxBorderRadius?: number;
  backgroundColor?: color.Crude;
  strokeWidth?: number;
}

export const Tank = ({
  className,
  dimensions = DEFAULT_DIMENSIONS,
  borderRadius = DEFAULT_BORDER_RADIUS,
  boxBorderRadius,
  color: colorVal,
  backgroundColor,
  strokeWidth = 2,
  ...rest
}: TankProps): ReactElement => {
  const detailedRadius = parseBorderRadius(borderRadius);
  const hasCornerBoundaries = boxBorderRadius == null;
  const t = Theming.use();
  const { width, height } = dimensions;
  const refreshDeps = useMemo(
    () => [dimensions, borderRadius, detailedRadius],
    [
      detailedRadius.bottomLeft,
      detailedRadius.bottomRight,
      detailedRadius.topLeft,
      detailedRadius.topRight,
      height,
      width,
    ],
  );
  const leftOffset = pixelToPercent(1, width);
  const rightOffset = 100 - leftOffset;
  const topOffset = pixelToPercent(1, height);
  const bottomOffset = 100 - topOffset;
  return (
    <Div
      className={CSS(className, CSS.B("tank"))}
      style={{
        ...dimensions,
        borderRadius: boxBorderRadius ?? cssBorderRadius(detailedRadius),
        borderColor: color.cssString(colorVal ?? t.colors.gray.l11),
        backgroundColor: color.cssString(backgroundColor),
        borderWidth: strokeWidth,
      }}
      {...rest}
    >
      <HandleBoundary refreshDeps={refreshDeps} orientation="left">
        <Handle location="top" orientation="left" left={50} top={topOffset} id="1" />
        {hasCornerBoundaries && (
          <>
            <Handle
              location="top"
              orientation="left"
              left={leftOffset}
              top={detailedRadius.topLeft.y}
              id="2"
            />
            <Handle
              location="top"
              orientation="left"
              left={rightOffset}
              top={detailedRadius.topRight.y}
              id="3"
            />
          </>
        )}
        <Handle
          location="bottom"
          orientation="left"
          left={50}
          top={bottomOffset}
          id="4"
        />
        {hasCornerBoundaries && (
          <>
            <Handle
              location="bottom"
              orientation="left"
              left={leftOffset}
              top={100 - detailedRadius.bottomLeft.y}
              id="5"
            />
            <Handle
              location="bottom"
              orientation="left"
              left={rightOffset}
              top={100 - detailedRadius.bottomRight.y}
              id="6"
            />
          </>
        )}
        <Handle location="left" orientation="left" left={leftOffset} top={50} id="7" />
        <Handle
          location="right"
          orientation="left"
          left={rightOffset}
          top={50}
          id="8"
        />
      </HandleBoundary>
    </Div>
  );
};

export const DEFAULT_POLYGON_SIDE_LENGTH = 20;
export interface PolygonProps extends DivProps {
  numSides: number;
  sideLength: number;
  rotation?: number;
  cornerRounding?: number;
  color?: color.Crude;
  backgroundColor?: color.Crude;
  strokeWidth?: number;
}

const calculatePolygonVertices = (
  numSides: number,
  sideLength: number,
  rotationDeg: number = 0,
  padding: number = 4,
): Array<{ x: number; y: number }> => {
  const angleStep = (2 * Math.PI) / numSides;
  const rotationRad = (rotationDeg * Math.PI) / 180;
  const radius = sideLength / (2 * Math.sin(Math.PI / numSides));
  const center = radius + padding / 2;

  return Array.from({ length: numSides }).map((_, i) => {
    const angle = angleStep * i + rotationRad - Math.PI / 2;
    return {
      x: center + radius * Math.cos(angle),
      y: center + radius * Math.sin(angle),
    };
  });
};

const generateRoundedPolygonPath = (
  vertices: { x: number; y: number }[],
  sideLength: number,
  cornerRounding: number,
): string => {
  const path: string[] = [];
  const r = Math.min(cornerRounding, sideLength / 2);

  const len = vertices.length;
  if (len < 3 || r <= 0)
    return `M ${vertices.map((v) => `${v.x},${v.y}`).join(" L ")} Z`;

  for (let i = 0; i < len; i++) {
    const prev = vertices[(i - 1 + len) % len];
    const curr = vertices[i];
    const next = vertices[(i + 1) % len];

    // Direction vectors
    const dx1 = curr.x - prev.x;
    const dy1 = curr.y - prev.y;
    const dx2 = next.x - curr.x;
    const dy2 = next.y - curr.y;

    const len1 = Math.hypot(dx1, dy1);
    const len2 = Math.hypot(dx2, dy2);

    const offset1 = r / len1;
    const offset2 = r / len2;

    const p1x = curr.x - dx1 * offset1;
    const p1y = curr.y - dy1 * offset1;
    const p2x = curr.x + dx2 * offset2;
    const p2y = curr.y + dy2 * offset2;

    if (i === 0) path.push(`M ${p1x},${p1y}`);
    else path.push(`L ${p1x},${p1y}`);

    path.push(`Q ${curr.x},${curr.y} ${p2x},${p2y}`);
  }

  path.push("Z");
  return path.join(" ");
};

export const Polygon = ({
  numSides,
  sideLength,
  rotation = 0,
  color: colorVal,
  backgroundColor,
  className,
  cornerRounding,
  strokeWidth,
  ...rest
}: PolygonProps): ReactElement => {
  const theme = Theming.use();
  const padding = useMemo(() => 2 * ((strokeWidth ?? 2) + 1), [strokeWidth]);
  const vertices = useMemo(
    () => calculatePolygonVertices(numSides, sideLength, rotation, padding),
    [numSides, sideLength, rotation, padding],
  );
  const path = useMemo(
    () => generateRoundedPolygonPath(vertices, sideLength, cornerRounding ?? 0),
    [vertices, sideLength, cornerRounding],
  );
  const size = useMemo(
    () => 2 * (sideLength / (2 * Math.sin(Math.PI / numSides))) + padding,
    [sideLength, numSides, padding],
  );
  return (
    <Div className={CSS(className, CSS.B("polygon"))} {...rest}>
      <InternalSVG dimensions={{ width: size, height: size }}>
        <Path
          d={path}
          fill={color.cssString(backgroundColor ?? theme.colors.gray.l1)}
          stroke={color.cssString(colorVal ?? theme.colors.gray.l9)}
          strokeWidth={strokeWidth ?? 2}
        />
      </InternalSVG>
    </Div>
  );
};

export interface CircleShapeProps extends DivProps {
  radius: number;
  color?: color.Crude;
  backgroundColor?: color.Crude;
  strokeWidth?: number;
}

export const CircleShape = ({
  radius,
  color: colorVal,
  backgroundColor,
  className,
  strokeWidth,
  ...rest
}: CircleShapeProps): ReactElement => {
  const padding = (strokeWidth ?? 2) + 1;
  const diameter = radius * 2;
  const width = diameter + 2 * padding;
  const height = diameter + 2 * padding;
  return (
    <Div className={CSS(className, CSS.B("circle-shape"))} {...rest}>
      <HandleBoundary orientation="left" refreshDeps={radius}>
        <Handle
          location="top"
          orientation="left"
          left={50}
          top={(padding / height) * 100}
          id="1"
        />
        <Handle
          location="bottom"
          orientation="left"
          left={50}
          top={((height - padding) / height) * 100}
          id="2"
        />
        <Handle
          location="left"
          orientation="left"
          left={(padding / width) * 100}
          top={50}
          id="3"
        />
        <Handle
          location="right"
          orientation="left"
          left={((width - padding) / width) * 100}
          top={50}
          id="4"
        />
      </HandleBoundary>
      <InternalSVG dimensions={{ width, height }}>
        <Circle
          cx={width / 2}
          cy={height / 2}
          r={radius}
          stroke={color.cssString(colorVal)}
          strokeWidth={strokeWidth ?? 2}
          fill={color.cssString(backgroundColor)}
        />
      </InternalSVG>
    </Div>
  );
};

export interface RegulatorProps extends DivProps, SVGBasedPrimitiveProps {}

export const Regulator = ({
  className,
  orientation = "left",
  color,
  scale,
  ...rest
}: RegulatorProps): ReactElement => (
  <Div className={CSS(className, CSS.B("regulator"))} {...rest}>
    <HandleBoundary orientation={orientation}>
      <Handle
        location="left"
        orientation={orientation}
        left={3.4091}
        top={66.25}
        id="1"
      />
      <Handle
        location="right"
        orientation={orientation}
        left={97.7273}
        top={66.25}
        id="2"
      />
      <Handle
        location="top"
        orientation={orientation}
        left={50.9091}
        top={12.5}
        id="3"
      />
    </HandleBoundary>
    <InternalSVG
      dimensions={{ width: 88, height: 80 }}
      orientation={orientation}
      color={color}
      scale={scale}
    >
      <Path d="M44.5 53L7.35453 34.2035C5.35901 33.1937 3 34.6438 3 36.8803V69.1197C3 71.3562 5.35901 72.8063 7.35453 71.7965L44.5 53ZM44.5 53L81.6455 34.2035C83.641 33.1937 86 34.6438 86 36.8803V69.1197C86 71.3562 83.641 72.8063 81.6455 71.7965L44.5 53Z" />
      <Path d="M61 30C62.6569 30 64.0231 28.6494 63.7755 27.0111C63.141 22.8129 61.181 18.8968 58.1421 15.8579C54.3914 12.1071 49.3043 10 44 10C38.6957 10 33.6086 12.1071 29.8579 15.8579C26.819 18.8968 24.859 22.8129 24.2245 27.0111C23.9769 28.6494 25.3431 30 27 30L44.5 30H61Z" />
      <Line x1="44.5" y1="53" x2="44.5" y2="30" strokeLinecap="round" />
      <Path d="M44.5 10V8C44.5 6.34315 45.3431 5 47 5H80C81.6569 5 83 6.34315 83 8V24.4281C83 25.4126 82.517 26.3344 81.7076 26.8947L44.5 53" />
    </InternalSVG>
  </Div>
);

export interface RegulatorManualProps extends DivProps, SVGBasedPrimitiveProps {}

export const RegulatorManual = ({
  className,
  orientation = "left",
  color,
  scale,
  ...rest
}: RegulatorManualProps): ReactElement => (
  <Div className={CSS(className, CSS.B("regulator-manual"))} {...rest}>
    <HandleBoundary orientation={orientation}>
      <Handle location="top" orientation={orientation} left={50} top={2.2989} id="1" />
      <Handle location="left" orientation={orientation} left={2.381} top={75} id="2" />
      <Handle
        location="right"
        orientation={orientation}
        left={97.619}
        top={75}
        id="3"
      />
    </HandleBoundary>
    <InternalSVG
      dimensions={{ width: 87, height: 84 }}
      orientation={orientation}
      color={color}
      scale={scale}
    >
      <Path d="M43.5 20L43.5 2" strokeLinecap="round" />
      <Path d="M19.5 2L67.5 2" strokeLinecap="round" />
      <Path d="M43.5 63L6.35453 44.2035C4.35901 43.1937 2 44.6438 2 46.8803V79.1197C2 81.3562 4.35901 82.8063 6.35453 81.7965L43.5 63ZM43.5 63L80.6455 44.2035C82.641 43.1937 85 44.6438 85 46.8803V79.1197C85 81.3562 82.641 82.8063 80.6455 81.7965L43.5 63Z" />
      <Path d="M60.5 40C62.1569 40 63.5231 38.6494 63.2755 37.0111C62.641 32.8129 60.681 28.8968 57.6421 25.8579C53.8914 22.1071 48.8043 20 43.5 20C38.1957 20 33.1086 22.1071 29.3579 25.8579C26.319 28.8968 24.359 32.8129 23.7245 37.0111C23.4769 38.6494 24.8431 40 26.5 40L43.5 40H60.5Z" />
      <Path d="M60.5 40C62.1569 40 63.5231 38.6494 63.2755 37.0111C62.641 32.8129 60.681 28.8968 57.6421 25.8579C53.8914 22.1071 48.8043 20 43.5 20C38.1957 20 33.1086 22.1071 29.3579 25.8579C26.319 28.8968 24.359 32.8129 23.7245 37.0111C23.4769 38.6494 24.8431 40 26.5 40L43.5 40H60.5Z" />
      <Line x1="43.5" y1="63" x2="43.5" y2="40" />
      <Path d="M43.5 20V18C43.5 16.3431 44.8431 15 46.5 15H79.5C81.1569 15 82.5 16.3431 82.5 18V34.4281C82.5 35.4126 82.017 36.3344 81.2076 36.8947L43.5 63" />
    </InternalSVG>
  </Div>
);

export interface OrificeProps extends DivProps, SVGBasedPrimitiveProps {}

export const Orifice = ({
  className,
  orientation = "left",
  scale,
  color,
  ...rest
}: OrificeProps): ReactElement => (
  <Div className={CSS(CSS.B("orifice"), className)} {...rest}>
    <HandleBoundary orientation={orientation}>
      <Handle location="left" orientation={orientation} left={2.8571} top={50} id="1" />
      <Handle
        location="right"
        orientation={orientation}
        left={97.1429}
        top={50}
        id="2"
      />
    </HandleBoundary>
    <InternalSVG
      dimensions={{ width: 70, height: 34 }}
      orientation={orientation}
      color={color}
      scale={scale}
    >
      <Path d="M2 2.5C27.451 21.3469 60.0915 12.0132 68 2.5" strokeLinecap="round" />
      <Path d="M2 32.5C27.451 13.6531 60.0915 22.9868 68 32.5" strokeLinecap="round" />
    </InternalSVG>
  </Div>
);

export interface NeedleValveProps extends ToggleProps, SVGBasedPrimitiveProps {}

export const NeedleValve = ({
  className,
  orientation = "left",
  color: colorVal,
  scale,
  enabled = false,
  ...rest
}: NeedleValveProps): ReactElement => (
  <Toggle
    {...rest}
    orientation={orientation}
    className={CSS(CSS.B("needle-valve"), className)}
    enabled={enabled}
  >
    <HandleBoundary orientation={orientation}>
      <Handle
        location="left"
        orientation={orientation}
        left={2.2989}
        top={51.1905}
        id="1"
      />
      <Handle
        location="right"
        orientation={orientation}
        left={97.7011}
        top={51.1905}
        id="2"
      />
    </HandleBoundary>
    <InternalSVG
      dimensions={{ width: 87, height: 42 }}
      orientation={orientation}
      color={colorVal}
      scale={scale}
    >
      <Path
        d="M43.0152 21.5391L38.237 2.62245C38.1573 2.30658 38.396 2 38.7218 2L48.2782 2C48.604 2 48.8427 2.30658 48.763 2.62245L43.9848 21.5391C43.8576 22.0425 43.1424 22.0425 43.0152 21.5391Z"
        fill={color.cssString(colorVal)}
      />
      <Path d="M43.5 21.5L6.35453 2.70349C4.35901 1.69372 2 3.14384 2 5.38029V37.6197C2 39.8562 4.35901 41.3063 6.35453 40.2965L43.5 21.5ZM43.5 21.5L80.6455 2.70349C82.641 1.69372 85 3.14384 85 5.3803V37.6197C85 39.8562 82.641 41.3063 80.6455 40.2965L43.5 21.5Z" />
    </InternalSVG>
  </Toggle>
);

export interface AngledReliefValveProps extends ToggleProps, SVGBasedPrimitiveProps {}

export const AngledReliefValve = ({
  color,
  className,
  orientation = "left",
  scale,
  enabled = false,
  ...rest
}: AngledReliefValveProps): ReactElement => (
  <Toggle
    {...rest}
    orientation={orientation}
    className={CSS(CSS.B("angled-relief-valve"), className)}
    enabled={enabled}
  >
    <HandleBoundary orientation={orientation}>
      <Handle
        location="bottom"
        orientation={orientation}
        left={32.8125}
        top={97.5922}
        id="1"
      />
      <Handle
        location="right"
        orientation={orientation}
        left={97.0278}
        top={45.5639}
        id="2"
      />
    </HandleBoundary>
    <InternalSVG
      dimensions={{ width: 64, height: 79 }}
      orientation={orientation}
      color={color}
      scale={scale}
    >
      <Line x1={21} y1={2} x2={21} y2={36.7} strokeLinecap="round" />
      <Path d="M9.05106 14.0802L32.4273 4.29611" strokeLinecap="round" />
      <Path d="M9.05106 20.0802L32.4273 10.2961" strokeLinecap="round" />
      <Path d="M9.05106 26.0802L32.4273 16.2961" strokeLinecap="round" />
      <Path d="M22.3611 35.1077C21.6298 35.4778 21.6298 36.5222 22.3611 36.8923L57.7433 54.7965C59.7388 55.8063 62.0978 54.3562 62.0978 52.1197L62.0978 19.8803C62.0978 17.6438 59.7388 16.1937 57.7433 17.2035L22.3611 35.1077Z" />
      <Path d="M21.8923 37.3611C21.5222 36.6298 20.4778 36.6298 20.1077 37.3611L2.20349 72.7433C1.19372 74.7388 2.64384 77.0978 4.8803 77.0978H37.1197C39.3562 77.0978 40.8063 74.7388 39.7965 72.7433L21.8923 37.3611Z" />
    </InternalSVG>
  </Toggle>
);

export interface ValueProps extends DivProps {
  dimensions?: dimensions.Dimensions;
  color?: color.Crude;
  units?: string;
  unitsLevel?: Text.Level;
  inlineSize?: number;
}

export const Value = ({
  className,
  color: colorVal,
  dimensions,
  orientation = "left",
  units = "psi",
  unitsLevel = "small",
  children,
  inlineSize = 80,
  ...rest
}: ValueProps): ReactElement => {
  const borderColor = color.cssString(colorVal);
  const theme = Theming.use();
  const textColor: string | undefined =
    colorVal == null
      ? "var(--pluto-gray-l0)"
      : color.cssString(
          color.pickByContrast(colorVal, theme.colors.gray.l0, theme.colors.gray.l11),
        );
  return (
    <Div
      className={CSS(CSS.B("value"), className)}
      {...rest}
      style={{
        borderColor,
        height: dimensions?.height,
        width: "100%",
      }}
    >
      <div
        className={CSS.BE("value", "content")}
        style={{ flexGrow: 1, minWidth: dimensions?.width, inlineSize }}
      >
        {children}
      </div>
      <HandleBoundary orientation={orientation}>
        <Handle location="left" orientation="left" left={0} top={50} id="1" />
        <Handle location="right" orientation="left" left={100} top={50} id="2" />
        <Handle location="top" orientation="left" left={50} top={-2} id="3" />
        <Handle location="bottom" orientation="left" left={50} top={102} id="4" />
      </HandleBoundary>
      <div
        className={CSS(CSS.BE("value", "units"), CSS.M(unitsLevel))}
        style={{ background: borderColor }}
      >
        <Text.Text level={unitsLevel} color={textColor}>
          {units}
        </Text.Text>
      </div>
    </Div>
  );
};

export interface SwitchProps extends Omit<ToggleValveButtonProps, "onClick"> {
  onClick?: MouseEventHandler<HTMLInputElement>;
}

export const Switch = ({
  enabled = false,
  onClick,
  orientation = "left",
}: SwitchProps): ReactElement => (
  <Div orientation={orientation}>
    <Input.Switch value={enabled} onClick={onClick} onChange={() => {}} />
    <HandleBoundary orientation={orientation}>
      <Handle location="left" orientation={orientation} left={0} top={50} id="1" />
      <Handle location="right" orientation={orientation} left={100} top={50} id="2" />
    </HandleBoundary>
  </Div>
);

export interface ButtonProps
  extends Omit<DivProps, "onClick" | "onMouseDown" | "onMouseUp">,
    Pick<CoreButton.ButtonProps, "color" | "size" | "level" | "onClickDelay"> {
  label?: string;
  onClick?: MouseEventHandler<HTMLButtonElement>;
  onMouseDown?: MouseEventHandler<HTMLButtonElement>;
  onMouseUp?: MouseEventHandler<HTMLButtonElement>;
  color?: color.Crude;
}

export const Button = ({
  onClick,
  onMouseDown,
  onMouseUp,
  orientation = "left",
  label = "",
  color,
  size,
  level,
  onClickDelay: delay,
}: ButtonProps): ReactElement => (
  <Div orientation={orientation}>
    <CoreButton.Button
      onClick={onClick}
      onMouseDown={onMouseDown}
      onMouseUp={onMouseUp}
      color={color}
      size={size}
      level={level}
      onClickDelay={delay}
    >
      {label}
    </CoreButton.Button>
    <HandleBoundary orientation={orientation}>
      <Handle location="left" orientation={orientation} left={0} top={50} id="1" />
      <Handle location="right" orientation={orientation} left={100} top={50} id="2" />
      <Handle location="top" orientation={orientation} left={50} top={0} id="3" />
      <Handle location="bottom" orientation={orientation} left={50} top={100} id="4" />
    </HandleBoundary>
  </Div>
);

export interface TextBoxProps
  extends Omit<DivProps, "onChange">,
    Optional<
      Pick<Text.EditableProps<Text.Level>, "level" | "value" | "onChange">,
      "onChange"
    > {
  color?: color.Crude;
  width?: number;
  align?: Align.Alignment;
  autoFit?: boolean;
}

export const TextBox = ({
  className,
  orientation = "left",
  width,
  color: colorVal,
  level,
  autoFit,
  align = "center",
  value,
  onChange,
  ...rest
}: TextBoxProps): ReactElement => {
  const divStyle: CSSProperties = {
    textAlign: align as CSSProperties["textAlign"],
  };
  if (direction.construct(orientation) === "y")
    divStyle.height = autoFit ? "fit-content" : width;
  else divStyle.width = autoFit ? "fit-content" : width;

  return (
    <Div
      style={divStyle}
      orientation={orientation}
      className={CSS(CSS.B("text-box"), CSS.loc(orientation), className)}
      {...rest}
    >
      <Text.MaybeEditable
        color={color.cssString(colorVal)}
        level={level}
        value={value}
        onChange={onChange}
      />
    </Div>
  );
};

export interface SetpointProps
  extends Omit<DivProps, "onClick" | "value" | "onChange">,
    Input.Control<number>,
    Pick<Input.NumericProps, "size"> {
  dimensions?: dimensions.Dimensions;
  color?: color.Crude;
  units?: string;
  onClick?: MouseEventHandler<HTMLButtonElement>;
  disabled?: boolean;
}

export const Setpoint = ({
  orientation = "left",
  className,
  onClick,
  children,
  value,
  units,
  color,
  onChange,
  size = "small",
  disabled,
  ...rest
}: SetpointProps): ReactElement => {
  const [currValue, setCurrValue] = useState(value);
  return (
    <Div
      className={CSS(CSS.B("setpoint"), className)}
      orientation={orientation}
      {...rest}
    >
      <HandleBoundary orientation={orientation}>
        <Handle location="left" orientation={orientation} left={0.5} top={50} id="1" />
        <Handle
          location="right"
          orientation={orientation}
          left={100}
          top={50}
          id="2"
          // Filled button has a z-index of 4 so we need to set this higher to show handle above
          style={{ zIndex: 5 }}
        />
        <Handle location="top" orientation={orientation} left={50} top={-2} id="3" />
        <Handle
          location="bottom"
          orientation={orientation}
          left={50}
          top={102}
          id="4"
        />
      </HandleBoundary>
      <Input.Numeric
        size={size}
        value={currValue}
        onChange={setCurrValue}
        showDragHandle={false}
        selectOnFocus
        endContent={units}
        outlineColor={color}
        borderWidth={1}
        disabled={disabled}
      >
        <CoreButton.Button
          size={size}
          variant="filled"
          onClick={() => onChange(currValue)}
          color={color}
        >
          Set
        </CoreButton.Button>
      </Input.Numeric>
    </Div>
  );
};

export interface ScrewPumpProps extends ToggleProps, SVGBasedPrimitiveProps {}

export const ScrewPump = ({
  color,
  className,
  orientation = "left",
  scale,
  ...rest
}: ScrewPumpProps): ReactElement => (
  <Toggle
    {...rest}
    className={CSS(CSS.B("screw-pump"), className)}
    orientation={orientation}
  >
    <HandleBoundary orientation={orientation}>
      <Handle location="left" orientation={orientation} left={3.125} top={50} id="1" />
      <Handle
        location="right"
        orientation={orientation}
        left={96.875}
        top={50}
        id="2"
      />
      <Handle location="top" orientation={orientation} left={50} top={3.125} id="3" />
      <Handle
        location="bottom"
        orientation={orientation}
        left={50}
        top={96.875}
        id="4"
      />
    </HandleBoundary>
    <InternalSVG
      dimensions={{ width: 64, height: 64 }}
      color={color}
      orientation={orientation}
      scale={scale}
    >
      <Circle cx="32" cy="32" r="30" />
      <Line
        x1="32"
        y1="2"
        x2="62"
        y2="32"
        className={CSS(CSS.M("detail"), className)}
      />
      <Line
        x1="32"
        y1="62"
        x2="62"
        y2="32"
        className={CSS(CSS.M("detail"), className)}
      />
      <Path
        d="M 0 0, L -10 -10, M 0 0, L -10 10"
        transform="translate(32, 32)"
        strokeLinecap="round"
        className={CSS(CSS.M("detail"), className)}
      />
      <Path
        d="M 0 0, L -10 -10, M 0 0, L -10 10"
        transform="translate(42, 32)"
        strokeLinecap="round"
        className={CSS(CSS.M("detail"), className)}
      />
    </InternalSVG>
  </Toggle>
);

export interface VacuumPumpProps extends ToggleProps, SVGBasedPrimitiveProps {}

export const VacuumPump = ({
  color,
  className,
  orientation = "left",
  scale,
  ...rest
}: VacuumPumpProps): ReactElement => (
  <Toggle
    {...rest}
    className={CSS(CSS.B("vacuum-pump"), className)}
    orientation={orientation}
  >
    <HandleBoundary orientation={orientation}>
      <Handle location="left" orientation={orientation} left={3.125} top={50} id="1" />
      <Handle
        location="right"
        orientation={orientation}
        left={96.875}
        top={50}
        id="2"
      />
      <Handle location="top" orientation={orientation} left={50} top={3.125} id="3" />
      <Handle
        location="bottom"
        orientation={orientation}
        left={50}
        top={96.875}
        id="4"
      />
    </HandleBoundary>
    <InternalSVG
      dimensions={{ width: 64, height: 64 }}
      color={color}
      orientation={orientation}
      scale={scale}
    >
      <Path d="M17 7.59998L59.5394 18.9984M17 58.3984L59.5394 47M63 33C63 36.9397 62.224 40.8407 60.7164 44.4805C59.2087 48.1203 56.999 51.4274 54.2132 54.2132C51.4274 56.999 48.1203 59.2087 44.4805 60.7164C40.8407 62.224 36.9397 63 33 63C29.0603 63 25.1593 62.224 21.5195 60.7164C17.8797 59.2087 14.5726 56.999 11.7868 54.2132C9.00104 51.4274 6.79125 48.1203 5.28361 44.4805C3.77597 40.8407 3 36.9397 3 33C3 29.0603 3.77597 25.1593 5.28362 21.5195C6.79126 17.8797 9.00104 14.5726 11.7868 11.7868C14.5726 9.00104 17.8797 6.79125 21.5195 5.28361C25.1593 3.77597 29.0603 3 33 3C36.9397 3 40.8407 3.77597 44.4805 5.28362C48.1203 6.79126 51.4274 9.00104 54.2132 11.7868C56.999 14.5726 59.2087 17.8797 60.7164 21.5195C62.224 25.1593 63 29.0603 63 33Z" />
    </InternalSVG>
  </Toggle>
);

export interface CavityPumpProps extends ToggleProps, SVGBasedPrimitiveProps {}

export const CavityPump = ({
  color,
  className,
  orientation = "left",
  scale,
  ...rest
}: CavityPumpProps): ReactElement => (
  <Toggle
    {...rest}
    className={CSS(CSS.B("cavity-pump"), className)}
    orientation={orientation}
  >
    <HandleBoundary orientation={orientation}>
      <Handle location="left" orientation={orientation} left={3.125} top={50} id="1" />
      <Handle
        location="right"
        orientation={orientation}
        left={96.875}
        top={50}
        id="2"
      />
      <Handle location="top" orientation={orientation} left={50} top={3.125} id="3" />
      <Handle
        location="bottom"
        orientation={orientation}
        left={50}
        top={96.875}
        id="4"
      />
    </HandleBoundary>
    <InternalSVG
      dimensions={{ width: 64, height: 64 }}
      color={color}
      orientation={orientation}
      scale={scale}
    >
      <Circle cx="32" cy="32" r="30" />
      <Line
        x1="32"
        y1="2"
        x2="62"
        y2="32"
        className={CSS(CSS.M("detail"), className)}
      />
      <Line
        x1="32"
        y1="62"
        x2="62"
        y2="32"
        className={CSS(CSS.M("detail"), className)}
      />
      <Path
        d="M 17 26 C 17 20.6667 23 20.6667 23 26 C 23 31.3333 29 31.3333 29 26 C 29 20.6667 35 20.6667 35 26"
        strokeLinecap="round"
        transform="translate(6, 6)"
        className={CSS(CSS.M("detail"), className)}
      />
    </InternalSVG>
  </Toggle>
);

export interface PistonPumpProps extends ToggleProps, SVGBasedPrimitiveProps {}

export const PistonPump = ({
  color,
  className,
  orientation = "left",
  scale,
  ...rest
}: PistonPumpProps): ReactElement => (
  <Toggle
    {...rest}
    className={CSS(CSS.B("piston-pump"), className)}
    orientation={orientation}
  >
    <HandleBoundary orientation={orientation}>
      <Handle location="left" orientation={orientation} left={3.125} top={50} id="1" />
      <Handle
        location="right"
        orientation={orientation}
        left={96.875}
        top={50}
        id="2"
      />
      <Handle location="top" orientation={orientation} left={50} top={3.125} id="3" />
      <Handle
        location="bottom"
        orientation={orientation}
        left={50}
        top={96.875}
        id="4"
      />
    </HandleBoundary>
    <InternalSVG
      dimensions={{ width: 64, height: 64 }}
      color={color}
      orientation={orientation}
      scale={scale}
    >
      <Circle cx="32" cy="32" r="30" />
      <Line
        x1="32"
        y1="2"
        x2="62"
        y2="32"
        className={CSS(CSS.M("detail"), className)}
      />
      <Line
        x1="32"
        y1="62"
        x2="62"
        y2="32"
        className={CSS(CSS.M("detail"), className)}
      />
      <Path
        d="M 23 32, h 16, m 0 -8, v 16"
        className={CSS(CSS.M("detail"), className)}
        strokeLinecap="round"
      />
    </InternalSVG>
  </Toggle>
);

export interface StaticMixerProps extends DivProps, SVGBasedPrimitiveProps {}

export const StaticMixer = ({
  color,
  className,
  orientation = "left",
  scale,
  ...rest
}: StaticMixerProps): ReactElement => (
  <Div
    {...rest}
    className={CSS(CSS.B("static-mixer"), className)}
    orientation={orientation}
  >
    <HandleBoundary orientation={orientation}>
      <Handle location="left" orientation={orientation} left={1.5152} top={50} id="1" />
      <Handle
        location="right"
        orientation={orientation}
        left={98.4848}
        top={50}
        id="2"
      />
      <Handle location="top" orientation={orientation} left={50} top={3.3333} id="3" />
      <Handle
        location="bottom"
        orientation={orientation}
        left={50}
        top={96.6667}
        id="4"
      />
    </HandleBoundary>
    <InternalSVG
      dimensions={{ width: 66, height: 30 }}
      color={color}
      orientation={orientation}
      scale={scale}
    >
      <Rect x="1" y="1" width="64" height="28" rx="2" ry="2" />
      <Path d="M17 10C23 10 27 20 33 20C39 20 43 10 49 10" strokeLinecap="round" />
      <Path d="M17 20C23 20 27 10 33 10C39 10 43 20 49 20" strokeLinecap="round" />
    </InternalSVG>
  </Div>
);

export interface RotaryMixerProps extends ToggleProps, SVGBasedPrimitiveProps {}

export const RotaryMixer = ({
  color,
  className,
  orientation = "left",
  scale,
  ...rest
}: RotaryMixerProps): ReactElement => (
  <Toggle
    {...rest}
    className={CSS(CSS.B("rotary-mixer"), className)}
    orientation={orientation}
  >
    <HandleBoundary orientation={orientation}>
      <Handle location="left" orientation={orientation} left={2} top={48.4849} id="1" />
      <Handle
        location="right"
        orientation={orientation}
        left={97.5}
        top={48.4849}
        id="2"
      />
    </HandleBoundary>
    <InternalSVG
      dimensions={{ width: 50, height: 33 }}
      color={color}
      orientation={orientation}
      scale={scale}
    >
      <Path d="M1 30V2C1 1.44772 1.44772 1 2 1H35.4545C35.7434 1 36.0181 1.12487 36.208 1.34247L48.4262 15.3425C48.7549 15.7192 48.7549 16.2808 48.4262 16.6575L36.208 30.6575C36.0181 30.8751 35.7434 31 35.4545 31H2C1.44772 31 1 30.5523 1 30Z" />
      <Line
        x1="32"
        y1="16"
        x2="40"
        y2="16"
        strokeLinecap="round"
        className={CSS(CSS.M("detail"), className)}
      />
      <Line
        x1="32"
        y1="16"
        x2="28"
        y2="22.9282"
        strokeLinecap="round"
        className={CSS(CSS.M("detail"), className)}
      />
      <Line
        x1="32"
        y1="16"
        x2="28"
        y2="9.0717"
        strokeLinecap="round"
        className={CSS(CSS.M("detail"), className)}
      />
    </InternalSVG>
  </Toggle>
);

export interface LightProps extends DivProps, SVGBasedPrimitiveProps {
  enabled?: boolean;
}

export const Light = ({
  className,
  color,
  orientation = "left",
  enabled,
  scale,
  ...rest
}: LightProps): ReactElement => (
  <Div
    {...rest}
    orientation={orientation}
    className={CSS(CSS.B("light"), enabled && CSS.M("enabled"), className)}
  >
    <HandleBoundary orientation={orientation}>
      <Handle location="left" orientation={orientation} left={3.125} top={50} id="1" />
      <Handle
        location="right"
        orientation={orientation}
        left={96.875}
        top={50}
        id="2"
      />
      <Handle location="top" orientation={orientation} left={50} top={3.125} id="3" />
      <Handle
        location="bottom"
        orientation={orientation}
        left={50}
        top={96.75}
        id="4"
      />
    </HandleBoundary>
    <InternalSVG
      dimensions={{ width: 64, height: 64 }}
      color={color}
      orientation={orientation}
      scale={scale}
    >
      <Circle cx="32" cy="32" r="30" />
    </InternalSVG>
  </Div>
);

export interface ElectricRegulatorProps extends DivProps, SVGBasedPrimitiveProps {}

export const ElectricRegulator = ({
  className,
  orientation = "left",
  color,
  scale,
  ...rest
}: ElectricRegulatorProps): ReactElement => (
  <Div className={CSS(className, CSS.B("regulator"))} {...rest}>
    <HandleBoundary orientation={orientation}>
      <Handle
        location="left"
        orientation={orientation}
        left={2.29885}
        top={69.565}
        id="1"
      />
      <Handle
        location="right"
        orientation={orientation}
        left={97.70115}
        top={69.565}
        id="2"
      />
      <Handle
        location="left"
        orientation={orientation}
        left={23.1479}
        top={23.61}
        id="3"
      />
      <Handle location="top" orientation={orientation} left={50} top={11.11} id="4" />
      <Handle
        location="right"
        orientation={orientation}
        left={76.8521}
        top={23.61}
        id="5"
      />
    </HandleBoundary>
    <InternalSVG
      dimensions={{ width: 87, height: 69 }}
      orientation={orientation}
      color={color}
      scale={scale}
    >
      <Path d="M43.5 49L6.35453 30.2035C4.35901 29.1937 2 30.6438 2 32.8803V65.1197C2 67.3562 4.35901 68.8063 6.35453 67.7965L43.5 49ZM43.5 49L80.6455 30.2035C82.641 29.1937 85 30.6438 85 32.8803V65.1197C85 67.3562 82.641 68.8063 80.6455 67.7965L43.5 49Z" />
      <Rect x="21" y="6.5" width="44" height="18" rx="2" />
      <Path d="M43 6.5V4C43 2.34315 44.3431 1 46 1H79C80.6569 1 82 2.34315 82 4V20.4281C82 21.4126 81.517 22.3344 80.7076 22.8947L43 49" />
      <Line x1="43" y1="49" x2="43" y2="24.5" />
    </InternalSVG>
  </Div>
);

export interface ElectricRegulatorMotorizedProps
  extends DivProps,
    SVGBasedPrimitiveProps {}

export const ElectricRegulatorMotorized = ({
  className,
  orientation = "left",
  color,
  scale,
  ...rest
}: ElectricRegulatorMotorizedProps): ReactElement => (
  <Div
    className={CSS(className, CSS.B("regulator-motorized"))}
    {...rest}
    orientation={orientation}
  >
    <HandleBoundary orientation={orientation}>
      <Handle
        location="left"
        orientation={orientation}
        left={35.6321}
        top={13.72549}
        id="2"
      />
      <Handle location="top" orientation={orientation} left={50} top={1.96078} id="2" />
      <Handle
        location="right"
        orientation={orientation}
        left={64.3679}
        top={13.72549}
        id="3"
      />
      <Handle
        location="left"
        orientation={orientation}
        left={24.1379}
        top={46.078}
        id="1"
      />
      <Handle
        location="right"
        orientation={orientation}
        left={75.8621}
        top={46.078}
        id="5"
      />
      <Handle
        location="left"
        orientation={orientation}
        left={2.2989}
        top={78.43137}
        id="6"
      />
      <Handle
        location="right"
        orientation={orientation}
        left={97.7011}
        top={78.43137}
        id="7"
      />
    </HandleBoundary>
    <InternalSVG
      dimensions={{ width: 87, height: 102 }}
      orientation={orientation}
      color={color}
      scale={scale}
    >
      <Path d="M43.5 80.5L6.35453 61.7035C4.35901 60.6937 2 62.1438 2 64.3803V96.6197C2 98.8562 4.35901 100.306 6.35453 99.2965L43.5 80.5ZM43.5 80.5L80.6455 61.7035C82.641 60.6937 85 62.1438 85 64.3803V96.6197C85 98.8562 82.641 100.306 80.6455 99.2965L43.5 80.5Z" />
      <Line x1="43" y1="80.5" x2="43" y2="56" />
      <Path d="M43 38V35.5C43 33.8431 44.3431 32.5 46 32.5H79C80.6569 32.5 82 33.8431 82 35.5V51.9281C82 52.9126 81.517 53.8344 80.7076 54.3947L43 80.5" />
      <Rect x="21" y="38" width="44" height="18" rx="2" />
      <Path d="M43 38V26" strokeLinecap="round" />
      <Circle cx="43" cy="14" r="12" />
    </InternalSVG>
  </Div>
);

export interface AgitatorProps extends ToggleProps, SVGBasedPrimitiveProps {}

export const Agitator = ({
  orientation = "left",
  color,
  scale,
  ...rest
}: AgitatorProps): ReactElement => (
  <Toggle {...rest} className={CSS(CSS.B("agitator"))}>
    <HandleBoundary orientation={orientation}>
      <Handle location="top" orientation={orientation} left={50} top={1} id="4" />
    </HandleBoundary>
    <InternalSVG
      dimensions={{ width: 88, height: 86 }}
      color={color}
      orientation={orientation}
      scale={scale}
    >
      <Path d="M1 85V48.8541C1 46.624 3.34694 45.1735 5.34164 46.1708L80.6584 83.8292 C82.6531 84.8265 85 83.376 85 81.1459 V44" />
      <Path d="M43 1L45 65" />
    </InternalSVG>
  </Toggle>
);

export interface PropellerAgitatorProps extends AgitatorProps {}

export const PropellerAgitator = ({
  orientation = "left",
  color,
  scale,
  ...rest
}: PropellerAgitatorProps): ReactElement => (
  <Toggle {...rest} className={CSS(CSS.B("agitator"))}>
    <HandleBoundary orientation={orientation}>
      <Handle location="top" orientation={orientation} left={51} top={2} id="4" />
    </HandleBoundary>
    <InternalSVG
      dimensions={{ width: 87, height: 87 }}
      color={color}
      orientation={orientation}
      scale={scale}
    >
      <Path d="M43.5 69.573L14.9534 55.6147C8.97428 52.6911 2 57.0443 2 63.6999V75.4462C2 82.1018 8.97429 86.455 14.9534 83.5314L43.5 69.573ZM43.5 69.573L72.0466 55.6147C78.0257 52.6911 85 57.0443 85 63.6999V75.4462C85 82.1018 78.0257 86.455 72.0466 83.5314L43.5 69.573Z" />
      <Path d="M43.5 69.6L43.5 2" strokeLinecap="round" />
    </InternalSVG>
  </Toggle>
);

export interface FlatBladeAgitatorProps extends AgitatorProps {}

export const FlatBladeAgitator = ({
  orientation = "left",
  color,
  scale,
  ...rest
}: FlatBladeAgitatorProps): ReactElement => (
  <Toggle {...rest} className={CSS(CSS.B("agitator"))}>
    <HandleBoundary orientation={orientation}>
      <Handle location="top" orientation={orientation} left={51} top={2} id="4" />
    </HandleBoundary>
    <InternalSVG
      dimensions={{ width: 87, height: 87 }}
      color={color}
      orientation={orientation}
      scale={scale}
    >
      <Line x1="43" y1="1" x2="43" y2="49" />
      <Rect x="3" y="49" width="80" height="34" rx="3" strokeLinecap="round" />
    </InternalSVG>
  </Toggle>
);

export interface PaddleAgitatorProps extends AgitatorProps {}

export const PaddleAgitator = ({
  className,
  orientation = "left",
  color,
  scale,
  ...rest
}: PaddleAgitatorProps): ReactElement => (
  <Toggle {...rest} className={CSS(CSS.B("agitator"))}>
    <HandleBoundary orientation={orientation}>
      <Handle location="top" orientation={orientation} left={51} top={2} id="4" />
    </HandleBoundary>
    <InternalSVG
      dimensions={{ width: 87, height: 87 }}
      color={color}
      orientation={orientation}
      scale={scale}
    >
      <Line x1="43" y1="1" x2="43" y2="49" />
      <Rect x="3" y="49" width="80" height="34" rx="3" />
      <Line
        x1="3.8"
        y1="82.1"
        x2="43"
        y2="49"
        className={CSS(CSS.M("detail"), className)}
        strokeLinecap="round"
      />
      <Line
        x1="43"
        y1="49"
        x2="43"
        y2="83"
        className={CSS(CSS.M("detail"), className)}
        strokeLinecap="round"
      />
      <Line
        x1="43"
        y1="83"
        x2="82.2"
        y2="49.9"
        className={CSS(CSS.M("detail"), className)}
        strokeLinecap="round"
      />
    </InternalSVG>
  </Toggle>
);

export interface CrossBeamAgitatorProps extends AgitatorProps {}

export const CrossBeamAgitator = ({
  className,
  orientation = "left",
  color,
  scale,
  ...rest
}: CrossBeamAgitatorProps): ReactElement => (
  <Toggle {...rest} className={CSS(CSS.B("agitator"))}>
    <HandleBoundary orientation={orientation}>
      <Handle location="top" orientation={orientation} left={51} top={2} id="4" />
    </HandleBoundary>
    <InternalSVG
      dimensions={{ width: 87, height: 87 }}
      color={color}
      orientation={orientation}
      scale={scale}
    >
      <Line x1="43" y1="1" x2="43" y2="49" strokeLinecap="round" />
      <Line x1="3" y1="49" x2="83" y2="49" strokeLinecap="round" />
      <Line x1="3" y1="83" x2="83" y2="83" strokeLinecap="round" />
      <Line x1="43" y1="49" x2="43" y2="83" strokeLinecap="round" />
      {/* We need this rectangle here because so that when a user hovers above to click the agitator, the rectangle changes color */}
      <Rect x="3" y="49" width="80" height="34" strokeWidth={0} />
    </InternalSVG>
  </Toggle>
);

export interface HelicalAgitatorProps extends AgitatorProps {}

export const HelicalAgitator = ({
  className,
  orientation = "left",
  color,
  scale,
  ...rest
}: HelicalAgitatorProps): ReactElement => (
  <Toggle {...rest} className={CSS(CSS.B("agitator"))}>
    <HandleBoundary orientation={orientation}>
      <Handle location="top" orientation={orientation} left={51} top={2} id="4" />
    </HandleBoundary>
    <InternalSVG
      dimensions={{ width: 87, height: 87 }}
      color={color}
      orientation={orientation}
      scale={scale}
    >
      <Line x1={43} y1={1} x2={43} y2={60} strokeLinecap="round" />
      <Path
        d="M5.375 36L70.8204 48.7138C74.0584 49.3428 74.0573 53.9765 70.8189 54.6039L14.7952 65.4584C11.5729 66.0827 11.5494 70.6856 14.7651 71.3429L81.5208 84.9873"
        strokeLinecap="round"
      />
    </InternalSVG>
  </Toggle>
);

export interface OffPageReferenceProps extends DivProps {
  label?: string;
  level?: Text.TextProps["level"];
  color?: color.Crude;
  onLabelChange?: (label: string) => void;
}

export const OffPageReference: React.FC<OffPageReferenceProps> = ({
  id,
  className,
  orientation = "right",
  label = "text",
  color: colorVal,
  level = "p",
  onLabelChange,
  ...rest
}) => {
  const element = document.querySelector(`[data-id="${id}"]`);
  // add the orientation to the class list
  if (element) element.classList.add(orientation);

  const swap = direction.construct(orientation) === "y";

  return (
    <Div
      className={CSS(CSS.B("arrow"), CSS.loc(orientation), className)}
      orientation={orientation}
      {...rest}
    >
      <div className="wrapper">
        <div className="outline" style={{ backgroundColor: color.cssString(colorVal) }}>
          <div className="bg">
            <Text.MaybeEditable
              value={label}
              onChange={onLabelChange}
              level={level}
              className={CSS.BE("symbol", "label")}
            />
          </div>
        </div>
      </div>
      <HandleBoundary orientation={orientation}>
        <Handle
          location="left"
          orientation={orientation}
          preventAutoAdjust
          left={98}
          top={50}
          swap={swap}
          id="1"
        />
        <Handle
          location="right"
          preventAutoAdjust
          orientation={orientation}
          left={1}
          top={50}
          swap={swap}
          id="2"
        />
      </HandleBoundary>
      <svg
        style={{ visibility: "hidden", position: "absolute" }}
        width="0"
        height="0"
        xmlns="http://www.w3.org/2000/svg"
        version="1.1"
      >
        <defs>
          <filter id="goo">
            <feGaussianBlur in="SourceGraphic" stdDeviation="1.5" result="blur" />
            <feColorMatrix
              in="blur"
              mode="matrix"
              values="1 0 0 0 0  0 1 0 0 0  0 0 1 0 0  0 0 0 19 -9"
              result="goo"
            />
            <feComposite in="SourceGraphic" in2="goo" operator="atop" />
          </filter>
        </defs>
      </svg>
    </Div>
  );
};

export interface VentProps extends SVGBasedPrimitiveProps, DivProps {}

export const Vent = ({
  className,
  orientation = "left",
  color,
  scale,
  ...rest
}: VentProps): ReactElement => (
  <Div className={CSS(CSS.B("vent"), className)} {...rest}>
    <HandleBoundary orientation={orientation}>
      <Handle
        location="left"
        orientation={orientation}
        left={22.7273}
        top={50}
        id="1"
      />
      <Handle location="right" orientation={orientation} left={80} top={50} id="2" />
    </HandleBoundary>
    <InternalSVG
      color={color}
      dimensions={{ width: 22, height: 32 }}
      orientation={orientation}
      scale={scale}
    >
      <Path
        d="M5 3L16.6325 13.8016C17.9107 14.9885 17.9107 17.0115 16.6325 18.1984L5 29"
        strokeLinecap="round"
      />
    </InternalSVG>
  </Div>
);

export interface ISOFilterProps extends SVGBasedPrimitiveProps, DivProps {}

export const ISOFilter = ({
  className,
  orientation = "left",
  color,
  scale,
  ...rest
}: ISOFilterProps): ReactElement => (
  <Div className={CSS(CSS.B("iso-filter"), className)} {...rest}>
    <HandleBoundary orientation={orientation}>
      <Handle location="right" orientation={orientation} left={95} top={50} id="1" />
      <Handle location="left" orientation={orientation} left={5} top={50} id="2" />
    </HandleBoundary>
    <InternalSVG
      dimensions={{ width: 60, height: 42 }}
      color={color}
      orientation={orientation}
      scale={scale}
    >
      <Rect x="3" y="3" width="54" height="36" rx="3" ry="3" />
      <Line x1="30" y1="3" x2="30" y2="13" strokeLinecap="round" />
      <Line x1="30" y1="17" x2="30" y2="25" strokeLinecap="round" />
      <Line x1="30" y1="29" x2="30" y2="39" strokeLinecap="round" />
    </InternalSVG>
  </Div>
);

export interface FlowStraightenerProps extends DivProps, SVGBasedPrimitiveProps {}

export const FlowStraightener = ({
  className,
  orientation = "left",
  color,
  scale,
  ...rest
}: FlowStraightenerProps): ReactElement => (
  <Div className={CSS(CSS.B("flow-straightener"), className)} {...rest}>
    <HandleBoundary orientation={orientation}>
      <Handle location="left" orientation={orientation} left={3} top={50} id="1" />
      <Handle location="right" orientation={orientation} left={97} top={50} id="2" />
      <Handle location="top" orientation={orientation} left={50} top={6} id="3" />
      <Handle location="bottom" orientation={orientation} left={50} top={93} id="4" />
    </HandleBoundary>
    <InternalSVG
      dimensions={{ width: 72, height: 36 }}
      color={color}
      orientation={orientation}
      scale={scale}
    >
      <Rect x="2.5" y="2.5" width="67" height="31" rx="2" />
      <Path d="M10.5 26.5H60.5" strokeLinecap="round" />
      <Path d="M10.5 9.5H60.5" strokeLinecap="round" />
    </InternalSVG>
  </Div>
);

export interface HeaterElementProps extends DivProps, SVGBasedPrimitiveProps {}

export const HeaterElement = ({
  className,
  orientation = "left",
  color,
  scale,
  ...rest
}: HeaterElementProps): ReactElement => (
  <Div className={CSS(CSS.B("heater-element"), className)} {...rest}>
    <HandleBoundary orientation={orientation}>
      <Handle
        location="top"
        orientation={orientation}
        left={11.9}
        top={5.55555556}
        id="3"
      />
      <Handle
        location="bottom"
        orientation={orientation}
        left={11.9}
        top={94} // not sure why but this rounding looks better
        id="4"
      />
    </HandleBoundary>
    <InternalSVG
      dimensions={{ width: 21, height: 36 }}
      color={color}
      orientation={orientation}
      scale={scale}
    >
      <Path d="M2.5 34.0005H14.5" strokeLinecap="round" />
      <Path d="M2.5 2.00049L14.5 2.00049" strokeLinecap="round" />
      <Path d="M14.3793 10.0013C14.9046 10.0013 15.4248 10.1048 15.9101 10.3058C16.3954 10.5068 16.8363 10.8015 17.2078 11.1729C17.5792 11.5443 17.8738 11.9853 18.0749 12.4706C18.2759 12.9559 18.3793 13.4761 18.3793 14.0013C18.3793 14.5266 18.2759 15.0468 18.0749 15.5321C17.8738 16.0174 17.5792 16.4583 17.2078 16.8298C16.8363 17.2012 16.3954 17.4958 15.9101 17.6969C15.4248 17.8979 14.9046 18.0013 14.3793 18.0013" />
      <Path d="M14.5 2.00049C15.0253 2.00049 15.5454 2.10395 16.0307 2.30497C16.516 2.50599 16.957 2.80063 17.3284 3.17206C17.6999 3.5435 17.9945 3.98445 18.1955 4.46975C18.3965 4.95506 18.5 5.4752 18.5 6.00049C18.5 6.52578 18.3965 7.04592 18.1955 7.53122C17.9945 8.01652 17.6999 8.45748 17.3284 8.82892C16.957 9.20035 16.516 9.49499 16.0307 9.69601C15.5454 9.89703 15.0253 10.0005 14.5 10.0005" />
      <Path d="M14.5 18.0005C15.0253 18.0005 15.5454 18.104 16.0307 18.305C16.516 18.506 16.957 18.8006 17.3284 19.1721C17.6999 19.5435 17.9945 19.9845 18.1955 20.4698C18.3965 20.9551 18.5 21.4752 18.5 22.0005C18.5 22.5258 18.3965 23.0459 18.1955 23.5312C17.9945 24.0165 17.6999 24.4575 17.3284 24.8289C16.957 25.2003 16.516 25.495 16.0307 25.696C15.5454 25.897 15.0253 26.0005 14.5 26.0005" />
      <Path d="M14.6206 25.9995C15.1459 25.9995 15.6661 26.103 16.1514 26.304C16.6367 26.505 17.0776 26.7997 17.4491 27.1711C17.8205 27.5425 18.1151 27.9835 18.3162 28.4688C18.5172 28.9541 18.6206 29.4742 18.6206 29.9995C18.6206 30.5248 18.5172 31.0449 18.3162 31.5302C18.1151 32.0155 17.8205 32.4565 17.4491 32.8279C17.0776 33.1994 16.6367 33.494 16.1514 33.695C15.6661 33.896 15.1459 33.9995 14.6206 33.9995" />
    </InternalSVG>
  </Div>
);

export interface CylinderProps extends DivProps {
  dimensions?: dimensions.Dimensions;
  borderRadius?: BorderRadius;
  color?: color.Crude;
  onResize?: (dimensions: dimensions.Dimensions) => void;
  boxBorderRadius?: number;
  backgroundColor?: color.Crude;
}

export const Cylinder = ({
  className,
  dimensions = DEFAULT_DIMENSIONS,
  borderRadius = DEFAULT_BORDER_RADIUS,
  boxBorderRadius,
  color: colorVal,
  backgroundColor,
  ...rest
}: CylinderProps): ReactElement => {
  const detailedRadius = parseBorderRadius(borderRadius);
  const t = Theming.use();
  const refreshDeps = useMemo(
    () => [dimensions, borderRadius, detailedRadius],
    [
      detailedRadius.bottomLeft,
      detailedRadius.bottomRight,
      detailedRadius.topLeft,
      detailedRadius.topRight,
      dimensions.height,
      dimensions.width,
    ],
  );
  const boardColor = color.cssString(colorVal ?? t.colors.gray.l11);
  const bgColor =
    backgroundColor == null ? undefined : color.cssString(backgroundColor);
  const widthScale = dimensions.width / 66;
  const heightScale = dimensions.height / 180;
  const transform = `scale(${widthScale},${heightScale})`;

  return (
    <Div
      className={CSS(className, CSS.B("cylinder"))}
      style={{
        ...dimensions,
      }}
      {...rest}
    >
      <svg
        width="100%"
        height="100%"
        viewBox={`0 0 ${dimensions.width} ${dimensions.height}`}
        fill="none"
        xmlns="http://www.w3.org/2000/svg"
        transform={transform}
      >
        <path
          d="M23 33.6712C11.9844 36.0332 3 42.4382 3 52.8862V174.568C3 176.225 4.34315 177.568 6 177.568H60C61.6569 177.568 63 176.225 63 174.568V52.8862C63 36.3342 40.4511 29.9292 23 33.6712ZM23 33.6712V13.3181C23 0.318109 42.9975 0.318123 42.9975 13.3181V33.6712"
          vectorEffect="non-scaling-stroke"
          strokeWidth="2"
          stroke={boardColor}
          transform={transform}
          fill={bgColor}
        />
      </svg>
      <HandleBoundary refreshDeps={refreshDeps} orientation="left">
        {/* Top  */}
        <Handle location="top" orientation="left" left={50} top={2} id="1" />
        <Handle location="left" orientation="left" left={35} top={10} id="9" />
        <Handle location="right" orientation="left" left={65} top={10} id="10" />
        {/* Bottom */}
        <Handle location="bottom" orientation="left" left={50} top={98.3333} id="2" />
        {/* Main body */}
        <Handle location="left" orientation="left" left={4} top={40} id="3" />
        <Handle location="right" orientation="left" left={96} top={40} id="4" />
        <Handle location="left" orientation="left" left={4} top={60} id="5" />
        <Handle location="right" orientation="left" left={96} top={60} id="6" />
        <Handle location="left" orientation="left" left={4} top={80} id="7" />
        <Handle location="right" orientation="left" left={96} top={80} id="8" />
      </HandleBoundary>
    </Div>
  );
};

export interface SpringLoadedReliefValveProps
  extends ToggleProps,
    SVGBasedPrimitiveProps {}

export const SpringLoadedReliefValve = ({
  className,
  orientation = "left",
  color: colorVal,
  scale,
  enabled = false,
  ...rest
}: SpringLoadedReliefValveProps): ReactElement => {
  const colorStr = color.cssString(colorVal);
  return (
    <Toggle
      {...rest}
      orientation={orientation}
      className={CSS(CSS.B("spring-loaded-relief-valve"), className)}
      enabled={enabled}
    >
      <HandleBoundary orientation={orientation}>
        <Handle
          location="left"
          orientation={orientation}
          left={2.1373}
          top={69.0785}
          id="1"
        />
        <Handle
          location="right"
          orientation={orientation}
          left={96.7416}
          top={72.368}
          id="2"
        />
      </HandleBoundary>
      <InternalSVG
        dimensions={{ width: 89, height: 76 }}
        color={colorVal}
        orientation={orientation}
        scale={scale}
      >
        <Path
          d="M46.3625 54.1079C45.6312 54.4779 45.6311 55.5223 46.3624 55.8924L81.7435 73.7989C83.7389 74.8088 86.098 73.3588 86.0982 71.1224L86.1002 38.883C86.1003 36.6465 83.7414 35.1962 81.7458 36.2059L46.3625 54.1079Z"
          stroke={colorStr}
        />
        <Path
          d="M71 38.0014V72.0014"
          stroke={colorStr}
          strokeWidth={4}
          strokeLinecap="round"
        />
        <Path
          d="M41.6389 55.8923C42.3702 55.5222 42.3702 54.4778 41.6389 54.1077L6.2567 36.2035C4.26118 35.1937 1.90217 36.6438 1.90217 38.8803L1.90217 71.1197C1.90217 73.3562 4.26119 74.8063 6.2567 73.7965L41.6389 55.8923Z"
          stroke={colorStr}
        />
        <Circle cx="44" cy="55" r="4" fill={colorStr} />
        <Path
          d="M45 4C45 3.44772 44.5523 3 44 3C43.4477 3 43 3.44772 43 4H45ZM37.5777 24.7889L38.0249 23.8944L37.5777 24.7889ZM37.5777 21.2111L38.0249 22.1056L37.5777 21.2111ZM50.4223 31.2111L49.9751 32.1056L50.4223 31.2111ZM37.5777 44.7889L37.1305 45.6833L37.5777 44.7889ZM37.5777 41.2111L37.1305 40.3167L37.5777 41.2111ZM42.8944 47.4472L42.4472 48.3416L42.8944 47.4472ZM45 52V49.2361H43V52H45ZM43.3416 46.5528L38.0249 43.8944L37.1305 45.6833L42.4472 48.3416L43.3416 46.5528ZM38.0249 42.1056L50.8695 35.6833L49.9751 33.8944L37.1305 40.3167L38.0249 42.1056ZM50.8695 30.3167L38.0249 23.8944L37.1305 25.6833L49.9751 32.1056L50.8695 30.3167ZM38.0249 22.1056L50.8695 15.6833L49.9751 13.8944L37.1305 20.3167L38.0249 22.1056ZM50.8695 10.3167L45.5528 7.65836L44.6584 9.44721L49.9751 12.1056L50.8695 10.3167ZM45 6.76393V4H43V6.76393H45ZM45.5528 7.65836C45.214 7.48897 45 7.1427 45 6.76393H43C43 7.90025 43.642 8.93904 44.6584 9.44721L45.5528 7.65836ZM50.8695 15.6833C53.0806 14.5777 53.0807 11.4223 50.8695 10.3167L49.9751 12.1056C50.7121 12.4741 50.7121 13.5259 49.9751 13.8944L50.8695 15.6833ZM38.0249 23.8944C37.2879 23.5259 37.2879 22.4741 38.0249 22.1056L37.1305 20.3167C34.9193 21.4223 34.9194 24.5777 37.1305 25.6833L38.0249 23.8944ZM50.8695 35.6833C53.0806 34.5777 53.0807 31.4223 50.8695 30.3167L49.9751 32.1056C50.7121 32.4741 50.7121 33.5259 49.9751 33.8944L50.8695 35.6833ZM38.0249 43.8944C37.2879 43.5259 37.2879 42.4741 38.0249 42.1056L37.1305 40.3167C34.9193 41.4223 34.9194 44.5777 37.1305 45.6833L38.0249 43.8944ZM45 49.2361C45 48.0998 44.358 47.061 43.3416 46.5528L42.4472 48.3416C42.786 48.511 43 48.8573 43 49.2361H45Z"
          fill={colorStr}
          strokeWidth={1}
        />
      </InternalSVG>
    </Toggle>
  );
};

export interface AngledSpringLoadedReliefValveProps
  extends ToggleProps,
    SVGBasedPrimitiveProps {}

export const AngledSpringLoadedReliefValve = ({
  className,
  orientation = "left",
  color: colorVal,
  scale,
  enabled = false,
  ...rest
}: AngledSpringLoadedReliefValveProps): ReactElement => {
  const colorStr = color.cssString(colorVal);
  return (
    <Toggle
      {...rest}
      orientation={orientation}
      className={CSS(CSS.B("spring-loaded-relief-valve"), className)}
      enabled={enabled}
    >
      <HandleBoundary orientation={orientation}>
        <Handle
          location="bottom"
          orientation={orientation}
          left={31.8182}
          top={98}
          id="1"
        />
        <Handle
          location="right"
          orientation={orientation}
          left={95.6061}
          top={55.5185}
          id="2"
        />
      </HandleBoundary>
      <InternalSVG
        dimensions={{ width: 66, height: 101 }}
        color={colorVal}
        orientation={orientation}
        scale={scale}
      >
        <Path d="M23.3625 55.6237C22.6312 55.9937 22.6311 57.0381 23.3624 57.4082L58.7435 75.3147C60.7389 76.3246 63.098 74.8747 63.0981 72.6382L63.1001 40.3988C63.1003 38.1624 60.7414 36.7121 58.7458 37.7217L23.3625 55.6237Z" />
        <Path d="M48 38.633V72.633" strokeLinecap="round" strokeWidth={4} />
        <Path d="M21.8923 58.4348C21.5222 57.7035 20.4778 57.7035 20.1077 58.4348L2.20349 93.817C1.19372 95.8125 2.64384 98.1715 4.8803 98.1715H37.1197C39.3562 98.1715 40.8063 95.8125 39.7965 93.817L21.8923 58.4348Z" />
        <Circle cx="21" cy="56.0737" r="4" fill={colorStr} />
        <Path
          d="M21 53.0105V50.0225C21 49.3397 20.6516 48.704 20.0759 48.3366L15.6419 45.507C14.4098 44.7207 14.4098 42.9214 15.6419 42.1351L26.3581 35.2965C27.5902 34.5102 27.5902 32.7109 26.3581 31.9246L15.6419 25.0859C14.4098 24.2997 14.4098 22.5003 15.6419 21.714L26.3581 14.8754C27.5902 14.0891 27.5902 12.2898 26.3581 11.5035L21.9241 8.67393C21.3484 8.30656 21 7.67087 21 6.98798V4"
          stroke={colorStr}
          strokeLinecap="round"
        />
      </InternalSVG>
    </Toggle>
  );
};

export interface TJunctionProps extends DivProps, SVGBasedPrimitiveProps {}

export const TJunction = ({
  className,
  orientation = "left",
  color: colorVal,
  scale,
  ...rest
}: TJunctionProps): ReactElement => (
  <Div className={CSS(CSS.B("t-junction"), className)} {...rest}>
    <HandleBoundary orientation={orientation}>
      <Handle
        location="left"
        orientation={orientation}
        left={3.8462}
        top={22.3095}
        id="1"
      />
      <Handle
        location="right"
        orientation={orientation}
        left={96.1538}
        top={22.3095}
        id="2"
      />
      <Handle
        location="bottom"
        orientation={orientation}
        left={50}
        top={92.8571}
        id="3"
      />
    </HandleBoundary>
    <InternalSVG
      dimensions={{ width: 39, height: 21 }}
      color={colorVal}
      orientation={orientation}
      scale={scale}
    >
      <Path
        d="M1.5 5.5V3.5C1.5 2.39543 2.39543 1.5 3.5 1.5H35.5C36.6046 1.5 37.5 2.39543 37.5 3.5V5.5C37.5 6.60457 36.6046 7.5 35.5 7.5H24.5C23.3954 7.5 22.5 8.39543 22.5 9.5V17.5C22.5 18.6046 21.6046 19.5 20.5 19.5H18.5C17.3954 19.5 16.5 18.6046 16.5 17.5V9.5C16.5 8.39543 15.6046 7.5 14.5 7.5H3.5C2.39543 7.5 1.5 6.60457 1.5 5.5Z"
        fill={color.cssString(colorVal)}
        stroke="none"
      />
    </InternalSVG>
  </Div>
);

export interface CrossJunctionProps extends DivProps, SVGBasedPrimitiveProps {}

export const CrossJunction = ({
  className,
  orientation = "left",
  color: colorVal,
  scale,
  ...rest
}: CrossJunctionProps): ReactElement => (
  <Div className={CSS(CSS.B("t-junction"), className)} {...rest}>
    <HandleBoundary orientation={orientation}>
      <Handle location="left" orientation={orientation} left={3.8462} top={50} id="1" />
      <Handle
        location="right"
        orientation={orientation}
        left={96.1539}
        top={50}
        id="2"
      />
      <Handle
        location="bottom"
        orientation={orientation}
        left={50.5}
        top={96.1539}
        id="3"
      />
      <Handle
        location="top"
        orientation={orientation}
        left={50.5}
        top={3.8462}
        id="4"
      />
    </HandleBoundary>
    <InternalSVG
      dimensions={{ width: 39, height: 39 }}
      color={colorVal}
      orientation={orientation}
      scale={scale}
    >
      <Path
        d="M22.5 35.5C22.5 36.6046 21.6046 37.5 20.5 37.5H18.5C17.3954 37.5 16.5 36.6046 16.5 35.5V24.5C16.5 23.3954 15.6046 22.5 14.5 22.5H3.5C2.39543 22.5 1.5 21.6046 1.5 20.5V18.5C1.5 17.3954 2.39543 16.5 3.5 16.5H14.5C15.6046 16.5 16.5 15.6046 16.5 14.5V3.5C16.5 2.39543 17.3954 1.5 18.5 1.5H20.5C21.6046 1.5 22.5 2.39543 22.5 3.5V14.5C22.5 15.6046 23.3954 16.5 24.5 16.5H35.5C36.6046 16.5 37.5 17.3954 37.5 18.5V20.5C37.5 21.6046 36.6046 22.5 35.5 22.5H24.5C23.3954 22.5 22.5 23.3954 22.5 24.5V35.5Z"
        fill={color.cssString(colorVal)}
        stroke="none"
      />
    </InternalSVG>
  </Div>
);

export interface FlowmeterGeneralProps extends DivProps, SVGBasedPrimitiveProps {}

interface FlowLabelProps {
  position?: xy.XY;
  color?: color.Crude;
}

const FlowmeterLabel = ({ position, color: colorVal }: FlowLabelProps) => (
  <text
    x={position?.x ?? 57}
    y={position?.y ?? 27}
    style={{ fill: color.cssString(colorVal), fontWeight: 450 }}
    stroke="none"
  >
    F
  </text>
);

export const FlowmeterGeneral = ({
  id,
  className,
  orientation = "right",
  color: colorVal,
  scale = 1,
  ...rest
}: FlowmeterGeneralProps) => (
  <Div {...rest} className={CSS(CSS.B("flowmeter-general"), className)}>
    <HandleBoundary orientation={orientation}>
      <Handle location="left" orientation={orientation} left={4} top={50} id="1" />
      <Handle location="right" orientation={orientation} left={98} top={50} id="2" />
      <Handle location="top" orientation={orientation} left={50} top={6} id="3" />
      <Handle location="bottom" orientation={orientation} left={50} top={91} id="4" />
    </HandleBoundary>
    <InternalSVG
      dimensions={{ width: 71, height: 36 }}
      color={colorVal}
      orientation={orientation}
      scale={scale}
    >
      <Rect x="2" y="2" width="67" height="31" rx="2" />
      <FlowmeterLabel position={{ x: 56, y: 25 }} color={colorVal} />
    </InternalSVG>
  </Div>
);

export interface FlowmeterElectromagneticProps
  extends DivProps,
    SVGBasedPrimitiveProps {}

export const FlowmeterElectromagnetic = ({
  id,
  className,
  orientation = "right",
  color: colorVal,
  scale = 1,
  ...rest
}: FlowmeterElectromagneticProps) => (
  <Div {...rest} className={CSS(CSS.B("flowmeter-Electromagnetic"), className)}>
    <HandleBoundary orientation={orientation}>
      <Handle location="left" orientation={orientation} left={4} top={50} id="1" />
      <Handle location="right" orientation={orientation} left={98} top={50} id="2" />
      <Handle location="top" orientation={orientation} left={50} top={6} id="3" />
      <Handle location="bottom" orientation={orientation} left={50} top={91} id="4" />
    </HandleBoundary>
    <InternalSVG
      dimensions={{ width: 71, height: 36 }}
      color={colorVal}
      orientation={orientation}
      scale={scale}
    >
      <Rect x="2" y="2" width="67" height="31" rx="2" />
      <Path d="M47.5 17.5H55.5" strokeLinecap="round" />
      <Path d="M15.5 17.5H23.5" strokeLinecap="round" />
      <Path
        d="M23.5 17.5C23.5 16.9747 23.6035 16.4546 23.8045 15.9693C24.0055 15.484 24.3001 15.043 24.6716 14.6716C25.043 14.3001 25.484 14.0055 25.9693 13.8045C26.4546 13.6035 26.9747 13.5 27.5 13.5C28.0253 13.5 28.5454 13.6035 29.0307 13.8045C29.516 14.0055 29.957 14.3001 30.3284 14.6716C30.6999 15.043 30.9945 15.484 31.1955 15.9693C31.3965 16.4546 31.5 16.9747 31.5 17.5"
        strokeWidth="2"
      />
      <Path
        d="M31.5 17.5C31.5 16.9747 31.6035 16.4546 31.8045 15.9693C32.0055 15.484 32.3001 15.043 32.6716 14.6716C33.043 14.3001 33.484 14.0055 33.9693 13.8045C34.4546 13.6035 34.9747 13.5 35.5 13.5C36.0253 13.5 36.5454 13.6035 37.0307 13.8045C37.516 14.0055 37.957 14.3001 38.3284 14.6716C38.6999 15.043 38.9945 15.484 39.1955 15.9693C39.3965 16.4546 39.5 16.9747 39.5 17.5"
        strokeWidth="2"
      />
      <Path
        d="M39.5 17.5C39.5 16.9747 39.6035 16.4546 39.8045 15.9693C40.0055 15.484 40.3001 15.043 40.6716 14.6716C41.043 14.3001 41.484 14.0055 41.9693 13.8045C42.4546 13.6035 42.9747 13.5 43.5 13.5C44.0253 13.5 44.5454 13.6035 45.0307 13.8045C45.516 14.0055 45.957 14.3001 46.3284 14.6716C46.6999 15.043 46.9945 15.484 47.1955 15.9693C47.3965 16.4546 47.5 16.9747 47.5 17.5"
        strokeWidth="2"
      />
      <FlowmeterLabel position={{ x: 58, y: 29 }} color={colorVal} />
    </InternalSVG>
  </Div>
);

export interface FlowmeterVariableAreaProps extends DivProps, SVGBasedPrimitiveProps {}

export const FlowmeterVariableArea = ({
  id,
  className,
  orientation = "right",
  color: colorVal,
  scale = 1,
  ...rest
}: FlowmeterVariableAreaProps) => (
  <Div {...rest} className={CSS(CSS.B("flowmeter-VariableArea"), className)}>
    <HandleBoundary orientation={orientation}>
      <Handle location="left" orientation={orientation} left={4} top={50} id="1" />
      <Handle location="right" orientation={orientation} left={98} top={50} id="2" />
      <Handle location="top" orientation={orientation} left={50} top={6} id="3" />
      <Handle location="bottom" orientation={orientation} left={50} top={91} id="4" />
    </HandleBoundary>
    <InternalSVG
      dimensions={{ width: 71, height: 36 }}
      color={colorVal}
      orientation={orientation}
      scale={scale}
    >
      <Rect x="2" y="2" width="67" height="31" rx="2" />
      <Path d="M46 10V25" />
      <Path d="M23 13V22" />
      <Path d="M23 13L46 10" />
      <Path d="M23 22L46 25" />
      <FlowmeterLabel color={colorVal} />
    </InternalSVG>
  </Div>
);

export interface FlowmeterCoriolisProps extends DivProps, SVGBasedPrimitiveProps {}

export const FlowmeterCoriolis = ({
  id,
  className,
  orientation = "right",
  color: colorVal,
  scale = 1,
  ...rest
}: FlowmeterCoriolisProps): ReactElement => (
  <Div {...rest} className={CSS(CSS.B("flowmeter-Coriolis"), className)}>
    <HandleBoundary orientation={orientation}>
      <Handle location="left" orientation={orientation} left={4} top={50} id="1" />
      <Handle location="right" orientation={orientation} left={98} top={50} id="2" />
      <Handle location="top" orientation={orientation} left={50} top={6} id="3" />
      <Handle location="bottom" orientation={orientation} left={50} top={91} id="4" />
    </HandleBoundary>
    <InternalSVG
      dimensions={{ width: 71, height: 36 }}
      color={colorVal}
      orientation={orientation}
      scale={scale}
    >
      <Rect x="2" y="2" width="67" height="31" rx="2" />
      <Path d="M2 17.6024H28.5" strokeLinecap="round" />
      <Path d="M28.5 17.6024L34.6834 14.0324" strokeLinecap="round" />
      <Path d="M34.8 14L45.9058 20.9666" strokeLinecap="round" />
      <Path d="M51.5 17.6024L46.0141 20.8987" strokeLinecap="round" />
      <Path d="M20.5 17.6024L26.6574 14.0474" strokeLinecap="round" />
      <Path d="M26.75 14.1024L37.788 21.0265" strokeLinecap="round" />
      <Path d="M43.5 17.6024L37.8427 21.0017" strokeLinecap="round" />
      <Path d="M43.5 17.6024H69" strokeLinecap="round" />
      <FlowmeterLabel position={{ x: 58, y: 29 }} color={colorVal} />
    </InternalSVG>
  </Div>
);

export interface FlowmeterNozzleProps extends DivProps, SVGBasedPrimitiveProps {}

export const FlowmeterNozzle = ({
  id,
  className,
  orientation = "right",
  color: colorVal,
  scale = 1,
  ...rest
}: FlowmeterNozzleProps): ReactElement => (
  <Div {...rest} className={CSS(CSS.B("flowmeter-Nozzle"), className)}>
    <HandleBoundary orientation={orientation}>
      <Handle location="left" orientation={orientation} left={4} top={50} id="1" />
      <Handle location="right" orientation={orientation} left={98} top={50} id="2" />
      <Handle location="top" orientation={orientation} left={50} top={6} id="3" />
      <Handle location="bottom" orientation={orientation} left={50} top={91} id="4" />
    </HandleBoundary>
    <InternalSVG
      dimensions={{ width: 71, height: 36 }}
      color={colorVal}
      orientation={orientation}
      scale={scale}
    >
      <Rect x="2" y="2" width="67" height="31" rx="2" />
      <Path d="M24 2V7V12" strokeLinecap="round" />
      <Path d="M24 12H34" strokeLinecap="round" />
      <Path d="M24 23H29H34" strokeLinecap="round" />
      <Path d="M24 33V23" strokeLinecap="round" />
      <FlowmeterLabel color={colorVal} />
    </InternalSVG>
  </Div>
);

export interface FlowmeterVenturiProps extends DivProps, SVGBasedPrimitiveProps {}

export const FlowmeterVenturi = ({
  id,
  className,
  orientation = "right",
  color: colorVal,
  scale = 1,
  ...rest
}: FlowmeterVenturiProps): ReactElement => (
  <Div {...rest} className={CSS(CSS.B("flowmeter-Venturi"), className)}>
    <HandleBoundary orientation={orientation}>
      <Handle location="left" orientation={orientation} left={4} top={50} id="1" />
      <Handle
        location="right"
        orientation={orientation}
        left={98.3333}
        top={50}
        id="2"
      />
      <Handle location="top" orientation={orientation} left={50} top={5.714} id="3" />
      <Handle
        location="bottom"
        orientation={orientation}
        left={50}
        top={94.386}
        id="3"
      />
    </HandleBoundary>
    <InternalSVG
      dimensions={{ width: 71, height: 36 }}
      color={colorVal}
      orientation={orientation}
      scale={scale}
    >
      <Rect x="2" y="2" width="67" height="31" rx="2" />
      <Path d="M8 33L26.5329 22.3" strokeLinecap="round" />
      <Path d="M8 2L26.5329 12.7" strokeLinecap="round" />
      <Path d="M56 33L26.5876 22.2948" strokeLinecap="round" />
      <Path d="M56 2L26.5876 12.7052" strokeLinecap="round" />
      <FlowmeterLabel position={{ x: 56, y: 29 }} color={colorVal} />
    </InternalSVG>
  </Div>
);

export interface FlowmeterRingPistonProps extends DivProps, SVGBasedPrimitiveProps {}

export const FlowmeterRingPiston = ({
  id,
  className,
  orientation = "right",
  color: colorVal,
  scale = 1,
  ...rest
}: FlowmeterRingPistonProps): ReactElement => (
  <Div {...rest} className={CSS(CSS.B("flowmeter-RingPiston"), className)}>
    <HandleBoundary orientation={orientation}>
      <Handle location="left" orientation={orientation} left={1.6667} top={50} id="1" />
      <Handle location="right" orientation={orientation} left={98} top={50} id="2" />
      <Handle location="top" orientation={orientation} left={50} top={5.714} id="3" />
      <Handle
        location="bottom"
        orientation={orientation}
        left={50}
        top={94.386}
        id="3"
      />
    </HandleBoundary>
    <InternalSVG
      dimensions={{ width: 71, height: 36 }}
      color={colorVal}
      orientation={orientation}
      scale={scale}
    >
      <Rect x="2" y="2" width="67" height="31" rx="2" />
      <Circle cx="36.5" cy="17.5" r="10.5" strokeWidth="2" />
      <Circle cx="36.5" cy="21.5" r="6.5" strokeWidth="2" />
      <FlowmeterLabel position={{ x: 56, y: 29 }} color={colorVal} />
    </InternalSVG>
  </Div>
);

export interface FlowmeterPositiveDisplacementProps
  extends DivProps,
    SVGBasedPrimitiveProps {}

export const FlowmeterPositiveDisplacement = ({
  id,
  className,
  orientation = "right",
  color: colorVal,
  scale = 1,
  ...rest
}: FlowmeterPositiveDisplacementProps): ReactElement => (
  <Div {...rest} className={CSS(CSS.B("flowmeter-PositiveDisplacement"), className)}>
    <HandleBoundary orientation={orientation}>
      <Handle location="left" orientation={orientation} left={4} top={50} id="1" />
      <Handle location="right" orientation={orientation} left={98} top={50} id="2" />
      <Handle location="top" orientation={orientation} left={50} top={6} id="3" />
      <Handle location="bottom" orientation={orientation} left={50} top={91} id="4" />
    </HandleBoundary>
    <InternalSVG
      dimensions={{ width: 72, height: 36 }}
      color={colorVal}
      orientation={orientation}
      scale={scale}
    >
      <Rect x="2" y="2" width="67" height="31" rx="2" />
      <Path
        d="M41 13C41 15.4853 38.9853 17.5 36.5 17.5C34.0147 17.5 32 15.4853 32 13C32 10.5147 34.0147 8.5 36.5 8.5C38.9853 8.5 41 10.5147 41 13Z"
        strokeWidth="2"
      />
      <Path
        d="M41 22C41 24.4853 38.9853 26.5 36.5 26.5C34.0147 26.5 32 24.4853 32 22C32 19.5147 34.0147 17.5 36.5 17.5C38.9853 17.5 41 19.5147 41 22Z"
        strokeWidth="2"
      />
      <FlowmeterLabel color={colorVal} />
    </InternalSVG>
  </Div>
);

export interface FlowmeterTurbineProps extends DivProps, SVGBasedPrimitiveProps {}

export const FlowmeterTurbine = ({
  id,
  className,
  orientation = "right",
  color: colorVal,
  scale = 1,
  ...rest
}: FlowmeterTurbineProps): ReactElement => (
  <Div {...rest} className={CSS(CSS.B("flowmeter-Turbine"), className)}>
    <HandleBoundary orientation={orientation}>
      <Handle location="left" orientation={orientation} left={4} top={50} id="1" />
      <Handle location="right" orientation={orientation} left={98} top={50} id="2" />
      <Handle location="top" orientation={orientation} left={50} top={6} id="3" />
      <Handle location="bottom" orientation={orientation} left={50} top={91} id="4" />
    </HandleBoundary>
    <InternalSVG
      dimensions={{ width: 71, height: 36 }}
      color={colorVal}
      orientation={orientation}
      scale={scale}
    >
      <Rect x="2" y="2" width="67" height="31" rx="2" />
      <Path d="M16.5 17.5H54.5" strokeLinecap="round" />
      <Path d="M32.5 9L35.4756 17.1753" strokeLinecap="round" />
      <Path d="M38.5 26L35.5244 17.8247" strokeLinecap="round" />
      <Path d="M32.5 26L35.4756 17.8247" strokeLinecap="round" />
      <Path d="M38.5 9L35.5244 17.1753" strokeLinecap="round" />
      <Path
        d="M32.5 9C32.5 8.20435 32.8161 7.44129 33.3787 6.87868C33.9413 6.31607 34.7044 6 35.5 6C36.2956 6 37.0587 6.31607 37.6213 6.87868C38.1839 7.44129 38.5 8.20435 38.5 9"
        strokeWidth="2"
      />
      <Path
        d="M38.5 26C38.5 26.7956 38.1839 27.5587 37.6213 28.1213C37.0587 28.6839 36.2956 29 35.5 29C34.7044 29 33.9413 28.6839 33.3787 28.1213C32.8161 27.5587 32.5 26.7956 32.5 26"
        strokeWidth="2"
      />
      <FlowmeterLabel color={colorVal} />
    </InternalSVG>
  </Div>
);

export interface FlowmeterPulseProps extends DivProps, SVGBasedPrimitiveProps {}

export const FlowmeterPulse = ({
  id,
  className,
  orientation = "right",
  color: colorVal,
  scale = 1,
  ...rest
}: FlowmeterPulseProps): ReactElement => (
  <Div {...rest} className={CSS(CSS.B("flowmeter-Pulse"), className)}>
    <HandleBoundary orientation={orientation}>
      <Handle location="left" orientation={orientation} left={4} top={50} id="1" />
      <Handle location="right" orientation={orientation} left={98} top={50} id="2" />
      <Handle location="top" orientation={orientation} left={50} top={6} id="3" />
      <Handle location="bottom" orientation={orientation} left={50} top={91} id="4" />
    </HandleBoundary>
    <InternalSVG
      dimensions={{ width: 71, height: 36 }}
      color={colorVal}
      orientation={orientation}
      scale={scale}
    >
      <Rect x="2" y="2" width="67" height="31" rx="2" />
      <Path d="M31 13.5H39" strokeLinecap="round" />
      <Path d="M23 21.5H31" strokeLinecap="round" />
      <Path d="M39 21.5H47" strokeLinecap="round" />
      <Path d="M39 13.5V21.5" strokeLinecap="round" />
      <Path d="M31 13.5V21.5" strokeLinecap="round" />
      <FlowmeterLabel color={colorVal} />
    </InternalSVG>
  </Div>
);

export interface FlowmeterFloatSensorProps extends DivProps, SVGBasedPrimitiveProps {}

export const FlowmeterFloatSensor = ({
  id,
  className,
  orientation = "right",
  color: colorVal,
  scale = 1,
  ...rest
}: FlowmeterFloatSensorProps): ReactElement => (
  <Div {...rest} className={CSS(CSS.B("flowmeter-FloatSensor"), className)}>
    <HandleBoundary orientation={orientation}>
      <Handle location="left" orientation={orientation} left={4} top={50} id="1" />
      <Handle location="right" orientation={orientation} left={98} top={50} id="2" />
      <Handle location="top" orientation={orientation} left={50} top={6} id="3" />
      <Handle location="bottom" orientation={orientation} left={50} top={91} id="4" />
    </HandleBoundary>
    <InternalSVG
      dimensions={{ width: 71, height: 36 }}
      color={colorVal}
      orientation={orientation}
      scale={scale}
    >
      <Rect x="2" y="2" width="67" height="31" rx="2" />
      <Path d="M25 8H46" strokeLinecap="round" />
      <Path d="M31 27H40" strokeLinecap="round" />
      <Path d="M31 27L25.046 8.11641" strokeLinecap="round" />
      <Path d="M40 27L45.954 8.11641" strokeLinecap="round" />
      <FlowmeterLabel color={colorVal} />
    </InternalSVG>
  </Div>
);

export interface FlowmeterOrificeProps extends DivProps, SVGBasedPrimitiveProps {}

export const FlowmeterOrifice = ({
  id,
  className,
  orientation = "right",
  color: colorVal,
  scale = 1,
  ...rest
}: FlowmeterOrificeProps): ReactElement => (
  <Div {...rest} className={CSS(CSS.B("flowmeter-Orifice"), className)}>
    <HandleBoundary orientation={orientation}>
      <Handle location="left" orientation={orientation} left={4} top={50} id="1" />
      <Handle location="right" orientation={orientation} left={98} top={50} id="2" />
      <Handle location="top" orientation={orientation} left={50} top={6} id="3" />
      <Handle location="bottom" orientation={orientation} left={50} top={91} id="4" />
    </HandleBoundary>
    <InternalSVG
      dimensions={{ width: 72, height: 36 }}
      color={colorVal}
      orientation={orientation}
      scale={scale}
    >
      <Rect x="2.5" y="2" width="67" height="31" rx="2" />
      <Path d="M24.5 2V7.5V13" strokeLinecap="round" />
      <Path d="M24.5 33V22" strokeLinecap="round" />
<<<<<<< HEAD
      <FlowmeterLabel color={color} />
=======
      <FlowmeterLabel color={colorVal} />
>>>>>>> 722b9ab0
    </InternalSVG>
  </Div>
);

export interface HeatExchangerGeneralProps extends DivProps, SVGBasedPrimitiveProps {}

export const HeatExchangerGeneral = ({
  id,
  className,
  orientation = "right",
  color: colorVal,
  scale = 1,
  ...rest
}: HeatExchangerGeneralProps): ReactElement => (
  <Div {...rest} className={CSS(CSS.B("heat-exchanger-general"), className)}>
    <HandleBoundary orientation={orientation}>
      <Handle location="left" orientation={orientation} left={4.545} top={50} id="1" />
      <Handle
        location="right"
        orientation={orientation}
        left={95.454}
        top={50}
        id="2"
      />
      <Handle location="top" orientation={orientation} left={50} top={4.545} id="3" />
      <Handle
        location="bottom"
        orientation={orientation}
        left={50}
        top={95.454}
        id="4"
      />
    </HandleBoundary>
    <InternalSVG
      dimensions={{ width: 66, height: 66 }}
      color={colorVal}
      orientation={orientation}
      scale={scale}
    >
      <Path d="M3 33H18.3956L33.1284 18.1508M33.4276 47.8492L48.1604 33H63M33.278 48V18" />
      <Path d="M63 33C63 36.9397 62.224 40.8407 60.7164 44.4805C59.2087 48.1203 56.999 51.4274 54.2132 54.2132C51.4274 56.999 48.1203 59.2087 44.4805 60.7164C40.8407 62.224 36.9397 63 33 63C29.0603 63 25.1593 62.224 21.5195 60.7164C17.8797 59.2087 14.5726 56.999 11.7868 54.2132C9.00104 51.4274 6.79125 48.1203 5.28361 44.4805C3.77597 40.8407 3 36.9397 3 33C3 29.0603 3.77597 25.1593 5.28362 21.5195C6.79126 17.8797 9.00104 14.5726 11.7868 11.7868C14.5726 9.00104 17.8797 6.79125 21.5195 5.28361C25.1593 3.77597 29.0603 3 33 3C36.9397 3 40.8407 3.77597 44.4805 5.28362C48.1203 6.79126 51.4274 9.00104 54.2132 11.7868C56.999 14.5726 59.2087 17.8797 60.7164 21.5195C62.224 25.1593 63 29.0603 63 33L63 33Z" />
    </InternalSVG>
  </Div>
);

export interface HeatExchangerMProps extends DivProps, SVGBasedPrimitiveProps {}

export const HeatExchangerM = ({
  id,
  className,
  orientation = "right",
  color: colorVal,
  scale = 1,
  ...rest
}: HeatExchangerMProps): ReactElement => (
  <Div {...rest} className={CSS(CSS.B("heat-exchanger-M"), className)}>
    <HandleBoundary orientation={orientation}>
      <Handle location="right" orientation={orientation} left={89} top={27.27} id="1" />
      <Handle location="right" orientation={orientation} left={89} top={72.73} id="2" />
      <Handle location="top" orientation={orientation} left={50} top={4.545} id="3" />
      <Handle
        location="bottom"
        orientation={orientation}
        left={50}
        top={95.455}
        id="4"
      />
      <Handle location="left" orientation={orientation} left={4.545} top={50} id="5" />
    </HandleBoundary>
    <InternalSVG
      dimensions={{ width: 66, height: 66 }}
      color={colorVal}
      orientation={orientation}
      scale={scale}
    >
      <Path d="M63 33C63 36.9397 62.224 40.8407 60.7164 44.4805C59.2087 48.1203 56.999 51.4274 54.2132 54.2132C51.4274 56.999 48.1203 59.2087 44.4805 60.7164C40.8407 62.224 36.9397 63 33 63C29.0603 63 25.1593 62.224 21.5195 60.7164C17.8797 59.2087 14.5726 56.999 11.7868 54.2132C9.00104 51.4274 6.79125 48.1203 5.28361 44.4805C3.77597 40.8407 3 36.9397 3 33C3 29.0603 3.77597 25.1593 5.28362 21.5195C6.79126 17.8797 9.00104 14.5726 11.7868 11.7868C14.5726 9.00104 17.8797 6.79125 21.5195 5.28361C25.1593 3.77597 29.0603 3 33 3C36.9397 3 40.8407 3.77597 44.4805 5.28362C48.1203 6.79126 51.4274 9.00104 54.2132 11.7868C56.999 14.5726 59.2087 17.8797 60.7164 21.5195C62.224 25.1593 63 29.0603 63 33L63 33Z" />
      <Path d="M58.9698 18H23.56L38.5623 33.0023M38.5623 32.9977L23.56 48H58.9698" />
    </InternalSVG>
  </Div>
);

export interface HeatExchangerStraightTubeProps
  extends DivProps,
    SVGBasedPrimitiveProps {}

export const HeatExchangerStraightTube = ({
  id,
  className,
  orientation = "right",
  color: colorVal,
  scale = 1,
  ...rest
}: HeatExchangerStraightTubeProps): ReactElement => (
  <Div {...rest} className={CSS(CSS.B("heat-exchanger-M"), className)}>
    <HandleBoundary orientation={orientation}>
      <Handle location="top" orientation={orientation} left={9} top={6.25} id="1" />
      <Handle
        location="bottom"
        orientation={orientation}
        left={24}
        top={93.75}
        id="2"
      />
      <Handle location="top" orientation={orientation} left={76} top={6.25} id="3" />
      <Handle
        location="bottom"
        orientation={orientation}
        left={91}
        top={93.75}
        id="4"
      />
      <Handle location="left" orientation={orientation} left={1.508} top={50} id="5" />
      <Handle
        location="right"
        orientation={orientation}
        left={98.492}
        top={50}
        id="6"
      />
    </HandleBoundary>
    <InternalSVG
      dimensions={{ width: 199, height: 48 }}
      color={colorVal}
      orientation={orientation}
      scale={scale}
    >
      <Rect x="3" y="3" width="193" height="42" rx="1" strokeWidth="2" />
      <Rect x="32.397" y="3" width="134.206" height="42" rx="1" strokeWidth="2" />
      <Rect x="32.397" y="13.5" width="134.206" height="21" rx="1" strokeWidth="2" />
      <Line x1="32.3769" y1="24" x2="166.623" y2="24" strokeWidth="2" />
    </InternalSVG>
  </Div>
);

export interface DiaphragmPumpProps extends ToggleProps, SVGBasedPrimitiveProps {}

export const DiaphragmPump = ({
  color,
  className,
  orientation = "left",
  scale,
  ...rest
}: DiaphragmPumpProps): ReactElement => (
  <Toggle {...rest} className={CSS(CSS.B("pump"), className)} orientation={orientation}>
    <HandleBoundary orientation={orientation}>
      <Handle location="left" orientation={orientation} left={3.125} top={50} id="1" />
      <Handle
        location="right"
        orientation={orientation}
        left={96.875}
        top={50}
        id="2"
      />
      <Handle location="top" orientation={orientation} left={50} top={3.125} id="3" />
      <Handle
        location="bottom"
        orientation={orientation}
        left={50}
        top={96.875}
        id="4"
      />
    </HandleBoundary>
    <InternalSVG
      dimensions={{ width: 64, height: 64 }}
      color={color}
      orientation={orientation}
      scale={scale}
    >
      <Path
        d="M62 32C62 48.5685 48.5685 62 32 62M62 32C62 15.4315 48.5685 2 32 2C15.4315 2 2 15.4315 2 32C2 48.5685 15.4315 62 32 62M62 32L32 62M32 2.00269L62.0025 32.0052"
        strokeLinecap="round"
      />
      <Path
        d="M31 62C29.2204 62 27.3855 61.332 25.5927 59.9086C23.791 58.4782 22.0952 56.3316 20.6377 53.5381C19.1829 50.7496 18.0147 47.4106 17.214 43.7054C16.4137 40.0021 16 36.0237 16 32C16 27.9763 16.4137 23.9979 17.214 20.2946C18.0147 16.5895 19.1829 13.2504 20.6377 10.4619C22.0952 7.66841 23.791 5.52179 25.5927 4.09136C27.3855 2.66801 29.2204 2 31 2"
        strokeWidth="2"
      />
    </InternalSVG>
  </Toggle>
);

export interface EjectionPumpProps extends ToggleProps, SVGBasedPrimitiveProps {}

export const EjectionPump = ({
  color,
  className,
  orientation = "left",
  scale,
  ...rest
}: EjectionPumpProps): ReactElement => (
  <Toggle {...rest} className={CSS(CSS.B("pump"), className)} orientation={orientation}>
    <HandleBoundary orientation={orientation}>
      <Handle location="left" orientation={orientation} left={3.125} top={50} id="1" />
      <Handle
        location="right"
        orientation={orientation}
        left={96.875}
        top={50}
        id="2"
      />
      <Handle location="top" orientation={orientation} left={50} top={3.125} id="3" />
      <Handle
        location="bottom"
        orientation={orientation}
        left={50}
        top={96.875}
        id="4"
      />
    </HandleBoundary>
    <InternalSVG
      dimensions={{ width: 64, height: 64 }}
      color={color}
      orientation={orientation}
      scale={scale}
    >
      <Path
        d="M62 32C62 48.5685 48.5685 62 32 62M62 32C62 15.4315 48.5685 2 32 2C15.4315 2 2 15.4315 2 32C2 48.5685 15.4315 62 32 62M62 32L32 62M32 2.00269L62.0025 32.0052"
        strokeLinecap="round"
      />
      <Path
        d="M50.3827 20.3601C47.1902 21.7605 43.4002 22.8046 39.2752 23.4077C35.1519 24.0105 30.8103 24.1557 26.5584 23.8319C22.3057 23.508 18.2597 22.7238 14.7044 21.5418C11.1449 20.3584 8.19358 18.8149 6.03181 17.0454M6.02374 46.9613C8.18198 45.1925 11.129 43.6491 14.6841 42.465C18.2349 41.2824 22.2765 40.4968 26.5256 40.1707C30.774 39.8447 35.113 39.9871 39.2353 40.5866C43.3592 41.1864 47.15 42.2268 50.3455 43.6237"
        strokeLinecap="round"
      />
    </InternalSVG>
  </Toggle>
);

export interface CompressorProps extends ToggleProps, SVGBasedPrimitiveProps {}

export const Compressor = ({
  color,
  className,
  orientation = "left",
  scale,
  ...rest
}: CompressorProps): ReactElement => (
  <Toggle
    {...rest}
    className={CSS(CSS.B("compressor"), className)}
    orientation={orientation}
  >
    <HandleBoundary orientation={orientation}>
      <Handle location="left" orientation={orientation} left={4.55} top={50} id="1" />
      <Handle location="right" orientation={orientation} left={95.45} top={50} id="2" />
      <Handle location="top" orientation={orientation} left={50} top={4.55} id="3" />
      <Handle
        location="bottom"
        orientation={orientation}
        left={50}
        top={95.45}
        id="4"
      />
    </HandleBoundary>
    <InternalSVG
      dimensions={{ width: 66, height: 66 }}
      color={color}
      orientation={orientation}
      scale={scale}
    >
      <Path
        d="M17 7.59998L59.5394 18.9984M17 58.3984L59.5394 47M63 33C63 36.9397 62.224 40.8407 60.7164 44.4805C59.2087 48.1203 56.999 51.4274 54.2132 54.2132C51.4274 56.999 48.1203 59.2087 44.4805 60.7164C40.8407 62.224 36.9397 63 33 63C29.0603 63 25.1593 62.224 21.5195 60.7164C17.8797 59.2087 14.5726 56.999 11.7868 54.2132C9.00104 51.4274 6.79125 48.1203 5.28361 44.4805C3.77597 40.8407 3 36.9397 3 33C3 29.0603 3.77597 25.1593 5.28362 21.5195C6.79126 17.8797 9.00104 14.5726 11.7868 11.7868C14.5726 9.00104 17.8797 6.79125 21.5195 5.28361C25.1593 3.77597 29.0603 3 33 3C36.9397 3 40.8407 3.77597 44.4805 5.28362C48.1203 6.79126 51.4274 9.00104 54.2132 11.7868C56.999 14.5726 59.2087 17.8797 60.7164 21.5195C62.224 25.1593 63 29.0603 63 33Z"
        strokeLinecap="round"
      />
    </InternalSVG>
  </Toggle>
);

export interface TurboCompressorProps extends ToggleProps, SVGBasedPrimitiveProps {}

export const TurboCompressor = ({
  color,
  className,
  orientation = "left",
  scale,
  ...rest
}: TurboCompressorProps): ReactElement => (
  <Toggle {...rest} className={CSS(CSS.B("pump"), className)} orientation={orientation}>
    <HandleBoundary orientation={orientation}>
      <Handle location="left" orientation={orientation} left={4.55} top={50} id="1" />
      <Handle location="right" orientation={orientation} left={95.45} top={50} id="2" />
      <Handle location="top" orientation={orientation} left={50} top={4.55} id="3" />
      <Handle
        location="bottom"
        orientation={orientation}
        left={50}
        top={95.45}
        id="4"
      />
    </HandleBoundary>
    <InternalSVG
      dimensions={{ width: 66, height: 66 }}
      color={color}
      orientation={orientation}
      scale={scale}
    >
      <Path d="M17 7.59998L59.5394 18.9984M17 58.3984L59.5394 47M63 33C63 36.9397 62.224 40.8407 60.7164 44.4805C59.2087 48.1203 56.999 51.4274 54.2132 54.2132C51.4274 56.999 48.1203 59.2087 44.4805 60.7164C40.8407 62.224 36.9397 63 33 63C29.0603 63 25.1593 62.224 21.5195 60.7164C17.8797 59.2087 14.5726 56.999 11.7868 54.2132C9.00104 51.4274 6.79125 48.1203 5.28361 44.4805C3.77597 40.8407 3 36.9397 3 33C3 29.0603 3.77597 25.1593 5.28362 21.5195C6.79126 17.8797 9.00104 14.5726 11.7868 11.7868C14.5726 9.00104 17.8797 6.79125 21.5195 5.28361C25.1593 3.77597 29.0603 3 33 3C36.9397 3 40.8407 3.77597 44.4805 5.28362C48.1203 6.79126 51.4274 9.00104 54.2132 11.7868C56.999 14.5726 59.2087 17.8797 60.7164 21.5195C62.224 25.1593 63 29.0603 63 33Z" />
      <Circle cx="33" cy="33" r="14.5" />
    </InternalSVG>
  </Toggle>
);

export interface RollerVaneCompressorProps
  extends ToggleProps,
    SVGBasedPrimitiveProps {}

export const RollerVaneCompressor = ({
  color,
  className,
  orientation = "left",
  scale,
  ...rest
}: RollerVaneCompressorProps): ReactElement => (
  <Toggle {...rest} className={CSS(CSS.B("pump"), className)} orientation={orientation}>
    <HandleBoundary orientation={orientation}>
      <Handle location="left" orientation={orientation} left={4.55} top={50} id="1" />
      <Handle location="right" orientation={orientation} left={95.45} top={50} id="2" />
      <Handle location="top" orientation={orientation} left={50} top={4.55} id="3" />
      <Handle
        location="bottom"
        orientation={orientation}
        left={50}
        top={95.45}
        id="4"
      />
    </HandleBoundary>
    <InternalSVG
      dimensions={{ width: 66, height: 66 }}
      color={color}
      orientation={orientation}
      scale={scale}
    >
      <Path d="M17 7.59998L59.5394 18.9984M17 58.3984L59.5394 47M63 33C63 36.9397 62.224 40.8407 60.7164 44.4805C59.2087 48.1203 56.999 51.4274 54.2132 54.2132C51.4274 56.999 48.1203 59.2087 44.4805 60.7164C40.8407 62.224 36.9397 63 33 63C29.0603 63 25.1593 62.224 21.5195 60.7164C17.8797 59.2087 14.5726 56.999 11.7868 54.2132C9.00104 51.4274 6.79125 48.1203 5.28361 44.4805C3.77597 40.8407 3 36.9397 3 33C3 29.0603 3.77597 25.1593 5.28362 21.5195C6.79126 17.8797 9.00104 14.5726 11.7868 11.7868C14.5726 9.00104 17.8797 6.79125 21.5195 5.28361C25.1593 3.77597 29.0603 3 33 3C36.9397 3 40.8407 3.77597 44.4805 5.28362C48.1203 6.79126 51.4274 9.00104 54.2132 11.7868C56.999 14.5726 59.2087 17.8797 60.7164 21.5195C62.224 25.1593 63 29.0603 63 33Z" />
      <Path d="M35 12.4V20.4" />
      <Path d="M3 33H16" />
      <Path d="M35 53.6V45.6" />
    </InternalSVG>
  </Toggle>
);

export interface LiquidRingCompressorProps
  extends ToggleProps,
    SVGBasedPrimitiveProps {}

export const LiquidRingCompressor = ({
  color,
  className,
  orientation = "left",
  scale,
  ...rest
}: LiquidRingCompressorProps): ReactElement => (
  <Toggle {...rest} className={CSS(CSS.B("pump"), className)} orientation={orientation}>
    <HandleBoundary orientation={orientation}>
      <Handle location="left" orientation={orientation} left={4.55} top={50} id="1" />
      <Handle location="right" orientation={orientation} left={95.45} top={50} id="2" />
      <Handle location="top" orientation={orientation} left={50} top={4.55} id="3" />
      <Handle
        location="bottom"
        orientation={orientation}
        left={50}
        top={95.45}
        id="4"
      />
    </HandleBoundary>
    <InternalSVG
      dimensions={{ width: 66, height: 66 }}
      color={color}
      orientation={orientation}
      scale={scale}
    >
      <Path d="M17 7.59998L59.5394 18.9984M17 58.3984L59.5394 47M63 33C63 36.9397 62.224 40.8407 60.7164 44.4805C59.2087 48.1203 56.999 51.4274 54.2132 54.2132C51.4274 56.999 48.1203 59.2087 44.4805 60.7164C40.8407 62.224 36.9397 63 33 63C29.0603 63 25.1593 62.224 21.5195 60.7164C17.8797 59.2087 14.5726 56.999 11.7868 54.2132C9.00104 51.4274 6.79125 48.1203 5.28361 44.4805C3.77597 40.8407 3 36.9397 3 33C3 29.0603 3.77597 25.1593 5.28362 21.5195C6.79126 17.8797 9.00104 14.5726 11.7868 11.7868C14.5726 9.00104 17.8797 6.79125 21.5195 5.28361C25.1593 3.77597 29.0603 3 33 3C36.9397 3 40.8407 3.77597 44.4805 5.28362C48.1203 6.79126 51.4274 9.00104 54.2132 11.7868C56.999 14.5726 59.2087 17.8797 60.7164 21.5195C62.224 25.1593 63 29.0603 63 33Z" />
      <Path d="M39 33C39 33.7879 38.8448 34.5681 38.5433 35.2961C38.2417 36.0241 37.7998 36.6855 37.2426 37.2426C36.6855 37.7998 36.0241 38.2417 35.2961 38.5433C34.5681 38.8448 33.7879 39 33 39C32.2121 39 31.4319 38.8448 30.7039 38.5433C29.9759 38.2417 29.3145 37.7998 28.7574 37.2426C28.2002 36.6855 27.7583 36.0241 27.4567 35.2961C27.1552 34.5681 27 33.7879 27 33C27 32.2121 27.1552 31.4319 27.4567 30.7039C27.7583 29.9759 28.2002 29.3145 28.7574 28.7574C29.3145 28.2002 29.9759 27.7583 30.7039 27.4567C31.4319 27.1552 32.2121 27 33 27C33.7879 27 34.5681 27.1552 35.2961 27.4567C36.0241 27.7583 36.6855 28.2002 37.2426 28.7574C37.7998 29.3145 38.2417 29.9759 38.5433 30.7039C38.8448 31.4319 39 32.2121 39 33L39 33Z" />
      <Path d="M39 33H47" />
      <Path d="M27 33H19" />
      <Path d="M36 27.804L40 20.8758" />
      <Path d="M30 27.804L26 20.8758" />
      <Path d="M30 38.196L26 45.1242" />
      <Path d="M36 38.196L40 45.1242" />
    </InternalSVG>
  </Toggle>
);

export interface EjectorCompressorProps extends ToggleProps, SVGBasedPrimitiveProps {}

export const EjectorCompressor = ({
  color,
  className,
  orientation = "left",
  scale,
  ...rest
}: EjectorCompressorProps): ReactElement => (
  <Toggle {...rest} className={CSS(CSS.B("pump"), className)} orientation={orientation}>
    <HandleBoundary orientation={orientation}>
      <Handle location="left" orientation={orientation} left={4.55} top={50} id="1" />
      <Handle location="right" orientation={orientation} left={95.45} top={50} id="2" />
      <Handle location="top" orientation={orientation} left={50} top={4.55} id="3" />
      <Handle
        location="bottom"
        orientation={orientation}
        left={50}
        top={95.45}
        id="4"
      />
    </HandleBoundary>
    <InternalSVG
      dimensions={{ width: 66, height: 66 }}
      color={color}
      orientation={orientation}
      scale={scale}
    >
      <Path d="M17 7.59998L59.5394 18.9984M17 58.3984L59.5394 47M63 33C63 36.9397 62.224 40.8407 60.7164 44.4805C59.2087 48.1203 56.999 51.4274 54.2132 54.2132C51.4274 56.999 48.1203 59.2087 44.4805 60.7164C40.8407 62.224 36.9397 63 33 63C29.0603 63 25.1593 62.224 21.5195 60.7164C17.8797 59.2087 14.5726 56.999 11.7868 54.2132C9.00104 51.4274 6.79125 48.1203 5.28361 44.4805C3.77597 40.8407 3 36.9397 3 33C3 29.0603 3.77597 25.1593 5.28362 21.5195C6.79126 17.8797 9.00104 14.5726 11.7868 11.7868C14.5726 9.00104 17.8797 6.79125 21.5195 5.28361C25.1593 3.77597 29.0603 3 33 3C36.9397 3 40.8407 3.77597 44.4805 5.28362C48.1203 6.79126 51.4274 9.00104 54.2132 11.7868C56.999 14.5726 59.2087 17.8797 60.7164 21.5195C62.224 25.1593 63 29.0603 63 33Z" />
      <Path d="M49.1214 16.2515C43.5325 21.3055 36.2463 24.0711 28.7115 23.9986C21.1766 23.9262 13.945 21.0209 8.45428 15.8604M8.4838 50.112C13.9718 44.968 21.1918 42.0733 28.7133 42.0014C36.2348 41.9295 43.5089 44.6858 49.0942 49.7239" />
    </InternalSVG>
  </Toggle>
);

export interface CentrifugalCompressorProps
  extends ToggleProps,
    SVGBasedPrimitiveProps {}

export const CentrifugalCompressor = ({
  color,
  className,
  orientation = "left",
  scale,
  ...rest
}: CentrifugalCompressorProps): ReactElement => (
  <Toggle {...rest} className={CSS(CSS.B("pump"), className)} orientation={orientation}>
    <HandleBoundary orientation={orientation}>
      <Handle location="left" orientation={orientation} left={4.55} top={50} id="1" />
      <Handle location="right" orientation={orientation} left={95.45} top={50} id="2" />
      <Handle location="top" orientation={orientation} left={50} top={4.55} id="3" />
      <Handle
        location="bottom"
        orientation={orientation}
        left={50}
        top={95.45}
        id="4"
      />
    </HandleBoundary>
    <InternalSVG
      dimensions={{ width: 66, height: 66 }}
      color={color}
      orientation={orientation}
      scale={scale}
    >
      <Path d="M17 7.59998L59.5394 18.9984M17 58.3984L59.5394 47M63 33C63 36.9397 62.224 40.8407 60.7164 44.4805C59.2087 48.1203 56.999 51.4274 54.2132 54.2132C51.4274 56.999 48.1203 59.2087 44.4805 60.7164C40.8407 62.224 36.9397 63 33 63C29.0603 63 25.1593 62.224 21.5195 60.7164C17.8797 59.2087 14.5726 56.999 11.7868 54.2132C9.00104 51.4274 6.79125 48.1203 5.28361 44.4805C3.77597 40.8407 3 36.9397 3 33C3 29.0603 3.77597 25.1593 5.28362 21.5195C6.79126 17.8797 9.00104 14.5726 11.7868 11.7868C14.5726 9.00104 17.8797 6.79125 21.5195 5.28361C25.1593 3.77597 29.0603 3 33 3C36.9397 3 40.8407 3.77597 44.4805 5.28362C48.1203 6.79126 51.4274 9.00104 54.2132 11.7868C56.999 14.5726 59.2087 17.8797 60.7164 21.5195C62.224 25.1593 63 29.0603 63 33Z" />
      <Path d="M3 33H63" />
    </InternalSVG>
  </Toggle>
);

export interface FlameArrestorProps extends DivProps, SVGBasedPrimitiveProps {}

export const FlameArrestor = ({
  color,
  className,
  orientation = "left",
  scale,
  ...rest
}: FlameArrestorProps): ReactElement => (
  <Div {...rest} className={CSS(CSS.B("flame-arrestor"), className)}>
    <HandleBoundary orientation={orientation}>
      <Handle location="left" orientation={orientation} left={7.575} top={50} id="1" />
      <Handle
        location="right"
        orientation={orientation}
        left={92.425}
        top={50}
        id="2"
      />
    </HandleBoundary>
    <InternalSVG
      dimensions={{ width: 33, height: 69 }}
      color={color}
      orientation={orientation}
      scale={scale}
    >
      <Path
        d="M16.5 2.5L16.5 66.5M2.5 34.5H30.5M2.5 18.9848H30.5M2.5 50.0152H30.5M5.3 66.5H27.7C29.2464 66.5 30.5 65.1976 30.5 63.5909V5.40909C30.5 3.80244 29.2464 2.5 27.7 2.5H5.3C3.7536 2.5 2.5 3.80245 2.5 5.40909V63.5909C2.5 65.1976 3.7536 66.5 5.3 66.5Z"
        strokeLinecap="round"
      />
    </InternalSVG>
  </Div>
);

export interface FlameArrestorDetonationProps
  extends DivProps,
    SVGBasedPrimitiveProps {}

export const FlameArrestorDetonation = ({
  color,
  className,
  orientation = "left",
  scale,
  ...rest
}: FlameArrestorDetonationProps): ReactElement => (
  <Div {...rest} className={CSS(CSS.B("flame-arrestor"), className)}>
    <HandleBoundary orientation={orientation}>
      <Handle location="left" orientation={orientation} left={3.333} top={50} id="1" />
      <Handle
        location="right"
        orientation={orientation}
        left={96.667}
        top={50}
        id="2"
      />
    </HandleBoundary>
    <InternalSVG
      dimensions={{ width: 63, height: 69 }}
      color={color}
      orientation={orientation}
      scale={scale}
    >
      <Rect x="2" y="2.5" width="28" height="64" rx="3" />
      <Path d="M16 2.5L16 66.5" />
      <Path d="M2 34.5H30" />
      <Path d="M2 19H30" />
      <Path d="M2 50H30" />
      <Path d="M29.121 3.37903L61 34.5" />
      <Path d="M29.12 65.62L61 34.5" />
    </InternalSVG>
  </Div>
);

export interface FlameArrestorExplosionProps extends DivProps, SVGBasedPrimitiveProps {}

export const FlameArrestorExplosion = ({
  color,
  className,
  orientation = "left",
  scale,
  ...rest
}: FlameArrestorExplosionProps): ReactElement => (
  <Div {...rest} className={CSS(CSS.B("flame-arrestor"), className)}>
    <HandleBoundary orientation={orientation}>
      <Handle location="left" orientation={orientation} left={3.333} top={50} id="1" />
      <Handle
        location="right"
        orientation={orientation}
        left={96.667}
        top={50}
        id="2"
      />
    </HandleBoundary>
    <InternalSVG
      dimensions={{ width: 60, height: 69 }}
      color={color}
      orientation={orientation}
      scale={scale}
    >
      <Rect x="2" y="2.5" width="56" height="64" rx="3" />
      <Path d="M30 2.5L30 66.5" />
      <Path d="M16 2.5L16 66.5" />
      <Path d="M2 34.5H30" />
      <Path d="M2 19H30" />
      <Path d="M2 50H30" />
    </InternalSVG>
  </Div>
);

export interface FlameArrestorFireResProps extends DivProps, SVGBasedPrimitiveProps {}

export const FlameArrestorFireRes = ({
  color,
  className,
  orientation = "left",
  scale,
  ...rest
}: FlameArrestorFireResProps): ReactElement => (
  <Div {...rest} className={CSS(CSS.B("flame-arrestor"), className)}>
    <HandleBoundary orientation={orientation}>
      <Handle location="left" orientation={orientation} left={3.333} top={50} id="1" />
      <Handle
        location="right"
        orientation={orientation}
        left={96.667}
        top={50}
        id="2"
      />
    </HandleBoundary>
    <InternalSVG
      dimensions={{ width: 63, height: 69 }}
      color={color}
      orientation={orientation}
      scale={scale}
    >
      <Rect x="2" y="2.5" width="28" height="64" rx="3" />
      <Path d="M16 2.5L16 66.5" />
      <Path d="M2 34.5H30" />
      <Path d="M2 19H30" />
      <Path d="M2 50H30" />
      <Path
        d="M29 2.5C33.2023 2.5 37.3635 3.3277 41.2459 4.93586C45.1283 6.54401 48.656 8.90111 51.6274 11.8726C54.5989 14.8441 56.956 18.3717 58.5642 22.2541C60.1723 26.1366 61 30.2977 61 34.5C61 38.7023 60.1723 42.8635 58.5642 46.7459C56.956 50.6283 54.5989 54.1559 51.6274 57.1274C48.6559 60.0989 45.1283 62.456 41.2459 64.0641C37.3635 65.6723 33.2023 66.5 29 66.5"
        strokeLinecap="square"
      />
      <Line x1="27" y1="66.5" x2="29" y2="66.5" />
      <Line x1="27" y1="2.5" x2="29" y2="2.5" />
    </InternalSVG>
  </Div>
);

export interface FlameArrestorFireResDetonationProps
  extends DivProps,
    SVGBasedPrimitiveProps {}

export const FlameArrestorFireResDetonation = ({
  color,
  className,
  orientation = "left",
  scale,
  ...rest
}: FlameArrestorFireResDetonationProps): ReactElement => (
  <Div {...rest} className={CSS(CSS.B("flame-arrestor"), className)}>
    <HandleBoundary orientation={orientation}>
      <Handle location="left" orientation={orientation} left={3.333} top={50} id="1" />
      <Handle
        location="right"
        orientation={orientation}
        left={96.667}
        top={50}
        id="2"
      />
    </HandleBoundary>
    <InternalSVG
      dimensions={{ width: 63, height: 69 }}
      color={color}
      orientation={orientation}
      scale={scale}
    >
      <Rect x="2" y="2.5" width="28" height="64" rx="3" />
      <Path d="M16 2.5L16 66.5" />
      <Path d="M2 34.5H30" />
      <Path d="M2 19H30" />
      <Path d="M2 50H30" />
      <Path d="M29.121 3.37903L61 34.5" />
      <Path d="M29.12 65.62L61 34.5" />
      <Path d="M29 2.5C33.2023 2.5 37.3635 3.3277 41.2459 4.93586C45.1283 6.54401 48.656 8.90111 51.6274 11.8726C54.5989 14.8441 56.956 18.3717 58.5642 22.2541C60.1723 26.1366 61 30.2977 61 34.5C61 38.7023 60.1723 42.8635 58.5642 46.7459C56.956 50.6283 54.5989 54.1559 51.6274 57.1274C48.6559 60.0989 45.1283 62.456 41.2459 64.0641C37.3635 65.6723 33.2023 66.5 29 66.5" />
      <Line x1="27" y1="66.5" x2="29" y2="66.5" />
      <Line x1="27" y1="2.5" x2="29" y2="2.5" />
    </InternalSVG>
  </Div>
);

export interface ThrusterProps extends DivProps, SVGBasedPrimitiveProps {}

export const Thruster = ({
  color,
  className,
  orientation = "left",
  scale,
  ...rest
}: ThrusterProps): ReactElement => (
  <Div {...rest} className={CSS(CSS.B("thruster"), className)}>
    <HandleBoundary orientation={orientation}>
      <Handle location="left" orientation={orientation} left={3.125} top={50} id="1" />
      <Handle
        location="right"
        orientation={orientation}
        left={96.875}
        top={50}
        id="2"
      />
      <Handle location="top" orientation={orientation} left={25.3} top={4.76} id="3" />
      <Handle
        location="bottom"
        orientation={orientation}
        left={25.3}
        top={95.24}
        id="4"
      />
    </HandleBoundary>
    <InternalSVG
      dimensions={{ width: 81, height: 42 }}
      color={color}
      orientation={orientation}
      scale={scale}
    >
      <Rect x="2.5" y="2" width="38" height="38" rx="3" />
      <Path d="M78.5 37.5117V4.51172" />
      <Path d="M40.5 11.5L76.0072 2.6232" />
      <Path d="M40.5 30.5L76.0072 39.3768" />
      <Path d="M75.6192 2.71597C75.9231 2.56695 76.2597 2.49745 76.5977 2.51399C76.9357 2.53052 77.264 2.63256 77.5518 2.81053C77.8397 2.98851 78.0776 3.23661 78.2435 3.53161C78.4093 3.82661 78.4975 4.15886 78.4999 4.49726" />
      <Path d="M78.4994 37.5101C78.4914 37.8382 78.4028 38.1592 78.2414 38.445C78.0801 38.7307 77.8509 38.9723 77.574 39.1486C77.2972 39.3248 76.9813 39.4302 76.6541 39.4555C76.3269 39.4808 75.9986 39.4252 75.698 39.2936" />
    </InternalSVG>
  </Div>
);

export interface NozzleProps extends DivProps, SVGBasedPrimitiveProps {}

export const Nozzle = ({
  color,
  className,
  orientation = "left",
  scale,
  ...rest
}: NozzleProps): ReactElement => (
  <Div {...rest} className={CSS(CSS.B("nozzle"), className)}>
    <HandleBoundary orientation={orientation}>
      <Handle
        location="left"
        orientation={orientation}
        left={18.75}
        top={17.46}
        id="1"
      />
      <Handle location="top" orientation={orientation} left={50} top={1.5873} id="2" />
      <Handle
        location="right"
        orientation={orientation}
        left={81.25}
        top={17.46}
        id="3"
      />
    </HandleBoundary>
    <InternalSVG
      dimensions={{ width: 64, height: 126 }}
      color={color}
      orientation={orientation}
      scale={scale}
    >
      <Rect x="12" y="1.6667" width="40" height="40" rx="2" />
      <Path d="M1.3333 124H62.6667" strokeLinecap="round" />
      <Path
        d="M50.1883 41.6667C41.7748 41.6667 35.0143 46.3333 42.6923 59.3333C59.3476 87.5333 63.6327 119 62.855 124"
        strokeLinecap="round"
      />
      <Path
        d="M14 41.6667C22.4135 41.6667 29.174 46.3333 21.496 59.3333C4.84066 87.5333 0.555555 119 1.33333 124"
        strokeLinecap="round"
      />
    </InternalSVG>
  </Div>
);

export interface StrainerProps extends DivProps, SVGBasedPrimitiveProps {}

export const Strainer = ({
  color,
  className,
  orientation = "left",
  scale,
  ...rest
}: StrainerProps): ReactElement => (
  <Div {...rest} className={CSS(CSS.B("strainer"), className)}>
    <HandleBoundary orientation={orientation}>
      <Handle location="left" orientation={orientation} left={6.06} top={50} id="1" />
      <Handle location="right" orientation={orientation} left={93.04} top={50} id="2" />
    </HandleBoundary>
    <InternalSVG
      dimensions={{ width: 33, height: 69 }}
      color={color}
      orientation={orientation}
      scale={scale}
    >
      <Rect x="2" y="2" width="29" height="65" rx="1" />
      <Path d="M2.293 2.29297L29.9383 66.7986" strokeDasharray="6 6" />
    </InternalSVG>
  </Div>
);

export interface StrainerConeProps extends DivProps, SVGBasedPrimitiveProps {}

export const StrainerCone = ({
  color,
  className,
  orientation = "left",
  scale,
  ...rest
}: StrainerConeProps): ReactElement => (
  <Div {...rest} className={CSS(CSS.B("strainer"), className)}>
    <HandleBoundary orientation={orientation}>
      <Handle location="left" orientation={orientation} left={6.06} top={50} id="1" />
      <Handle location="right" orientation={orientation} left={93.04} top={50} id="2" />
    </HandleBoundary>
    <InternalSVG
      dimensions={{ width: 33, height: 69 }}
      color={color}
      orientation={orientation}
      scale={scale}
    >
      <Rect x="2" y="2" width="29" height="65" rx="1" />
      <Path d="M31 34.5L2.30611 2.33992" strokeDasharray="6 6" />
      <Path d="M31 34.5L2.30611 66.6601" strokeDasharray="6 6" />
    </InternalSVG>
  </Div>
);<|MERGE_RESOLUTION|>--- conflicted
+++ resolved
@@ -278,16 +278,6 @@
   dims = dir === "y" ? dimensions.swap(dims) : dims;
   const colorStr = color.cssString(colorVal);
   const theme = Theming.use();
-<<<<<<< HEAD
-  if (colorVal != null) {
-    // @ts-expect-error - css variables
-    style[CSS.var("symbol-color")] = color.rgbString(colorVal);
-    // @ts-expect-error - css variables
-    style[CSS.var("symbol-color-contrast")] = color.rgbString(
-      color.pickByContrast(colorVal, theme.colors.gray.l0, theme.colors.gray.l11),
-    );
-  }
-=======
   let pStyle = {
     ...style,
     aspectRatio: `${dims.width} / ${dims.height}`,
@@ -302,7 +292,6 @@
       ),
     };
 
->>>>>>> 722b9ab0
   return (
     <svg
       xmlns="http://www.w3.org/2000/svg"
@@ -3707,11 +3696,7 @@
       <Rect x="2.5" y="2" width="67" height="31" rx="2" />
       <Path d="M24.5 2V7.5V13" strokeLinecap="round" />
       <Path d="M24.5 33V22" strokeLinecap="round" />
-<<<<<<< HEAD
-      <FlowmeterLabel color={color} />
-=======
       <FlowmeterLabel color={colorVal} />
->>>>>>> 722b9ab0
     </InternalSVG>
   </Div>
 );
