/*
 * Copyright 2025 Synnax Labs, Inc.
 *
 * Use of this software is governed by the Business Source License included in the file
 * licenses/BSL.txt.
 *
 * As of the Change Date specified in that file, in accordance with the Business Source
 * License, use of this software will be governed by the Apache License, Version 2.0,
 * included in the file licenses/APL.txt.
 */

.pluto-control-state.pluto--x {
    padding: 0;
    max-width: 12rem;
}

.pluto-control-state.pluto--y {
    padding: 0 1rem 1rem;
}

.pluto-grid__item {
    border: var(--pluto-border);
    border-color: transparent;
    width: max-content;
    height: max-content;
    position: absolute;
    --offset: 0.666rem;
    justify-content: center;
    align-items: center;
    outline: none;

    &.pluto-haul-drop-region {
        background: var(--haul-background);
        border-color: var(--haul-border-color);
        border-radius: var(--pluto-border-radius);
    }
    &.pluto-dragging-over {
        border-color: var(--pluto-primary-z);
    }

    &.pluto--y {
        padding: 0 0.5rem;
        min-width: 100%;
        min-height: 3rem;
    }
    &.pluto--x {
        padding: 0.5rem 0;
        min-width: 3rem;
        min-height: 100%;
    }

    &.pluto--top {
        top: 0;
        left: 50%;
        transform: translate(-50%, calc(-100% - var(--offset)));
    }
    &.pluto--bottom {
        bottom: 0;
        left: 50%;
        transform: translate(-50%, calc(100% + var(--offset)));
    }
    &.pluto--left {
        left: 0;
        top: 50%;
        transform: translate(calc(-100% - var(--offset)), -50%);
    }
    &.pluto--right {
        right: 0;
        top: 50%;
        transform: translate(calc(100% + var(--offset)), -50%);
    }
    &.pluto--center {
        left: 50%;
        top: 50%;
        transform: translate(-50%, -50%);
<<<<<<< HEAD
        min-height: 5rem;
        min-width: 5rem;
=======
>>>>>>> 05294e8b
    }
}

.pluto-symbol__label {
    --offset: 0.666rem;
    -webkit-user-select: none;
    user-select: none;
    pointer-events: none;
    overflow-wrap: break-word;
    width: max-content;
    height: max-content;
    padding: 0 !important;
    &.pluto--y {
        writing-mode: vertical-rl;
    }
}

.react-flow__node {
    .pluto-grid__rotate {
        top: -8rem;
        left: -8rem;
        position: absolute;
        z-index: 30;
        width: 3.5rem;
        height: 3.5rem;
    }
}

.pluto-diagram.pluto--editable {
    .pluto-symbol__label {
        pointer-events: auto;
    }
}<|MERGE_RESOLUTION|>--- conflicted
+++ resolved
@@ -21,6 +21,7 @@
 .pluto-grid__item {
     border: var(--pluto-border);
     border-color: transparent;
+    border-width: 1px;
     width: max-content;
     height: max-content;
     position: absolute;
@@ -28,6 +29,7 @@
     justify-content: center;
     align-items: center;
     outline: none;
+    padding: 0.5rem;
 
     &.pluto-haul-drop-region {
         background: var(--haul-background);
@@ -39,12 +41,10 @@
     }
 
     &.pluto--y {
-        padding: 0 0.5rem;
         min-width: 100%;
         min-height: 3rem;
     }
     &.pluto--x {
-        padding: 0.5rem 0;
         min-width: 3rem;
         min-height: 100%;
     }
@@ -73,18 +73,17 @@
         left: 50%;
         top: 50%;
         transform: translate(-50%, -50%);
-<<<<<<< HEAD
         min-height: 5rem;
         min-width: 5rem;
-=======
->>>>>>> 05294e8b
     }
 }
 
 .pluto-symbol__label {
     --offset: 0.666rem;
-    -webkit-user-select: none;
-    user-select: none;
+    &:not(:focus) {
+        -webkit-user-select: none;
+        user-select: none;
+    }
     pointer-events: none;
     overflow-wrap: break-word;
     width: max-content;
