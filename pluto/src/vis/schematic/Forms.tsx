// Copyright 2024 Synnax Labs, Inc.
//
// Use of this software is governed by the Business Source License included in the file
// licenses/BSL.txt.
//
// As of the Change Date specified in that file, in accordance with the Business Source
// License, use of this software will be governed by the Apache License, Version 2.0,
// included in the file licenses/APL.txt.

import "@/vis/schematic/Forms.css";

import { type channel } from "@synnaxlabs/client";
import { Icon } from "@synnaxlabs/media";
import { type bounds, type direction, type location, type xy } from "@synnaxlabs/x";
import { width } from "node_modules/@synnaxlabs/x/dist/src/spatial/box/box";
import { type FC, type ReactElement, useCallback, useEffect } from "react";

import { Align } from "@/align";
import { Button } from "@/button";
import { Channel } from "@/channel";
import { Color } from "@/color";
import { CSS } from "@/css";
import { Divider } from "@/divider";
import { Form } from "@/form";
import { Input } from "@/input";
import { type Notation } from "@/notation/notation";
import { SelectNotation } from "@/notation/SelectNotation";
import { Select } from "@/select";
import { Tabs } from "@/tabs";
import { telem } from "@/telem/aether";
import { control } from "@/telem/control/aether";
import { Text } from "@/text";
import { type Button as CoreButton } from "@/vis/button";
import { type LabelExtensionProps } from "@/vis/schematic/Labeled";
import { Primitives } from "@/vis/schematic/primitives";
import { SelectOrientation } from "@/vis/schematic/SelectOrientation";
import { type ControlStateProps } from "@/vis/schematic/Symbols";
import { type Setpoint } from "@/vis/setpoint";
import { type Toggle } from "@/vis/toggle";

export interface SymbolFormProps {}

interface FormWrapperProps extends Align.SpaceProps {}

const FormWrapper: FC<FormWrapperProps> = ({
  className,
  direction,
  ...props
}): ReactElement => (
  <Align.Space
    direction={direction}
    align="stretch"
    className={CSS(CSS.B("symbol-form"), className)}
    size={direction === "x" ? "large" : "medium"}
    {...props}
  />
);

interface SymbolOrientation {
  label?: LabelExtensionProps;
  orientation?: location.Outer;
}

const OrientationControl = ({
  showOuter,
  showInner,
  ...props
}: Form.FieldProps<SymbolOrientation> & {
  showOuter?: boolean;
  showInner?: boolean;
}): ReactElement => (
  <Form.Field<SymbolOrientation> label="Orientation" padHelpText={false} {...props}>
    {({ value, onChange }) => (
      <SelectOrientation
        value={{
          inner: value.orientation ?? "top",
          outer: value.label?.orientation ?? "top",
        }}
        showInner={showInner}
        showOuter={showOuter}
        onChange={(v) =>
          onChange({
            ...value,
            orientation: v.inner,
            label: { ...value.label, orientation: v.outer },
          })
        }
      />
    )}
  </Form.Field>
);

interface LabelControlsProps {
  path: string;
  omit?: string[];
}

const LabelControls = ({ path, omit = [] }: LabelControlsProps): ReactElement => (
<<<<<<< HEAD
  <Align.Space direction="y" align="stretch" size="small">
    <Text.Text level="p" weight={500} shade={7}>
      Label
    </Text.Text>

    <Align.Space direction="x">
      <Align.Space direction="y">
        <Align.Space direction="x">
          <Form.TextField
            path={path + ".label"}
            label=""
            padHelpText={false}
            inputProps={{ size: "small" }}
          />

          <Form.Field<Text.Level>
            hideIfNull
            visible={!omit.includes("level")}
            path={path + ".level"}
            label=""
            padHelpText={false}
          >
            {(p) => <Text.SelectLevel size="small" {...p} />}
          </Form.Field>
        </Align.Space>
        <Align.Space direction="x">
          <Form.NumericField
            visible={!omit.includes("maxInlineSize")}
            style={{ maxWidth: 125 }}
            path={path + ".maxInlineSize"}
            hideIfNull
            label="Wrap Width"
            inputProps={{ endContent: "px", size: "small" }}
            padHelpText={false}
          />
          <Form.Field<Align.Alignment>
            visible={!omit.includes("align")}
            path={path + ".align"}
            label="Alignment"
            padHelpText={false}
            hideIfNull
          >
            {(p) => <Select.TextAlignment size="small" {...p} />}
          </Form.Field>
          <Form.Field<direction.Direction>
            visible={!omit.includes("direction")}
            path={path + ".direction"}
            label="Direction"
            padHelpText={false}
            hideIfNull
          >
            {(p) => <Select.Direction size="small" {...p} />}
          </Form.Field>
        </Align.Space>
      </Align.Space>
      <Form.Field<SymbolOrientation> label="Location" padHelpText={false} path="">
        {({ value, onChange }) => (
          <SelectOrientation
            value={{
              inner: value.orientation ?? "top",
              outer: value.label?.orientation ?? "top",
            }}
            showInner={false}
            onChange={(v) =>
              onChange({
                ...value,
                orientation: v.inner,
                label: { ...value.label, orientation: v.outer },
              })
            }
          >
            <Primitives.SolenoidValve
              color="#ffffff"
              scaleStroke={true}
              style={{ width: 35, height: 35 }}
              disabled
            />
          </SelectOrientation>
        )}
      </Form.Field>
    </Align.Space>
=======
  <Align.Space direction="x" align="stretch" grow>
    <Form.Field<string> path={`${path}.label`} label="Label" padHelpText={false} grow>
      {(p) => <Input.Text selectOnFocus {...p} />}
    </Form.Field>
    <Form.NumericField
      visible={!omit.includes("maxInlineSize")}
      style={{ maxWidth: 125 }}
      path={`${path}.maxInlineSize`}
      hideIfNull
      label="Label Wrap Width"
      inputProps={{ endContent: "px" }}
    />
    <Form.Field<Text.Level>
      hideIfNull
      visible={!omit.includes("level")}
      path={`${path}.level`}
      label="Label Size"
      padHelpText={false}
    >
      {(p) => <Text.SelectLevel {...p} />}
    </Form.Field>
    <Form.Field<Align.Alignment>
      visible={!omit.includes("align")}
      path={`${path}.align`}
      label="Label Alignment"
      padHelpText={false}
      hideIfNull
    >
      {(p) => <Select.TextAlignment {...p} />}
    </Form.Field>
>>>>>>> 953e00ec
  </Align.Space>
);

const ColorControl: Form.FieldT<Color.Crude> = (props): ReactElement => (
  <Form.Field hideIfNull label="Color" align="start" padHelpText={false} {...props}>
    {({ value, onChange, variant: _, ...props }) => (
      <Color.Swatch
        value={value ?? Color.ZERO.setAlpha(1).rgba255}
        onChange={(v) => onChange(v.rgba255)}
        {...props}
        bordered
        size="small"
      />
    )}
  </Form.Field>
);

const ScaleControl: Form.FieldT<number> = (props): ReactElement => (
  <Form.Field hideIfNull label="Scale" align="start" padHelpText={false} {...props}>
    {({ value, onChange }) => (
      <Input.Numeric
        dragScale={1}
        onChange={(v) => onChange(v / 100)}
        bounds={{ lower: 50, upper: 300 }}
        endContent="%"
        size="small"
        value={Math.round(value * 100)}
      />
    )}
  </Form.Field>
);

interface CommonStyleFormProps {
  omit?: string[];
}

export const CommonStyleForm = ({ omit }: CommonStyleFormProps): ReactElement => (
  <FormWrapper direction="x" align="stretch">
    <LabelControls omit={omit} path="label" />
    <Divider.Divider direction="y" />
  </FormWrapper>
);

const ToggleControlForm = ({ path }: { path: string }): ReactElement => {
  const { value, onChange } = Form.useField<
    Omit<Toggle.UseProps, "aetherKey"> & { control: ControlStateProps }
  >({ path });
  const sourceP = telem.sourcePipelinePropsZ.parse(value.source?.props);
  const sinkP = telem.sinkPipelinePropsZ.parse(value.sink?.props);
  const source = telem.streamChannelValuePropsZ.parse(
    sourceP.segments.valueStream.props,
  );
  const sink = control.setChannelValuePropsZ.parse(sinkP.segments.setter.props);

  const handleSourceChange = (v: channel.Key | null): void => {
    v ??= 0;
    const t = telem.sourcePipeline("boolean", {
      connections: [{ from: "valueStream", to: "threshold" }],
      segments: {
        valueStream: telem.streamChannelValue({ channel: v }),
        threshold: telem.withinBounds({ trueBound: { lower: 0.9, upper: 1.1 } }),
      },
      outlet: "threshold",
    });
    onChange({ ...value, source: t });
  };

  const handleSinkChange = (v: channel.Key | null): void => {
    v ??= 0;
    const t = telem.sinkPipeline("boolean", {
      connections: [{ from: "setpoint", to: "setter" }],
      segments: {
        setter: control.setChannelValue({ channel: v }),
        setpoint: telem.setpoint({ truthy: 1, falsy: 0 }),
      },
      inlet: "setpoint",
    });

    const authSource = control.authoritySource({ channel: v });

    const controlChipSink = control.acquireChannelControl({
      channel: v,
      authority: 255,
    });

    onChange({
      ...value,
      sink: t,
      control: {
        showChip: true,
        showIndicator: true,
        ...value.control,
        chip: { sink: controlChipSink, source: authSource },
        indicator: { statusSource: authSource },
      },
    });
  };

  return (
    <Align.Space direction="y" grow size="medium">
      <Text.Text level="p" weight={500} shade={7}>
        Control
      </Text.Text>
      <Input.Item label="State Channel">
        <Channel.SelectSingle
          value={source.channel as number}
          onChange={handleSourceChange}
          inputProps={{ size: "small" }}
        />
      </Input.Item>
      <Align.Space direction="x">
        <Input.Item label="Command Channel" grow>
          <Channel.SelectSingle
            value={sink.channel}
            onChange={handleSinkChange}
            inputProps={{ size: "small" }}
          />
        </Input.Item>
        <Form.SwitchField
          path="control.show"
          label="Show Control Chip"
          hideIfNull
          optional
        />
      </Align.Space>
    </Align.Space>
  );
};

const COMMON_TOGGLE_FORM_TABS: Tabs.Tab[] = [
  { tabKey: "style", name: "Style" },
  { tabKey: "control", name: "Control" },
];

export const CommonToggleForm = (): ReactElement => (
  <FormWrapper direction="x" align="stretch" size="small" grow>
    <LabelControls path="label" />
    <Divider.Divider direction="y" />
    <Align.Space direction="y" size="small">
      <Text.Text level="p" weight={500} shade={7}>
        Symbol
      </Text.Text>
      <Align.Space direction="x">
        <ColorControl path="color" optional />
        <Form.Field<boolean>
          path="normallyOpen"
          label="Normally Open"
          padHelpText={false}
          hideIfNull
          optional
        >
          {(p) => <Input.Switch size="small" {...p} />}
        </Form.Field>
        <ScaleControl path="scale" />
      </Align.Space>
    </Align.Space>
    <Divider.Divider direction="y" />
    <ToggleControlForm path="" />
  </FormWrapper>
);

const DIMENSIONS_DRAG_SCALE: xy.Crude = { y: 2, x: 0.25 };
const DIMENSIONS_BOUNDS: bounds.Bounds = { lower: 0, upper: 2000 };
const BORDER_RADIUS_BOUNDS: bounds.Bounds = { lower: 0, upper: 51 };

export interface TankFormProps {
  includeBorderRadius?: boolean;
}

export const TankForm = ({
  includeBorderRadius = false,
}: TankFormProps): ReactElement => (
  <FormWrapper direction="x" align="stretch">
    <Align.Space direction="y" grow empty>
      <LabelControls path="label" />
      <Align.Space direction="x">
        <ColorControl path="color" />
        <ColorControl path="backgroundColor" label="Background Color" />
        <Form.Field<number>
          path="borderRadius.x"
          hideIfNull
          optional
          label="X Border Radius"
          grow
        >
          {({ value, ...props }) => (
            <Input.Numeric
              value={value}
              dragScale={DIMENSIONS_DRAG_SCALE}
              bounds={BORDER_RADIUS_BOUNDS}
              endContent="%"
              {...props}
            />
          )}
        </Form.Field>
        <Form.Field<number>
          path="borderRadius.y"
          hideIfNull
          optional
          label="Y Border Radius"
          grow
        >
          {({ value, ...props }) => (
            <Input.Numeric
              value={value}
              dragScale={DIMENSIONS_DRAG_SCALE}
              bounds={BORDER_RADIUS_BOUNDS}
              endContent="%"
              {...props}
            />
          )}
        </Form.Field>
        {includeBorderRadius && (
          <Form.Field<number>
            path="borderRadius"
            hideIfNull
            optional
            label="Border Radius"
            grow
          >
            {({ value, ...props }) => (
              <Input.Numeric
                value={value}
                dragScale={DIMENSIONS_DRAG_SCALE}
                bounds={DIMENSIONS_BOUNDS}
                endContent="px"
                {...props}
              />
            )}
          </Form.Field>
        )}
        <Form.Field<number> path="dimensions.width" label="Width" grow>
          {({ value, ...props }) => (
            <Input.Numeric
              value={value ?? 200}
              dragScale={DIMENSIONS_DRAG_SCALE}
              bounds={DIMENSIONS_BOUNDS}
              endContent="px"
              {...props}
            />
          )}
        </Form.Field>
        <Form.Field<number> path="dimensions.height" label="Height" grow>
          {({ value, ...props }) => (
            <Input.Numeric
              value={value ?? 200}
              dragScale={DIMENSIONS_DRAG_SCALE}
              bounds={DIMENSIONS_BOUNDS}
              endContent="px"
              {...props}
            />
          )}
        </Form.Field>
      </Align.Space>
    </Align.Space>
    <OrientationControl path="" showInner={false} />
  </FormWrapper>
);

const VALUE_FORM_TABS: Tabs.Tab[] = [
  { tabKey: "style", name: "Style" },
  { tabKey: "telemetry", name: "Telemetry" },
];

interface ValueTelemFormT {
  telem: telem.StringSourceSpec;
  tooltip: string[];
}

const ValueTelemForm = ({ path }: { path: string }): ReactElement => {
  const { value, onChange } = Form.useField<ValueTelemFormT>({ path });
  const sourceP = telem.sourcePipelinePropsZ.parse(value.telem?.props);
  const source = telem.streamChannelValuePropsZ.parse(
    sourceP.segments.valueStream.props,
  );
  const stringifier = telem.stringifyNumberProps.parse(
    sourceP.segments.stringifier.props,
  );
  const rollingAverage = telem.rollingAverageProps.parse(
    sourceP.segments.rollingAverage.props,
  );
  const handleSourceChange = (v: channel.Key | null): void => {
    const t = telem.sourcePipeline("string", {
      connections: [
        { from: "valueStream", to: "rollingAverage" },
        { from: "rollingAverage", to: "stringifier" },
      ],
      segments: {
        valueStream: telem.streamChannelValue({ channel: v ?? 0 }),
        stringifier: telem.stringifyNumber({
          precision: stringifier.precision ?? 2,
          notation: stringifier.notation,
        }),
        rollingAverage: telem.rollingAverage({
          windowSize: rollingAverage.windowSize ?? 1,
        }),
      },
      outlet: "stringifier",
    });
    onChange({ ...value, telem: t });
  };

  const handleNotationChange = (notation: Notation): void => {
    const t = telem.sourcePipeline("string", {
      connections: [
        { from: "valueStream", to: "rollingAverage" },
        { from: "rollingAverage", to: "stringifier" },
      ],
      segments: {
        valueStream: telem.streamChannelValue(source),
        stringifier: telem.stringifyNumber({ ...stringifier, notation }),
        rollingAverage: telem.rollingAverage(rollingAverage),
      },
      outlet: "stringifier",
    });
    onChange({ ...value, telem: t });
  };

  const handlePrecisionChange = (precision: number): void => {
    const t = telem.sourcePipeline("string", {
      connections: [
        { from: "valueStream", to: "rollingAverage" },
        { from: "rollingAverage", to: "stringifier" },
      ],
      segments: {
        valueStream: telem.streamChannelValue({ channel: source.channel }),
        stringifier: telem.stringifyNumber({ ...stringifier, precision }),
        rollingAverage: telem.rollingAverage({ windowSize: rollingAverage.windowSize }),
      },
      outlet: "stringifier",
    });
    onChange({ ...value, telem: t });
  };

  const handleRollingAverageChange = (windowSize: number): void => {
    const t = telem.sourcePipeline("string", {
      connections: [
        { from: "valueStream", to: "rollingAverage" },
        { from: "rollingAverage", to: "stringifier" },
      ],
      segments: {
        stringifier: telem.stringifyNumber({
          ...stringifier,
          precision: stringifier.precision ?? 2,
        }),
        valueStream: telem.streamChannelValue({ channel: source.channel }),
        rollingAverage: telem.rollingAverage({ windowSize }),
      },
      outlet: "stringifier",
    });
    onChange({ ...value, telem: t });
  };

  const c = Channel.useName(source.channel as number);
  useEffect(() => onChange({ ...value, tooltip: [c] }), [c]);

  return (
    <FormWrapper direction="y" align="stretch">
      <Input.Item label="Input Channel" grow>
        <Channel.SelectSingle
          value={source.channel as number}
          onChange={handleSourceChange}
        />
      </Input.Item>
      <Align.Space direction="x">
        <Input.Item label="Notation">
          <SelectNotation
            value={stringifier.notation}
            onChange={handleNotationChange}
          />
        </Input.Item>
        <Input.Item label="Precision" align="start">
          <Input.Numeric
            value={stringifier.precision ?? 2}
            bounds={{ lower: 0, upper: 10 }}
            onChange={handlePrecisionChange}
          />
        </Input.Item>
        <Input.Item label="Averaging Window" align="start">
          <Input.Numeric
            value={rollingAverage.windowSize ?? 1}
            bounds={{ lower: 1, upper: 100 }}
            onChange={handleRollingAverageChange}
          />
        </Input.Item>
      </Align.Space>
    </FormWrapper>
  );
};

export const ValueForm = (): ReactElement => {
  const content: Tabs.RenderProp = useCallback(({ tabKey }) => {
    switch (tabKey) {
      case "telemetry":
        return <ValueTelemForm path="" />;
      default:
        return (
          <FormWrapper direction="x">
            <Align.Space direction="y" grow empty>
              <LabelControls path="label" />
              <Align.Space direction="x">
                <ColorControl path="color" />
                <Form.Field<string>
                  path="units"
                  label="Units"
                  align="start"
                  padHelpText={false}
                >
                  {(p) => <Input.Text {...p} />}
                </Form.Field>
                <Form.NumericField
                  path="inlineSize"
                  label="Value Width"
                  hideIfNull
                  inputProps={{
                    dragScale: { x: 1, y: 0.25 },
                    bounds: { lower: 40, upper: 500 },
                    endContent: "px",
                  }}
                />
                <Form.Field<Text.Level>
                  path="level"
                  label="Value Size"
                  hideIfNull
                  padHelpText={false}
                >
                  {(p) => <Text.SelectLevel {...p} />}
                </Form.Field>
              </Align.Space>
            </Align.Space>
            <OrientationControl path="" showInner={false} />
          </FormWrapper>
        );
    }
  }, []);
  const props = Tabs.useStatic({ tabs: VALUE_FORM_TABS, content });
  return <Tabs.Tabs {...props} />;
};

interface LightTelemFormT extends Omit<Toggle.UseProps, "aetherKey"> {}

const LightTelemForm = ({ path }: { path: string }): ReactElement => {
  const { value, onChange } = Form.useField<LightTelemFormT>({ path });
  const sourceP = telem.sourcePipelinePropsZ.parse(value.source?.props);
  const source = telem.streamChannelValuePropsZ.parse(
    sourceP.segments.valueStream.props,
  );

  const handleSourceChange = (v: channel.Key | null): void => {
    v ??= 0;
    const t = telem.sourcePipeline("boolean", {
      connections: [{ from: "valueStream", to: "threshold" }],
      segments: {
        valueStream: telem.streamChannelValue({ channel: v }),
        threshold: telem.withinBounds({ trueBound: { lower: 0.9, upper: 1.1 } }),
      },
      outlet: "threshold",
    });
    onChange({ ...value, source: t });
  };

  const c = Channel.useName(source.channel as number);

  useEffect(() => onChange({ ...value }), [c]);

  return (
    <FormWrapper direction="x" align="stretch">
      <Input.Item label="Input Channel" grow>
        <Channel.SelectSingle
          value={source.channel as number}
          onChange={handleSourceChange}
        />
      </Input.Item>
    </FormWrapper>
  );
};

export const LightForm = (): ReactElement => {
  const content: Tabs.RenderProp = useCallback(({ tabKey }) => {
    switch (tabKey) {
      case "telemetry":
        return <LightTelemForm path="" />;
      default:
        return <CommonStyleForm />;
    }
  }, []);
  const props = Tabs.useStatic({ tabs: VALUE_FORM_TABS, content });
  return <Tabs.Tabs {...props} />;
};

type ButtonTelemFormT = Omit<CoreButton.UseProps, "aetherKey"> & {
  control: ControlStateProps;
};

export const ButtonTelemForm = ({ path }: { path: string }): ReactElement => {
  const { value, onChange } = Form.useField<ButtonTelemFormT>({ path });
  const sinkP = telem.sinkPipelinePropsZ.parse(value.sink?.props);
  const sink = control.setChannelValuePropsZ.parse(sinkP.segments.setter.props);

  const handleSinkChange = (v: channel.Key): void => {
    v ??= 0;
    const t = telem.sinkPipeline("boolean", {
      connections: [{ from: "setpoint", to: "setter" }],
      segments: {
        setter: control.setChannelValue({ channel: v }),
        setpoint: telem.setpoint({ truthy: 1, falsy: 0 }),
      },
      inlet: "setpoint",
    });

    const authSource = control.authoritySource({ channel: v });

    const controlChipSink = control.acquireChannelControl({
      channel: v,
      authority: 255,
    });

    onChange({
      ...value,
      sink: t,
      control: {
        ...value.control,
        showChip: true,
        chip: { sink: controlChipSink, source: authSource },
        showIndicator: true,
        indicator: { statusSource: authSource },
      },
    });
  };

  return (
    <FormWrapper direction="x">
      <Input.Item label="Output Channel" grow>
        <Channel.SelectSingle value={sink.channel} onChange={handleSinkChange} />
      </Input.Item>
      <Form.NumericField
        label="Activation Delay"
        path="onClickDelay"
        inputProps={{ endContent: "ms" }}
        hideIfNull
      />
      <Form.SwitchField
        path="control.show"
        label="Show Control Chip"
        hideIfNull
        optional
      />
    </FormWrapper>
  );
};

export const ButtonForm = (): ReactElement => {
  const content: Tabs.RenderProp = useCallback(({ tabKey }) => {
    switch (tabKey) {
      case "control":
        return <ButtonTelemForm path="" />;
      default:
        return <CommonStyleForm omit={["align", "maxInlineSize"]} />;
    }
  }, []);

  const props = Tabs.useStatic({ tabs: COMMON_TOGGLE_FORM_TABS, content });

  return <Tabs.Tabs {...props} />;
};

export const SetpointTelemForm = ({ path }: { path: string }): ReactElement => {
  const { value, onChange } = Form.useField<
    Omit<Setpoint.UseProps, "aetherKey"> & { control: ControlStateProps }
  >({ path });
  const sourceP = telem.sourcePipelinePropsZ.parse(value.source?.props);
  const sinkP = telem.sinkPipelinePropsZ.parse(value.sink?.props);
  const source = telem.streamChannelValuePropsZ.parse(
    sourceP.segments.valueStream.props,
  );
  const sink = control.setChannelValuePropsZ.parse(sinkP.segments.setter.props);

  const handleSourceChange = (v: channel.Key | null): void => {
    v ??= 0;
    const t = telem.sourcePipeline("number", {
      connections: [],
      segments: { valueStream: telem.streamChannelValue({ channel: v }) },
      outlet: "valueStream",
    });
    onChange({ ...value, source: t });
  };

  const handleSinkChange = (v: channel.Key | null): void => {
    v ??= 0;
    const t = telem.sinkPipeline("number", {
      connections: [],
      segments: { setter: control.setChannelValue({ channel: v }) },
      inlet: "setter",
    });

    const authSource = control.authoritySource({ channel: v });

    const controlChipSink = control.acquireChannelControl({
      channel: v,
      authority: 255,
    });

    onChange({
      ...value,
      sink: t,
      control: {
        ...value.control,
        showChip: true,
        chip: { sink: controlChipSink, source: authSource },
        showIndicator: true,
        indicator: { statusSource: authSource },
      },
    });
  };

  return (
    <FormWrapper direction="x" grow align="stretch">
      <Input.Item label="State Channel" grow>
        <Channel.SelectSingle
          value={source.channel as number}
          onChange={handleSourceChange}
        />
      </Input.Item>
      <Input.Item label="Command Channel" grow>
        <Channel.SelectSingle value={sink.channel} onChange={handleSinkChange} />
      </Input.Item>
    </FormWrapper>
  );
};

export const SetpointForm = (): ReactElement => {
  const content: Tabs.RenderProp = useCallback(({ tabKey }) => {
    switch (tabKey) {
      case "control":
        return <SetpointTelemForm path="" />;
      default:
        return (
          <FormWrapper direction="x" align="stretch">
            <Align.Space direction="x" align="stretch" grow>
              <LabelControls path="label" />
              <Form.TextField
                path="units"
                label="Units"
                align="start"
                padHelpText={false}
              />
              <ColorControl path="color" />
            </Align.Space>
            <OrientationControl path="" />
          </FormWrapper>
        );
    }
  }, []);

  const props = Tabs.useStatic({ tabs: COMMON_TOGGLE_FORM_TABS, content });

  return <Tabs.Tabs {...props} />;
};

export const TextBoxForm = (): ReactElement => {
  const autoFit = Form.useField<boolean>({
    path: "autoFit",
    optional: true,
  });
  return (
    <FormWrapper direction="x" align="stretch" grow>
      <Align.Space direction="y" grow>
        <Align.Space direction="x" align="stretch">
          <Form.Field<string> path="text" label="Text" padHelpText={false} grow>
            {(p) => <Input.Text selectOnFocus {...p} />}
          </Form.Field>
          <Form.Field<Text.Level> path="level" label="Text Size" padHelpText={false}>
            {(p) => <Text.SelectLevel {...p} />}
          </Form.Field>
          <Form.Field<Align.Alignment>
            path={"align"}
            label="Alignment"
            padHelpText={false}
            hideIfNull
          >
            {(p) => <Select.TextAlignment {...p} />}
          </Form.Field>
        </Align.Space>
        <Align.Space direction="x">
          <ColorControl path="color" />
          <Form.Field<number>
            onChange={(_, { set }) => set("autoFit", false)}
            path="width"
            label="Wrap Width"
            padHelpText={false}
          >
            {(p) => (
              <Input.Numeric
                {...p}
                bounds={{ lower: 0, upper: 2000 }}
                dragScale={5}
                endContent="px"
              >
                <Button.Icon
                  onClick={() => autoFit?.onChange(true)}
                  disabled={autoFit?.value === true}
                  variant="outlined"
                  tooltip={
                    autoFit?.value === true
                      ? "Manually enter value to disable auto fit"
                      : "Enable auto fit"
                  }
                >
                  <Icon.AutoFitWidth />
                </Button.Icon>
              </Input.Numeric>
            )}
          </Form.Field>
        </Align.Space>
      </Align.Space>
      <OrientationControl path="" />
    </FormWrapper>
  );
};

export const OffPageReferenceForm = (): ReactElement => (
  <FormWrapper direction="x" align="stretch">
    <Align.Space direction="y" grow>
      <LabelControls path="label" omit={["maxInlineSize", "align"]} />
      <ColorControl path="color" />
    </Align.Space>
    <OrientationControl path="" showOuter={false} />
  </FormWrapper>
);

export const CylinderForm = (): ReactElement => (
  <FormWrapper direction="x" align="stretch">
    <Align.Space direction="y" grow empty>
      <LabelControls path="label" />
      <Align.Space direction="x">
        <ColorControl path="color" />
        <ColorControl path="backgroundColor" label="Background Color" />
        <Form.Field<number> path="dimensions.width" label="Width" grow>
          {({ value, ...props }) => (
            <Input.Numeric
              value={value ?? 200}
              dragScale={DIMENSIONS_DRAG_SCALE}
              bounds={DIMENSIONS_BOUNDS}
              endContent="px"
              {...props}
            />
          )}
        </Form.Field>
        <Form.Field<number> path="dimensions.height" label="Height" grow>
          {({ value, ...props }) => (
            <Input.Numeric
              value={value ?? 200}
              dragScale={DIMENSIONS_DRAG_SCALE}
              bounds={DIMENSIONS_BOUNDS}
              endContent="px"
              {...props}
            />
          )}
        </Form.Field>
      </Align.Space>
    </Align.Space>
    <OrientationControl path="" showInner={false} />
  </FormWrapper>
);<|MERGE_RESOLUTION|>--- conflicted
+++ resolved
@@ -11,8 +11,7 @@
 
 import { type channel } from "@synnaxlabs/client";
 import { Icon } from "@synnaxlabs/media";
-import { type bounds, type direction, type location, type xy } from "@synnaxlabs/x";
-import { width } from "node_modules/@synnaxlabs/x/dist/src/spatial/box/box";
+import { type bounds, type location, type xy } from "@synnaxlabs/x";
 import { type FC, type ReactElement, useCallback, useEffect } from "react";
 
 import { Align } from "@/align";
@@ -20,7 +19,6 @@
 import { Channel } from "@/channel";
 import { Color } from "@/color";
 import { CSS } from "@/css";
-import { Divider } from "@/divider";
 import { Form } from "@/form";
 import { Input } from "@/input";
 import { type Notation } from "@/notation/notation";
@@ -32,7 +30,6 @@
 import { Text } from "@/text";
 import { type Button as CoreButton } from "@/vis/button";
 import { type LabelExtensionProps } from "@/vis/schematic/Labeled";
-import { Primitives } from "@/vis/schematic/primitives";
 import { SelectOrientation } from "@/vis/schematic/SelectOrientation";
 import { type ControlStateProps } from "@/vis/schematic/Symbols";
 import { type Setpoint } from "@/vis/setpoint";
@@ -96,89 +93,6 @@
 }
 
 const LabelControls = ({ path, omit = [] }: LabelControlsProps): ReactElement => (
-<<<<<<< HEAD
-  <Align.Space direction="y" align="stretch" size="small">
-    <Text.Text level="p" weight={500} shade={7}>
-      Label
-    </Text.Text>
-
-    <Align.Space direction="x">
-      <Align.Space direction="y">
-        <Align.Space direction="x">
-          <Form.TextField
-            path={path + ".label"}
-            label=""
-            padHelpText={false}
-            inputProps={{ size: "small" }}
-          />
-
-          <Form.Field<Text.Level>
-            hideIfNull
-            visible={!omit.includes("level")}
-            path={path + ".level"}
-            label=""
-            padHelpText={false}
-          >
-            {(p) => <Text.SelectLevel size="small" {...p} />}
-          </Form.Field>
-        </Align.Space>
-        <Align.Space direction="x">
-          <Form.NumericField
-            visible={!omit.includes("maxInlineSize")}
-            style={{ maxWidth: 125 }}
-            path={path + ".maxInlineSize"}
-            hideIfNull
-            label="Wrap Width"
-            inputProps={{ endContent: "px", size: "small" }}
-            padHelpText={false}
-          />
-          <Form.Field<Align.Alignment>
-            visible={!omit.includes("align")}
-            path={path + ".align"}
-            label="Alignment"
-            padHelpText={false}
-            hideIfNull
-          >
-            {(p) => <Select.TextAlignment size="small" {...p} />}
-          </Form.Field>
-          <Form.Field<direction.Direction>
-            visible={!omit.includes("direction")}
-            path={path + ".direction"}
-            label="Direction"
-            padHelpText={false}
-            hideIfNull
-          >
-            {(p) => <Select.Direction size="small" {...p} />}
-          </Form.Field>
-        </Align.Space>
-      </Align.Space>
-      <Form.Field<SymbolOrientation> label="Location" padHelpText={false} path="">
-        {({ value, onChange }) => (
-          <SelectOrientation
-            value={{
-              inner: value.orientation ?? "top",
-              outer: value.label?.orientation ?? "top",
-            }}
-            showInner={false}
-            onChange={(v) =>
-              onChange({
-                ...value,
-                orientation: v.inner,
-                label: { ...value.label, orientation: v.outer },
-              })
-            }
-          >
-            <Primitives.SolenoidValve
-              color="#ffffff"
-              scaleStroke={true}
-              style={{ width: 35, height: 35 }}
-              disabled
-            />
-          </SelectOrientation>
-        )}
-      </Form.Field>
-    </Align.Space>
-=======
   <Align.Space direction="x" align="stretch" grow>
     <Form.Field<string> path={`${path}.label`} label="Label" padHelpText={false} grow>
       {(p) => <Input.Text selectOnFocus {...p} />}
@@ -209,7 +123,6 @@
     >
       {(p) => <Select.TextAlignment {...p} />}
     </Form.Field>
->>>>>>> 953e00ec
   </Align.Space>
 );
 
@@ -221,7 +134,6 @@
         onChange={(v) => onChange(v.rgba255)}
         {...props}
         bordered
-        size="small"
       />
     )}
   </Form.Field>
@@ -229,16 +141,7 @@
 
 const ScaleControl: Form.FieldT<number> = (props): ReactElement => (
   <Form.Field hideIfNull label="Scale" align="start" padHelpText={false} {...props}>
-    {({ value, onChange }) => (
-      <Input.Numeric
-        dragScale={1}
-        onChange={(v) => onChange(v / 100)}
-        bounds={{ lower: 50, upper: 300 }}
-        endContent="%"
-        size="small"
-        value={Math.round(value * 100)}
-      />
-    )}
+    {(p) => <Input.Numeric dragScale={1} bounds={{ lower: 0.5, upper: 15 }} {...p} />}
   </Form.Field>
 );
 
@@ -248,8 +151,23 @@
 
 export const CommonStyleForm = ({ omit }: CommonStyleFormProps): ReactElement => (
   <FormWrapper direction="x" align="stretch">
-    <LabelControls omit={omit} path="label" />
-    <Divider.Divider direction="y" />
+    <Align.Space direction="y" grow empty>
+      <LabelControls omit={omit} path="label" />
+      <Align.Space direction="x" grow>
+        <ColorControl path="color" optional />
+        <Form.Field<boolean>
+          path="normallyOpen"
+          label="Normally Open"
+          padHelpText={false}
+          hideIfNull
+          optional
+        >
+          {(p) => <Input.Switch {...p} />}
+        </Form.Field>
+        <ScaleControl path="scale" />
+      </Align.Space>
+    </Align.Space>
+    <OrientationControl path="" />
   </FormWrapper>
 );
 
@@ -309,33 +227,23 @@
   };
 
   return (
-    <Align.Space direction="y" grow size="medium">
-      <Text.Text level="p" weight={500} shade={7}>
-        Control
-      </Text.Text>
-      <Input.Item label="State Channel">
+    <FormWrapper direction="x" grow align="stretch">
+      <Input.Item label="State Channel" grow>
         <Channel.SelectSingle
           value={source.channel as number}
           onChange={handleSourceChange}
-          inputProps={{ size: "small" }}
         />
       </Input.Item>
-      <Align.Space direction="x">
-        <Input.Item label="Command Channel" grow>
-          <Channel.SelectSingle
-            value={sink.channel}
-            onChange={handleSinkChange}
-            inputProps={{ size: "small" }}
-          />
-        </Input.Item>
-        <Form.SwitchField
-          path="control.show"
-          label="Show Control Chip"
-          hideIfNull
-          optional
-        />
-      </Align.Space>
-    </Align.Space>
+      <Input.Item label="Command Channel" grow>
+        <Channel.SelectSingle value={sink.channel} onChange={handleSinkChange} />
+      </Input.Item>
+      <Form.SwitchField
+        path="control.show"
+        label="Show Control Chip"
+        hideIfNull
+        optional
+      />
+    </FormWrapper>
   );
 };
 
@@ -344,32 +252,19 @@
   { tabKey: "control", name: "Control" },
 ];
 
-export const CommonToggleForm = (): ReactElement => (
-  <FormWrapper direction="x" align="stretch" size="small" grow>
-    <LabelControls path="label" />
-    <Divider.Divider direction="y" />
-    <Align.Space direction="y" size="small">
-      <Text.Text level="p" weight={500} shade={7}>
-        Symbol
-      </Text.Text>
-      <Align.Space direction="x">
-        <ColorControl path="color" optional />
-        <Form.Field<boolean>
-          path="normallyOpen"
-          label="Normally Open"
-          padHelpText={false}
-          hideIfNull
-          optional
-        >
-          {(p) => <Input.Switch size="small" {...p} />}
-        </Form.Field>
-        <ScaleControl path="scale" />
-      </Align.Space>
-    </Align.Space>
-    <Divider.Divider direction="y" />
-    <ToggleControlForm path="" />
-  </FormWrapper>
-);
+export const CommonToggleForm = (): ReactElement => {
+  const content: Tabs.RenderProp = useCallback(({ tabKey }) => {
+    switch (tabKey) {
+      case "control":
+        return <ToggleControlForm path="" />;
+      default:
+        return <CommonStyleForm />;
+    }
+  }, []);
+
+  const props = Tabs.useStatic({ tabs: COMMON_TOGGLE_FORM_TABS, content });
+  return <Tabs.Tabs {...props} />;
+};
 
 const DIMENSIONS_DRAG_SCALE: xy.Crude = { y: 2, x: 0.25 };
 const DIMENSIONS_BOUNDS: bounds.Bounds = { lower: 0, upper: 2000 };
