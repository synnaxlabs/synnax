// Copyright 2025 Synnax Labs, Inc.
//
// Use of this software is governed by the Business Source License included in the file
// licenses/BSL.txt.
//
// As of the Change Date specified in that file, in accordance with the Business Source
// License, use of this software will be governed by the Apache License, Version 2.0,
// included in the file licenses/APL.txt.

import { type ReactElement, type ReactNode } from "react";

import { context } from "@/context";
import { type RenderProp, type Spec, type Tab } from "@/tabs/types";

export interface ContextValue {
  /** The array of tabs to display. */
  tabs: Tab[];
  /** Content to display when no tab is selected. */
  emptyContent?: ReactElement | null;
  /** Whether to display a close button on each tab. */
  closable?: boolean;
  /** The key of the currently selected tab. */
  selected?: string;
  /** A callback executed when a tab is selected. */
  onSelect?: (key: string) => void;
  /**
   * An optional render prop to display the content of the selected tab instead of using
   * the 'content' property of the tab object.
   */
  content?: RenderProp | ReactNode;
  /**
   * A callback executed when a tab is closed. The key of the tab to close is passed as
   * an argument. This callback is only executed if the tab is closable.
   */
  onClose?: (key: string) => void;
  /**
   * A callback executed when a tab's handle is dragged. Identical to a onDragStart
   * handler in react, except the tab object is passed as the second argument.
   *
   * @param e The drag event.
   * @param tab The tab being dragged.
   */
  onDragStart?: (e: React.DragEvent<HTMLElement>, tab: Spec) => void;
  /**
   * A callback executed when a tab's handle stops being dragged. Identical to a
   * onDragEnd handler in react, except the tab object is passed as the second argument.
   *
   * @param e The drag event.
   * @param tab The tab being dragged.
   */
  onDragEnd?: (e: React.DragEvent<HTMLElement>, tab: Spec) => void;
  /**
   * A callback executed when a tab is dropped. Identical to a onDrop handler in react.
   */
  onDrop?: (e: React.DragEvent<HTMLElement>) => void;
  /**
   * A callback executed when a tab is renamed.
   *
   * @param key the key of the tab to rename
   * @param name the name to rename the tab to
   */
  onRename?: (key: string, name: string) => void;
  /**
   * If provided, the Tabs.Selector component will display a button to create a new tab.
   * This callback is executed when that button is clicked.
   */
  onCreate?: () => void;
}

<<<<<<< HEAD
/**
 * Context used to propagate tab related information to children. See the {@link ContextValue}
 * type for information on the shape of the context.
 */
const Context = createContext<ContextValue>({ tabs: [] });
Context.displayName = "Tabs.Context";
=======
const [Context, useContext] = context.create<ContextValue>({
  defaultValue: { tabs: [] },
  displayName: "Tabs.Context",
});
export { useContext };
>>>>>>> 8bb8053a

/**
 * Provider for the {@link Context} context. See the {@link ContextValue} type for
 * information on the shape of the context.
 */
export const Provider = Context;<|MERGE_RESOLUTION|>--- conflicted
+++ resolved
@@ -67,20 +67,11 @@
   onCreate?: () => void;
 }
 
-<<<<<<< HEAD
-/**
- * Context used to propagate tab related information to children. See the {@link ContextValue}
- * type for information on the shape of the context.
- */
-const Context = createContext<ContextValue>({ tabs: [] });
-Context.displayName = "Tabs.Context";
-=======
 const [Context, useContext] = context.create<ContextValue>({
   defaultValue: { tabs: [] },
   displayName: "Tabs.Context",
 });
 export { useContext };
->>>>>>> 8bb8053a
 
 /**
  * Provider for the {@link Context} context. See the {@link ContextValue} type for
