--- conflicted
+++ resolved
@@ -22,13 +22,8 @@
 import { CSS } from "@/css";
 import { useSyncedRef } from "@/hooks";
 import { state } from "@/state";
-<<<<<<< HEAD
-import { Selector, SelectorProps } from "@/tabs/Selector";
-import { RenderProp, type Spec, Tab } from "@/tabs/types";
-=======
 import { Selector, type SelectorProps } from "@/tabs/Selector";
 import { type RenderProp, type Spec, Tab } from "@/tabs/types";
->>>>>>> 674825de
 import { type ComponentSize } from "@/util/component";
 
 /**
