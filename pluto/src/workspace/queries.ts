--- conflicted
+++ resolved
@@ -111,15 +111,9 @@
     const keys = array.toArray(data);
     const ids = keys.map((key) => workspace.ontologyID(key));
     const relFilter = Ontology.filterRelationshipsThatHaveIDs(ids);
-<<<<<<< HEAD
-    rollbacks.add(store.relationships.delete(relFilter));
-    rollbacks.add(store.resources.delete(keys));
-    rollbacks.add(store.workspaces.delete(keys));
-=======
     rollbacks.push(store.relationships.delete(relFilter));
     rollbacks.push(store.resources.delete(keys));
     rollbacks.push(store.workspaces.delete(keys));
->>>>>>> d581d075
     await client.workspaces.delete(keys);
     return data;
   },
@@ -136,13 +130,8 @@
   update: async ({ client, data, rollbacks, store }) => {
     const { key, name } = data;
     await client.workspaces.rename(key, name);
-<<<<<<< HEAD
-    rollbacks.add(Flux.partialUpdate(store.workspaces, key, { name }));
-    rollbacks.add(Ontology.renameFluxResource(store, workspace.ontologyID(key), name));
-=======
     rollbacks.push(Flux.partialUpdate(store.workspaces, key, { name }));
     rollbacks.push(Ontology.renameFluxResource(store, workspace.ontologyID(key), name));
->>>>>>> d581d075
     return data;
   },
 });
@@ -209,11 +198,7 @@
   verbs: Flux.CREATE_VERBS,
   update: async ({ client, data, store, rollbacks }) => {
     const { key, layout } = data;
-<<<<<<< HEAD
-    rollbacks.add(
-=======
     rollbacks.push(
->>>>>>> d581d075
       store.workspaces.set(
         key,
         state.skipNull((p) => ({ ...p, layout })),
