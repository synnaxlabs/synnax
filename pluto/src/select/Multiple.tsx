--- conflicted
+++ resolved
@@ -253,11 +253,7 @@
           <Button.Button
             onClick={open}
             shade={0}
-<<<<<<< HEAD
-            textShade={7}
-=======
             textShade={9}
->>>>>>> 19ee1f41
             startIcon={<Icon.Add />}
             variant="text"
           >
