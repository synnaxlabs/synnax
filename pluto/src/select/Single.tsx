--- conflicted
+++ resolved
@@ -238,11 +238,8 @@
   placeholder = DEFAULT_PLACEHOLDER,
   className,
   disabled,
-<<<<<<< HEAD
   dropdownVariant,
-=======
   children,
->>>>>>> 9f5bc872
   ...props
 }: SelectInputProps<K, E>): ReactElement => {
   const { clear } = CoreList.useSelectionUtils();
