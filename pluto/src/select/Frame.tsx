// Copyright 2025 Synnax Labs, Inc.
//
// Use of this software is governed by the Business Source License included in the file
// licenses/BSL.txt.
//
// As of the Change Date specified in that file, in accordance with the Business Source
// License, use of this software will be governed by the Apache License, Version 2.0,
// included in the file licenses/APL.txt.

import { array, type record } from "@synnaxlabs/x";
import {
  type PropsWithChildren,
  type ReactElement,
  useCallback,
  useEffect,
  useMemo,
  useRef,
  useSyncExternalStore,
} from "react";

import { context } from "@/context";
import { useSyncedRef } from "@/hooks/ref";
import { List } from "@/list";
import {
  useMultiple,
  type UseMultipleProps,
  useSingle,
  type UseSingleProps,
} from "@/select/use";
import { Store } from "@/store";

interface SelectionState<K extends record.Key = record.Key> {
  value: K | K[] | null | undefined;
  hover?: K;
}

<<<<<<< HEAD
const Context = createContext<ContextValue>({
  getState: () => ({ value: undefined, hover: undefined }),
  onSelect: () => {},
  setSelected: () => {},
  clear: () => {},
  subscribe: () => () => {},
=======
const [Context, useCtx] = context.create<ContextValue>({
  defaultValue: {
    clear: () => {},
    getState: () => ({ value: undefined, hover: undefined }),
    onSelect: () => {},
    setSelected: () => {},
    subscribe: () => () => {},
  },
  displayName: "Select.Context",
>>>>>>> 8bb8053a
});
Context.displayName = "Select.Context";

const isSelected = <K extends record.Key>(
  value: K | K[] | null | undefined,
  key: K,
): boolean => {
  if (value === null || value === undefined) return false;
  if (Array.isArray(value)) return value.includes(key);
  return value === key;
};

interface ContextValue<K extends record.Key = record.Key>
  extends Pick<Store.UseKeyedListenersReturn<K>, "subscribe"> {
  onSelect: (key: K) => void;
  setSelected: (keys: K[]) => void;
  clear: () => void;
  getState: () => SelectionState<K>;
}

interface MultipleProviderProps<K extends record.Key = record.Key>
  extends PropsWithChildren<UseMultipleProps<K>> {}

const MultipleProvider = <K extends record.Key = record.Key>({
  children,
  ...rest
}: MultipleProviderProps<K>): ReactElement => {
  const { value } = rest;
  const res = useMultiple(rest);
  return (
    <Provider value={value} {...res}>
      {children}
    </Provider>
  );
};

interface SingleProviderProps<K extends record.Key = record.Key>
  extends PropsWithChildren<UseSingleProps<K>> {}

const SingleProvider = <K extends record.Key = record.Key>({
  children,
  ...rest
}: SingleProviderProps<K>): ReactElement => {
  const { value } = rest;
  const res = useSingle(rest);
  return (
    <Provider<K> value={value} {...res}>
      {children}
    </Provider>
  );
};

interface ProviderProps<K extends record.Key = record.Key>
  extends Omit<ContextValue<K>, "getState" | "subscribe">,
    PropsWithChildren {
  value: K | K[] | null | undefined;
  hover?: K;
}

const Provider = <K extends record.Key = record.Key>({
  value,
  onSelect,
  clear,
  setSelected,
  children,
  hover,
}: ProviderProps<K>): ReactElement => {
  const valueRef = useRef(array.toArray(value));
  const hoverRef = useSyncedRef(hover);

  const { notifyListeners, subscribe } = Store.useKeyedListeners<K>();

  const getState = useCallback(
    () => ({ value: valueRef.current, hover: hoverRef.current }),
    [],
  );
  const ctx = useMemo(
    () => ({
      onSelect,
      setSelected,
      clear,
      hover,
      subscribe,
      getState,
    }),
    [getState, onSelect, setSelected, clear, hover, subscribe],
  );
  useEffect(() => {
    const prevValue = valueRef.current;
    const nextValue = array.toArray(value);
    const notify = [...prevValue, ...nextValue];
    valueRef.current = nextValue;
    notifyListeners(notify);
  }, [value, notifyListeners]);

  return (
    <Context value={ctx as unknown as ContextValue<record.Key>}>{children}</Context>
  );
};

export interface UseItemStateReturn {
  selected: boolean;
  hovered: boolean;
  onSelect: () => void;
}

export const useContext = <K extends record.Key = record.Key>(): ContextValue<K> =>
  useCtx() as unknown as ContextValue<K>;

type ItemState = "none" | "selected" | "hovered" | "selected-hovered";

export const useItemState = <K extends record.Key>(key: K): UseItemStateReturn => {
  const { getState, onSelect, subscribe } = useContext();
  const handleSelect = useCallback(() => onSelect(key), [key, onSelect]);
  const itemState = useSyncExternalStore(
    useCallback((onStoreChange) => subscribe(onStoreChange, key), [key, subscribe]),
    useCallback((): ItemState => {
      const state = getState();
      const selected = isSelected(state.value, key);
      const hovered = state.hover === key;
      if (selected && hovered) return "selected-hovered";
      if (selected) return "selected";
      if (hovered) return "hovered";
      return "none";
    }, [key, getState]),
  );
  return useMemo(
    () => ({
      selected: itemState === "selected" || itemState === "selected-hovered",
      hovered: itemState === "hovered" || itemState === "selected-hovered",
      onSelect: handleSelect,
    }),
    [itemState, handleSelect],
  );
};

export const useSelection = <K extends record.Key>(): K[] => {
  const { getState, subscribe } = useContext<K>();
  const res = useSyncExternalStore(subscribe, () => getState().value);
  return useMemo((): K[] => {
    if (res == null) return [];
    return array.toArray(res);
  }, [res]);
};

export const useClear = () => useContext().clear;

export interface TriggerProps<
  K extends record.Key,
  E extends record.Keyed<K> | undefined,
> {
  value: K | null;
  useItem: (key: K) => E;
  onClick: () => void;
}

interface BaseFrameProps<K extends record.Key, E extends record.Keyed<K> | undefined>
  extends Omit<List.FrameProps<K, E>, "onChange"> {}

export interface MultipleFrameProps<
  K extends record.Key,
  E extends record.Keyed<K> | undefined,
> extends BaseFrameProps<K, E>,
    UseMultipleProps<K> {
  multiple: true;
}

export interface SingleFrameProps<
  K extends record.Key = record.Key,
  E extends record.Keyed<K> | undefined = record.Keyed<K> | undefined,
> extends BaseFrameProps<K, E>,
    UseSingleProps<K> {
  multiple?: false;
}

export type FrameProps<
  K extends record.Key = record.Key,
  E extends record.Keyed<K> | undefined = record.Keyed<K>,
> = MultipleFrameProps<K, E> | SingleFrameProps<K, E>;

export const Frame = <
  K extends record.Key = record.Key,
  E extends record.Keyed<K> | undefined = record.Keyed<K>,
>({
  data,
  getItem,
  subscribe,
  itemHeight,
  multiple,
  onFetchMore,
  virtual = false,
  value,
  onChange,
  ...rest
}: FrameProps<K, E>): ReactElement => (
  <List.Frame<K, E>
    data={data}
    getItem={getItem}
    subscribe={subscribe}
    onFetchMore={onFetchMore}
    itemHeight={itemHeight}
    virtual={virtual}
  >
    {multiple ? (
      <MultipleProvider value={value} onChange={onChange} {...rest} />
    ) : (
      <SingleProvider value={value} onChange={onChange} {...rest} />
    )}
  </List.Frame>
);
Frame.displayName = "Select.Frame";<|MERGE_RESOLUTION|>--- conflicted
+++ resolved
@@ -34,14 +34,6 @@
   hover?: K;
 }
 
-<<<<<<< HEAD
-const Context = createContext<ContextValue>({
-  getState: () => ({ value: undefined, hover: undefined }),
-  onSelect: () => {},
-  setSelected: () => {},
-  clear: () => {},
-  subscribe: () => () => {},
-=======
 const [Context, useCtx] = context.create<ContextValue>({
   defaultValue: {
     clear: () => {},
@@ -51,7 +43,6 @@
     subscribe: () => () => {},
   },
   displayName: "Select.Context",
->>>>>>> 8bb8053a
 });
 Context.displayName = "Select.Context";
 
