// Copyright 2025 Synnax Labs, Inc.
//
// Use of this software is governed by the Business Source License included in the file
// licenses/BSL.txt.
//
// As of the Change Date specified in that file, in accordance with the Business Source
// License, use of this software will be governed by the Apache License, Version 2.0,
// included in the file licenses/APL.txt.

import { type schematic } from "@synnaxlabs/client";
import {
  caseconv,
  color,
  deep,
  dimensions,
  direction,
  type location,
} from "@synnaxlabs/x";
import { type ReactElement, useCallback, useRef, useState } from "react";

import { Button } from "@/button";
import { Color } from "@/color";
import { Flex } from "@/flex";
import { Form } from "@/form";
import { Icon } from "@/icon";
<<<<<<< HEAD
import { useRetrieve } from "@/schematic/symbol/queries";
=======
import { useRetrieveEffect } from "@/schematic/symbol/queries";
>>>>>>> 7bf54b86
import { Select } from "@/select";
import { Text } from "@/text";

const ORIGINAL_STROKE_ATTRIBUTE = "data-original-stroke";
const ORIGINAL_FILL_ATTRIBUTE = "data-original-fill";

interface RegionControlsProps {
  path: string;
  onReset: (path: string) => void;
  getOriginalRegion: (path: string) => schematic.symbol.Region | null;
}

/**
 * Synchronizes state overrides with the symbol specification, preserving user customizations
 * while adding new states/regions and removing obsolete ones.
 */
const syncStateOverrides = (
  currentOverrides: schematic.symbol.State[],
  specStates: schematic.symbol.State[],
): schematic.symbol.State[] => {
  // If the number of states has changed, sync states first
  let syncedStates = [...currentOverrides];

  if (currentOverrides.length !== specStates.length) {
    // Create maps for efficient lookup
    const currentStateMap = new Map(
      currentOverrides.map((state) => [state.key, state]),
    );
    const specStateMap = new Map(specStates.map((state) => [state.key, state]));

    // Remove states that are no longer in the spec
    syncedStates = syncedStates.filter((state) => specStateMap.has(state.key));

    // Add states from spec that are not in current overrides
    for (const specState of specStates)
      if (!currentStateMap.has(specState.key)) syncedStates.push(deep.copy(specState));
  }

  // Now sync regions within each state
  const finalStates = [...syncedStates];

  for (let stateIndex = 0; stateIndex < finalStates.length; stateIndex++) {
    const currentState = finalStates[stateIndex];
    const specState = specStates.find((s) => s.key === currentState.key);

    if (specState && currentState.regions.length !== specState.regions.length) {
      const currentRegions = [...currentState.regions];

      // Create maps for efficient lookup
      const currentRegionMap = new Map(
        currentRegions.map((region) => [region.key, region]),
      );
      const specRegionMap = new Map(
        specState.regions.map((region) => [region.key, region]),
      );

      // Remove regions that are no longer in the spec
      const syncedRegions = currentRegions.filter((region) =>
        specRegionMap.has(region.key),
      );

      // Add regions from spec that are not in current state
      for (const specRegion of specState.regions)
        if (!currentRegionMap.has(specRegion.key))
          syncedRegions.push(deep.copy(specRegion));

      finalStates[stateIndex] = {
        ...currentState,
        regions: syncedRegions,
      };
    }
  }

  return finalStates;
};

const RegionControls = ({
  path,
  onReset,
  getOriginalRegion,
}: RegionControlsProps): ReactElement => {
  const name = Form.useFieldValue<string>(`${path}.name`);
  const region = Form.useFieldValue<schematic.symbol.Region>(path);
  const originalRegion = getOriginalRegion(path);
  const canBeReset = !deep.equal(region, originalRegion);
  return (
    <Flex.Box x align="center">
      <Text.Text
        level="small"
        color={9}
        style={{ maxWidth: 50, width: 50 }}
        overflow="ellipsis"
      >
        {caseconv.capitalize(name)}
      </Text.Text>
      <Flex.Box x align="stretch" key={path}>
        <Form.Field<string>
          path={`${path}.strokeColor`}
          showLabel={false}
          padHelpText={false}
        >
          {({ value, onChange }) => (
            <Color.Swatch value={value} onChange={(v) => onChange(color.hex(v))} />
          )}
        </Form.Field>
        <Form.Field<string>
          path={`${path}.fillColor`}
          showLabel={false}
          padHelpText={false}
        >
          {({ value, onChange }) => (
            <Color.Swatch value={value} onChange={(v) => onChange(color.hex(v))} />
          )}
        </Form.Field>
        <Button.Button
          onClick={() => onReset(path)}
          variant="text"
          size="tiny"
          style={{ opacity: canBeReset ? 1 : 0 }}
        >
          <Icon.Reset />
        </Button.Button>
      </Flex.Box>
    </Flex.Box>
  );
};

interface RegionListProps {
  onReset: (path: string) => void;
  getOriginalRegion: (path: string) => schematic.symbol.Region | null;
  selectedState: string;
}

const RegionList = ({ selectedState, onReset, getOriginalRegion }: RegionListProps) => {
  const { data: regions } = Form.useFieldList<string, schematic.symbol.Region>(
    `stateOverrides.${selectedState}.regions`,
  );
  return (
    <Flex.Box y align="stretch">
      {regions.map((region) => (
        <RegionControls
          key={region}
          onReset={onReset}
          path={`stateOverrides.${selectedState}.regions.${region}`}
          getOriginalRegion={getOriginalRegion}
        />
      ))}
    </Flex.Box>
  );
};

export const StateOverrideControls = (): ReactElement => {
  const specKey = Form.useFieldValue<string>("specKey");
  const form = Form.useContext();
  const [originalStates, setOriginalStates] = useState<schematic.symbol.State[]>([]);
  const { data: states } = Form.useFieldList<string, schematic.symbol.State>(
    "stateOverrides",
  );
  const [selectedState, setSelectedState] = useState<string | undefined>(states?.[0]);

<<<<<<< HEAD
  useRetrieve.effect({
=======
  useRetrieveEffect({
>>>>>>> 7bf54b86
    params: { key: specKey },
    onChange: (res) => {
      if (res.data?.data == null) return;
      const symbolSpec = res.data.data;
      setOriginalStates(deep.copy(symbolSpec.states));
      const currentOverrides = form.get<schematic.symbol.State[]>("stateOverrides");
      if (currentOverrides.value?.length === 0) {
        form.set("stateOverrides", deep.copy(symbolSpec.states));
        setSelectedState(symbolSpec.states[0].key);
      } else {
        const syncedStates = syncStateOverrides(
          currentOverrides.value,
          symbolSpec.states,
        );
        form.set("stateOverrides", syncedStates);
      }
    },
  });

  const resetRegion = useCallback(
    (path: string) => {
      const parsedPath = path.split(".").slice(1).join(".");
      const prev = deep.get(originalStates, parsedPath, { optional: true });
      if (prev == null) return;
      form.set(path, deep.copy(prev));
    },
    [form.set, originalStates],
  );

  const getOriginalRegion = useCallback(
    (path: string): schematic.symbol.Region | null => {
      const parsedPath = path.split(".").slice(1).join(".");
      return deep.get(originalStates, parsedPath, { optional: true }) ?? null;
    },
    [originalStates],
  );

  return (
    <Flex.Box y align="stretch">
      {states.length > 1 && (
        <Select.Buttons
          keys={states}
          value={selectedState}
          onChange={setSelectedState}
          full="x"
        >
          {states.map((state) => (
            <Select.Button key={state} itemKey={state} justify="center">
              {caseconv.capitalize(state)}
            </Select.Button>
          ))}
        </Select.Buttons>
      )}
      {selectedState != null && (
        <RegionList
          selectedState={selectedState}
          onReset={resetRegion}
          getOriginalRegion={getOriginalRegion}
        />
      )}
    </Flex.Box>
  );
};

const iterElements = (
  state: schematic.symbol.State,
  svgElement: Element,
  fn: (el: Element, region: schematic.symbol.Region) => void,
) => {
  state.regions.forEach((region) => {
    region.selectors.forEach((selector) => {
      const elements = svgElement.querySelectorAll(selector);
      elements.forEach((el) => fn(el, region));
    });
  });
};

const applyOriginalAttributes = (el: Element) => {
  const prevStroke = el.getAttribute(ORIGINAL_STROKE_ATTRIBUTE);
  const prevFill = el.getAttribute(ORIGINAL_FILL_ATTRIBUTE);
  if (prevStroke != null) el.setAttribute("stroke", prevStroke);
  if (prevFill != null) el.setAttribute("fill", prevFill);
};

const storeOriginalAttributes = (el: Element) => {
  if (!el.hasAttribute(ORIGINAL_STROKE_ATTRIBUTE)) {
    const originalStroke = el.getAttribute("stroke");
    if (originalStroke != null)
      el.setAttribute(ORIGINAL_STROKE_ATTRIBUTE, originalStroke);
  }
  if (!el.hasAttribute(ORIGINAL_FILL_ATTRIBUTE)) {
    const originalFill = el.getAttribute("fill");
    if (originalFill != null) el.setAttribute(ORIGINAL_FILL_ATTRIBUTE, originalFill);
  }
};

const applyState = (
  svgElement: Element,
  state: schematic.symbol.State,
  prevState?: schematic.symbol.State | null,
) => {
  if (prevState != null) iterElements(prevState, svgElement, applyOriginalAttributes);
  iterElements(state, svgElement, (el, region) => {
    storeOriginalAttributes(el);

    // The state already contains the overridden colors
    const { strokeColor, fillColor } = region;

    if (strokeColor != null) el.setAttribute("stroke", strokeColor);
    else {
      // Restore original stroke if no strokeColor specified
      const originalStroke = el.getAttribute(ORIGINAL_STROKE_ATTRIBUTE);
      if (originalStroke != null) el.setAttribute("stroke", originalStroke);
    }

    if (fillColor != null) el.setAttribute("fill", fillColor);
    else {
      // Restore original fill if no fillColor specified
      const originalFill = el.getAttribute(ORIGINAL_FILL_ATTRIBUTE);
      if (originalFill != null) el.setAttribute("fill", originalFill);
    }
  });
};

export interface UseCustomArgs {
  container: HTMLElement | null;
  orientation: location.Outer;
  activeState: string;
  externalScale: number;
  spec?: schematic.symbol.Spec;
  onMount?: (svgElement: SVGSVGElement) => void;
  stateOverrides?: schematic.symbol.State[];
}

export const useCustom = ({
  container,
  orientation,
  activeState,
  externalScale,
  spec,
  onMount,
  stateOverrides,
}: UseCustomArgs) => {
  const svgElementRef = useRef<SVGSVGElement>(null);
  const baseDimsRef = useRef<dimensions.Dimensions>({ width: 0, height: 0 });

  const prevExternalScaleRef = useRef<number | undefined>(undefined);
  const prevOrientationRef = useRef<location.Outer | undefined>(undefined);
  const prevSpecDataRef = useRef<schematic.symbol.Spec | undefined>(undefined);
  const prevStateRef = useRef<schematic.symbol.State>(undefined);
  const prevStateOverridesRef = useRef<typeof stateOverrides>(undefined);

  if (spec == null || spec.svg.length === 0 || container == null) return;

  const externalScaleDiffers = prevExternalScaleRef.current !== externalScale;
  const svgDiffers = prevSpecDataRef.current?.svg !== spec?.svg;
  const orientationDiffers = prevOrientationRef.current !== orientation;
  const internalScaleDiffers = prevSpecDataRef.current?.scale !== spec?.scale;
  const scaleStrokeDiffers = prevSpecDataRef.current?.scaleStroke !== spec?.scaleStroke;
  const specDiffers = prevSpecDataRef.current !== spec;

  // Get the current state from overrides if available, otherwise from spec
  const stateIndex = activeState === "active" ? 1 : 0;
  const currState = stateOverrides?.[stateIndex] ?? spec.states[stateIndex];

  const stateDiffers = prevStateRef.current !== currState;
  const stateOverridesDiffers =
    JSON.stringify(prevStateOverridesRef.current) !== JSON.stringify(stateOverrides);
  const different =
    externalScaleDiffers ||
    svgDiffers ||
    scaleStrokeDiffers ||
    stateDiffers ||
    stateOverridesDiffers;
  if (!different) return;
  if (externalScaleDiffers) prevExternalScaleRef.current = externalScale;
  if (orientationDiffers) prevOrientationRef.current = orientation;
  if (specDiffers) prevSpecDataRef.current = deep.copy(spec);
  if (stateOverridesDiffers) prevStateOverridesRef.current = stateOverrides;
  const { svg, scaleStroke, scale } = spec;
  if (svgElementRef.current == null || svgDiffers) {
    if (svgElementRef.current != null) {
      svgElementRef.current.remove();
      svgElementRef.current = null;
    }
    const parser = new DOMParser();
    const doc = parser.parseFromString(svg, "image/svg+xml");
    const svgElement = doc.documentElement;
    svgElementRef.current = svgElement as unknown as SVGSVGElement;

    // Extract dimensions from viewBox attribute for better test compatibility
    const viewBoxAttr = svgElementRef.current.getAttribute("viewBox");
    if (viewBoxAttr) {
      const [, , width, height] = viewBoxAttr.split(" ").map(Number);
      baseDimsRef.current = { width, height };
    } else if (svgElementRef.current.viewBox?.baseVal)
      baseDimsRef.current = {
        width: svgElementRef.current.viewBox.baseVal.width,
        height: svgElementRef.current.viewBox.baseVal.height,
      };
    else
      // Fallback to default dimensions if viewBox is not available
      baseDimsRef.current = { width: 100, height: 100 };

    const existingG = svgElement.querySelector("g");
    if (!existingG) {
      const gElement = doc.createElementNS("http://www.w3.org/2000/svg", "g");
      const children = Array.from(svgElement.children);
      children.forEach((child) => svgElement.removeChild(child));
      children.forEach((child) => {
        if (child !== gElement) gElement.appendChild(child);
      });
      svgElement.appendChild(gElement);
    }
    container.appendChild(svgElement);
    onMount?.(svgElementRef.current);
  }

  if (stateDiffers || stateOverridesDiffers) {
    applyState(svgElementRef.current, currState, prevStateRef.current);
    prevStateRef.current = deep.copy(currState);
  }

  if (
    internalScaleDiffers ||
    externalScaleDiffers ||
    orientationDiffers ||
    svgDiffers
  ) {
    let preScaledDims = baseDimsRef.current;
    // Use direction.construct to properly determine if we need to swap
    // This handles the rotation logic correctly
    if (direction.construct(orientation) === "y")
      preScaledDims = dimensions.swap(preScaledDims);
    const scaledDims = dimensions.scale(preScaledDims, scale * externalScale);
    svgElementRef.current.setAttribute("width", scaledDims.width.toString());
    svgElementRef.current.setAttribute("height", scaledDims.height.toString());
    svgElementRef.current.setAttribute(
      "viewBox",
      `0 0 ${preScaledDims.width} ${preScaledDims.height}`,
    );
  }

  if (scaleStrokeDiffers) {
    const pathElements = svgElementRef.current.querySelectorAll(
      "path, circle, rect, line, ellipse, polygon, polyline",
    );
    if (!scaleStroke)
      pathElements.forEach((el) =>
        el.setAttribute("vector-effect", "non-scaling-stroke"),
      );
    else pathElements.forEach((el) => el.removeAttribute("vector-effect"));
  }
};<|MERGE_RESOLUTION|>--- conflicted
+++ resolved
@@ -23,11 +23,7 @@
 import { Flex } from "@/flex";
 import { Form } from "@/form";
 import { Icon } from "@/icon";
-<<<<<<< HEAD
-import { useRetrieve } from "@/schematic/symbol/queries";
-=======
 import { useRetrieveEffect } from "@/schematic/symbol/queries";
->>>>>>> 7bf54b86
 import { Select } from "@/select";
 import { Text } from "@/text";
 
@@ -188,11 +184,7 @@
   );
   const [selectedState, setSelectedState] = useState<string | undefined>(states?.[0]);
 
-<<<<<<< HEAD
-  useRetrieve.effect({
-=======
   useRetrieveEffect({
->>>>>>> 7bf54b86
     params: { key: specKey },
     onChange: (res) => {
       if (res.data?.data == null) return;
