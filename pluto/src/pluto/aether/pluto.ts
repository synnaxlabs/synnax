// Copyright 2025 Synnax Labs, Inc.
//
// Use of this software is governed by the Business Source License included in the file
// licenses/BSL.txt.
//
// As of the Change Date specified in that file, in accordance with the Business Source
// License, use of this software will be governed by the Apache License, Version 2.0,
// included in the file licenses/APL.txt.

import { Instrumentation, Logger, logThresholdFilter } from "@synnaxlabs/alamos";
import { RoutedWorker } from "@synnaxlabs/x";

import { aether } from "@/aether/aether";
import { alamos } from "@/alamos/aether";
import { annotation as aetherAnnotation } from "@/annotation/aether";
import { flux } from "@/flux/aether";
<<<<<<< HEAD
=======
import { lineplot } from "@/lineplot/aether";
import { range } from "@/lineplot/range/aether";
import { tooltip } from "@/lineplot/tooltip/aether";
import { log } from "@/log/aether";
>>>>>>> 4ecf3a36
import { ontology } from "@/ontology/aether";
import { ranger } from "@/ranger/aether";
import { status } from "@/status/aether";
import { synnax } from "@/synnax/aether";
import { table } from "@/table/aether";
import { telem } from "@/telem/aether";
import { control } from "@/telem/control/aether";
import { theming } from "@/theming/aether";
import { button } from "@/vis/button/aether";
import { canvas } from "@/vis/canvas/aether";
import { diagram } from "@/vis/diagram/aether";
import { eraser } from "@/vis/eraser/aether";
import { gauge } from "@/vis/gauge/aether";
import { light } from "@/vis/light/aether";
import { line } from "@/vis/line/aether";
<<<<<<< HEAD
import { lineplot } from "@/vis/lineplot/aether";
import { annotation } from "@/vis/lineplot/annotation/aether";
import { range } from "@/vis/lineplot/range/aether";
import { tooltip } from "@/vis/lineplot/tooltip/aether";
import { log } from "@/vis/log/aether";
=======
>>>>>>> 4ecf3a36
import { measure } from "@/vis/measure/aether";
import { rule } from "@/vis/rule/aether";
import { setpoint } from "@/vis/setpoint/aether";
import { toggle } from "@/vis/toggle/aether";
import { value } from "@/vis/value/aether";

const STORE_CONFIG: flux.StoreConfig<{
  [ranger.FLUX_STORE_KEY]: ranger.FluxStore;
<<<<<<< HEAD
  [aetherAnnotation.FLUX_STORE_KEY]: aetherAnnotation.FluxStore;
=======
>>>>>>> 4ecf3a36
  [ontology.RELATIONSHIPS_FLUX_STORE_KEY]: ontology.RelationshipFluxStore;
  [ontology.RESOURCES_FLUX_STORE_KEY]: ontology.ResourceFluxStore;
}> = {
  [ranger.FLUX_STORE_KEY]: ranger.FLUX_STORE_CONFIG,
<<<<<<< HEAD
  [aetherAnnotation.FLUX_STORE_KEY]: aetherAnnotation.STORE_CONFIG,
  [ontology.RELATIONSHIPS_FLUX_STORE_KEY]: ontology.RELATIONSHIP_STORE_CONFIG,
  [ontology.RESOURCES_FLUX_STORE_KEY]: ontology.RESOURCE_STORE_CONFIG,
=======
  [ontology.RELATIONSHIPS_FLUX_STORE_KEY]: ontology.RELATIONSHIP_FLUX_STORE_CONFIG,
  [ontology.RESOURCES_FLUX_STORE_KEY]: ontology.RESOURCE_FLUX_STORE_CONFIG,
>>>>>>> 4ecf3a36
};

export const render = (): void => {
  // @ts-expect-error - for some reason post-message can't type transfer correctly
  const w = new RoutedWorker((data, transfer) => postMessage(data, transfer));
  onmessage = w.handle.bind(w);

  const REGISTRY: aether.ComponentRegistry = {
    ...alamos.REGISTRY,
    ...button.REGISTRY,
    ...canvas.REGISTRY,
    ...control.REGISTRY,
    ...diagram.REGISTRY,
    ...eraser.REGISTRY,
    ...light.REGISTRY,
    ...line.REGISTRY,
    ...lineplot.REGISTRY,
    ...annotation.REGISTRY,
    ...measure.REGISTRY,
    ...range.REGISTRY,
    ...rule.REGISTRY,
    ...setpoint.REGISTRY,
    ...status.REGISTRY,
    ...synnax.REGISTRY,
    ...telem.REGISTRY,
    ...theming.REGISTRY,
    ...toggle.REGISTRY,
    ...tooltip.REGISTRY,
    ...value.REGISTRY,
    ...log.REGISTRY,
    ...table.REGISTRY,
    ...gauge.REGISTRY,
    ...flux.createRegistry({ storeConfig: STORE_CONFIG }),
  };

  void aether.render({
    comms: w.route("vis"),
    registry: REGISTRY,
    instrumentation: new Instrumentation({
      logger: new Logger({ filters: [logThresholdFilter("info")] }),
    }),
  });
};<|MERGE_RESOLUTION|>--- conflicted
+++ resolved
@@ -14,13 +14,11 @@
 import { alamos } from "@/alamos/aether";
 import { annotation as aetherAnnotation } from "@/annotation/aether";
 import { flux } from "@/flux/aether";
-<<<<<<< HEAD
-=======
+import { ontology } from "@/ontology/aether";
 import { lineplot } from "@/lineplot/aether";
 import { range } from "@/lineplot/range/aether";
 import { tooltip } from "@/lineplot/tooltip/aether";
 import { log } from "@/log/aether";
->>>>>>> 4ecf3a36
 import { ontology } from "@/ontology/aether";
 import { ranger } from "@/ranger/aether";
 import { status } from "@/status/aether";
@@ -36,14 +34,11 @@
 import { gauge } from "@/vis/gauge/aether";
 import { light } from "@/vis/light/aether";
 import { line } from "@/vis/line/aether";
-<<<<<<< HEAD
 import { lineplot } from "@/vis/lineplot/aether";
 import { annotation } from "@/vis/lineplot/annotation/aether";
 import { range } from "@/vis/lineplot/range/aether";
 import { tooltip } from "@/vis/lineplot/tooltip/aether";
 import { log } from "@/vis/log/aether";
-=======
->>>>>>> 4ecf3a36
 import { measure } from "@/vis/measure/aether";
 import { rule } from "@/vis/rule/aether";
 import { setpoint } from "@/vis/setpoint/aether";
@@ -52,22 +47,14 @@
 
 const STORE_CONFIG: flux.StoreConfig<{
   [ranger.FLUX_STORE_KEY]: ranger.FluxStore;
-<<<<<<< HEAD
   [aetherAnnotation.FLUX_STORE_KEY]: aetherAnnotation.FluxStore;
-=======
->>>>>>> 4ecf3a36
   [ontology.RELATIONSHIPS_FLUX_STORE_KEY]: ontology.RelationshipFluxStore;
   [ontology.RESOURCES_FLUX_STORE_KEY]: ontology.ResourceFluxStore;
 }> = {
   [ranger.FLUX_STORE_KEY]: ranger.FLUX_STORE_CONFIG,
-<<<<<<< HEAD
   [aetherAnnotation.FLUX_STORE_KEY]: aetherAnnotation.STORE_CONFIG,
   [ontology.RELATIONSHIPS_FLUX_STORE_KEY]: ontology.RELATIONSHIP_STORE_CONFIG,
   [ontology.RESOURCES_FLUX_STORE_KEY]: ontology.RESOURCE_STORE_CONFIG,
-=======
-  [ontology.RELATIONSHIPS_FLUX_STORE_KEY]: ontology.RELATIONSHIP_FLUX_STORE_CONFIG,
-  [ontology.RESOURCES_FLUX_STORE_KEY]: ontology.RESOURCE_FLUX_STORE_CONFIG,
->>>>>>> 4ecf3a36
 };
 
 export const render = (): void => {
