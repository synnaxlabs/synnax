// Copyright 2025 Synnax Labs, Inc.
//
// Use of this software is governed by the Business Source License included in the file
// licenses/BSL.txt.
//
// As of the Change Date specified in that file, in accordance with the Business Source
// License, use of this software will be governed by the Apache License, Version 2.0,
// included in the file licenses/APL.txt.

import { type PropsWithChildren, type ReactElement } from "react";

import { Aether } from "@/aether";
import { Alamos } from "@/alamos";
import { annotation } from "@/annotation/aether";
import { Channel } from "@/channel";
import { Color } from "@/color";
import { Flux } from "@/flux";
import { Device } from "@/hardware/device";
import { Rack } from "@/hardware/rack";
import { Task } from "@/hardware/task";
import { Haul } from "@/haul";
import { Label } from "@/label";
import { ontology } from "@/ontology/aether";
import DefaultWorkerURL from "@/pluto/defaultWorker.ts?url";
import { Ranger } from "@/ranger";
import { ranger } from "@/ranger/aether";
import { Status } from "@/status";
import { Synnax } from "@/synnax";
import { Telem } from "@/telem";
import { Control } from "@/telem/control";
import { Theming } from "@/theming";
import { Tooltip } from "@/tooltip";
import { Triggers } from "@/triggers";
import { canDisable, type CanDisabledProps } from "@/util/canDisable";
import { Worker } from "@/worker";
import { Workspace } from "@/workspace";

const CanDisableTelem = canDisable<Telem.ProviderProps>(Telem.Provider);
const CanDisableAether = canDisable<Aether.ProviderProps>(Aether.Provider);

export interface ProviderProps extends PropsWithChildren, Synnax.ProviderProps {
  theming?: Theming.ProviderProps;
  workerEnabled?: boolean;
  workerURL?: URL | string;
  alamos?: Alamos.ProviderProps;
  tooltip?: Tooltip.ConfigProps;
  triggers?: Triggers.ProviderProps;
  haul?: Haul.ProviderProps;
  telem?: CanDisabledProps<Telem.ProviderProps>;
  color?: Color.ProviderProps;
}

export const FLUX_STORE_CONFIG: Flux.StoreConfig<{
<<<<<<< HEAD
  ranges: ranger.FluxStore;
  labels: Label.FluxStore;
  racks: Rack.FluxStore;
  devices: Device.FluxStore;
  tasks: Task.FluxStore;
  workspaces: Workspace.FluxStore;
  relationships: ontology.RelationshipFluxStore;
  rangeKV: Ranger.KVFluxStore;
  resources: ontology.ResourceFluxStore;
  channels: Channel.FluxStore;
  rangeAliases: Ranger.AliasFluxStore;
  annotations: annotation.FluxStore;
}> = {
  ranges: ranger.STORE_CONFIG,
  labels: Label.STORE_CONFIG,
  racks: Rack.STORE_CONFIG,
  devices: Device.STORE_CONFIG,
  tasks: Task.STORE_CONFIG,
  workspaces: Workspace.STORE_CONFIG,
  relationships: ontology.RELATIONSHIP_STORE_CONFIG,
  resources: ontology.RESOURCE_STORE_CONFIG,
  rangeKV: Ranger.KV_STORE_CONFIG,
  channels: Channel.STORE_CONFIG,
  rangeAliases: Ranger.ALIAS_STORE_CONFIG,
  annotations: annotation.STORE_CONFIG,
=======
  [ranger.FLUX_STORE_KEY]: ranger.FluxStore;
  [Label.FLUX_STORE_KEY]: Label.FluxStore;
  [Rack.FLUX_STORE_KEY]: Rack.FluxStore;
  [Device.FLUX_STORE_KEY]: Device.FluxStore;
  [Task.FLUX_STORE_KEY]: Task.FluxStore;
  [Workspace.FLUX_STORE_KEY]: Workspace.FluxStore;
  [Ontology.RELATIONSHIPS_FLUX_STORE_KEY]: Ontology.RelationshipFluxStore;
  [Ranger.RANGE_KV_FLUX_STORE_KEY]: Ranger.KVFluxStore;
  [Ontology.RESOURCES_FLUX_STORE_KEY]: Ontology.ResourceFluxStore;
  [Channel.FLUX_STORE_KEY]: Channel.FluxStore;
  [Ranger.RANGE_ALIASES_FLUX_STORE_KEY]: Ranger.AliasFluxStore;
}> = {
  [ranger.FLUX_STORE_KEY]: ranger.STORE_CONFIG,
  [Label.FLUX_STORE_KEY]: Label.STORE_CONFIG,
  [Rack.FLUX_STORE_KEY]: Rack.STORE_CONFIG,
  [Device.FLUX_STORE_KEY]: Device.STORE_CONFIG,
  [Task.FLUX_STORE_KEY]: Task.STORE_CONFIG,
  [Workspace.FLUX_STORE_KEY]: Workspace.STORE_CONFIG,
  [Ontology.RELATIONSHIPS_FLUX_STORE_KEY]: Ontology.RELATIONSHIP_STORE_CONFIG,
  [Ontology.RESOURCES_FLUX_STORE_KEY]: Ontology.RESOURCE_STORE_CONFIG,
  [Ranger.RANGE_KV_FLUX_STORE_KEY]: Ranger.KV_STORE_CONFIG,
  [Channel.FLUX_STORE_KEY]: Channel.STORE_CONFIG,
  [Ranger.RANGE_ALIASES_FLUX_STORE_KEY]: Ranger.ALIAS_STORE_CONFIG,
>>>>>>> c41d68f8
};

export const Provider = ({
  children,
  connParams,
  workerEnabled = true,
  workerURL,
  theming,
  tooltip,
  triggers,
  alamos,
  haul,
  telem,
  color,
}: ProviderProps): ReactElement => (
  <Triggers.Provider {...triggers}>
    <Tooltip.Config {...tooltip}>
      <Haul.Provider {...haul}>
        <Worker.Provider url={workerURL ?? DefaultWorkerURL} enabled={workerEnabled}>
          <CanDisableAether workerKey="vis">
            <Alamos.Provider {...alamos}>
              <Status.Aggregator>
                <Synnax.Provider connParams={connParams}>
                  <Flux.Provider storeConfig={FLUX_STORE_CONFIG}>
                    <Color.Provider {...color}>
                      <Theming.Provider {...theming}>
                        <CanDisableTelem {...telem}>
                          <Control.StateProvider>{children}</Control.StateProvider>
                        </CanDisableTelem>
                      </Theming.Provider>
                    </Color.Provider>
                  </Flux.Provider>
                </Synnax.Provider>
              </Status.Aggregator>
            </Alamos.Provider>
          </CanDisableAether>
        </Worker.Provider>
      </Haul.Provider>
    </Tooltip.Config>
  </Triggers.Provider>
);<|MERGE_RESOLUTION|>--- conflicted
+++ resolved
@@ -11,7 +11,7 @@
 
 import { Aether } from "@/aether";
 import { Alamos } from "@/alamos";
-import { annotation } from "@/annotation/aether";
+import { annotation as aetherAnnotation } from "@/annotation/aether";
 import { Channel } from "@/channel";
 import { Color } from "@/color";
 import { Flux } from "@/flux";
@@ -20,7 +20,7 @@
 import { Task } from "@/hardware/task";
 import { Haul } from "@/haul";
 import { Label } from "@/label";
-import { ontology } from "@/ontology/aether";
+import { ontology as aetherOntology } from "@/ontology/aether";
 import DefaultWorkerURL from "@/pluto/defaultWorker.ts?url";
 import { Ranger } from "@/ranger";
 import { ranger } from "@/ranger/aether";
@@ -51,57 +51,32 @@
 }
 
 export const FLUX_STORE_CONFIG: Flux.StoreConfig<{
-<<<<<<< HEAD
-  ranges: ranger.FluxStore;
-  labels: Label.FluxStore;
-  racks: Rack.FluxStore;
-  devices: Device.FluxStore;
-  tasks: Task.FluxStore;
-  workspaces: Workspace.FluxStore;
-  relationships: ontology.RelationshipFluxStore;
-  rangeKV: Ranger.KVFluxStore;
-  resources: ontology.ResourceFluxStore;
-  channels: Channel.FluxStore;
-  rangeAliases: Ranger.AliasFluxStore;
-  annotations: annotation.FluxStore;
-}> = {
-  ranges: ranger.STORE_CONFIG,
-  labels: Label.STORE_CONFIG,
-  racks: Rack.STORE_CONFIG,
-  devices: Device.STORE_CONFIG,
-  tasks: Task.STORE_CONFIG,
-  workspaces: Workspace.STORE_CONFIG,
-  relationships: ontology.RELATIONSHIP_STORE_CONFIG,
-  resources: ontology.RESOURCE_STORE_CONFIG,
-  rangeKV: Ranger.KV_STORE_CONFIG,
-  channels: Channel.STORE_CONFIG,
-  rangeAliases: Ranger.ALIAS_STORE_CONFIG,
-  annotations: annotation.STORE_CONFIG,
-=======
   [ranger.FLUX_STORE_KEY]: ranger.FluxStore;
+  [aetherAnnotation.FLUX_STORE_KEY]: aetherAnnotation.FluxStore;
   [Label.FLUX_STORE_KEY]: Label.FluxStore;
   [Rack.FLUX_STORE_KEY]: Rack.FluxStore;
   [Device.FLUX_STORE_KEY]: Device.FluxStore;
   [Task.FLUX_STORE_KEY]: Task.FluxStore;
   [Workspace.FLUX_STORE_KEY]: Workspace.FluxStore;
-  [Ontology.RELATIONSHIPS_FLUX_STORE_KEY]: Ontology.RelationshipFluxStore;
+  [aetherOntology.RELATIONSHIPS_FLUX_STORE_KEY]: aetherOntology.RelationshipFluxStore;
   [Ranger.RANGE_KV_FLUX_STORE_KEY]: Ranger.KVFluxStore;
-  [Ontology.RESOURCES_FLUX_STORE_KEY]: Ontology.ResourceFluxStore;
+  [aetherOntology.RESOURCES_FLUX_STORE_KEY]: aetherOntology.ResourceFluxStore;
   [Channel.FLUX_STORE_KEY]: Channel.FluxStore;
   [Ranger.RANGE_ALIASES_FLUX_STORE_KEY]: Ranger.AliasFluxStore;
 }> = {
   [ranger.FLUX_STORE_KEY]: ranger.STORE_CONFIG,
+  [aetherAnnotation.FLUX_STORE_KEY]: aetherAnnotation.STORE_CONFIG,
   [Label.FLUX_STORE_KEY]: Label.STORE_CONFIG,
   [Rack.FLUX_STORE_KEY]: Rack.STORE_CONFIG,
   [Device.FLUX_STORE_KEY]: Device.STORE_CONFIG,
   [Task.FLUX_STORE_KEY]: Task.STORE_CONFIG,
   [Workspace.FLUX_STORE_KEY]: Workspace.STORE_CONFIG,
-  [Ontology.RELATIONSHIPS_FLUX_STORE_KEY]: Ontology.RELATIONSHIP_STORE_CONFIG,
-  [Ontology.RESOURCES_FLUX_STORE_KEY]: Ontology.RESOURCE_STORE_CONFIG,
+  [aetherOntology.RELATIONSHIPS_FLUX_STORE_KEY]:
+    aetherOntology.RELATIONSHIP_STORE_CONFIG,
+  [aetherOntology.RESOURCES_FLUX_STORE_KEY]: aetherOntology.RESOURCE_STORE_CONFIG,
   [Ranger.RANGE_KV_FLUX_STORE_KEY]: Ranger.KV_STORE_CONFIG,
   [Channel.FLUX_STORE_KEY]: Channel.STORE_CONFIG,
   [Ranger.RANGE_ALIASES_FLUX_STORE_KEY]: Ranger.ALIAS_STORE_CONFIG,
->>>>>>> c41d68f8
 };
 
 export const Provider = ({
