// Copyright 2025 Synnax Labs, Inc.
//
// Use of this software is governed by the Business Source License included in the file
// licenses/BSL.txt.
//
// As of the Change Date specified in that file, in accordance with the Business Source
// License, use of this software will be governed by the Apache License, Version 2.0,
// included in the file licenses/APL.txt.

import { Icon } from "@synnaxlabs/media";
<<<<<<< HEAD
import { status } from "@synnaxlabs/x";
=======
import { type status } from "@synnaxlabs/x";
>>>>>>> fb6476aa
import { type ReactElement } from "react";

import { Align } from "@/align";
import { CSS } from "@/css";
import { type Icon as PIcon } from "@/icon";
import { VARIANT_COLORS } from "@/status/colors";
import { Text as BaseText } from "@/text";

export interface TextProps extends Omit<BaseText.WithIconProps, "level" | "wrap"> {
  level?: BaseText.Level;
  hideIcon?: boolean;
  noColor?: boolean;
  variant?: status.Variant;
  loading?: boolean;
  disabled?: boolean;
}

const Core = ({
  variant = status.INFO_VARIANT,
  level = "p",
  hideIcon = false,
  loading = false,
  disabled = false,
  className,
  ...rest
}: TextProps): ReactElement => {
  let icon: PIcon.Element | undefined;
  if (!hideIcon) icon = loading ? <Icon.Loading /> : <Icon.Circle />;
  return (
    <BaseText.WithIcon
      color={disabled ? "var(--pluto-gray-l8)" : VARIANT_COLORS[variant]}
      className={CSS(className, CSS.B("status-text"))}
      level={level}
      startIcon={icon}
      {...rest}
    />
  );
};

export interface TextCenteredProps extends TextProps {}

const Centered = ({ style, ...rest }: TextCenteredProps): ReactElement => (
  <Align.Center style={style} grow>
    <Core {...rest} />
  </Align.Center>
);

type CoreTextType = typeof Core;

export interface TextType extends CoreTextType {
  Centered: typeof Centered;
}

export const Text: TextType = Object.assign(Core, { Centered });<|MERGE_RESOLUTION|>--- conflicted
+++ resolved
@@ -8,11 +8,7 @@
 // included in the file licenses/APL.txt.
 
 import { Icon } from "@synnaxlabs/media";
-<<<<<<< HEAD
-import { status } from "@synnaxlabs/x";
-=======
 import { type status } from "@synnaxlabs/x";
->>>>>>> fb6476aa
 import { type ReactElement } from "react";
 
 import { Align } from "@/align";
@@ -31,7 +27,7 @@
 }
 
 const Core = ({
-  variant = status.INFO_VARIANT,
+  variant = "info",
   level = "p",
   hideIcon = false,
   loading = false,
