--- conflicted
+++ resolved
@@ -7,11 +7,7 @@
 // License, use of this software will be governed by the Apache License, Version 2.0,
 // included in the file licenses/APL.txt.
 
-<<<<<<< HEAD
-import { type Optional, TimeStamp, unknownRecordZ } from "@synnaxlabs/x";
-=======
-import { type Optional, status, TimeStamp } from "@synnaxlabs/x";
->>>>>>> 96ce4094
+import { type Optional, status,TimeStamp, unknownRecordZ } from "@synnaxlabs/x";
 import { z } from "zod";
 
 export const specZ = z.object({
