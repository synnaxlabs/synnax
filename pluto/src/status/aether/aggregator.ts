--- conflicted
+++ resolved
@@ -57,49 +57,6 @@
   if (agg != null) return agg.add;
   return () => {};
 };
-<<<<<<< HEAD
-
-export interface ErrorHandler {
-  (exc: unknown, message?: string): void;
-  (func: () => Promise<void> | void, message?: string): void;
-}
-
-export interface AsyncErrorHandler {
-  (func: () => Promise<void> | void, message?: string): Promise<void>;
-}
-
-export const createErrorHandler =
-  (add: Adder): ErrorHandler =>
-  (excOrFunc: unknown | (() => Promise<void> | void), message?: string): void => {
-    if (typeof excOrFunc !== "function")
-      return add(status.fromException(excOrFunc, message));
-    void (async () => {
-      try {
-        const promise = excOrFunc();
-        // Skip the added microtask if the function returns void instead of a promise.
-        if (promise != null) await promise;
-      } catch (exc) {
-        console.error(exc);
-        add(status.fromException(exc, message));
-      }
-    })();
-  };
-
-export const createAsyncErrorHandler =
-  (add: Adder): AsyncErrorHandler =>
-  async (func: () => Promise<void> | void, message?: string): Promise<void> => {
-    try {
-      const promise = func();
-      // Skip the added microtask if the function returns void instead of a promise.
-      if (promise != null) await promise;
-    } catch (exc) {
-      console.error(exc);
-      add(status.fromException(exc, message));
-    }
-  };
-
-=======
->>>>>>> d9134481
 export const useErrorHandler = (ctx: aether.Context): ErrorHandler =>
   createErrorHandler(useAdder(ctx));
 
