--- conflicted
+++ resolved
@@ -42,19 +42,14 @@
   }
 }
 
-<<<<<<< HEAD
-export interface Adder<D = undefined> {
-  (spec: status.Crude<D>): void;
-=======
 export interface Adder {
   <D = undefined>(spec: status.Crude<D>): void;
->>>>>>> d0e4900d
 }
 
-export const useAdder = <D = undefined>(ctx: aether.Context): Adder<D> =>
+export const useAdder = (ctx: aether.Context): Adder =>
   ctx.get<ContextValue>(CONTEXT_KEY).add;
 
-export const useOptionalAdder = <D = undefined>(ctx: aether.Context): Adder<D> => {
+export const useOptionalAdder = (ctx: aether.Context): Adder => {
   const agg = ctx.getOptional<ContextValue>(CONTEXT_KEY);
   if (agg != null) return agg.add;
   return () => {};
