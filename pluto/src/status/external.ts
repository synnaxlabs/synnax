--- conflicted
+++ resolved
@@ -11,9 +11,6 @@
 export * from "@/status/colors";
 export * from "@/status/Indicator";
 export * from "@/status/Notification";
-<<<<<<< HEAD
 export * from "@/status/SelectVariant";
-=======
 export * from "@/status/queries";
->>>>>>> 12b9b771
 export * from "@/status/Summary";