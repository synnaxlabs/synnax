--- conflicted
+++ resolved
@@ -8,11 +8,7 @@
 // included in the file licenses/APL.txt.
 
 import { Icon, type IconProps } from "@synnaxlabs/media";
-<<<<<<< HEAD
-import { status } from "@synnaxlabs/x";
-=======
 import { type status } from "@synnaxlabs/x";
->>>>>>> fb6476aa
 import { type ReactElement } from "react";
 
 import { VARIANT_COLORS } from "@/status/colors";
@@ -24,11 +20,7 @@
 }
 
 export const Circle = ({
-<<<<<<< HEAD
-  variant = status.INFO_VARIANT,
-=======
   variant = "info",
->>>>>>> fb6476aa
   disabled = false,
   loading = false,
   ...rest
