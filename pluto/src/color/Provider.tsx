--- conflicted
+++ resolved
@@ -46,20 +46,11 @@
   frequent: {},
 };
 
-<<<<<<< HEAD
-const Context = createContext<ContextValue>({
-  ...ZERO_CONTEXT_STATE,
-  updateFrequent: () => undefined,
-});
-Context.displayName = "Color.Context";
-export const useContext = () => use(Context);
-=======
 const [Context, useContext] = context.create<ContextValue>({
   defaultValue: { ...ZERO_CONTEXT_STATE, updateFrequent: () => undefined },
   displayName: "Color.Context",
 });
 export { useContext };
->>>>>>> 8bb8053a
 
 const RECENCY_WEIGHT = 0.6;
 const FREQUENCY_WEIGHT = 0.4;
