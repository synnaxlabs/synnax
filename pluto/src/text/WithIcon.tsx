--- conflicted
+++ resolved
@@ -65,11 +65,7 @@
         className,
       )}
       x
-<<<<<<< HEAD
-      size={level === "small" ? "tiny" : "small"}
-=======
-      gap="small"
->>>>>>> 3b49ea27
+      gap={level === "small" ? "tiny" : "small"}
       align="center"
       {...rest}
       style={{ ...rest.style, color }}
