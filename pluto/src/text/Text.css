--- conflicted
+++ resolved
@@ -91,8 +91,6 @@
     &.pluto-text--overflow-wrap {
         white-space: wrap;
     }
-<<<<<<< HEAD
-=======
 
     &.pluto-text--line-clamp {
         display: -webkit-box;
@@ -100,5 +98,4 @@
         overflow: hidden;
         text-overflow: ellipsis;
     }
->>>>>>> 99ffa699
 }