--- conflicted
+++ resolved
@@ -724,9 +724,6 @@
       clearStatuses,
       reset,
     }),
-<<<<<<< HEAD
-    [mode],
-=======
     [
       bind,
       set,
@@ -738,8 +735,8 @@
       setStatus,
       clearStatuses,
       reset,
+      mode
     ],
->>>>>>> 8f49efca
   );
 };
 
