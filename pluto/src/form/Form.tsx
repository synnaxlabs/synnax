--- conflicted
+++ resolved
@@ -13,11 +13,7 @@
   deep,
   type Destructor,
   shallowCopy,
-<<<<<<< HEAD
-  status as xstatus,
-=======
   type status,
->>>>>>> fb6476aa
   toArray,
   zod,
 } from "@synnaxlabs/x";
@@ -179,7 +175,7 @@
 }) as UseFieldValue;
 
 export const useFieldValid = (path: string): boolean =>
-  useFieldState(path, true)?.status?.variant === xstatus.SUCCESS_VARIANT;
+  useFieldState(path, true)?.status?.variant === "success";
 
 export interface UseFieldListenerProps<
   I extends Input.Value,
@@ -410,7 +406,7 @@
   remove: () => {},
   get: <V extends any = unknown>(): FieldState<V> => ({
     value: undefined as V,
-    status: { key: "", variant: xstatus.SUCCESS_VARIANT, message: "" },
+    status: { key: "", variant: "success", message: "" },
     touched: false,
     required: false,
   }),
@@ -432,7 +428,7 @@
 
 const NO_ERROR_STATUS = (path: string): Status.CrudeSpec => ({
   key: path,
-  variant: xstatus.SUCCESS_VARIANT,
+  variant: "success",
   message: "",
 });
 
@@ -466,12 +462,12 @@
 
 export interface UseReturn<Z extends z.ZodTypeAny> extends ContextValue<Z> {}
 
-const getVariant = (issue: z.ZodIssue): xstatus.Variant =>
+const getVariant = (issue: z.ZodIssue): status.Variant =>
   issue.code === z.ZodIssueCode.custom &&
   issue.params != null &&
   "variant" in issue.params
     ? issue.params.variant
-    : xstatus.ERROR_VARIANT;
+    : "error";
 
 export const use = <Z extends z.ZodTypeAny>({
   values: initialValues,
@@ -664,7 +660,7 @@
         if (!matcher(issuePath, validationPath)) return;
 
         const variant = getVariant(issue);
-        if (variant !== xstatus.WARNING_VARIANT) success = false;
+        if (variant !== "warning") success = false;
 
         statuses.set(issuePath, { key: issuePath, variant, message });
         addTouched(issuePath);
