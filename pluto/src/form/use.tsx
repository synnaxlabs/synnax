// Copyright 2025 Synnax Labs, Inc.
//
// Use of this software is governed by the Business Source License included in the file
// licenses/BSL.txt.
//
// As of the Change Date specified in that file, in accordance with the Business Source
// License, use of this software will be governed by the Apache License, Version 2.0,
// included in the file licenses/APL.txt.

import { deep, type Destructor, type status } from "@synnaxlabs/x";
import { useCallback, useEffect, useMemo } from "react";
import { type z } from "zod";

import {
  type BindFunc,
  type ContextValue,
  type Listener,
  type Mode,
  type SetFunc,
} from "@/form/Context";
import { type FieldState, type GetOptions, State } from "@/form/state";
import { useInitializerRef, useSyncedRef } from "@/hooks/ref";
import { Status } from "@/status";

export interface OnChangeArgs<Z extends z.ZodType> {
  /** The values in the form AFTER the change. */
  values: z.infer<Z>;
  /** The path that was changed. */
  path: string;
  /** The previous value at the path. */
  prev: unknown;
  /** Whether validation succeeded. */
  valid: boolean;
}

export interface UseArgs<Z extends z.ZodType> {
  values: z.infer<Z>;
  mode?: Mode;
  sync?: boolean;
  onChange?: (props: OnChangeArgs<Z>) => void;
  onHasTouched?: (value: boolean) => void;
  schema?: Z;
}

export interface UseReturn<Z extends z.ZodType> extends ContextValue<Z> {}

export const use = <Z extends z.ZodType>({
  values: initialValues,
  sync = false,
  schema,
  mode = "normal",
  onChange,
  onHasTouched,
}: UseArgs<Z>): UseReturn<Z> => {
  const ref = useInitializerRef<State<Z>>(() => new State<Z>(initialValues, schema));
  const onChangeRef = useSyncedRef(onChange);
  const handleError = Status.useErrorHandler();
  const onHasTouchedRef = useSyncedRef(onHasTouched);

  const setCurrentStateAsInitialValues = useCallback(() => {
    ref.current.setCurrentStateAsInitialValues();
    onHasTouchedRef.current?.(false);
  }, []);

  const bind: BindFunc = useCallback(
    (handleChange: Listener): Destructor => ref.current.onChange(handleChange),
    [],
  );

  const get: typeof State.prototype.getState = useCallback(
    <V = unknown,>(path: string, opts?: GetOptions<V>): FieldState<V> | null =>
      ref.current.getState(path, opts),
    [],
  ) as typeof State.prototype.getState;

  const remove = useCallback((path: string) => {
    ref.current.remove(path);
    ref.current.notify();
  }, []);

  const reset = useCallback((values?: z.infer<Z>) => {
    const prevValues = ref.current.values;
    const prevHasTouched = ref.current.hasBeenTouched;
    ref.current.reset(values);
    const valuesChanged = prevValues !== ref.current.values;
    if (valuesChanged)
      onChangeRef.current?.({
        values: ref.current.values,
        path: "",
        prev: prevValues,
        valid: true,
      });
    ref.current.notify();
    const hasTouched = ref.current.hasBeenTouched;
    if (hasTouched !== prevHasTouched) onHasTouchedRef.current?.(hasTouched);
  }, []);

<<<<<<< HEAD
  const validateAsync = useCallback(async (): Promise<boolean> => {
    const valid = await ref.current.validateAsync(true);
=======
  const validateAsync = useCallback(async (path?: string): Promise<boolean> => {
    const valid = await ref.current.validateAsync(true, path);
>>>>>>> 3c518da9
    ref.current.notify();
    return valid;
  }, []);

<<<<<<< HEAD
  const validate = useCallback((): boolean => {
    const valid = ref.current.validate(true);
=======
  const validate = useCallback((path?: string): boolean => {
    const valid = ref.current.validate(true, path);
>>>>>>> 3c518da9
    ref.current.notify();
    return valid;
  }, []);

  const set: SetFunc = useCallback((path, value): void => {
    const prev = deep.get(ref.current.values, path, { optional: true });
    const prevHasTouched = ref.current.hasBeenTouched;
    ref.current.setValue(path, value);
    const finish = () => {
      onChangeRef.current?.({ values: ref.current.values, path, prev, valid: true });
      ref.current.notify();
      const hasTouched = ref.current.hasBeenTouched;
      if (hasTouched !== prevHasTouched) onHasTouchedRef.current?.(hasTouched);
    };
    try {
      ref.current.validate();
    } catch (_) {
      return handleError(async () => {
        await ref.current.validateAsync();
        finish();
      }, "Failed to validate form");
    }
    finish();
  }, []);

  const has = useCallback(
    (path: string): boolean => deep.has(ref.current.values, path),
    [],
  );

  const setStatus = useCallback((path: string, status: status.Crude): void => {
    const prevHasTouched = ref.current.hasBeenTouched;
    ref.current.setStatus(path, status);
    ref.current.notify();
    const hasTouched = ref.current.hasBeenTouched;
    if (hasTouched !== prevHasTouched) onHasTouchedRef.current?.(hasTouched);
  }, []);

  const clearStatuses = useCallback(() => {
    ref.current.clearStatus();
    ref.current.notify();
  }, []);

  useEffect(() => {
    if (!sync) return;
    ref.current.reset(initialValues);
    ref.current.notify();
  }, [sync, initialValues]);

  return useMemo(
    (): ContextValue<Z> => ({
      bind,
      set,
      get,
      mode,
      validate,
      validateAsync,
      value: () => ref.current.values,
      has,
      remove,
      setStatus,
      clearStatuses,
      reset,
      setCurrentStateAsInitialValues,
    }),
    [
      bind,
      set,
      get,
      validate,
      validateAsync,
      has,
      remove,
      setStatus,
      clearStatuses,
      reset,
      mode,
      setCurrentStateAsInitialValues,
    ],
  );
};<|MERGE_RESOLUTION|>--- conflicted
+++ resolved
@@ -95,24 +95,14 @@
     if (hasTouched !== prevHasTouched) onHasTouchedRef.current?.(hasTouched);
   }, []);
 
-<<<<<<< HEAD
-  const validateAsync = useCallback(async (): Promise<boolean> => {
-    const valid = await ref.current.validateAsync(true);
-=======
   const validateAsync = useCallback(async (path?: string): Promise<boolean> => {
     const valid = await ref.current.validateAsync(true, path);
->>>>>>> 3c518da9
     ref.current.notify();
     return valid;
   }, []);
 
-<<<<<<< HEAD
-  const validate = useCallback((): boolean => {
-    const valid = ref.current.validate(true);
-=======
   const validate = useCallback((path?: string): boolean => {
     const valid = ref.current.validate(true, path);
->>>>>>> 3c518da9
     ref.current.notify();
     return valid;
   }, []);
