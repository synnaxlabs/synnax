--- conflicted
+++ resolved
@@ -52,16 +52,11 @@
   getStatuses: () => status.Crude[];
 }
 
-<<<<<<< HEAD
-export const Context = createContext<ContextValue | null>(null);
-Context.displayName = "Form.Context";
-=======
 const [Context, useCtx] = context.create<ContextValue | null>({
   defaultValue: null,
   displayName: "Form.Context",
 });
 export { Context };
->>>>>>> 8bb8053a
 
 export const useContext = <Z extends z.ZodType = z.ZodType>(
   override?: ContextValue<Z>,
