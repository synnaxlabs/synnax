// Copyright 2025 Synnax Labs, Inc.
//
// Use of this software is governed by the Business Source License included in the file
// licenses/BSL.txt.
//
// As of the Change Date specified in that file, in accordance with the Business Source
// License, use of this software will be governed by the Apache License, Version 2.0,
// included in the file licenses/APL.txt.

import { type Destructor, type status } from "@synnaxlabs/x";
import { createContext, use } from "react";
import { type z } from "zod";

import { type State } from "@/form/state";

export interface RemoveFunc {
  (path: string): void;
}

export interface SetOptions {
  notifyOnChange?: boolean;
  markTouched?: boolean;
}

export interface SetFunc {
  (path: string, value: unknown, options?: SetOptions): void;
}

export interface Listener {
  (): void;
}

export interface BindFunc {
  (props: Listener): Destructor;
}

export type Mode = "normal" | "preview";
export interface ContextValue<Z extends z.ZodType = z.ZodType> {
  mode: Mode;
  bind: BindFunc;
  set: SetFunc;
  get: typeof State.prototype.getState;
  reset: (values?: z.infer<Z>) => void;
  remove: RemoveFunc;
  value: () => z.infer<Z>;
  validate: (path?: string) => boolean;
  validateAsync: (path?: string) => Promise<boolean>;
  has: (path: string) => boolean;
  setStatus: typeof State.prototype.setStatus;
  clearStatuses: () => void;
  setCurrentStateAsInitialValues: () => void;
  getStatuses: () => status.Crude[];
}

export const Context = createContext<ContextValue | null>(null);

export const useContext = <Z extends z.ZodType = z.ZodType>(
  override?: ContextValue<Z>,
<<<<<<< HEAD
  funcName: string = "useContext",
): ContextValue<Z> => {
  const internal = use(Context);
  if (internal == null)
=======
  funcName: string = "Form.useContext",
): ContextValue<Z> => {
  const internal = use(Context);
  if (internal == null && override == null)
>>>>>>> 3fce0e3b
    throw new Error(`${funcName} must be used within a Form context value`);
  return override ?? (internal as unknown as ContextValue<Z>);
};<|MERGE_RESOLUTION|>--- conflicted
+++ resolved
@@ -56,17 +56,10 @@
 
 export const useContext = <Z extends z.ZodType = z.ZodType>(
   override?: ContextValue<Z>,
-<<<<<<< HEAD
-  funcName: string = "useContext",
-): ContextValue<Z> => {
-  const internal = use(Context);
-  if (internal == null)
-=======
   funcName: string = "Form.useContext",
 ): ContextValue<Z> => {
   const internal = use(Context);
   if (internal == null && override == null)
->>>>>>> 3fce0e3b
     throw new Error(`${funcName} must be used within a Form context value`);
   return override ?? (internal as unknown as ContextValue<Z>);
 };