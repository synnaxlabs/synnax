--- conflicted
+++ resolved
@@ -145,27 +145,10 @@
 export const buildTextField = fieldBuilder<string, string, Input.TextProps>(Input.Text);
 export const TextField = buildTextField({ inputProps: {} });
 
-<<<<<<< HEAD
 export type TextAreaFieldProps = BuiltFieldProps<string, string, Input.TextAreaProps>;
 export const buildTextAreaField = fieldBuilder(Input.TextArea);
 export const TextAreaField = buildTextAreaField({ inputProps: {} });
 
-export type SwitchFieldProps = BuiltFieldProps<boolean, boolean, Input.SwitchProps>;
-export const buildSwitchField = fieldBuilder<boolean, boolean, Input.SwitchProps>(
-  Input.Switch,
-);
-export const SwitchField = buildSwitchField({ inputProps: {} });
-
-export type SelectFieldProps<
-  K extends record.Key,
-  E extends record.KeyedNamed<K>,
-> = BuiltFieldProps<K, K, Select.SimpleProps<K, E>, "data" | "resourceName">;
-export const buildSelectField = <K extends record.Key, E extends record.KeyedNamed<K>>(
-  props: FieldBuilderProps<K, K, Select.SimpleProps<K, E>>,
-) =>
-  fieldBuilder<K, K, Select.SimpleProps<K, E>, "data" | "resourceName">(
-    Select.Simple<K, E>,
-=======
 export type SwitchFieldProps = BuiltFieldProps<boolean, boolean, Input.SwitchProps>;
 export const buildSwitchField = fieldBuilder<boolean, boolean, Input.SwitchProps>(
   Input.Switch,
@@ -181,5 +164,4 @@
 ) =>
   fieldBuilder<K, K, Select.StaticProps<K, E>, "data" | "resourceName">(
     Select.Static<K, E>,
->>>>>>> 3c518da9
   )(props);