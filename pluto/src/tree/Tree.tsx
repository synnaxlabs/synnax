--- conflicted
+++ resolved
@@ -199,11 +199,7 @@
     index,
     sourceIndex,
     hovered,
-<<<<<<< HEAD
-    ...props
-=======
     ...rest
->>>>>>> 67890a62
   }: ItemProps): ReactElement => {
     const {
       key,
@@ -323,11 +319,7 @@
     const Base = href != null ? Button.Link : Button.Button;
 
     return (
-<<<<<<< HEAD
-      <Base className={CSS.BE("list", "item")} {...baseProps} align="center" {...props}>
-=======
       <Base className={CSS.BE("list", "item")} {...baseProps} align="center" {...rest}>
->>>>>>> 67890a62
         {childrenProp != null ? (
           childrenProp({
             key,
