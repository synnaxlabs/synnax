--- conflicted
+++ resolved
@@ -20,15 +20,9 @@
 
 export type ItemProps<
   K extends record.Key,
-<<<<<<< HEAD
   E extends Button.ElementType = "div",
-> = ItemRenderProps<K> &
-  Select.ListItemProps<K, E> & {
-=======
-  E extends Align.ElementType = "div",
 > = Select.ListItemProps<K, E> &
   NodeShape & {
->>>>>>> 7b954b3d
     loading?: boolean;
     useMargin?: boolean;
     offsetMultiplier?: number;
