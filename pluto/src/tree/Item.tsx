// Copyright 2025 Synnax Labs, Inc.
//
// Use of this software is governed by the Business Source License included in the file
// licenses/BSL.txt.
//
// As of the Change Date specified in that file, in accordance with the Business Source
// License, use of this software will be governed by the Apache License, Version 2.0,
// included in the file licenses/APL.txt.

import "@/tree/Item.css";

import { type record } from "@synnaxlabs/x";

import { type Align } from "@/align";
import { Caret } from "@/caret";
import { CSS } from "@/css";
import { Icon } from "@/icon";
import { type List } from "@/list";
import { Select } from "@/select";
import { type ItemRenderProps } from "@/tree/Tree";

export type ItemProps<
  K extends record.Key,
  E extends Align.ElementType = "div",
<<<<<<< HEAD
> = List.ItemProps<K, E> &
  ItemRenderProps<K> &
  Omit<Align.SpaceProps<E>, "onSelect" | "translate"> & {
=======
> = ItemRenderProps<K> &
  Select.ListItemProps<K, E> & {
>>>>>>> d0df16c1
    loading?: boolean;
    useMargin?: boolean;
    offsetMultiplier?: number;
  };

export const Item = <K extends record.Key, E extends Align.ElementType = "div">({
  depth,
  hasChildren,
  expanded,
  children,
  style,
  className,
  loading = false,
  useMargin = false,
  offsetMultiplier = 2.5,
  ...rest
}: ItemProps<K, E>) => (
  // @ts-expect-error - generic element issues
  <Select.ListItem<K, E>
    className={CSS(
      CSS.BE("tree", "item"),
      depth !== 0 && CSS.M("show-rules"),
      useMargin && CSS.M("margin"),
      className,
    )}
    style={{
      [CSS.var("tree-item-offset")]: `${depth * offsetMultiplier + 1.5}rem`,
      ...style,
    }}
    gap="small"
    align="center"
    {...rest}
  >
    {hasChildren && (
      <Caret.Animated
        className={CSS.BE("tree", "expansion-indicator")}
        key="caret"
        enabled={expanded}
        enabledLoc="bottom"
        disabledLoc="right"
      />
    )}
    {children}
    {loading && <Icon.Loading />}
  </Select.ListItem>
);<|MERGE_RESOLUTION|>--- conflicted
+++ resolved
@@ -22,14 +22,8 @@
 export type ItemProps<
   K extends record.Key,
   E extends Align.ElementType = "div",
-<<<<<<< HEAD
-> = List.ItemProps<K, E> &
-  ItemRenderProps<K> &
-  Omit<Align.SpaceProps<E>, "onSelect" | "translate"> & {
-=======
 > = ItemRenderProps<K> &
   Select.ListItemProps<K, E> & {
->>>>>>> d0df16c1
     loading?: boolean;
     useMargin?: boolean;
     offsetMultiplier?: number;
