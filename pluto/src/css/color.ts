// Copyright 2025 Synnax Labs, Inc.
//
// Use of this software is governed by the Business Source License included in the file
// licenses/BSL.txt.
//
// As of the Change Date specified in that file, in accordance with the Business Source
// License, use of this software will be governed by the Apache License, Version 2.0,
// included in the file licenses/APL.txt.

<<<<<<< HEAD
import { color as core } from "@synnaxlabs/x";
=======
import { color } from "@synnaxlabs/x";
>>>>>>> 7b024fb2

/**
 * Creates a set of CSS variables representing different opacities of a given color.
 * @param prefix The prefix to use for the CSS variable names.
 * @param hex The color to create opacities for.
 * @param opacities A list of the opacities to create
 * @returns Record mapping the CSS variable names to their values.
 */
export const createHexOpacityVariants = (
  prefix: string,
  hex: core.Crude,
  opacities: readonly number[],
): Record<string, string> =>
  Object.fromEntries(
    opacities.map((o) => [
      `${prefix}-${o}`,
<<<<<<< HEAD
      core.hex(core.setAlpha(core.construct(hex), o)),
=======
      color.hex(color.setAlpha(color.construct(hex), o)),
>>>>>>> 7b024fb2
    ]),
  );<|MERGE_RESOLUTION|>--- conflicted
+++ resolved
@@ -7,11 +7,7 @@
 // License, use of this software will be governed by the Apache License, Version 2.0,
 // included in the file licenses/APL.txt.
 
-<<<<<<< HEAD
-import { color as core } from "@synnaxlabs/x";
-=======
 import { color } from "@synnaxlabs/x";
->>>>>>> 7b024fb2
 
 /**
  * Creates a set of CSS variables representing different opacities of a given color.
@@ -22,16 +18,12 @@
  */
 export const createHexOpacityVariants = (
   prefix: string,
-  hex: core.Crude,
+  hex: color.Crude,
   opacities: readonly number[],
 ): Record<string, string> =>
   Object.fromEntries(
     opacities.map((o) => [
       `${prefix}-${o}`,
-<<<<<<< HEAD
-      core.hex(core.setAlpha(core.construct(hex), o)),
-=======
       color.hex(color.setAlpha(color.construct(hex), o)),
->>>>>>> 7b024fb2
     ]),
   );