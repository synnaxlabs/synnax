/*
 * Copyright 2025 Synnax Labs, Inc.
 *
 * Use of this software is governed by the Business Source License included in the file
 * licenses/BSL.txt.
 *
 * As of the Change Date specified in that file, in accordance with the Business Source
 * License, use of this software will be governed by the Apache License, Version 2.0,
 * included in the file licenses/APL.txt.
 */

.pluto-menu-context {
    position: fixed;
    z-index: 8;
    border: var(--pluto-border-l5) !important;
    background-color: var(--pluto-gray-l1);
    box-shadow: var(--pluto-shadow-v1);
<<<<<<< HEAD
    border-radius: 0.5rem;
=======
    border-radius: 1rem;
>>>>>>> d2ba01a4
    padding: 1rem;
    animation: var(--pluto-dialog-animation);
}

.pluto-menu-context > .pluto-menu-item {
    &:hover {
        --pluto-bg: var(--pluto-gray-l3-75) !important;
    }
    &:active {
        --pluto-bg: var(--pluto-gray-l3) !important;
    }
    width: 100%;
}<|MERGE_RESOLUTION|>--- conflicted
+++ resolved
@@ -15,11 +15,7 @@
     border: var(--pluto-border-l5) !important;
     background-color: var(--pluto-gray-l1);
     box-shadow: var(--pluto-shadow-v1);
-<<<<<<< HEAD
-    border-radius: 0.5rem;
-=======
     border-radius: 1rem;
->>>>>>> d2ba01a4
     padding: 1rem;
     animation: var(--pluto-dialog-animation);
 }
