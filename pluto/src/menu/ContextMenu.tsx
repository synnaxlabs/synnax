--- conflicted
+++ resolved
@@ -170,7 +170,6 @@
   ...rest
 }: ContextMenuProps): ReactNode | null => {
   if (!visible) return null;
-  const menuContent = menu?.({ keys });
   return createPortal(
     <Flex.Box
       className={CSS(CONTEXT_MENU_CLASS, CSS.bordered())}
@@ -183,11 +182,7 @@
       gap="tiny"
       {...rest}
     >
-<<<<<<< HEAD
-      {menuContent}
-=======
       {menu?.({ keys, visible, position, cursor })}
->>>>>>> 704362de
     </Flex.Box>,
     document.body,
   );
