--- conflicted
+++ resolved
@@ -173,13 +173,8 @@
       gap="tiny"
       {...rest}
     >
-<<<<<<< HEAD
       {menu?.({ keys, visible, position, cursor })}
-    </Align.Space>,
-=======
-      {menu?.({ keys })}
     </Flex.Box>,
->>>>>>> f0078d5d
     document.body,
   );
 };
