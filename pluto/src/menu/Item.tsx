--- conflicted
+++ resolved
@@ -51,11 +51,7 @@
       onClick={handleClick}
       variant="text"
       className={CSS(CSS.B("menu-item"), CSS.selected(_selected), className)}
-<<<<<<< HEAD
-      shade={1}
-=======
       shade={shade}
->>>>>>> 19ee1f41
       size={size ?? iconSpacing}
       endIcon={
         trigger && (
