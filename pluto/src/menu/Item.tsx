// Copyright 2025 Synnax Labs, Inc.
//
// Use of this software is governed by the Business Source License included in the file
// licenses/BSL.txt.
//
// As of the Change Date specified in that file, in accordance with the Business Source
// License, use of this software will be governed by the Apache License, Version 2.0,
// included in the file licenses/APL.txt.

import "@/menu/Item.css";

import { type ReactElement } from "react";

import { Button } from "@/button";
import { CSS } from "@/css";
import { useContext } from "@/menu/Menu";

export interface ItemProps extends Button.ButtonProps {
  itemKey: string;
}

export const Item = ({
  itemKey,
<<<<<<< HEAD
  trigger,
=======
>>>>>>> 3c518da9
  className,
  onClick,
  size,
  ...rest
}: ItemProps): ReactElement => {
  const { onClick: ctxOnClick, selected, level = "p", gap, background } = useContext();
  const handleClick: Button.ButtonProps["onClick"] = (e) => {
    ctxOnClick(itemKey);
    onClick?.(e);
  };
  const _selected = selected === itemKey;
  return (
    <Button.Button
      contrast={background}
      level={level}
      overflow="nowrap"
      onClick={handleClick}
      variant="text"
      className={CSS(CSS.B("menu-item"), CSS.selected(_selected), className)}
      size={size}
      gap={gap}
      {...rest}
    />
  );
};<|MERGE_RESOLUTION|>--- conflicted
+++ resolved
@@ -21,10 +21,6 @@
 
 export const Item = ({
   itemKey,
-<<<<<<< HEAD
-  trigger,
-=======
->>>>>>> 3c518da9
   className,
   onClick,
   size,
