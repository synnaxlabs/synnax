// Copyright 2025 Synnax Labs, Inc.
//
// Use of this software is governed by the Business Source License included in the file
// licenses/BSL.txt.
//
// As of the Change Date specified in that file, in accordance with the Business Source
// License, use of this software will be governed by the Apache License, Version 2.0,
// included in the file licenses/APL.txt.

<<<<<<< HEAD
import { task } from "@synnaxlabs/client";
import { status } from "@synnaxlabs/x";
=======
import { type Synnax, task } from "@synnaxlabs/client";
import { useEffect } from "react";
>>>>>>> 3c518da9
import { z } from "zod";

import { Flux } from "@/flux";

export interface FluxStore extends Flux.UnaryStore<task.Key, task.Task> {}

interface SubStore extends Flux.Store {
  tasks: FluxStore;
}

<<<<<<< HEAD
interface QueryParams {
  key: task.Key | undefined;
=======
// Temporary hack that filters the set of commands that should change the
// status of a task to loading.
// Issue: https://linear.app/synnax/issue/SY-2723/fix-handling-of-non-startstop-commands-loading-indicators-in-tasks
const LOADING_COMMANDS = ["start", "stop"];

const SET_LISTENER: Flux.ChannelListener<SubStore, typeof task.keyZ> = {
  channel: task.SET_CHANNEL_NAME,
  schema: task.keyZ,
  onChange: async ({ store, changed, client }) => {
    const t = await client.hardware.tasks.retrieve({ key: changed });
    store.tasks.set(changed, t);
  },
};

const DELETE_LISTENER: Flux.ChannelListener<SubStore, typeof task.keyZ> = {
  channel: task.DELETE_CHANNEL_NAME,
  schema: task.keyZ,
  onChange: async ({ store, changed }) => store.tasks.delete(changed),
};

const unknownStatusZ = task.statusZ(z.unknown());

const SET_STATUS_LISTENER: Flux.ChannelListener<SubStore, typeof unknownStatusZ> = {
  channel: task.STATUS_CHANNEL_NAME,
  schema: unknownStatusZ,
  onChange: async ({ store, changed }) => {
    store.tasks.set(changed.details.task, (prev) =>
      prev == null ? prev : ({ ...prev, status: changed } as task.Task),
    );
  },
};

const SET_COMMAND_LISTENER: Flux.ChannelListener<SubStore, typeof task.commandZ> = {
  channel: task.COMMAND_CHANNEL_NAME,
  schema: task.commandZ,
  onChange: async ({ store, changed, client }) =>
    store.tasks.set(changed.task, (prev) => {
      if (prev == null || !LOADING_COMMANDS.includes(changed.type)) return prev;
      return client.hardware.tasks.sugar({
        ...prev,
        status: {
          ...prev.status,
          variant: "loading",
          message: `Running ${changed.type} command...`,
          details: { task: changed.task, running: true, data: {} },
        },
      } as task.Task);
    }),
};

export const useStatusSynchronizer = (
  onStatus: (status: task.Status) => void,
): void => {
  const store = Flux.useStore<SubStore>();
  useEffect(
    () =>
      store.tasks.onSet(async (task) => {
        if (task.status == null) return;
        onStatus(task.status);
      }),
    [store],
  );
};

export const STORE_CONFIG: Flux.UnaryStoreConfig<SubStore> = {
  listeners: [SET_LISTENER, DELETE_LISTENER, SET_STATUS_LISTENER, SET_COMMAND_LISTENER],
};

export interface RetrieveQueryParams {
  key?: task.Key;
  includeStatus?: boolean;
>>>>>>> 3c518da9
}

const retrieveByKey = async <
  Type extends z.ZodLiteral<string> = z.ZodLiteral<string>,
  Config extends z.ZodType = z.ZodType,
  StatusData extends z.ZodType = z.ZodType,
>(
  client: Synnax,
  store: SubStore,
  params: RetrieveQueryParams & { key: task.Key },
  schemas?: task.Schemas<Type, Config, StatusData>,
): Promise<task.Task<Type, Config, StatusData>> => {
  const cached = store.tasks.get(params.key);
  if (cached != null) return cached as unknown as task.Task<Type, Config, StatusData>;
  const task = await client.hardware.tasks.retrieve<Type, Config, StatusData>({
    ...params,
    includeStatus: true,
    schemas,
  });
  store.tasks.set(params.key, task as unknown as task.Task);
  return task;
};

export const createRetrieveQuery = <
  Type extends z.ZodLiteral<string> = z.ZodLiteral<string>,
  Config extends z.ZodType = z.ZodType,
  StatusData extends z.ZodType = z.ZodType,
>(
  schemas: task.Schemas<Type, Config, StatusData>,
) =>
  Flux.createRetrieve<
    RetrieveQueryParams,
    task.Task<Type, Config, StatusData> | null,
    SubStore
  >({
    name: "Task",
<<<<<<< HEAD
    retrieve: async ({ client, params: { key } }) => {
      if (key == null) return null;
      return await client.hardware.tasks.retrieve({
        key,
        includeStatus: true,
        schemas,
      });
=======
    retrieve: async ({ client, params, store }) => {
      if (params.key == null) return null;
      return await retrieveByKey<Type, Config, StatusData>(
        client,
        store,
        { key: params.key, includeStatus: true },
        schemas,
      );
>>>>>>> 3c518da9
    },
    mountListeners: ({ store, params: { key }, onChange }) => [
      store.tasks.onSet(async (task) => {
        if (key == null || task.key !== key) return;
        onChange(task as unknown as task.Task<Type, Config, StatusData>);
      }, key),
    ],
  });

export interface ListParams {
  term?: string;
  offset?: number;
  limit?: number;
}

<<<<<<< HEAD
export const useList = Flux.createList<ListParams, task.Key, task.Task>({
  name: "Task",
  retrieve: async ({ client, params }) =>
    await client.hardware.tasks.retrieve({
      includeStatus: true,
      ...params,
    }),
  retrieveByKey: async ({ client, key }) =>
    await client.hardware.tasks.retrieve({ key }),
  listeners: [
    {
      channel: task.SET_CHANNEL_NAME,
      onChange: Flux.parsedHandler(
        task.keyZ,
        async ({ client, changed: key, onChange }) =>
          onChange(key, await client.hardware.tasks.retrieve({ key })),
      ),
    },
    {
      channel: task.DELETE_CHANNEL_NAME,
      onChange: Flux.parsedHandler(task.keyZ, async ({ changed, onDelete }) =>
        onDelete(changed),
      ),
    },
    {
      channel: task.STATUS_CHANNEL_NAME,
      onChange: Flux.parsedHandler(
        task.statusZ(z.unknown()),
        async ({ changed, onChange, client }) => {
          onChange(changed.details.task, (prev) => {
            if (prev == null) return prev;
            return client.hardware.tasks.sugar({ ...prev, status: changed });
          });
        },
      ),
    },
    {
      channel: task.COMMAND_CHANNEL_NAME,
      onChange: Flux.parsedHandler(
        task.commandZ,
        async ({ changed, onChange, client }) => {
          onChange(changed.task, (prev) => {
            if (prev == null) return prev;
            return client.hardware.tasks.sugar({
              ...prev,
              status: status.create<task.StatusDetails<z.ZodUnknown>>({
                variant: "loading",
                message: "Executing command...",
                details: { task: changed.task, running: true, data: {} },
              }),
            });
          });
        },
      ),
    },
=======
export const useList = Flux.createList<ListParams, task.Key, task.Task, SubStore>({
  name: "Task",
  retrieve: async ({ client, params, store }) => {
    const tasks = await client.hardware.tasks.retrieve({
      includeStatus: true,
      ...params,
    });
    tasks.forEach((task) => store.tasks.set(task.key, task, { notify: false }));
    return tasks;
  },

  retrieveByKey: async ({ client, key, store }) =>
    await retrieveByKey(client, store, { key }),
  mountListeners: ({ store, onChange, onDelete }) => [
    store.tasks.onSet(async (task) => {
      onChange(task.key, task);
    }),
    store.tasks.onDelete(async (key) => onDelete(key)),
>>>>>>> 3c518da9
  ],
});<|MERGE_RESOLUTION|>--- conflicted
+++ resolved
@@ -7,13 +7,8 @@
 // License, use of this software will be governed by the Apache License, Version 2.0,
 // included in the file licenses/APL.txt.
 
-<<<<<<< HEAD
-import { task } from "@synnaxlabs/client";
-import { status } from "@synnaxlabs/x";
-=======
 import { type Synnax, task } from "@synnaxlabs/client";
 import { useEffect } from "react";
->>>>>>> 3c518da9
 import { z } from "zod";
 
 import { Flux } from "@/flux";
@@ -24,10 +19,6 @@
   tasks: FluxStore;
 }
 
-<<<<<<< HEAD
-interface QueryParams {
-  key: task.Key | undefined;
-=======
 // Temporary hack that filters the set of commands that should change the
 // status of a task to loading.
 // Issue: https://linear.app/synnax/issue/SY-2723/fix-handling-of-non-startstop-commands-loading-indicators-in-tasks
@@ -99,7 +90,6 @@
 export interface RetrieveQueryParams {
   key?: task.Key;
   includeStatus?: boolean;
->>>>>>> 3c518da9
 }
 
 const retrieveByKey = async <
@@ -136,15 +126,6 @@
     SubStore
   >({
     name: "Task",
-<<<<<<< HEAD
-    retrieve: async ({ client, params: { key } }) => {
-      if (key == null) return null;
-      return await client.hardware.tasks.retrieve({
-        key,
-        includeStatus: true,
-        schemas,
-      });
-=======
     retrieve: async ({ client, params, store }) => {
       if (params.key == null) return null;
       return await retrieveByKey<Type, Config, StatusData>(
@@ -153,7 +134,6 @@
         { key: params.key, includeStatus: true },
         schemas,
       );
->>>>>>> 3c518da9
     },
     mountListeners: ({ store, params: { key }, onChange }) => [
       store.tasks.onSet(async (task) => {
@@ -169,63 +149,6 @@
   limit?: number;
 }
 
-<<<<<<< HEAD
-export const useList = Flux.createList<ListParams, task.Key, task.Task>({
-  name: "Task",
-  retrieve: async ({ client, params }) =>
-    await client.hardware.tasks.retrieve({
-      includeStatus: true,
-      ...params,
-    }),
-  retrieveByKey: async ({ client, key }) =>
-    await client.hardware.tasks.retrieve({ key }),
-  listeners: [
-    {
-      channel: task.SET_CHANNEL_NAME,
-      onChange: Flux.parsedHandler(
-        task.keyZ,
-        async ({ client, changed: key, onChange }) =>
-          onChange(key, await client.hardware.tasks.retrieve({ key })),
-      ),
-    },
-    {
-      channel: task.DELETE_CHANNEL_NAME,
-      onChange: Flux.parsedHandler(task.keyZ, async ({ changed, onDelete }) =>
-        onDelete(changed),
-      ),
-    },
-    {
-      channel: task.STATUS_CHANNEL_NAME,
-      onChange: Flux.parsedHandler(
-        task.statusZ(z.unknown()),
-        async ({ changed, onChange, client }) => {
-          onChange(changed.details.task, (prev) => {
-            if (prev == null) return prev;
-            return client.hardware.tasks.sugar({ ...prev, status: changed });
-          });
-        },
-      ),
-    },
-    {
-      channel: task.COMMAND_CHANNEL_NAME,
-      onChange: Flux.parsedHandler(
-        task.commandZ,
-        async ({ changed, onChange, client }) => {
-          onChange(changed.task, (prev) => {
-            if (prev == null) return prev;
-            return client.hardware.tasks.sugar({
-              ...prev,
-              status: status.create<task.StatusDetails<z.ZodUnknown>>({
-                variant: "loading",
-                message: "Executing command...",
-                details: { task: changed.task, running: true, data: {} },
-              }),
-            });
-          });
-        },
-      ),
-    },
-=======
 export const useList = Flux.createList<ListParams, task.Key, task.Task, SubStore>({
   name: "Task",
   retrieve: async ({ client, params, store }) => {
@@ -244,6 +167,5 @@
       onChange(task.key, task);
     }),
     store.tasks.onDelete(async (key) => onDelete(key)),
->>>>>>> 3c518da9
   ],
 });