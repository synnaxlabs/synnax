// Copyright 2025 Synnax Labs, Inc.
//
// Use of this software is governed by the Business Source License included in the file
// licenses/BSL.txt.
//
// As of the Change Date specified in that file, in accordance with the Business Source
// License, use of this software will be governed by the Apache License, Version 2.0,
// included in the file licenses/APL.txt.

import { task } from "@synnaxlabs/client";
import { status } from "@synnaxlabs/x";
import { z } from "zod";

import { Flux } from "@/flux";

export const useCommandSynchronizer = (
  onCommandUpdate: (command: task.Command) => void,
): void =>
  Flux.useListener({
    channel: task.COMMAND_CHANNEL_NAME,
    onChange: Flux.parsedHandler(task.commandZ, async (args) => {
      onCommandUpdate(args.changed);
    }),
  });

export const useStatusSynchronizer = <StatusData extends z.ZodType>(
  onStatusUpdate: (status: task.Status<StatusData>) => void,
  statusDataZ: StatusData = z.unknown() as unknown as StatusData,
): void =>
  Flux.useListener({
    channel: task.STATUS_CHANNEL_NAME,
    onChange: Flux.parsedHandler(task.statusZ(statusDataZ), async (args) => {
      onStatusUpdate(args.changed);
    }),
  });

<<<<<<< HEAD
=======
export const useSetSynchronizer = (onSet: (key: task.Key) => void): void =>
  Flux.useListener({
    channel: task.SET_CHANNEL_NAME,
    onChange: Flux.parsedHandler(task.keyZ, async (args) => {
      onSet(args.changed);
    }),
  });

export const useDeleteSynchronizer = (onDelete: (key: task.Key) => void): void =>
  Flux.useListener({
    channel: task.DELETE_CHANNEL_NAME,
    onChange: Flux.parsedHandler(task.keyZ, async (args) => {
      onDelete(args.changed);
    }),
  });

>>>>>>> e65008ac
interface QueryParams {
  key: task.Key | undefined;
}

export const createRetrieveQuery = <
  Type extends z.ZodLiteral<string> = z.ZodLiteral<string>,
  Config extends z.ZodType = z.ZodType,
  StatusData extends z.ZodType = z.ZodType,
>(
  schemas: task.Schemas<Type, Config, StatusData>,
) =>
  Flux.createRetrieve<QueryParams, task.Task<Type, Config, StatusData> | null>({
    name: "Task",
    retrieve: async ({ client, params: { key } }) => {
      if (key == null) return null;
      return await client.hardware.tasks.retrieve({
        key,
        includeStatus: true,
        schemas,
      });
    },
    listeners: [
      {
        channel: task.SET_CHANNEL_NAME,
        onChange: Flux.parsedHandler(
          task.keyZ,
          async ({ client, changed, onChange, params: { key } }) => {
            if (key == null || changed.toString() !== key.toString()) return;
            onChange(await client.hardware.tasks.retrieve({ key, schemas }));
          },
        ),
      },
    ],
  });

export interface ListParams {
  term?: string;
  offset?: number;
  limit?: number;
}

export const useList = Flux.createList<ListParams, task.Key, task.Task>({
  name: "Task",
  retrieve: async ({ client, params }) =>
    await client.hardware.tasks.retrieve({
      includeStatus: true,
      ...params,
    }),
  retrieveByKey: async ({ client, key }) =>
    await client.hardware.tasks.retrieve({ key }),
  listeners: [
    {
      channel: task.SET_CHANNEL_NAME,
      onChange: Sync.parsedHandler(
        task.keyZ,
        async ({ client, changed: key, onChange }) =>
          onChange(key, await client.hardware.tasks.retrieve({ key })),
      ),
    },
    {
      channel: task.DELETE_CHANNEL_NAME,
      onChange: Sync.parsedHandler(task.keyZ, async ({ changed, onDelete }) =>
        onDelete(changed),
      ),
    },
    {
      channel: task.STATUS_CHANNEL_NAME,
      onChange: Sync.parsedHandler(
        task.statusZ(z.unknown()),
        async ({ changed, onChange, client }) => {
          onChange(changed.details.task, (prev) => {
            if (prev == null) return prev;
            return client.hardware.tasks.sugar({ ...prev, status: changed });
          });
        },
      ),
    },
    {
      channel: task.COMMAND_CHANNEL_NAME,
      onChange: Sync.parsedHandler(
        task.commandZ,
        async ({ changed, onChange, client }) => {
          onChange(changed.task, (prev) => {
            if (prev == null) return prev;
            return client.hardware.tasks.sugar({
              ...prev,
              status: status.create<task.StatusDetails<z.ZodUnknown>>({
                variant: "loading",
                message: "Executing command...",
                details: { task: changed.task, running: true, data: {} },
              }),
            });
          });
        },
      ),
    },
  ],
});<|MERGE_RESOLUTION|>--- conflicted
+++ resolved
@@ -34,25 +34,6 @@
     }),
   });
 
-<<<<<<< HEAD
-=======
-export const useSetSynchronizer = (onSet: (key: task.Key) => void): void =>
-  Flux.useListener({
-    channel: task.SET_CHANNEL_NAME,
-    onChange: Flux.parsedHandler(task.keyZ, async (args) => {
-      onSet(args.changed);
-    }),
-  });
-
-export const useDeleteSynchronizer = (onDelete: (key: task.Key) => void): void =>
-  Flux.useListener({
-    channel: task.DELETE_CHANNEL_NAME,
-    onChange: Flux.parsedHandler(task.keyZ, async (args) => {
-      onDelete(args.changed);
-    }),
-  });
-
->>>>>>> e65008ac
 interface QueryParams {
   key: task.Key | undefined;
 }
