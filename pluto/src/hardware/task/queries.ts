--- conflicted
+++ resolved
@@ -332,15 +332,9 @@
     const keys = array.toArray(data);
     const ids = keys.map((key) => task.ontologyID(key));
     const relFilter = Ontology.filterRelationshipsThatHaveIDs(ids);
-<<<<<<< HEAD
-    rollbacks.add(store.relationships.delete(relFilter));
-    rollbacks.add(store.resources.delete(ontology.idToString(ids)));
-    rollbacks.add(store.tasks.delete(keys));
-=======
     rollbacks.push(store.relationships.delete(relFilter));
     rollbacks.push(store.resources.delete(ontology.idToString(ids)));
     rollbacks.push(store.tasks.delete(keys));
->>>>>>> d581d075
     await client.hardware.tasks.delete(keys);
     return data;
   },
@@ -387,22 +381,14 @@
       store,
       data: { key, name },
     } = params;
-<<<<<<< HEAD
-    rollbacks.add(
-=======
     rollbacks.push(
->>>>>>> d581d075
       store.tasks.set(
         key,
         state.skipNull((p) => client.hardware.tasks.sugar({ ...p.payload, name })),
         "payload",
       ),
     );
-<<<<<<< HEAD
-    rollbacks.add(Ontology.renameFluxResource(store, task.ontologyID(key), name));
-=======
     rollbacks.push(Ontology.renameFluxResource(store, task.ontologyID(key), name));
->>>>>>> d581d075
     const t = await retrieveSingle({ ...params, query: { key } });
     await client.hardware.tasks.create({ ...t.payload, name });
     return data;
