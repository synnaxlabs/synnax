--- conflicted
+++ resolved
@@ -173,15 +173,9 @@
     const keys = array.toArray(data);
     const ids = keys.map((key) => device.ontologyID(key));
     const relFilter = Ontology.filterRelationshipsThatHaveIDs(ids);
-<<<<<<< HEAD
-    rollbacks.add(store.relationships.delete(relFilter));
-    rollbacks.add(store.resources.delete(ontology.idToString(ids)));
-    rollbacks.add(store.devices.delete(keys));
-=======
     rollbacks.push(store.relationships.delete(relFilter));
     rollbacks.push(store.resources.delete(ontology.idToString(ids)));
     rollbacks.push(store.devices.delete(keys));
->>>>>>> d581d075
     await client.hardware.devices.delete(keys);
     return data;
   },
@@ -198,11 +192,7 @@
   verbs: Flux.CREATE_VERBS,
   update: async ({ data, client, rollbacks, store }) => {
     const dev = await client.hardware.devices.create(data);
-<<<<<<< HEAD
-    rollbacks.add(store.devices.set(dev, "payload"));
-=======
     rollbacks.push(store.devices.set(dev, "payload"));
->>>>>>> d581d075
     return dev;
   },
 });
@@ -239,11 +229,7 @@
   update: async ({ data, client, rollbacks, store }) => {
     const { key, name } = data;
     const dev = await retrieveSingle({ client, store, query: { key } });
-<<<<<<< HEAD
-    rollbacks.add(store.devices.set(dev, "payload"));
-=======
     rollbacks.push(store.devices.set(dev, "payload"));
->>>>>>> d581d075
     await client.hardware.devices.create({ ...dev, name });
     return data;
   },
@@ -298,11 +284,7 @@
     },
     update: async ({ value, client, store, rollbacks }) => {
       const result = await client.hardware.devices.create(value());
-<<<<<<< HEAD
-      rollbacks.add(store.devices.set(result, "payload"));
-=======
       rollbacks.push(store.devices.set(result, "payload"));
->>>>>>> d581d075
     },
     mountListeners: ({ store, query: { key }, reset }) => {
       if (primitive.isZero(key)) return [];
