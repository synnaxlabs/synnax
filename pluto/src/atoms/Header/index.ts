--- conflicted
+++ resolved
@@ -1,9 +1,3 @@
-<<<<<<< HEAD
-import { Header as CoreHeader } from "./Header";
-import { HeaderActions } from "./HeaderActions";
-import { HeaderButtonTitle } from "./HeaderButtonTitle";
-import { HeaderTitle } from "./HeaderTitle";
-=======
 // Copyright 2022 Synnax Labs, Inc.
 //
 // Use of this software is governed by the Business Source License included in the file
@@ -13,9 +7,12 @@
 // License, use of this software will be governed by the Apache License, Version 2.0,
 // included in the file licenses/APL.txt.
 
-import { Header as CoreHeader, HeaderButton } from "./Header";
+import { Header as CoreHeader } from "./Header";
+import { HeaderActions } from "./HeaderActions";
+import { HeaderButtonTitle } from "./HeaderButtonTitle";
+import { HeaderTitle } from "./HeaderTitle";
+
 export type { HeaderProps } from "./Header";
->>>>>>> 5de6366c
 
 type CoreHeaderType = typeof CoreHeader;
 
