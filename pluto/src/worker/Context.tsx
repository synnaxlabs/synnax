--- conflicted
+++ resolved
@@ -18,16 +18,11 @@
   | { enabled: true; route: <RQ, RS = RQ>(type: string) => TypedWorker<RQ, RS> }
   | { enabled: false; route: null };
 
-<<<<<<< HEAD
-const Context = createContext<ContextValue>({ enabled: false, route: null });
-Context.displayName = "Worker.Context";
-=======
 const [Context, useContext] = context.create<ContextValue>({
   defaultValue: { enabled: false, route: null },
   displayName: "Worker.Context",
 });
 export { useContext };
->>>>>>> 8bb8053a
 
 export interface ProviderProps extends PropsWithChildren<{}> {
   url: string | URL;
