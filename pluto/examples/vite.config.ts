// Copyright 2024 Synnax Labs, Inc.
//
// Use of this software is governed by the Business Source License included in the file
// licenses/BSL.txt.
//
// As of the Change Date specified in that file, in accordance with the Business Source
// License, use of this software will be governed by the Apache License, Version 2.0,
// included in the file licenses/APL.txt.

import react from "@vitejs/plugin-react";
import * as path from "path";
import { defineConfig } from "vite";
<<<<<<< HEAD
// import tsconfigPaths from "vite-tsconfig-paths";
=======
>>>>>>> 78e2d54d

// https://vitejs.dev/config/
export default defineConfig({
  plugins: [react()],
  resolve: {
    alias: {
<<<<<<< HEAD
      // "@synnaxlabs/pluto/dist": path.resolve(__dirname, "../dist"),
      // "@synnaxlabs/pluto": path.resolve(__dirname, "../src"),
      // "@synnaxlabs/drift/dist": path.resolve(__dirname, "../dist"),
=======
      "@synnaxlabs/pluto/dist": path.resolve(__dirname, "../dist"),
      "@synnaxlabs/pluto": path.resolve(__dirname, "../src"),
      "@synnaxlabs/drift/dist": path.resolve(__dirname, "../dist"),
>>>>>>> 78e2d54d
    },
  },
});<|MERGE_RESOLUTION|>--- conflicted
+++ resolved
@@ -10,25 +10,15 @@
 import react from "@vitejs/plugin-react";
 import * as path from "path";
 import { defineConfig } from "vite";
-<<<<<<< HEAD
-// import tsconfigPaths from "vite-tsconfig-paths";
-=======
->>>>>>> 78e2d54d
 
 // https://vitejs.dev/config/
 export default defineConfig({
   plugins: [react()],
   resolve: {
     alias: {
-<<<<<<< HEAD
-      // "@synnaxlabs/pluto/dist": path.resolve(__dirname, "../dist"),
-      // "@synnaxlabs/pluto": path.resolve(__dirname, "../src"),
-      // "@synnaxlabs/drift/dist": path.resolve(__dirname, "../dist"),
-=======
       "@synnaxlabs/pluto/dist": path.resolve(__dirname, "../dist"),
       "@synnaxlabs/pluto": path.resolve(__dirname, "../src"),
       "@synnaxlabs/drift/dist": path.resolve(__dirname, "../dist"),
->>>>>>> 78e2d54d
     },
   },
 });