// Copyright 2025 Synnax Labs, Inc.
//
// Use of this software is governed by the Business Source License included in the file
// licenses/BSL.txt.
//
// As of the Change Date specified in that file, in accordance with the Business Source
// License, use of this software will be governed by the Apache License, Version 2.0,
// included in the file licenses/APL.txt.

/// external
#include "glog/logging.h"

/// internal
#include "driver/opc/opc.h"
#include "driver/opc/scan_task.h"
#include "driver/opc/read_task.h"
#include "driver/opc/write_task.h"

std::pair<std::unique_ptr<task::Task>, xerrors::Error> configure_read(
    const std::shared_ptr<task::Context> &ctx,
    const synnax::Task &task
) {
    auto [cfg, err] = opc::ReadTaskConfig::parse(ctx->client, task);
    if (err) return {nullptr, err};
    auto [client, c_err] = util::connect(cfg.conn, "[opc.read]");
    if (c_err) return {nullptr, err};
    std::unique_ptr<common::Source> s;
    if (cfg.array_size > 1)
<<<<<<< HEAD
        s = std::make_unique<opc::ArrayReadTaskSource>(client, cfg);
    else
        s = std::make_unique<opc::UnaryReadTaskSource>(client, cfg);
=======
        s = std::make_unique<opc::ArrayReadTaskSource>(client, std::move(cfg));
    else
        s = std::make_unique<opc::UnaryReadTaskSource>(client, std::move(cfg));
>>>>>>> e31aea86
    return {
        std::make_unique<common::ReadTask>(
            task,
            ctx,
            breaker::default_config(task.name),
            std::move(s)
        ),
        xerrors::NIL
    };
}

std::pair<std::unique_ptr<task::Task>, xerrors::Error> configure_write(
    const std::shared_ptr<task::Context> &ctx,
    const synnax::Task &task
) {
    auto [cfg, err] = opc::WriteTaskConfig::parse(ctx->client, task);
    if (err) return {nullptr, err};
    auto [client, c_err] = util::connect(cfg.conn, "[opc.write]");
    if (c_err) return {nullptr, err};
    return {
        std::make_unique<common::WriteTask>(
            task,
            ctx,
            breaker::default_config(task.name),
<<<<<<< HEAD
            std::make_unique<opc::WriteTaskSink>(std::move(cfg), client)
=======
            std::make_unique<opc::WriteTaskSink>(client, std::move(cfg))
>>>>>>> e31aea86
        ),
        xerrors::NIL
    };
}


std::pair<std::unique_ptr<task::Task>, bool> opc::Factory::configure_task(
    const std::shared_ptr<task::Context> &ctx,
    const synnax::Task &task
) {
    if (task.type.find(INTEGRATION_NAME) != 0) return {nullptr, false};
    std::pair<std::unique_ptr<task::Task>, xerrors::Error> res;
    if (task.type == SCAN_TASK_TYPE)
        return {std::make_unique<ScanTask>(ctx, task), true};
    if (task.type == READ_TASK_TYPE)
        res = configure_read(ctx, task);
    if (task.type == WRITE_TASK_TYPE)
        res = configure_write(ctx, task);
    common::handle_config_err(ctx, task, res.second);
    return {std::move(res.first), true};
}

std::vector<std::pair<synnax::Task, std::unique_ptr<task::Task>>>
opc::Factory::configure_initial_tasks(
    const std::shared_ptr<task::Context> &ctx,
    const synnax::Rack &rack
) {
    std::vector<std::pair<synnax::Task, std::unique_ptr<task::Task>>> tasks;

    auto [old_scanner, res_err] = rack.tasks.retrieve_by_type("opcScanner");
    if (res_err == xerrors::NIL) {
        LOG(INFO) << "[opc] Removing old scanner task";
        if (auto del_err = rack.tasks.del(old_scanner.key)) {
            LOG(ERROR) << "[opc] Failed to delete old scanner task: " << del_err;
            return tasks;
        }
    }

    auto [existing, err] = rack.tasks.retrieve_by_type(SCAN_TASK_TYPE);
    if (err.matches(xerrors::NOT_FOUND)) {
        LOG(INFO) << "[opc] creating scanner task";
<<<<<<< HEAD
        auto sy_task = synnax::Task(rack.key, "OPC Scanner", SCAN_TASK_TYPE, "", true);
=======
        auto sy_task = synnax::Task(rack.key, "OPC UA Scanner", SCAN_TASK_TYPE, "", true);
>>>>>>> e31aea86
        if (const auto c_err = rack.tasks.create(sy_task)) {
            LOG(ERROR) << "[opc] Failed to create scanner task: " << c_err;
            return tasks;
        }
        auto [task, ok] = configure_task(ctx, sy_task);
        if (ok && task != nullptr)
            tasks.emplace_back(sy_task, std::move(task));
        else
            LOG(ERROR) << "[opc] Failed to configure scanner task";
    } else if (err) {
        LOG(ERROR) << "[opc] Failed to list existing tasks: " << err;
        return tasks;
    }
    return tasks;
}<|MERGE_RESOLUTION|>--- conflicted
+++ resolved
@@ -26,15 +26,9 @@
     if (c_err) return {nullptr, err};
     std::unique_ptr<common::Source> s;
     if (cfg.array_size > 1)
-<<<<<<< HEAD
-        s = std::make_unique<opc::ArrayReadTaskSource>(client, cfg);
-    else
-        s = std::make_unique<opc::UnaryReadTaskSource>(client, cfg);
-=======
         s = std::make_unique<opc::ArrayReadTaskSource>(client, std::move(cfg));
     else
         s = std::make_unique<opc::UnaryReadTaskSource>(client, std::move(cfg));
->>>>>>> e31aea86
     return {
         std::make_unique<common::ReadTask>(
             task,
@@ -59,11 +53,7 @@
             task,
             ctx,
             breaker::default_config(task.name),
-<<<<<<< HEAD
-            std::make_unique<opc::WriteTaskSink>(std::move(cfg), client)
-=======
             std::make_unique<opc::WriteTaskSink>(client, std::move(cfg))
->>>>>>> e31aea86
         ),
         xerrors::NIL
     };
@@ -105,11 +95,7 @@
     auto [existing, err] = rack.tasks.retrieve_by_type(SCAN_TASK_TYPE);
     if (err.matches(xerrors::NOT_FOUND)) {
         LOG(INFO) << "[opc] creating scanner task";
-<<<<<<< HEAD
-        auto sy_task = synnax::Task(rack.key, "OPC Scanner", SCAN_TASK_TYPE, "", true);
-=======
         auto sy_task = synnax::Task(rack.key, "OPC UA Scanner", SCAN_TASK_TYPE, "", true);
->>>>>>> e31aea86
         if (const auto c_err = rack.tasks.create(sy_task)) {
             LOG(ERROR) << "[opc] Failed to create scanner task: " << c_err;
             return tasks;
