--- conflicted
+++ resolved
@@ -105,10 +105,6 @@
     void test_connection(const task::Command &cmd) const;
 
     /// @brief Check health of a single device by testing its connection.
-<<<<<<< HEAD
-    [[nodiscard]] xerrors::Error check_device_health(synnax::Device &dev) const;
-=======
     [[nodiscard]] xerrors::Error check_device_health(synnax::Device &dev);
->>>>>>> 9035cdee
 };
 }