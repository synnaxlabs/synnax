// Copyright 2025 Synnax Labs, Inc.
//
// Use of this software is governed by the Business Source License included in the file
// licenses/BSL.txt.
//
// As of the Change Date specified in that file, in accordance with the Business Source
// License, use of this software will be governed by the Apache License, Version 2.0,
// included in the file licenses/APL.txt.

#include <thread>

#include "glog/logging.h"
#include "gtest/gtest.h"
#include "nlohmann/json.hpp"

#include "client/cpp/testutil/testutil.h"
#include "x/cpp/xtest/xtest.h"

#include "driver/opc/mock/server.h"
#include "driver/opc/opc.h"
#include "driver/opc/testutil/testutil.h"
#include "driver/opc/write_task.h"
#include "driver/pipeline/mock/pipeline.h"

class TestWriteTask : public ::testing::Test {
protected:
    synnax::Task task;
    std::unique_ptr<opc::WriteTaskConfig> cfg;
    std::shared_ptr<task::MockContext> ctx;
    std::shared_ptr<pipeline::mock::StreamerFactory> mock_factory;
    std::unique_ptr<mock::Server> server;
    std::shared_ptr<opc::connection::Pool> conn_pool;

    // Command channels for different data types
    synnax::Channel bool_cmd_channel;
    synnax::Channel uint16_cmd_channel;
    synnax::Channel uint32_cmd_channel;
    synnax::Channel uint64_cmd_channel;
    synnax::Channel int8_cmd_channel;
    synnax::Channel int16_cmd_channel;
    synnax::Channel int32_cmd_channel;
    synnax::Channel int64_cmd_channel;
    synnax::Channel float_cmd_channel;
    synnax::Channel double_cmd_channel;

    void SetUp() override {
        auto client = std::make_shared<synnax::Synnax>(new_test_client());

        // Create command channels for different OPC UA data types
        this->bool_cmd_channel = ASSERT_NIL_P(client->channels.create(
            make_unique_channel_name("bool_cmd"),
            telem::UINT8_T,
            true
        ));
        this->uint16_cmd_channel = ASSERT_NIL_P(client->channels.create(
            make_unique_channel_name("uint16_cmd"),
            telem::UINT16_T,
            true
        ));
        this->uint32_cmd_channel = ASSERT_NIL_P(client->channels.create(
            make_unique_channel_name("uint32_cmd"),
            telem::UINT32_T,
            true
        ));
        this->uint64_cmd_channel = ASSERT_NIL_P(client->channels.create(
            make_unique_channel_name("uint64_cmd"),
            telem::UINT64_T,
            true
        ));
        this->int8_cmd_channel = ASSERT_NIL_P(client->channels.create(
            make_unique_channel_name("int8_cmd"),
            telem::INT8_T,
            true
        ));
        this->int16_cmd_channel = ASSERT_NIL_P(client->channels.create(
            make_unique_channel_name("int16_cmd"),
            telem::INT16_T,
            true
        ));
        this->int32_cmd_channel = ASSERT_NIL_P(client->channels.create(
            make_unique_channel_name("int32_cmd"),
            telem::INT32_T,
            true
        ));
        this->int64_cmd_channel = ASSERT_NIL_P(client->channels.create(
            make_unique_channel_name("int64_cmd"),
            telem::INT64_T,
            true
        ));
        this->float_cmd_channel = ASSERT_NIL_P(client->channels.create(
            make_unique_channel_name("float_cmd"),
            telem::FLOAT32_T,
            true
        ));
        this->double_cmd_channel = ASSERT_NIL_P(client->channels.create(
            make_unique_channel_name("double_cmd"),
            telem::FLOAT64_T,
            true
        ));

        auto rack = ASSERT_NIL_P(client->racks.create("cat"));

        opc::connection::Config conn_cfg;
        conn_cfg.endpoint = "opc.tcp://0.0.0.0:4840";
        conn_cfg.security_mode = "None";
        conn_cfg.security_policy = "None";

        synnax::Device dev(
            "abc123",
            "my_device",
            rack.key,
            "dev1",
            "ni",
            "PXI-6255",
            nlohmann::to_string(json::object({{"connection", conn_cfg.to_json()}}))
        );
        ASSERT_NIL(client->devices.create(dev));

        json task_cfg = {
            {"data_saving", true},
            {"device", dev.key},
            {"channels",
             json::array(
                 {{{"key", "NS=2;I=1"},
                   {"name", "bool_write_test"},
                   {"node_name", "TestBoolean"},
                   {"node_id", "NS=1;S=TestBoolean"},
                   {"cmd_channel", this->bool_cmd_channel.key},
                   {"enabled", true},
                   {"data_type", "uint8"}},
                  {{"key", "NS=2;I=2"},
                   {"name", "uint16_write_test"},
                   {"node_name", "TestUInt16"},
                   {"node_id", "NS=1;S=TestUInt16"},
                   {"cmd_channel", this->uint16_cmd_channel.key},
                   {"enabled", true},
                   {"data_type", "uint16"}},
                  {{"key", "NS=2;I=3"},
                   {"name", "uint32_write_test"},
                   {"node_name", "TestUInt32"},
                   {"node_id", "NS=1;S=TestUInt32"},
                   {"cmd_channel", this->uint32_cmd_channel.key},
                   {"enabled", true},
                   {"data_type", "uint32"}},
                  {{"key", "NS=2;I=4"},
                   {"name", "uint64_write_test"},
                   {"node_name", "TestUInt64"},
                   {"node_id", "NS=1;S=TestUInt64"},
                   {"cmd_channel", this->uint64_cmd_channel.key},
                   {"enabled", true},
                   {"data_type", "uint64"}},
                  {{"key", "NS=2;I=5"},
                   {"name", "int8_write_test"},
                   {"node_name", "TestInt8"},
                   {"node_id", "NS=1;S=TestInt8"},
                   {"cmd_channel", this->int8_cmd_channel.key},
                   {"enabled", true},
                   {"data_type", "int8"}},
                  {{"key", "NS=2;I=6"},
                   {"name", "int16_write_test"},
                   {"node_name", "TestInt16"},
                   {"node_id", "NS=1;S=TestInt16"},
                   {"cmd_channel", this->int16_cmd_channel.key},
                   {"enabled", true},
                   {"data_type", "int16"}},
                  {{"key", "NS=2;I=7"},
                   {"name", "int32_write_test"},
                   {"node_name", "TestInt32"},
                   {"node_id", "NS=1;S=TestInt32"},
                   {"cmd_channel", this->int32_cmd_channel.key},
                   {"enabled", true},
                   {"data_type", "int32"}},
                  {{"key", "NS=2;I=8"},
                   {"name", "int64_write_test"},
                   {"node_name", "TestInt64"},
                   {"node_id", "NS=1;S=TestInt64"},
                   {"cmd_channel", this->int64_cmd_channel.key},
                   {"enabled", true},
                   {"data_type", "int64"}},
                  {{"key", "NS=2;I=9"},
                   {"name", "float_write_test"},
                   {"node_name", "TestFloat"},
                   {"node_id", "NS=1;S=TestFloat"},
                   {"cmd_channel", this->float_cmd_channel.key},
                   {"enabled", true},
                   {"data_type", "float32"}},
                  {{"key", "NS=2;I=10"},
                   {"name", "double_write_test"},
                   {"node_name", "TestDouble"},
                   {"node_id", "NS=1;S=TestDouble"},
                   {"cmd_channel", this->double_cmd_channel.key},
                   {"enabled", true},
                   {"data_type", "float64"}}}
             )}
        };

        task = synnax::Task(rack.key, "opc_ua_write_task_test", "opc_write", "");

        auto p = xjson::Parser(task_cfg);
        this->cfg = std::make_unique<opc::WriteTaskConfig>(client, p);

        // Use the comprehensive default server configuration
        auto server_cfg = mock::ServerConfig::create_default();

        ctx = std::make_shared<task::MockContext>(client);
        auto reads = std::make_shared<std::vector<synnax::Frame>>();

        // Create test frames with different data types
        auto fr = synnax::Frame(10);

        // Create Series with single values using the value constructor
        fr.emplace(
            this->bool_cmd_channel.key,
            telem::Series(static_cast<uint8_t>(1), telem::UINT8_T)
        ); // bool = true = 1
        fr.emplace(
            this->uint16_cmd_channel.key,
            telem::Series(static_cast<uint16_t>(100), telem::UINT16_T)
        );
        fr.emplace(
            this->uint32_cmd_channel.key,
            telem::Series(static_cast<uint32_t>(12345), telem::UINT32_T)
        );
        fr.emplace(
            this->uint64_cmd_channel.key,
            telem::Series(static_cast<uint64_t>(12345), telem::UINT64_T)
        );
        fr.emplace(
            this->int8_cmd_channel.key,
            telem::Series(static_cast<int8_t>(100), telem::INT8_T)
        );
        fr.emplace(
            this->int32_cmd_channel.key,
            telem::Series(static_cast<int32_t>(54321), telem::INT32_T)
        );
        fr.emplace(
            this->int16_cmd_channel.key,
            telem::Series(static_cast<int16_t>(100), telem::INT16_T)
        );
        fr.emplace(
            this->int64_cmd_channel.key,
            telem::Series(static_cast<int64_t>(12345), telem::INT64_T)
        );
        fr.emplace(
            this->float_cmd_channel.key,
            telem::Series(2.718f, telem::FLOAT32_T)
        );
        fr.emplace(
            this->double_cmd_channel.key,
            telem::Series(3.14159, telem::FLOAT64_T)
        );
        reads->push_back(std::move(fr));

        mock_factory = pipeline::mock::simple_streamer_factory(
            {this->bool_cmd_channel.key,
             this->uint16_cmd_channel.key,
             this->uint32_cmd_channel.key,
             this->uint64_cmd_channel.key,
             this->int8_cmd_channel.key,
             this->int32_cmd_channel.key,
             this->int16_cmd_channel.key,
             this->int64_cmd_channel.key,
             this->float_cmd_channel.key,
             this->double_cmd_channel.key},
            reads
        );

        conn_pool = std::make_shared<opc::connection::Pool>();

        server = std::make_unique<mock::Server>(server_cfg);
        server->start();

        // Wait for server to be ready by attempting to connect
        auto test_client = ASSERT_EVENTUALLY_NIL_P_WITH_TIMEOUT(
            opc::connection::connect(conn_cfg, "test"),
            (5 * telem::SECOND).chrono(),
            (250 * telem::MILLISECOND).chrono()
        );
        UA_Client_disconnect(test_client.get());
    }

    std::unique_ptr<common::WriteTask> create_task() {
        return std::make_unique<common::WriteTask>(
            task,
            ctx,
            breaker::default_config(task.name),
            std::make_unique<opc::WriteTaskSink>(conn_pool, std::move(*cfg)),
            nullptr,
            mock_factory
        );
    }
};

TEST_F(TestWriteTask, testBasicWriteTask) {
    auto wt = create_task();
    wt->start("start_cmd");
    ASSERT_EVENTUALLY_GE(ctx->statuses.size(), 1);
    const auto first_state = ctx->statuses[0];
    EXPECT_EQ(first_state.key, task.status_key());
    EXPECT_EQ(first_state.details.cmd, "start_cmd");
    EXPECT_EQ(first_state.details.task, task.key);
    EXPECT_EQ(first_state.variant, status::variant::SUCCESS);
    EXPECT_EQ(first_state.message, "Task started successfully");
    ASSERT_EVENTUALLY_GE(mock_factory->streamer_opens, 1);

    wt->stop("stop_cmd", true);
    ASSERT_EVENTUALLY_GE(ctx->statuses.size(), 2);
    const auto second_state = ctx->statuses[1];
    EXPECT_EQ(second_state.key, task.status_key());
    EXPECT_EQ(second_state.details.cmd, "stop_cmd");
    EXPECT_EQ(second_state.details.task, task.key);
    EXPECT_EQ(second_state.variant, status::variant::SUCCESS);
    EXPECT_EQ(second_state.message, "Task stopped successfully");
}

TEST_F(TestWriteTask, testWriteValuesArePersisted) {
    // Save connection config before moving cfg
    auto conn_cfg = cfg->connection;

    auto wt = create_task();
    wt->start("start_cmd");
    x::defer stop_task([&wt]() { wt->stop("defer_stop", true); });
    ASSERT_EVENTUALLY_GE(mock_factory->streamer_opens, 1);

    // Give the write task time to process the frame
    std::this_thread::sleep_for(std::chrono::milliseconds(500));

    // Connect and read back the values to verify they were written
    auto client = ASSERT_NIL_P(
        opc::connection::connect(conn_cfg, "[test.write_verification] ")
    );

    // Verify boolean value (should be 1)
    const auto bool_result = ASSERT_NIL_P(
        opc::testutil::simple_read(client, "NS=1;S=TestBoolean")
    );
    EXPECT_EQ(bool_result.at<uint8_t>(0), 1);

    // Verify uint32 value (should be 12345)
    const auto uint32_result = ASSERT_NIL_P(
        opc::testutil::simple_read(client, "NS=1;S=TestUInt32")
    );
    EXPECT_EQ(uint32_result.at<uint32_t>(0), 12345);

    // Verify float value (should be 2.718f)
    const auto float_result = ASSERT_NIL_P(
        opc::testutil::simple_read(client, "NS=1;S=TestFloat")
    );
    EXPECT_FLOAT_EQ(float_result.at<float>(0), 2.718f);
}

TEST_F(TestWriteTask, testReconnectAfterServerRestart) {
    // Save connection config before moving cfg
    auto conn_cfg = cfg->connection;

    auto sink = std::make_unique<opc::WriteTaskSink>(conn_pool, std::move(*cfg));
    ASSERT_NIL(sink->start());

    // First write should succeed
    auto fr1 = synnax::Frame(1);
    fr1.emplace(
        this->uint32_cmd_channel.key,
        telem::Series(static_cast<uint32_t>(11111), telem::UINT32_T)
    );
    ASSERT_NIL(sink->write(fr1));

    // Stop the server to simulate connection loss
    server->stop();
    std::this_thread::sleep_for(std::chrono::milliseconds(500));

    // Write while server is down - should fail
    auto fr2 = synnax::Frame(1);
    fr2.emplace(
        this->uint32_cmd_channel.key,
        telem::Series(static_cast<uint32_t>(22222), telem::UINT32_T)
    );
    ASSERT_OCCURRED_AS(sink->write(fr2), opc::errors::UNREACHABLE);

    // Restart the server and wait for it to be ready
    server->start();
    auto test_client = ASSERT_EVENTUALLY_NIL_P_WITH_TIMEOUT(
        opc::connection::connect(conn_cfg, "test"),
        (5 * telem::SECOND).chrono(),
        (250 * telem::MILLISECOND).chrono()
    );
    UA_Client_disconnect(test_client.get());

    // Write after server restart - should trigger reconnect and succeed
    auto fr3 = synnax::Frame(1);
    fr3.emplace(
        this->uint32_cmd_channel.key,
        telem::Series(static_cast<uint32_t>(33333), telem::UINT32_T)
    );
    ASSERT_NIL(sink->write(fr3));

    // Verify the third value was written
    auto client = ASSERT_NIL_P(opc::connection::connect(conn_cfg, "[test.reconnect] "));
    const auto result = ASSERT_NIL_P(
        opc::testutil::simple_read(client, "NS=1;S=TestUInt32")
    );
    EXPECT_EQ(result.at<uint32_t>(0), 33333);

    ASSERT_NIL(sink->stop());
}

TEST_F(TestWriteTask, testMultipleSequentialWrites) {
    // Save connection config before moving cfg
    auto conn_cfg = cfg->connection;

    auto sink = std::make_unique<opc::WriteTaskSink>(conn_pool, std::move(*cfg));
    ASSERT_NIL(sink->start());

    // Perform multiple writes with different values
    for (int i = 0; i < 5; i++) {
        auto fr = synnax::Frame(1);
        fr.emplace(
            this->uint32_cmd_channel.key,
            telem::Series(static_cast<uint32_t>(i * 1000), telem::UINT32_T)
        );
<<<<<<< HEAD
        ASSERT_NIL(sink->write(fr)) << "Write " << i << " failed";
=======
        ASSERT_NIL(sink->write(fr));
>>>>>>> 83ff841b
        std::this_thread::sleep_for(std::chrono::milliseconds(100));
    }

    // Verify the final value
    auto client = ASSERT_NIL_P(
        opc::connection::connect(conn_cfg, "[test.multi_write] ")
    );
    const auto result = ASSERT_NIL_P(
        opc::testutil::simple_read(client, "NS=1;S=TestUInt32")
    );
    EXPECT_EQ(result.at<uint32_t>(0), 4000);

    ASSERT_NIL(sink->stop());
}<|MERGE_RESOLUTION|>--- conflicted
+++ resolved
@@ -417,11 +417,7 @@
             this->uint32_cmd_channel.key,
             telem::Series(static_cast<uint32_t>(i * 1000), telem::UINT32_T)
         );
-<<<<<<< HEAD
-        ASSERT_NIL(sink->write(fr)) << "Write " << i << " failed";
-=======
         ASSERT_NIL(sink->write(fr));
->>>>>>> 83ff841b
         std::this_thread::sleep_for(std::chrono::milliseconds(100));
     }
 
