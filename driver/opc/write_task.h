// Copyright 2025 Synnax Labs, Inc.
//
// Use of this software is governed by the Business Source License included in the file
// licenses/BSL.txt.
//
// As of the Change Date specified in that file, in accordance with the Business Source
// License, use of this software will be governed by the Apache License, Version 2.0,
// included in the file licenses/APL.txt.

#pragma once

/// external
#include "open62541/client.h"
#include "open62541/client_config_default.h"
#include "open62541/client_highlevel.h"

/// module
#include "x/cpp/defer/defer.h"
#include "x/cpp/xjson/xjson.h"

/// internal
#include "driver/opc/conn/conn.h"
#include "driver/opc/types/types.h"
#include "driver/opc/util/util.h"
#include "driver/pipeline/control.h"
#include "driver/task/common/write_task.h"

namespace opc {
struct OutputChan {
    /// @brief whether output for the channel is enabled.
    const bool enabled;
    /// @brief the OPC UA node id.
    opc::NodeId node;
    /// @brief the corresponding channel key to write the variable for the node
    /// from.
    const synnax::ChannelKey cmd_channel;

    explicit OutputChan(xjson::Parser &parser):
        enabled(parser.optional<bool>("enabled", true)),
        node(opc::NodeId::parse("node_id", parser)),
        cmd_channel([&parser] {
            auto ch = parser.optional("cmd_channel", 0);
            if (ch == 0) ch = parser.optional("channel", 0);
            if (ch == 0) parser.field_err("cmd_channel", "channel must be specified");
            return ch;
        }()) {}
};

struct WriteTaskConfig : common::BaseWriteTaskConfig {
    /// @brief the list of channels to read from the server.
    std::unordered_map<synnax::ChannelKey, std::unique_ptr<OutputChan>> channels;
    /// @brief the config for connecting to the OPC UA server.
    opc::conn::Config conn;

    explicit WriteTaskConfig(
        const std::shared_ptr<synnax::Synnax> &client,
        xjson::Parser &parser
    ):
        common::BaseWriteTaskConfig(parser) {
        parser.iter("channels", [&](xjson::Parser &channel_builder) {
            auto ch = std::make_unique<OutputChan>(channel_builder);
            if (ch->enabled) channels[ch->cmd_channel] = std::move(ch);
        });
        if (this->channels.empty()) {
            parser.field_err("channels", "task must have at least one enabled channel");
            return;
        }
        auto [dev, err] = client->hardware.retrieve_device(this->device_key);
        if (err) {
            parser.field_err("device", "failed to retrieve device: " + err.message());
            return;
        }
        const auto properties = xjson::Parser(dev.properties);
        this->conn = opc::conn::Config(properties.child("connection"));
        if (properties.error())
            parser.field_err("device", properties.error().message());
    }

    [[nodiscard]] std::vector<synnax::ChannelKey> cmd_keys() const {
        std::vector<synnax::ChannelKey> keys;
        keys.reserve(this->channels.size());
        for (const auto &[key, _]: channels)
            keys.push_back(key);
        return keys;
    }

    static std::pair<WriteTaskConfig, xerrors::Error>
    parse(const std::shared_ptr<synnax::Synnax> &client, const synnax::Task &task) {
        auto parser = xjson::Parser(task.config);
        return {WriteTaskConfig(client, parser), parser.error()};
    }
};

class WriteTaskSink final : public common::Sink {
    const WriteTaskConfig cfg;
    std::shared_ptr<opc::conn::Pool> pool;
    opc::conn::Pool::Conn conn;
    opc::WriteRequestBuilder builder;

public:
    WriteTaskSink(std::shared_ptr<opc::conn::Pool> pool, WriteTaskConfig cfg):
        Sink(cfg.cmd_keys()),
        cfg(std::move(cfg)),
        pool(std::move(pool)),
        conn(nullptr, nullptr, "") {}

    xerrors::Error start() override {
        auto [c, err] = pool->acquire(cfg.conn, "[opc.write] ");
        if (err) return err;
        conn = std::move(c);
        return xerrors::NIL;
    }

    xerrors::Error stop() override {
        conn = opc::conn::Pool::Conn(nullptr, nullptr, "");
        return xerrors::NIL;
    }

    xerrors::Error write(const synnax::Frame &frame) override {
        auto err = this->perform_write(frame);
        if (!err.matches(opc::errors::UNREACHABLE)) return err;
        LOG(
            WARNING
        ) << "[opc.write_task] connection error detected, attempting reconnect: "
          << err;
        this->conn = opc::conn::Pool::Conn(nullptr, nullptr, "");
        auto [c, conn_err] = this->pool->acquire(this->cfg.conn, "[opc.write] ");
        if (conn_err) {
            LOG(ERROR) << "[opc.write_task] failed to reconnect: " << conn_err;
            return conn_err;
        }
        this->conn = std::move(c);
        LOG(INFO) << "[opc.write_task] reconnected successfully, retrying write";
        return this->perform_write(frame);
    }

private:
    xerrors::Error perform_write(const synnax::Frame &frame) {
        if (!this->conn) return opc::errors::NO_CONNECTION;
        this->builder.clear();
        for (const auto &[key, s]: frame) {
            auto it = this->cfg.channels.find(key);
            if (it == this->cfg.channels.end()) continue;
            if (auto err = this->builder.add_value(it->second->node, s); err) {
                LOG(ERROR) << "[opc.write_task] failed to add value: " << err;
                continue;
            }
<<<<<<< HEAD
            UA_WriteValue &node = req.nodesToWrite[actual_writes];
            node.attributeId = UA_ATTRIBUTEID_VALUE;
            // Deep copy NodeId using wrapper method - UA_Array_delete will clean it up
            ch->node.copy_to(node.nodeId);
            node.value.hasValue = true;
            node.value.value = val;
            // transfer ownership - zero out val to prevent double free.
            UA_Variant_init(&val);
            actual_writes++;
=======
>>>>>>> d10827c4
        }
        if (this->builder.empty()) return xerrors::NIL;
        opc::WriteResponse res(
            UA_Client_Service_write(this->conn.get(), this->builder.build())
        );
        return opc::errors::parse(res.get().responseHeader.serviceResult);
    }
};
}<|MERGE_RESOLUTION|>--- conflicted
+++ resolved
@@ -145,18 +145,6 @@
                 LOG(ERROR) << "[opc.write_task] failed to add value: " << err;
                 continue;
             }
-<<<<<<< HEAD
-            UA_WriteValue &node = req.nodesToWrite[actual_writes];
-            node.attributeId = UA_ATTRIBUTEID_VALUE;
-            // Deep copy NodeId using wrapper method - UA_Array_delete will clean it up
-            ch->node.copy_to(node.nodeId);
-            node.value.hasValue = true;
-            node.value.value = val;
-            // transfer ownership - zero out val to prevent double free.
-            UA_Variant_init(&val);
-            actual_writes++;
-=======
->>>>>>> d10827c4
         }
         if (this->builder.empty()) return xerrors::NIL;
         opc::WriteResponse res(
