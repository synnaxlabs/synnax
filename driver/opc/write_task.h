// Copyright 2025 Synnax Labs, Inc.
//
// Use of this software is governed by the Business Source License included in the file
// licenses/BSL.txt.
//
// As of the Change Date specified in that file, in accordance with the Business Source
// License, use of this software will be governed by the Apache License, Version 2.0,
// included in the file licenses/APL.txt.

#pragma once

/// external
#include "open62541/client.h"
#include "open62541/client_config_default.h"
#include "open62541/client_highlevel.h"

/// module
#include "x/cpp/defer/defer.h"
#include "x/cpp/xjson/xjson.h"

/// internal
#include "driver/opc/util/conn_pool.h"
#include "driver/opc/util/util.h"
#include "driver/pipeline/control.h"
#include "driver/task/common/write_task.h"

namespace opc {
struct OutputChan {
    /// @brief whether output for the channel is enabled.
    const bool enabled;
    /// @brief the OPC UA node id.
    const UA_NodeId node;
    /// @brief the corresponding channel key to write the variable for the node
    /// from.
    const synnax::ChannelKey cmd_channel;

    explicit OutputChan(xjson::Parser &parser):
        enabled(parser.optional<bool>("enabled", true)),
        node(util::parse_node_id("node_id", parser)),
        cmd_channel([&parser] {
            auto ch = parser.optional("cmd_channel", 0);
            if (ch == 0) ch = parser.optional("channel", 0);
            if (ch == 0) parser.field_err("cmd_channel", "channel must be specified");
            return ch;
        }()) {}
};

struct WriteTaskConfig : common::BaseWriteTaskConfig {
    /// @brief the list of channels to read from the server.
    std::unordered_map<synnax::ChannelKey, std::unique_ptr<OutputChan>> channels;
    /// @brief the config for connecting to the OPC UA server.
    util::ConnectionConfig conn;

    explicit WriteTaskConfig(
        const std::shared_ptr<synnax::Synnax> &client,
        xjson::Parser &parser
    ):
        common::BaseWriteTaskConfig(parser) {
        parser.iter("channels", [&](xjson::Parser &channel_builder) {
            auto ch = std::make_unique<OutputChan>(channel_builder);
            if (ch->enabled) channels[ch->cmd_channel] = std::move(ch);
        });
        if (this->channels.empty()) {
            parser.field_err("channels", "task must have at least one enabled channel");
            return;
        }
        auto [dev, err] = client->hardware.retrieve_device(this->device_key);
        if (err) {
            parser.field_err("device", "failed to retrieve device: " + err.message());
            return;
        }
        const auto properties = xjson::Parser(dev.properties);
        this->conn = util::ConnectionConfig(properties.child("connection"));
        if (properties.error())
            parser.field_err("device", properties.error().message());
    }

    [[nodiscard]] std::vector<synnax::ChannelKey> cmd_keys() const {
        std::vector<synnax::ChannelKey> keys;
        keys.reserve(this->channels.size());
        for (const auto &[key, _]: channels)
            keys.push_back(key);
        return keys;
    }

    static std::pair<WriteTaskConfig, xerrors::Error>
    parse(const std::shared_ptr<synnax::Synnax> &client, const synnax::Task &task) {
        auto parser = xjson::Parser(task.config);
        return {WriteTaskConfig(client, parser), parser.error()};
    }
};

class WriteTaskSink final : public common::Sink {
    const WriteTaskConfig cfg;
    std::shared_ptr<util::ConnectionPool> pool;
    util::ConnectionPool::Connection conn;

public:
    WriteTaskSink(std::shared_ptr<util::ConnectionPool> pool, WriteTaskConfig cfg):
        Sink(cfg.cmd_keys()),
        cfg(std::move(cfg)),
        pool(std::move(pool)),
        conn(nullptr, nullptr, "") {}

    xerrors::Error start() override {
        auto [c, err] = pool->acquire(cfg.conn, "[opc.write] ");
        if (err) return err;
        conn = std::move(c);
        return xerrors::NIL;
    }

    xerrors::Error stop() override {
        conn = util::ConnectionPool::Connection(nullptr, nullptr, "");
        return xerrors::NIL;
    }

    xerrors::Error write(const synnax::Frame &frame) override {
        UA_WriteRequest req;
        UA_WriteRequest_init(&req);
        req.nodesToWrite = static_cast<UA_WriteValue *>(
            UA_Array_new(frame.size(), &UA_TYPES[UA_TYPES_WRITEVALUE])
        );
        
        // Initialize all nodes to ensure proper cleanup
        for (size_t i = 0; i < frame.size(); ++i) {
            UA_WriteValue_init(&req.nodesToWrite[i]);
        }
        
        size_t actual_writes = 0;
        const size_t max_size = frame.size();
        x::defer clear_req([&req, &actual_writes, max_size] {
            UA_Array_delete(
                req.nodesToWrite,
                max_size,
                &UA_TYPES[UA_TYPES_WRITEVALUE]
            );
        });
        
        for (const auto &[key, s]: frame) {
            auto it = this->cfg.channels.find(key);
            if (it == this->cfg.channels.end()) continue;
            const auto &ch = it->second;
            auto [val, err] = util::series_to_variant(s);
            if (err != xerrors::NIL) continue;
            
            UA_WriteValue &node = req.nodesToWrite[actual_writes];
            node.attributeId = UA_ATTRIBUTEID_VALUE;
            node.nodeId = ch->node;
            node.value.hasValue = true;
            node.value.value = val;
            
            // Transfer ownership - zero out val to prevent double-free
            UA_Variant_init(&val);
            actual_writes++;
        }
        
        req.nodesToWriteSize = actual_writes;
        if (req.nodesToWriteSize == 0) return xerrors::NIL;
<<<<<<< HEAD
        
=======
>>>>>>> ffc0e431
        UA_WriteResponse res = UA_Client_Service_write(this->conn.get(), req);
        auto err = util::parse_error(res.responseHeader.serviceResult);
        UA_WriteResponse_clear(&res);
        return err;
    }
};
}<|MERGE_RESOLUTION|>--- conflicted
+++ resolved
@@ -120,12 +120,12 @@
         req.nodesToWrite = static_cast<UA_WriteValue *>(
             UA_Array_new(frame.size(), &UA_TYPES[UA_TYPES_WRITEVALUE])
         );
-        
+
         // Initialize all nodes to ensure proper cleanup
         for (size_t i = 0; i < frame.size(); ++i) {
             UA_WriteValue_init(&req.nodesToWrite[i]);
         }
-        
+
         size_t actual_writes = 0;
         const size_t max_size = frame.size();
         x::defer clear_req([&req, &actual_writes, max_size] {
@@ -135,31 +135,27 @@
                 &UA_TYPES[UA_TYPES_WRITEVALUE]
             );
         });
-        
+
         for (const auto &[key, s]: frame) {
             auto it = this->cfg.channels.find(key);
             if (it == this->cfg.channels.end()) continue;
             const auto &ch = it->second;
             auto [val, err] = util::series_to_variant(s);
             if (err != xerrors::NIL) continue;
-            
+
             UA_WriteValue &node = req.nodesToWrite[actual_writes];
             node.attributeId = UA_ATTRIBUTEID_VALUE;
             node.nodeId = ch->node;
             node.value.hasValue = true;
             node.value.value = val;
-            
+
             // Transfer ownership - zero out val to prevent double-free
             UA_Variant_init(&val);
             actual_writes++;
         }
-        
+
         req.nodesToWriteSize = actual_writes;
         if (req.nodesToWriteSize == 0) return xerrors::NIL;
-<<<<<<< HEAD
-        
-=======
->>>>>>> ffc0e431
         UA_WriteResponse res = UA_Client_Service_write(this->conn.get(), req);
         auto err = util::parse_error(res.responseHeader.serviceResult);
         UA_WriteResponse_clear(&res);
