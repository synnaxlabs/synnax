--- conflicted
+++ resolved
@@ -240,29 +240,20 @@
         opc::ReadResponse ua_res(
             UA_Client_Service_read(this->conn.get(), this->request_builder.build())
         );
-<<<<<<< HEAD
-=======
         x::defer clear_res([&ua_res] { UA_ReadResponse_clear(&ua_res); });
         if (res.error = util::parse_error(ua_res.responseHeader.serviceResult);
             res.error)
             return res;
->>>>>>> 7b271458
         common::initialize_frame(
             fr,
             this->cfg.channels,
             this->cfg.index_keys,
             this->cfg.array_size
         );
-<<<<<<< HEAD
-        for (std::size_t i = 0; i < ua_res.get().resultsSize; ++i) {
-            const auto &result = ua_res.get().results[i];
-            if (res.error = opc::errors::parse(result.status); res.error) return res;
-=======
         std::vector<std::string> error_messages;
         for (std::size_t i = 0; i < ua_res.resultsSize; ++i) {
             auto &result = ua_res.results[i];
             if (res.error = util::parse_error(result.status); res.error) return res;
->>>>>>> 7b271458
             const auto &ch = cfg.channels[i];
             auto &s = fr.series->at(i);
             s.clear();
@@ -280,6 +271,7 @@
                 error_messages.push_back(msg);
             }
         }
+        auto start = ::telem::TimeStamp::now();
 
         if (!error_messages.empty()) {
             // Aggregate all error messages
@@ -290,12 +282,7 @@
             }
             return res;
         }
-<<<<<<< HEAD
-        auto start = ::telem::TimeStamp::now();
-=======
-
-        auto start = telem::TimeStamp::now();
->>>>>>> 7b271458
+
         auto end = start + this->cfg.array_size * this->cfg.sample_rate.period();
         common::generate_index_data(
             fr,
@@ -335,13 +322,6 @@
                 );
                 res.error)
                 return res;
-<<<<<<< HEAD
-            for (std::size_t j = 0; j < ua_res.get().resultsSize; ++j) {
-                const auto &result = ua_res.get().results[j];
-                if (res.error = opc::errors::parse(result.status); res.error)
-                    return res;
-                opc::telem::write_to_series(fr.series->at(j), result.value);
-=======
             bool skip_sample = false;
             for (std::size_t j = 0; j < ua_res.resultsSize; ++j) {
                 UA_DataValue &result = ua_res.results[j];
@@ -361,7 +341,6 @@
             if (skip_sample) {
                 fr.clear();
                 return res;
->>>>>>> 7b271458
             }
             const auto end = ::telem::TimeStamp::now();
             const auto ts = ::telem::TimeStamp::midpoint(start, end);
