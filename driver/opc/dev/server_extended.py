--- conflicted
+++ resolved
@@ -41,6 +41,7 @@
         arrays.append(arr)
     return arrays
 
+
 async def create_time_array(myobj, idx):
     """Create timestamp array variable."""
     now = datetime.datetime.now(datetime.timezone.utc)
@@ -54,27 +55,18 @@
     await mytimearray.write_array_dimensions([ARRAY_SIZE])
     return mytimearray
 
-<<<<<<< HEAD
-    for i in range(5):
-        # add 30 float variables to the server
-=======
+
 async def create_float_variables(myobj, idx):
     """Create scalar float variables."""
     floats = []
     for i in range(FLOAT_COUNT):
->>>>>>> 7b271458
         my_float = await myobj.add_variable(
             idx, f"my_float_{i}", 0.0, ua.VariantType.Float
         )
         await my_float.set_writable()
-<<<<<<< HEAD
-    for i in range(5):
-        # add 30 boolean variables to the server
-        my_float = await myobj.add_variable(
-            idx, f"my_bool_{i}", i, ua.VariantType.Boolean
-=======
         floats.append(my_float)
     return floats
+
 
 async def create_bool_variables(myobj, idx):
     """Create scalar boolean variables."""
@@ -82,28 +74,23 @@
     for i in range(BOOL_COUNT):
         my_bool = await myobj.add_variable(
             idx, f"my_bool_{i}", False, ua.VariantType.Boolean
->>>>>>> 7b271458
         )
         await my_bool.set_writable()
         bools.append(my_bool)
     return bools
 
 
-
 # Data Generation Functions
 def generate_timestamps(start, rate, size):
     """Generate array of timestamps."""
-    return [
-        start + datetime.timedelta(seconds=j * (1 / rate)) for j in range(size)
-    ]
+    return [start + datetime.timedelta(seconds=j * (1 / rate)) for j in range(size)]
+
 
 def generate_sinewave_values(timestamps, start_ref):
     """Generate sinewave values based on timestamps."""
     return [
-        math.sin((timestamp - start_ref).total_seconds())
-        for timestamp in timestamps
+        math.sin((timestamp - start_ref).total_seconds()) for timestamp in timestamps
     ]
-
 
 
 # Update Functions
@@ -113,7 +100,7 @@
     """
 
     error_chance = random.random()
-    
+
     # Empty array
     if error_chance < 0.333:
         return []
@@ -124,9 +111,10 @@
         return values[:size]
 
     # Array larger than expected
-    else: 
+    else:
         extra = random.randint(1, 3)
         return values + [values[-1] for _ in range(extra)]
+
 
 async def update_arrays(arrays, values, start_ref, cycle_count):
     """Update array variables with generated values.
@@ -154,8 +142,8 @@
         if idx == ERROR_FLOAT_INDEX and random.random() < ERROR_INJECTION_RATE:
             value = inject_error([value])
 
-        
         await float_var.set_value(value, varianttype=ua.VariantType.Float)
+
 
 async def update_bools(bools, elapsed):
     """Update scalar boolean variables with sequential square waves."""
@@ -168,7 +156,6 @@
         await bool_var.set_value(square_wave, varianttype=ua.VariantType.Boolean)
 
 
-
 async def main():
     # Initialize server
     server = Server()
@@ -200,9 +187,7 @@
 
             # Update all variables
             await update_arrays(arrays, sinewave_values, start_ref, cycle_count)
-            await mytimearray.set_value(
-                timestamps, varianttype=ua.VariantType.DateTime
-            )
+            await mytimearray.set_value(timestamps, varianttype=ua.VariantType.DateTime)
             await update_floats(floats, elapsed)
             await update_bools(bools, elapsed)
 
