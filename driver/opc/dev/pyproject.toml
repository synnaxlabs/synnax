[tool.poetry]
<<<<<<< HEAD
name = "opc"
version = "0.1.0"
description = ""
authors = ["Emiliano Bonilla <ebonilla@synnaxlabs.com>"]
readme = "README.md"
=======
>>>>>>> 81450462
package-mode = false

[tool.poetry.dependencies]
asyncua = "1.1.5"
python = "^3.12"
synnax = { path = "../../../client/py", develop = true }

[tool.poetry.group.dev.dependencies]
black = "^25.1.0"
isort = "^6.0.1"
poetry = "^2.2.0"

[tool.isort]
profile = "black"<|MERGE_RESOLUTION|>--- conflicted
+++ resolved
@@ -1,12 +1,4 @@
 [tool.poetry]
-<<<<<<< HEAD
-name = "opc"
-version = "0.1.0"
-description = ""
-authors = ["Emiliano Bonilla <ebonilla@synnaxlabs.com>"]
-readme = "README.md"
-=======
->>>>>>> 81450462
 package-mode = false
 
 [tool.poetry.dependencies]
