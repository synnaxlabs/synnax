--- conflicted
+++ resolved
@@ -27,8 +27,6 @@
 #include "driver/opc/types/types.h"
 
 namespace util {
-<<<<<<< HEAD
-=======
 /// @brief the configuration for an OPC UA connection.
 struct ConnectionConfig {
     /// @brief the endpoint of the OPC UA server.
@@ -187,7 +185,6 @@
 std::string node_id_to_string(const UA_NodeId &node_id);
 std::string node_class_to_string(const UA_NodeClass &node_class);
 
->>>>>>> 7b271458
 std::pair<telem::Series, xerrors::Error>
 simple_read(std::shared_ptr<UA_Client> client, const std::string &node_id);
 }