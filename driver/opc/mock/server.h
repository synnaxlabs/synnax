// Copyright 2025 Synnax Labs, Inc.
//
// Use of this software is governed by the Business Source License included in the file
// licenses/BSL.txt.
//
// As of the Change Date specified in that file, in accordance with the Business Source
// License, use of this software will be governed by the Apache License, Version 2.0,
// included in the file licenses/APL.txt.

/* This work is licensed under a Creative Commons CCZero 1.0 Universal License.
 * See http://creativecommons.org/publicdomain/zero/1.0/ for more information. */

#pragma once

/// std
#include <atomic>
#include <string>
#include <thread>

/// external
#include "glog/logging.h"
#include "open62541/server.h"
#include "open62541/server_config_default.h"

/// internal
#include "driver/opc/types/types.h"

namespace mock {
struct TestNode {
    std::int32_t ns;
    std::string node_id;
    UA_DataType *data_type;
    UA_Variant initial_value;
    std::string description;
};

struct ServerConfig {
    std::vector<TestNode> test_nodes;
    std::uint16_t port = 4840; // Default OPC UA port

    // Create default test nodes for comprehensive testing
    static ServerConfig create_default() {
        ServerConfig cfg;

        // Static storage for variant data (needed because UA_Variant_setScalar doesn't
        // copy)
        static UA_Boolean bool_data = true;
        static UA_UInt16 uint16_data = 42;
        static UA_UInt32 uint32_data = 12345;
        static UA_UInt64 uint64_data = 12345;
        static UA_SByte int8_data = 42;
        static UA_Int16 int16_data = 42;
        static UA_Int32 int32_data = 12345;
        static UA_Int64 int64_data = 12345;
        static UA_Float float_data = 3.14159f;
        static UA_Double double_data = 2.71828;
        static UA_Guid guid_data = {
            0x12345678,
            0x1234,
            0x5678,
            {0x12, 0x34, 0x56, 0x78, 0x9A, 0xBC, 0xDE, 0xF0}
        };

        // Boolean node
        UA_Variant bool_val;
        UA_Variant_init(&bool_val);
        UA_Variant_setScalar(&bool_val, &bool_data, &UA_TYPES[UA_TYPES_BOOLEAN]);

        // uint16 node
        UA_Variant uint16_val;
        UA_Variant_init(&uint16_val);
        UA_Variant_setScalar(&uint16_val, &uint16_data, &UA_TYPES[UA_TYPES_UINT16]);

        // uint32 node
        UA_Variant uint32_val;
        UA_Variant_init(&uint32_val);
        UA_Variant_setScalar(&uint32_val, &uint32_data, &UA_TYPES[UA_TYPES_UINT32]);

        // uint64 node
        UA_Variant uint64_val;
        UA_Variant_init(&uint64_val);
        UA_Variant_setScalar(&uint64_val, &uint64_data, &UA_TYPES[UA_TYPES_UINT64]);

        // int8 node (using SByte in OPC UA)
        UA_Variant int8_val;
        UA_Variant_init(&int8_val);
        UA_Variant_setScalar(&int8_val, &int8_data, &UA_TYPES[UA_TYPES_SBYTE]);

        // int16 node
        UA_Variant int16_val;
        UA_Variant_init(&int16_val);
        UA_Variant_setScalar(&int16_val, &int16_data, &UA_TYPES[UA_TYPES_INT16]);

        // int32 node
        UA_Variant int32_val;
        UA_Variant_init(&int32_val);
        UA_Variant_setScalar(&int32_val, &int32_data, &UA_TYPES[UA_TYPES_INT32]);

        // int64 node
        UA_Variant int64_val;
        UA_Variant_init(&int64_val);
        UA_Variant_setScalar(&int64_val, &int64_data, &UA_TYPES[UA_TYPES_INT64]);

        // float node
        UA_Variant float_val;
        UA_Variant_init(&float_val);
        UA_Variant_setScalar(&float_val, &float_data, &UA_TYPES[UA_TYPES_FLOAT]);

        // double node
        UA_Variant double_val;
        UA_Variant_init(&double_val);
        UA_Variant_setScalar(&double_val, &double_data, &UA_TYPES[UA_TYPES_DOUBLE]);

        // guid node
        UA_Variant guid_val;
        UA_Variant_init(&guid_val);
        UA_Variant_setScalar(&guid_val, &guid_data, &UA_TYPES[UA_TYPES_GUID]);

        cfg.test_nodes = {
            {1,
             "TestBoolean",
             &UA_TYPES[UA_TYPES_BOOLEAN],
             bool_val,
             "Test Boolean Node"},
            {1,
             "TestUInt16",
             &UA_TYPES[UA_TYPES_UINT16],
             uint16_val,
             "Test UInt16 Node"},
            {1,
             "TestUInt32",
             &UA_TYPES[UA_TYPES_UINT32],
             uint32_val,
             "Test UInt32 Node"},
            {1,
             "TestUInt64",
             &UA_TYPES[UA_TYPES_UINT64],
             uint64_val,
             "Test UInt64 Node"},
            {1, "TestInt8", &UA_TYPES[UA_TYPES_SBYTE], int8_val, "Test Int8 Node"},
            {1, "TestInt16", &UA_TYPES[UA_TYPES_INT16], int16_val, "Test Int16 Node"},
            {1, "TestInt32", &UA_TYPES[UA_TYPES_INT32], int32_val, "Test Int32 Node"},
            {1, "TestInt64", &UA_TYPES[UA_TYPES_INT64], int64_val, "Test Int64 Node"},
            {1, "TestFloat", &UA_TYPES[UA_TYPES_FLOAT], float_val, "Test Float Node"},
            {1,
             "TestDouble",
             &UA_TYPES[UA_TYPES_DOUBLE],
             double_val,
             "Test Double Node"},
            {1, "TestGuid", &UA_TYPES[UA_TYPES_GUID], guid_val, "Test GUID Node"},
        };
        return cfg;
    }
};

class Server {
public:
    ServerConfig cfg;
    std::atomic<bool> running{false};
    std::thread thread;

    explicit Server(const ServerConfig &cfg): cfg(cfg) {}

    void start() {
        running = true;
        thread = std::thread(&Server::run, this);
    }

    void stop() {
        running = false;
        thread.join();
    }

    ~Server() {
        if (running) this->stop();
    }

    void run() {
        UA_Server *server = UA_Server_new();
        auto server_config = UA_Server_getConfig(server);
        server_config->maxSessionTimeout = 3600000;
        UA_ServerConfig_setMinimal(server_config, cfg.port, nullptr);

        for (const auto &node: cfg.test_nodes) {
            UA_VariableAttributes attr = UA_VariableAttributes_default;

            // Set the variant as the value to be exposed by the server
            attr.value = node.initial_value;

            // Set access level to allow reading and writing
            attr.accessLevel = UA_ACCESSLEVELMASK_READ | UA_ACCESSLEVELMASK_WRITE;

            opc::LocalizedText description("en-US", node.description.c_str());
            opc::LocalizedText displayName("en-US", node.node_id.c_str());
            attr.description = description.get();
            attr.displayName = displayName.get();

            opc::NodeId nodeId(UA_NODEID_STRING_ALLOC(node.ns, node.node_id.c_str()));
            LOG(INFO) << "Creating OPC UA node: "
                      << opc::NodeId::to_string(nodeId.get());

            opc::QualifiedName nodeName(node.ns, node.node_id.c_str());
            UA_NodeId parentNodeId = UA_NODEID_NUMERIC(0, UA_NS0ID_OBJECTSFOLDER);
            UA_NodeId parentReferenceNodeId = UA_NODEID_NUMERIC(0, UA_NS0ID_ORGANIZES);

            UA_Server_addVariableNode(
                server,
                nodeId.get(),
                parentNodeId,
                parentReferenceNodeId,
                nodeName.get(),
                UA_NODEID_NULL,
                attr,
                NULL,
                NULL
            );
        }
<<<<<<< HEAD

        UA_StatusCode status = UA_Server_run_startup(server);
        if (status != UA_STATUSCODE_GOOD) {
            UA_Server_delete(server);
            return;
        }

        while (running.load()) {
            UA_Server_run_iterate(server, true);
        }

        UA_Server_run_shutdown(server);
=======
        UA_StatusCode retval = UA_Server_run(server, running);
        if (retval != UA_STATUSCODE_GOOD)
            LOG(WARNING) << "Mock OPC UA server stopped with status: "
                         << UA_StatusCode_name(retval);
>>>>>>> 81840c5e
        UA_Server_delete(server);
    }
};
}<|MERGE_RESOLUTION|>--- conflicted
+++ resolved
@@ -215,25 +215,19 @@
                 NULL
             );
         }
-<<<<<<< HEAD
 
         UA_StatusCode status = UA_Server_run_startup(server);
         if (status != UA_STATUSCODE_GOOD) {
+            LOG(WARNING) << "Mock OPC UA server stopped with status: "
+                         << UA_StatusCode_name(retval);
             UA_Server_delete(server);
             return;
         }
 
-        while (running.load()) {
+        while (running.load())
             UA_Server_run_iterate(server, true);
-        }
 
         UA_Server_run_shutdown(server);
-=======
-        UA_StatusCode retval = UA_Server_run(server, running);
-        if (retval != UA_STATUSCODE_GOOD)
-            LOG(WARNING) << "Mock OPC UA server stopped with status: "
-                         << UA_StatusCode_name(retval);
->>>>>>> 81840c5e
         UA_Server_delete(server);
     }
 };
