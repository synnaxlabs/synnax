--- conflicted
+++ resolved
@@ -113,11 +113,7 @@
         return ctx->set_state(
             {.task = task.key,
              .key = cmd.key,
-<<<<<<< HEAD
-             .variant = status::variant::ERROR,
-=======
              .variant = status::VARIANT_ERROR,
->>>>>>> 075dd494
              .details = {{"message", err.message()}}}
         );
 
@@ -134,11 +130,7 @@
     ctx->set_state({
         .task = task.key,
         .key = cmd.key,
-<<<<<<< HEAD
-        .variant = status::variant::SUCCESS,
-=======
         .variant = status::VARIANT_SUCCESS,
->>>>>>> 075dd494
         .details = util::DeviceProperties(args.connection, *scan_ctx->channels)
                        .to_json(),
     });
@@ -156,21 +148,13 @@
         return ctx->set_state(
             {.task = task.key,
              .key = cmd.key,
-<<<<<<< HEAD
-             .variant = status::variant::ERROR,
-=======
              .variant = status::VARIANT_ERROR,
->>>>>>> 075dd494
              .details = {{"message", err.data}}}
         );
     return ctx->set_state({
         .task = task.key,
         .key = cmd.key,
-<<<<<<< HEAD
-        .variant = status::variant::SUCCESS,
-=======
         .variant = status::VARIANT_SUCCESS,
->>>>>>> 075dd494
         .details = {{"message", "Connection successful"}},
     });
 }
