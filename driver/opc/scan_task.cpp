--- conflicted
+++ resolved
@@ -70,11 +70,7 @@
     return false; // Not handled
 }
 
-<<<<<<< HEAD
-xerrors::Error Scanner::check_device_health(synnax::Device &dev) const {
-=======
 xerrors::Error Scanner::check_device_health(synnax::Device &dev) {
->>>>>>> 9035cdee
     const auto rack_key = synnax::rack_key_from_task_key(this->task.key);
     const auto parser = xjson::Parser(dev.properties);
     const auto props = device::Properties(parser);
