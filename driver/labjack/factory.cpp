// Copyright 2025 Synnax Labs, Inc.
//
// Use of this software is governed by the Business Source License included in the file
// licenses/BSL.txt.
//
// As of the Change Date specified in that file, in accordance with the Business Source
// License, use of this software will be governed by the Apache License, Version 2.0,
// included in the file licenses/APL.txt.

/// external
#include "glog/logging.h"

/// internal
#include "driver/labjack/labjack.h"
#include "driver/labjack/scan_task.h"
#include "driver/labjack/read_task.h"
#include "driver/labjack/write_task.h"

const std::string NO_LIBS_MSG =
        "Cannot create task because the LJM Libraries are not installed on this System.";

std::pair<std::unique_ptr<task::Task>, xerrors::Error> configure_read(
    const std::shared_ptr<device::Manager> &devs,
    const std::shared_ptr<task::Context> &ctx,
    const synnax::Task &task
) {
    auto [cfg, err] = labjack::ReadTaskConfig::parse(ctx->client, task);
    if (err) return {nullptr, err};
    auto [dev, d_err] = devs->acquire(cfg.device_key);
    if (d_err) return {nullptr, d_err};
    std::unique_ptr<common::Source> source;
    if (cfg.has_thermocouples())
        source = std::make_unique<labjack::UnarySource>(dev, std::move(cfg));
    else source = std::make_unique<labjack::StreamSource>(dev, std::move(cfg));
    return {
        std::make_unique<common::ReadTask>(
            task,
            ctx,
            breaker::default_config(task.name),
            std::move(source)
        ),
        xerrors::Error()
    };
}

std::pair<std::unique_ptr<task::Task>, xerrors::Error> configure_write(
    const std::shared_ptr<device::Manager> &devs,
    const std::shared_ptr<task::Context> &ctx,
    const synnax::Task &task
) {
    auto [cfg, err] = labjack::WriteTaskConfig::parse(ctx->client, task);
    if (err) return {nullptr, err};
    auto [dev, d_err] = devs->acquire(cfg.device_key);
    if (d_err) return {nullptr, d_err};

    return {
        std::make_unique<common::WriteTask>(
            task,
            ctx,
            breaker::default_config(task.name),
            std::make_unique<labjack::WriteSink>(dev, std::move(cfg))
        ),
        xerrors::NIL
    };
}

std::pair<std::unique_ptr<task::Task>, xerrors::Error> configure_scan(
    const std::shared_ptr<device::Manager> &devs,
    const std::shared_ptr<task::Context> &ctx,
    const synnax::Task &task
) {
    auto parser = xjson::Parser(task.config);
    auto cfg = labjack::ScanTaskConfig(parser);
    if (parser.error()) return {nullptr, parser.error()};
    auto scan_task = std::make_unique<common::ScanTask>(
        std::make_unique<labjack::Scanner>(task, cfg, devs),
        ctx,
        task,
        breaker::default_config(task.name),
        cfg.rate
    );
    if (cfg.enabled) scan_task->start();
    return {std::move(scan_task), xerrors::NIL};
}

bool labjack::Factory::check_health(
    const std::shared_ptr<task::Context> &ctx,
    const synnax::Task &task
) const {
    if (this->dev_manager != nullptr) return true;
    ctx->set_state({
        .task = task.key,
        .variant = "error",
        .details = json{{"message", NO_LIBS_MSG,}}
    });
    return false;
}

std::pair<std::unique_ptr<task::Task>, bool> labjack::Factory::configure_task(
    const std::shared_ptr<task::Context> &ctx,
    const synnax::Task &task
) {
    if (task.type.find(INTEGRATION_NAME) != 0) return {nullptr, false};
    if (!this->check_health(ctx, task)) return {nullptr, false};
    std::pair<std::unique_ptr<task::Task>, xerrors::Error> res;
    if (task.type == SCAN_TASK_TYPE)
        res = configure_scan(this->dev_manager, ctx, task);
    if (task.type == READ_TASK_TYPE)
        res = configure_read(this->dev_manager, ctx, task);
    if (task.type == WRITE_TASK_TYPE)
        res = configure_write(this->dev_manager, ctx, task);
    common::handle_config_err(ctx, task, res.second);
    return {std::move(res.first), true};
}

std::unique_ptr<labjack::Factory> labjack::Factory::create() {
    auto [ljm, ljm_err] = ljm::API::load();
    if (ljm_err)
        LOG(WARNING) << ljm_err;
    return std::make_unique<labjack::Factory>(
        ljm != nullptr ? std::make_shared<device::Manager>(ljm) : nullptr
    );
}

std::vector<std::pair<synnax::Task, std::unique_ptr<task::Task>>>
labjack::Factory::configure_initial_tasks(
    const std::shared_ptr<task::Context> &ctx,
    const synnax::Rack &rack
) {
    std::vector<std::pair<synnax::Task, std::unique_ptr<task::Task>>> tasks;

<<<<<<< HEAD
    auto [existing, err] = rack.tasks.retrieve_by_type("labjack_scan");
=======
    auto [existing, err] = rack.tasks.retrieve_by_type(SCAN_TASK_TYPE);
>>>>>>> e31aea86
    if (err.matches(xerrors::NOT_FOUND)) {
        VLOG(1) << "[labjack] Creating scanner task";
        auto sy_task = synnax::Task(
            rack.key,
            "Labjack Scanner",
            SCAN_TASK_TYPE,
            "",
            true
        );
        if (const auto c_err = rack.tasks.create(sy_task)) {
            LOG(ERROR) << "[labjack] Failed to create scanner task: " << c_err;
            return tasks;
        }
        auto [task, ok] = configure_task(ctx, sy_task);
        if (ok && task != nullptr)
            tasks.emplace_back(sy_task, std::move(task));
        else
            LOG(ERROR) << "[labjack] Failed to configure scanner task";
    } else if (err) {
        LOG(ERROR) << "[labjack] Failed to list existing tasks: " << err;
        return tasks;
    }
    return tasks;
}<|MERGE_RESOLUTION|>--- conflicted
+++ resolved
@@ -129,11 +129,7 @@
 ) {
     std::vector<std::pair<synnax::Task, std::unique_ptr<task::Task>>> tasks;
 
-<<<<<<< HEAD
-    auto [existing, err] = rack.tasks.retrieve_by_type("labjack_scan");
-=======
     auto [existing, err] = rack.tasks.retrieve_by_type(SCAN_TASK_TYPE);
->>>>>>> e31aea86
     if (err.matches(xerrors::NOT_FOUND)) {
         VLOG(1) << "[labjack] Creating scanner task";
         auto sy_task = synnax::Task(
