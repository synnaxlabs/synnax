// Copyright 2025 Synnax Labs, Inc.
//
// Use of this software is governed by the Business Source License included in the file
// licenses/BSL.txt.
//
// As of the Change Date specified in that file, in accordance with the Business Source
// License, use of this software will be governed by the Apache License, Version 2.0,
// included in the file licenses/APL.txt.

/// external
#include "glog/logging.h"

/// internal
#include "driver/labjack/labjack.h"
#include "driver/labjack/read_task.h"
#include "driver/labjack/scan_task.h"
#include "driver/labjack/write_task.h"

const std::string NO_LIBS_MSG = "Cannot create task because the LJM Libraries are not "
                                "installed on this System.";


common::ConfigureResult configure_read(
    const std::shared_ptr<device::Manager> &devs,
    const std::shared_ptr<task::Context> &ctx,
    const synnax::Task &task,
    const common::TimingConfig timing_cfg
) {
    common::ConfigureResult result;
    auto [cfg, err] = labjack::ReadTaskConfig::parse(ctx->client, task, timing_cfg);
    if (err) {
        result.error = err;
        return result;
    }
    auto [dev, d_err] = devs->acquire(cfg.device_key);
    if (d_err) {
        result.error = d_err;
        return result;
    }
    std::unique_ptr<common::Source> source;
    if (cfg.has_thermocouples())
        source = std::make_unique<labjack::UnarySource>(dev, std::move(cfg));
    else
        source = std::make_unique<labjack::StreamSource>(dev, std::move(cfg));
    result.auto_start = cfg.auto_start;
    result.task = std::make_unique<common::ReadTask>(
        task,
        ctx,
        breaker::default_config(task.name),
        std::move(source)
    );
    return result;
}

common::ConfigureResult configure_write(
    const std::shared_ptr<device::Manager> &devs,
    const std::shared_ptr<task::Context> &ctx,
    const synnax::Task &task
) {
    common::ConfigureResult result;
    auto [cfg, err] = labjack::WriteTaskConfig::parse(ctx->client, task);
    if (err) {
        result.error = err;
        return result;
    }
    auto [dev, d_err] = devs->acquire(cfg.device_key);
    if (d_err) {
        result.error = d_err;
        return result;
    }
    result.auto_start = cfg.auto_start;
    result.task = std::make_unique<common::WriteTask>(
        task,
        ctx,
        breaker::default_config(task.name),
        std::make_unique<labjack::WriteSink>(dev, std::move(cfg))
    );
    return result;
}

common::ConfigureResult configure_scan(
    const std::shared_ptr<device::Manager> &devs,
    const std::shared_ptr<task::Context> &ctx,
    const synnax::Task &task
) {
    common::ConfigureResult result;
    auto parser = xjson::Parser(task.config);
    auto cfg = labjack::ScanTaskConfig(parser);
    if (parser.error()) {
        result.error = parser.error();
        return result;
    };
    result.task = std::make_unique<common::ScanTask>(
        std::make_unique<labjack::Scanner>(task, cfg, devs),
        ctx,
        task,
        breaker::default_config(task.name),
        cfg.rate
    );
    result.auto_start = cfg.enabled;
    return result;
}

bool labjack::Factory::check_health(
    const std::shared_ptr<task::Context> &ctx,
    const synnax::Task &task
) const {
    if (this->dev_manager != nullptr) return true;
    ctx->set_state(
        {.task = task.key,
<<<<<<< HEAD
         .variant = status::variant::ERROR,
=======
         .variant = status::VARIANT_ERROR,
>>>>>>> 075dd494
         .details = json{{
             "message",
             NO_LIBS_MSG,
         }}}
    );
    return false;
}

std::pair<std::unique_ptr<task::Task>, bool> labjack::Factory::configure_task(
    const std::shared_ptr<task::Context> &ctx,
    const synnax::Task &task
) {
    if (task.type.find(INTEGRATION_NAME) != 0) return {nullptr, false};
    if (!this->check_health(ctx, task)) return {nullptr, true};
    common::ConfigureResult res;
    if (task.type == SCAN_TASK_TYPE) res = configure_scan(this->dev_manager, ctx, task);
    if (task.type == READ_TASK_TYPE)
        res = configure_read(this->dev_manager, ctx, task, this->timing_cfg);
    if (task.type == WRITE_TASK_TYPE)
        res = configure_write(this->dev_manager, ctx, task);
    return common::handle_config_err(ctx, task, res);
}

std::unique_ptr<labjack::Factory>
labjack::Factory::create(common::TimingConfig timing_cfg) {
    auto [ljm, ljm_err] = ljm::API::load();
    if (ljm_err) LOG(WARNING) << ljm_err;
    return std::make_unique<labjack::Factory>(
        ljm != nullptr ? std::make_shared<device::Manager>(ljm) : nullptr,
        timing_cfg
    );
}

std::vector<std::pair<synnax::Task, std::unique_ptr<task::Task>>>
labjack::Factory::configure_initial_tasks(
    const std::shared_ptr<task::Context> &ctx,
    const synnax::Rack &rack
) {
    std::vector<std::pair<synnax::Task, std::unique_ptr<task::Task>>> tasks;

    auto [existing, err] = rack.tasks.retrieve_by_type(SCAN_TASK_TYPE);
    if (err.matches(xerrors::NOT_FOUND)) {
        VLOG(1) << "[labjack] Creating scanner task";
        auto sy_task = synnax::Task(
            rack.key,
            "Labjack Scanner",
            SCAN_TASK_TYPE,
            "",
            true
        );
        if (const auto c_err = rack.tasks.create(sy_task)) {
            LOG(ERROR) << "[labjack] Failed to create scanner task: " << c_err;
            return tasks;
        }
        auto [task, handled] = configure_task(ctx, sy_task);
        if (handled)
            if (task != nullptr)
                tasks.emplace_back(sy_task, std::move(task));
            else
                LOG(ERROR) << "[labjack] Failed to configure scanner task";
    } else if (err) {
        LOG(ERROR) << "[labjack] Failed to list existing tasks: " << err;
        return tasks;
    }
    return tasks;
}<|MERGE_RESOLUTION|>--- conflicted
+++ resolved
@@ -108,11 +108,7 @@
     if (this->dev_manager != nullptr) return true;
     ctx->set_state(
         {.task = task.key,
-<<<<<<< HEAD
-         .variant = status::variant::ERROR,
-=======
          .variant = status::VARIANT_ERROR,
->>>>>>> 075dd494
          .details = json{{
              "message",
              NO_LIBS_MSG,
