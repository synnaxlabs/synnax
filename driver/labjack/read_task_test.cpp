// Copyright 2025 Synnax Labs, Inc.
//
// Use of this software is governed by the Business Source License included in the file
// licenses/BSL.txt.
//
// As of the Change Date specified in that file, in accordance with the Business Source
// License, use of this software will be governed by the Apache License, Version 2.0,
// included in the file licenses/APL.txt.

#include <utility>

#include "gtest/gtest.h"

#include "client/cpp/testutil/testutil.h"
#include "x/cpp/xjson/xjson.h"
#include "x/cpp/xtest/xtest.h"

#include "driver/labjack/read_task.h"

TEST(TestInputChannelParse, testAIChan) {
    const json cfg{
        {"port", "AIN0"},
        {"enabled", true},
        {"key", "8hYJO9zt6eS"},
        {"channel", 1},
        {"type", "AI"},
        {"range", 5},
        {"scale", {{"type", "linear"}, {"slope", 1}, {"offset", 2}}}
    };
    auto p = xjson::Parser(cfg);
    const auto chan = labjack::parse_input_chan(p);
    ASSERT_NIL(p.error());
    const auto ai_chan = dynamic_cast<labjack::AIChan *>(chan.get());
    ASSERT_NE(ai_chan, nullptr);
    ASSERT_EQ(ai_chan->port, "AIN0");
    ASSERT_EQ(ai_chan->enabled, true);
    ASSERT_EQ(ai_chan->synnax_key, 1);
    ASSERT_EQ(ai_chan->range, 5);
}

TEST(TestInputChannelParse, testDIChan) {
    const json cfg{
        {"port", "DIO0"},
        {"enabled", true},
        {"key", "8hYJO9zt6eS"},
        {"channel", 1},
        {"type", "DI"}
    };
    auto p = xjson::Parser(cfg);
    const auto chan = labjack::parse_input_chan(p);
    ASSERT_NIL(p.error());
    const auto di_chan = dynamic_cast<labjack::DIChan *>(chan.get());
    ASSERT_NE(di_chan, nullptr);
    ASSERT_EQ(di_chan->port, "DIO0");
    ASSERT_EQ(di_chan->enabled, true);
    ASSERT_EQ(di_chan->synnax_key, 1);
}

TEST(TestInputChannelParse, testTCChan) {
    const json cfg{
        {"port", "AIN0"},
        {"enabled", true},
        {"key", "8hYJO9zt6eS"},
        {"channel", 0},
        {"type", "TC"},
        {"range", 0},
        {"scale", {{"type", "linear"}, {"slope", 1}, {"offset", 2}}},
        {"thermocouple_type", "K"},
        {"pos_chan", 0},
        {"neg_chan", 199},
        {"units", "K"},
        {"cjc_source", "TEMPERATURE_DEVICE_K"},
        {"cjc_slope", 1},
        {"cjc_offset", 0}
    };
    auto p = xjson::Parser(cfg);
    const auto chan = labjack::parse_input_chan(p);
    ASSERT_NIL(p.error());
    const auto tc_chan = dynamic_cast<labjack::ThermocoupleChan *>(chan.get());
    ASSERT_NE(tc_chan, nullptr);
    ASSERT_EQ(tc_chan->port, "AIN0_EF_READ_A");
    ASSERT_EQ(tc_chan->enabled, true);
    ASSERT_EQ(tc_chan->synnax_key, 0);
    ASSERT_EQ(tc_chan->type, LJM_ttK);
    ASSERT_EQ(tc_chan->pos_chan, 0);
    ASSERT_EQ(tc_chan->neg_chan, 199);
    ASSERT_EQ(tc_chan->units, labjack::LJM_KELVIN);
    ASSERT_EQ(tc_chan->cjc_addr, LJM_TEMPERATURE_DEVICE_K_ADDRESS);
    ASSERT_EQ(tc_chan->cjc_slope, 1);
    ASSERT_EQ(tc_chan->cjc_offset, 0);
}

TEST(TestInputChannelParse, testInvalidChannelType) {
    const json cfg{
        {"port", "AIN0"},
        {"enabled", true},
        {"key", "8hYJO9zt6eS"},
        {"channel", 1},
        {"type", "INVALID_TYPE"}, // Invalid channel type
        {"range", 5},
        {"scale", {{"type", "linear"}, {"slope", 1}, {"offset", 2}}}
    };
    auto p = xjson::Parser(cfg);
    const auto chan = labjack::parse_input_chan(p);
    ASSERT_OCCURRED_AS(p.error(), xerrors::VALIDATION);
}

json basic_read_task_config() {
    return {
        {"device", "230227d9-02aa-47e4-b370-0d590add1bc1"},
        {"sample_rate", 10},
        {"stream_rate", 5},
        {"data_saving", true},
        {"channels",
         json::array(
             {{{"port", "AIN0"},
               {"enabled", true},
               {"key", "8hYJO9zt6eS"},
               {"channel", 0},
               {"type", "TC"},
               {"range", 0},
               {"scale", {{"type", "linear"}, {"slope", 1}, {"offset", 2}}},
               {"thermocouple_type", "K"},
               {"pos_chan", 0},
               {"neg_chan", 199},
               {"units", "K"},
               {"cjc_source", "TEMPERATURE_DEVICE_K"},
               {"cjc_slope", 1},
               {"cjc_offset", 0}},
              {{"port", "DIO4"},
               {"enabled", true},
               {"key", "DYFpBBDlpRt"},
               {"channel", 0},
               {"type", "DI"}},
              {{"port", "AIN6"},
               {"enabled", true},
               {"key", "rHb0YjmhUq3"},
               {"channel", 0},
               {"type", "AI"},
               {"range", 0},
               {"scale", {{"type", "none"}}}}}
         )}
    };
}

TEST(TestReadTaskConfigParse, testBasicReadTaskConfigParse) {
    auto sy = std::make_shared<synnax::Synnax>(new_test_client());
    auto rack = ASSERT_NIL_P(sy->racks.create("cat"));
    auto dev = synnax::Device(
        "230227d9-02aa-47e4-b370-0d590add1bc1",
        "my_device",
        rack.key,
        "dev1",
        "labjack",
        "T7",
        ""
    );
    ASSERT_NIL(sy->devices.create(dev));

    // Create channels for each input type
    auto tc_ch = ASSERT_NIL_P(sy->channels.create(
        make_unique_channel_name("tc_channel"),
        telem::FLOAT64_T,
        true
    ));
    auto di_ch = ASSERT_NIL_P(sy->channels.create(
        make_unique_channel_name("di_channel"),
        telem::UINT8_T,
        true
    ));
    auto ai_ch = ASSERT_NIL_P(sy->channels.create(
        make_unique_channel_name("ai_channel"),
        telem::FLOAT64_T,
        true
    ));

    auto j = basic_read_task_config();
    j["channels"][0]["channel"] = tc_ch.key;
    j["channels"][1]["channel"] = di_ch.key;
    j["channels"][2]["channel"] = ai_ch.key;

    auto p = xjson::Parser(j);
    auto cfg = std::make_unique<labjack::ReadTaskConfig>(sy, p);
    ASSERT_NIL(p.error());

    ASSERT_EQ(cfg->sample_rate, telem::HERTZ * 10);
    ASSERT_EQ(cfg->stream_rate, telem::HERTZ * 5);
    ASSERT_EQ(cfg->data_saving, true);
    ASSERT_EQ(cfg->channels.size(), 3);

    const auto tc_chan = dynamic_cast<labjack::ThermocoupleChan *>(
        cfg->channels[0].get()
    );
    ASSERT_NE(tc_chan, nullptr);
    ASSERT_EQ(tc_chan->port, "AIN0_EF_READ_A");
    ASSERT_EQ(tc_chan->enabled, true);
    ASSERT_EQ(tc_chan->synnax_key, tc_ch.key);
    ASSERT_EQ(tc_chan->type, LJM_ttK);
    ASSERT_EQ(tc_chan->pos_chan, 0);
    ASSERT_EQ(tc_chan->neg_chan, 199);
    ASSERT_EQ(tc_chan->units, labjack::LJM_KELVIN);
    ASSERT_EQ(tc_chan->cjc_addr, LJM_TEMPERATURE_DEVICE_K_ADDRESS);
    ASSERT_EQ(tc_chan->cjc_slope, 1);
    ASSERT_EQ(tc_chan->cjc_offset, 0);

    const auto di_chan = dynamic_cast<labjack::DIChan *>(cfg->channels[1].get());
    ASSERT_NE(di_chan, nullptr);
    ASSERT_EQ(di_chan->port, "DIO4");
    ASSERT_EQ(di_chan->enabled, true);
    ASSERT_EQ(di_chan->synnax_key, di_ch.key);

    const auto ai_chan = dynamic_cast<labjack::AIChan *>(cfg->channels[2].get());
    ASSERT_NE(ai_chan, nullptr);
    ASSERT_EQ(ai_chan->port, "AIN6");
    ASSERT_EQ(ai_chan->enabled, true);
    ASSERT_EQ(ai_chan->synnax_key, ai_ch.key);
    ASSERT_EQ(ai_chan->range, 0);
}

TEST(TestReadTaskConfigParse, testInvalidChannelTypeInConfig) {
    auto sy = std::make_shared<synnax::Synnax>(new_test_client());
    auto rack = ASSERT_NIL_P(sy->racks.create("cat"));
    auto dev = synnax::Device(
        "230227d9-02aa-47e4-b370-0d590add1bc1",
        "my_device",
        rack.key,
        "dev1",
        "labjack",
        "T7",
        ""
    );
    ASSERT_NIL(sy->devices.create(dev));

    // Create a channel
    auto ch = ASSERT_NIL_P(sy->channels.create(
        make_unique_channel_name("test_channel"),
        telem::FLOAT64_T,
        true
    ));

    // Create a config with an invalid channel type
    auto j = basic_read_task_config();
    j["channels"] = json::array(
        {{{"port", "AIN0"},
          {"enabled", true},
          {"key", "8hYJO9zt6eS"},
          {"channel", ch.key},
          {"type", "UNKNOWN_CHANNEL_TYPE"}, // Invalid channel type
          {"range", 5}}}
    );

    auto p = xjson::Parser(j);
    auto cfg = std::make_unique<labjack::ReadTaskConfig>(sy, p);

    ASSERT_OCCURRED_AS(p.error(), xerrors::VALIDATION);
}

/// Regression test to ensure enable_auto_commit is set to true in WriterConfig.
/// This prevents data from being written but not committed, making it unavailable for
/// reads.
TEST(TestReadTaskConfigParse, testLabJackDriverSetsAutoCommitTrue) {
    auto sy = std::make_shared<synnax::Synnax>(new_test_client());
    auto rack = ASSERT_NIL_P(sy->racks.create("test_rack"));
    auto dev = synnax::Device(
        "230227d9-02aa-47e4-b370-0d590add1bc1",
        "test_device",
        rack.key,
        "dev1",
        "labjack",
        "T7",
        ""
    );
<<<<<<< HEAD
    ASSERT_NIL(sy->devices.create(dev));
    auto ch = ASSERT_NIL_P(sy->channels.create("test_channel", telem::FLOAT64_T, true));
=======
    ASSERT_NIL(sy->hardware.create_device(dev));
    auto ch = ASSERT_NIL_P(sy->channels.create(
        make_unique_channel_name("test_channel"),
        telem::FLOAT64_T,
        true
    ));
>>>>>>> ee258a7a

    auto j = basic_read_task_config();
    j["data_saving"] = true;
    j["channels"] = json::array(
        {{{"port", "AIN0"},
          {"enabled", true},
          {"key", "8hYJO9zt6eS"},
          {"channel", ch.key},
          {"type", "AI"},
          {"range", 5},
          {"scale", {{"type", "none"}}}}}
    );

    auto p = xjson::Parser(j);
    auto cfg = std::make_unique<labjack::ReadTaskConfig>(sy, p);
    ASSERT_NIL(p.error());

    // Verify that writer_config has enable_auto_commit set to true
    auto writer_cfg = cfg->writer();
    ASSERT_TRUE(writer_cfg.enable_auto_commit);
}<|MERGE_RESOLUTION|>--- conflicted
+++ resolved
@@ -144,8 +144,8 @@
 }
 
 TEST(TestReadTaskConfigParse, testBasicReadTaskConfigParse) {
-    auto sy = std::make_shared<synnax::Synnax>(new_test_client());
-    auto rack = ASSERT_NIL_P(sy->racks.create("cat"));
+    auto client = std::make_shared<synnax::Synnax>(new_test_client());
+    auto rack = ASSERT_NIL_P(client->racks.create("cat"));
     auto dev = synnax::Device(
         "230227d9-02aa-47e4-b370-0d590add1bc1",
         "my_device",
@@ -155,20 +155,20 @@
         "T7",
         ""
     );
-    ASSERT_NIL(sy->devices.create(dev));
+    ASSERT_NIL(client->devices.create(dev));
 
     // Create channels for each input type
-    auto tc_ch = ASSERT_NIL_P(sy->channels.create(
+    auto tc_ch = ASSERT_NIL_P(client->channels.create(
         make_unique_channel_name("tc_channel"),
         telem::FLOAT64_T,
         true
     ));
-    auto di_ch = ASSERT_NIL_P(sy->channels.create(
+    auto di_ch = ASSERT_NIL_P(client->channels.create(
         make_unique_channel_name("di_channel"),
         telem::UINT8_T,
         true
     ));
-    auto ai_ch = ASSERT_NIL_P(sy->channels.create(
+    auto ai_ch = ASSERT_NIL_P(client->channels.create(
         make_unique_channel_name("ai_channel"),
         telem::FLOAT64_T,
         true
@@ -180,7 +180,7 @@
     j["channels"][2]["channel"] = ai_ch.key;
 
     auto p = xjson::Parser(j);
-    auto cfg = std::make_unique<labjack::ReadTaskConfig>(sy, p);
+    auto cfg = std::make_unique<labjack::ReadTaskConfig>(client, p);
     ASSERT_NIL(p.error());
 
     ASSERT_EQ(cfg->sample_rate, telem::HERTZ * 10);
@@ -218,8 +218,8 @@
 }
 
 TEST(TestReadTaskConfigParse, testInvalidChannelTypeInConfig) {
-    auto sy = std::make_shared<synnax::Synnax>(new_test_client());
-    auto rack = ASSERT_NIL_P(sy->racks.create("cat"));
+    auto client = std::make_shared<synnax::Synnax>(new_test_client());
+    auto rack = ASSERT_NIL_P(client->racks.create("cat"));
     auto dev = synnax::Device(
         "230227d9-02aa-47e4-b370-0d590add1bc1",
         "my_device",
@@ -229,10 +229,10 @@
         "T7",
         ""
     );
-    ASSERT_NIL(sy->devices.create(dev));
+    ASSERT_NIL(client->devices.create(dev));
 
     // Create a channel
-    auto ch = ASSERT_NIL_P(sy->channels.create(
+    auto ch = ASSERT_NIL_P(client->channels.create(
         make_unique_channel_name("test_channel"),
         telem::FLOAT64_T,
         true
@@ -250,7 +250,7 @@
     );
 
     auto p = xjson::Parser(j);
-    auto cfg = std::make_unique<labjack::ReadTaskConfig>(sy, p);
+    auto cfg = std::make_unique<labjack::ReadTaskConfig>(client, p);
 
     ASSERT_OCCURRED_AS(p.error(), xerrors::VALIDATION);
 }
@@ -259,8 +259,8 @@
 /// This prevents data from being written but not committed, making it unavailable for
 /// reads.
 TEST(TestReadTaskConfigParse, testLabJackDriverSetsAutoCommitTrue) {
-    auto sy = std::make_shared<synnax::Synnax>(new_test_client());
-    auto rack = ASSERT_NIL_P(sy->racks.create("test_rack"));
+    auto client = std::make_shared<synnax::Synnax>(new_test_client());
+    auto rack = ASSERT_NIL_P(client->racks.create("test_rack"));
     auto dev = synnax::Device(
         "230227d9-02aa-47e4-b370-0d590add1bc1",
         "test_device",
@@ -270,17 +270,12 @@
         "T7",
         ""
     );
-<<<<<<< HEAD
-    ASSERT_NIL(sy->devices.create(dev));
-    auto ch = ASSERT_NIL_P(sy->channels.create("test_channel", telem::FLOAT64_T, true));
-=======
-    ASSERT_NIL(sy->hardware.create_device(dev));
-    auto ch = ASSERT_NIL_P(sy->channels.create(
+    ASSERT_NIL(client->devices.create(dev));
+    auto ch = ASSERT_NIL_P(client->channels.create(
         make_unique_channel_name("test_channel"),
         telem::FLOAT64_T,
         true
     ));
->>>>>>> ee258a7a
 
     auto j = basic_read_task_config();
     j["data_saving"] = true;
@@ -295,7 +290,7 @@
     );
 
     auto p = xjson::Parser(j);
-    auto cfg = std::make_unique<labjack::ReadTaskConfig>(sy, p);
+    auto cfg = std::make_unique<labjack::ReadTaskConfig>(client, p);
     ASSERT_NIL(p.error());
 
     // Verify that writer_config has enable_auto_commit set to true
