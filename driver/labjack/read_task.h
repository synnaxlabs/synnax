// Copyright 2025 Synnax Labs, Inc.
//
// Use of this software is governed by the Business Source License included in the file
// licenses/BSL.txt.
//
// As of the Change Date specified in that file, in accordance with the Business Source
// License, use of this software will be governed by the Apache License, Version 2.0,
// included in the file licenses/APL.txt.
#pragma once

/// std
#include <map>
#include <set>
#include <string>
#include <vector>

/// module
#include "client/cpp/synnax.h"
#include "x/cpp/breaker/breaker.h"
#include "x/cpp/xjson/xjson.h"

/// internal
#include "device/device.h"
#include "driver/labjack/labjack.h"
#include "driver/labjack/ljm/LJM_Utilities.h"
#include "driver/labjack/ljm/LabJackM.h"
#include "driver/labjack/ljm/LabJackMModbusMap.h"
#include "driver/task/common/read_task.h"
#include "driver/task/common/sample_clock.h"
#include "driver/transform/transform.h"
#include "glog/logging.h"


namespace labjack {
constexpr int SINGLE_ENDED = 199; // default negative channel for single ended signals

///@brief look up table mapping LJM TC Type to TC AIN_EF index
// Thermocouple type:		 B  E  J  K  N  R  S  T  C
const int TC_INDEX_LUT[9] = {28, 20, 21, 22, 27, 23, 25, 24, 30};

const std::map<std::string, long> TC_TYPE_LUT = {
    {"B", LJM_ttB},
    {"E", LJM_ttE},
    {"J", LJM_ttJ},
    {"K", LJM_ttK},
    {"N", LJM_ttN},
    {"R", LJM_ttR},
    {"S", LJM_ttS},
    {"T", LJM_ttT},
    {"C", LJM_ttC}
};

const std::string DEVICE_CJC_SOURCE = "TEMPERATURE_DEVICE_K";
const std::string AIR_CJC_SOURCE = "TEMPERATURE_AIR_K";
const std::string AIN_PREFIX = "AIN";
const std::string KELVIN_UNITS = "K";
const std::string CELSIUS_UNITS = "C";
const std::string FAHRENHEIT_UNITS = "F";
using LJM_TemperatureUnits = int;
constexpr LJM_TemperatureUnits LJM_KELVIN = 0;
constexpr LJM_TemperatureUnits LJM_CELSIUS = 1;
constexpr LJM_TemperatureUnits LJM_FARENHEIT = 2;

const std::map<std::string, LJM_TemperatureUnits> TEMPERATURE_UNITS = {
    {KELVIN_UNITS, LJM_KELVIN},
    {CELSIUS_UNITS, LJM_CELSIUS},
    {FAHRENHEIT_UNITS, LJM_FARENHEIT}
};

inline LJM_TemperatureUnits
parse_temperature_units(xjson::Parser &parser, const std::string &path) {
    const auto units = parser.required<std::string>(path);
    const auto v = TEMPERATURE_UNITS.find(units);
    if (v == TEMPERATURE_UNITS.end())
        parser.field_err(path, "Invalid temperature units: " + units);
    return v->second;
}


/// @brief parses the thermocouple type from the configuration and converts it to
/// the appropriate LJM type.
inline long parse_tc_type(xjson::Parser &parser, const std::string &path) {
    const auto tc_type = parser.required<std::string>(path);
    const auto v = TC_TYPE_LUT.find(tc_type);
    if (v == TC_TYPE_LUT.end())
        parser.field_err(path, "Invalid thermocouple type: " + tc_type);
    return v->second;
}

/// @brief parses the CJC address for the device.
inline int parse_cjc_addr(xjson::Parser &parser, const std::string &path) {
    const auto cjc_source = parser.required<std::string>(path);
    if (cjc_source == DEVICE_CJC_SOURCE) return LJM_TEMPERATURE_DEVICE_K_ADDRESS;
    if (cjc_source == AIR_CJC_SOURCE) return LJM_TEMPERATURE_AIR_K_ADDRESS;
    if (cjc_source.find(AIN_PREFIX) != std::string::npos) {
        const int port_num = std::stoi(cjc_source.substr(3));
        return port_num * 2;
    }
    parser.field_err(path, "Invalid CJC source: " + cjc_source);
    return 0;
}

/// @brief base class for an input channel configuration.
struct InputChan {
    virtual ~InputChan() = default;

    /// @brief whether data acquisition for the channel is enabled.
    const bool enabled;
    /// @brief the port for the channel ex. AIN1
    std::string port;
    /// @brief the synnax key to write channel data to.
    const synnax::ChannelKey synnax_key;
    const int neg_chan;
    const int pos_chan;

    synnax::Channel ch;

    explicit InputChan(xjson::Parser &parser):
        enabled(parser.optional<bool>("enabled", true)),
        port(parser.required<std::string>("port")),
        synnax_key(parser.required<uint32_t>("channel")),
        neg_chan(parser.optional<int>("neg_chan", SINGLE_ENDED)),
        pos_chan(parser.optional<int>("pos_chan", 0)) {}

    /// @brief applies the configuration to the device.
    virtual xerrors::Error
    apply(const std::shared_ptr<device::Device> &dev, const std::string &device_type) {
        return xerrors::NIL;
    }
};

const std::string TC_SUFFIX = "_EF_READ_A";

/// @brief class for a thermocouple channel configuration.
struct ThermocoupleChan final : InputChan {
    ///@brief The thermocouple type
    // Supported TC types are:
    //     LJM_ttB (val=6001)
    //     LJM_ttE (val=6002)
    //     LJM_ttJ (val=6003)
    //     LJM_ttK (val=6004)
    //     LJM_ttN (val=6005)
    //     LJM_ttR (val=6006)
    //     LJM_ttS (val=6007)
    //     LJM_ttT (val=6008)
    //     LJM_ttC (val=6009)
    // Note that the values above do not align with the AIN_EF index values
    // or order. We use a lookup table provided by labjack to convert our
    // thermocouple constant to the correct index when using the AIN_EF
    // Lookup table: TC_INDEX_LUT[ x - 60001] = AIN_EF_INDEX
    long type;

    ///@brief  Modbus Address to read the CJC sensor
    int cjc_addr;

    ///@brief slope of CJC Voltage to temperature conversion (Kelvin/Volts).
    // if using device temp (cjc_addr is TEMPERATURE_DEVICE_K), set to 1
    // If using a LM34 on some AIN, set to 55.56
    float cjc_slope;

    ///@brief Offset for CJC temp (Kelvin)
    // If cjc_addr = TEMPERATURE_DEVICE_K. set to 0
    // If using InAmp or expansion board, might need to adjust it a few degrees
    // If using LM34 connected to an AIN, set to 255.37
    float cjc_offset;

    ///@brief units for the thermocouple reading
    LJM_TemperatureUnits units;


    explicit ThermocoupleChan(xjson::Parser &parser):
        InputChan(parser),
        type(parse_tc_type(parser, "thermocouple_type")),
        cjc_addr(parse_cjc_addr(parser, "cjc_source")),
        cjc_slope(parser.required<float>("cjc_slope")),
        cjc_offset(parser.required<float>("cjc_offset")),
        units(parse_temperature_units(parser, "units")) {
        this->port = AIN_PREFIX + std::to_string(this->pos_chan) + TC_SUFFIX;
    }

    xerrors::Error apply(
        const std::shared_ptr<device::Device> &ljm,
        const std::string &device_type
    ) override {
        if (const auto err = ljm->e_write_addr(41500 + this->pos_chan, LJM_UINT16, 0))
            return err;
        if (device_type == T7) {
            if (const auto err = ljm->e_write_addr(
                    41000 + this->pos_chan,
                    LJM_UINT16,
                    this->neg_chan
                ))
                return err;
            // writing 5 frames of data to modbus registers: tc type, cjc address,
            // slope, offset and units
            enum { NUM_FRAMES = 5 };
            int aAddresses[NUM_FRAMES];
            int aTypes[NUM_FRAMES];
            double aValues[NUM_FRAMES];
            int err_addr = INITIAL_ERR_ADDRESS;

            // For setting up the AIN#_EF_INDEX (thermocouple type)
            aAddresses[0] = 9000 + 2 * pos_chan;
            aTypes[0] = LJM_UINT32;
            aValues[0] = TC_INDEX_LUT[this->type - 6001];

            // For setting up the AIN#_EF_CONFIG_A (temperature units)
            aAddresses[1] = 9300 + 2 * this->pos_chan;
            aTypes[1] = LJM_UINT32;
            aValues[1] = this->units;

            // For setting up the AIN#_EF_CONFIG_B (CJC address)
            aAddresses[2] = 9600 + 2 * this->pos_chan;
            aTypes[2] = LJM_UINT32;
            aValues[2] = this->cjc_addr;

            // For setting up the AIN#_EF_CONFIG_D (CJC slope)
            aAddresses[3] = 10200 + 2 * this->pos_chan;
            aTypes[3] = LJM_FLOAT32;
            aValues[3] = this->cjc_slope;

            // For setting up the AIN#_EF_CONFIG_E (CJC offset)
            aAddresses[4] = 10500 + 2 * this->pos_chan;
            aTypes[4] = LJM_FLOAT32;
            aValues[4] = this->cjc_offset;

            return ljm
                ->e_write_addrs(NUM_FRAMES, aAddresses, aTypes, aValues, &err_addr);
        }
        return xerrors::NIL;
    }
};

/// @brief configuration for an analog input channel.
struct AIChan final : InputChan {
    /// @brief the voltage range for the channel, starting at 0 and ending at range.
    const double range;

    explicit AIChan(xjson::Parser &parser):
        InputChan(parser), range(parser.optional<double>("range", 10.0)) {}

    xerrors::Error apply(
        const std::shared_ptr<device::Device> &dev,
        const std::string &device_type
    ) override {
        if (const auto err = dev->e_write_name(
                (this->port + "_RESOLUTION_INDEX").c_str(),
                0
            ))
            return err;
        if (device_type == T7 || device_type == T8)
            if (const auto err = dev->e_write_name((this->port + "_RANGE").c_str(), 0))
                return err;
        if (device_type == T7)
            if (const auto err = dev->e_write_name(
                    (this->port + "_NEGATIVE_CH").c_str(),
                    this->neg_chan
                ))
                return err;
        return xerrors::NIL;
    }
};

/// @brief configuration for a digital input channel.
struct DIChan final : InputChan {
    explicit DIChan(xjson::Parser &parser): InputChan(parser) {}
};

template<typename T>
using InputChanFactory = std::function<std::unique_ptr<T>(xjson::Parser &cfg)>;

#define INPUT_CHAN_FACTORY(type, class)                                                \
    {                                                                                  \
        type, [](xjson::Parser &cfg) { return std::make_unique<class>(cfg); }          \
    }

inline std::map<std::string, InputChanFactory<InputChan>> INPUTS = {
    INPUT_CHAN_FACTORY("TC", ThermocoupleChan),
    INPUT_CHAN_FACTORY("AI", AIChan),
    INPUT_CHAN_FACTORY("DI", DIChan)
};

/// @brief parses the input channel from the provided configuration.
/// @returns nullptr if the configuration is in valid, and binds any relevant
/// field errors to the config.
inline std::unique_ptr<InputChan> parse_input_chan(xjson::Parser &cfg) {
    const auto type = cfg.required<std::string>("type");
    const auto input = INPUTS.find(type);
    if (input != INPUTS.end()) return input->second(cfg);
    cfg.field_err("type", "unknown channel type: " + type);
    return nullptr;
}

/// @brief configuration for a LabJack read task.
struct ReadTaskConfig : common::BaseReadTaskConfig {
    const std::string device_key;
    /// @brief the connection method used to communicate with the device.
    std::string conn_method;
    std::set<synnax::ChannelKey> indexes;
    /// @brief the number of samples per channel to connect on each call to read.
    const std::size_t samples_per_chan;
    /// @brief the configurations for each channel in the task.
    std::vector<std::unique_ptr<InputChan>> channels;
    /// @brief the model of device being read from.
    std::string dev_model;
    /// @brief a set of transforms to apply to the frame after reading. Applies
    /// scaling information to channels.
    transform::Chain transform;
    /// @brief the number of skipped scans to allow before warning the user.
    size_t device_scan_backlog_warn_on_count;
    /// @brief the size of the buffer to use for reading data from the device.
    size_t ljm_scan_backlog_warn_on_count;

    ReadTaskConfig(ReadTaskConfig &&other) noexcept:
        common::BaseReadTaskConfig(std::move(other)),
        device_key(other.device_key),
        conn_method(other.conn_method),
        indexes(std::move(other.indexes)),
        samples_per_chan(other.samples_per_chan),
        channels(std::move(other.channels)),
        dev_model(std::move(other.dev_model)),
        transform(std::move(other.transform)),
        device_scan_backlog_warn_on_count(other.device_scan_backlog_warn_on_count),
        ljm_scan_backlog_warn_on_count(other.ljm_scan_backlog_warn_on_count) {}

    ReadTaskConfig(const ReadTaskConfig &) = delete;

    const ReadTaskConfig &operator=(const ReadTaskConfig &) = delete;

    explicit ReadTaskConfig(
        const std::shared_ptr<synnax::Synnax> &client,
        xjson::Parser &parser,
        const common::TimingConfig timing_cfg = common::TimingConfig()
    ):
        common::BaseReadTaskConfig(parser, timing_cfg),
        device_key(parser.optional<std::string>("device", "cross-device")),
        conn_method(parser.optional<std::string>("conn_method", "")),
        samples_per_chan(sample_rate / stream_rate),
        channels(parser.map<std::unique_ptr<InputChan>>(
            "channels",
            [&](xjson::Parser &ch_cfg) -> std::pair<std::unique_ptr<InputChan>, bool> {
                auto ch = parse_input_chan(ch_cfg);
                if (ch == nullptr) return {nullptr, false};
                return {std::move(ch), ch->enabled};
            }
        )),
        device_scan_backlog_warn_on_count(parser.optional<size_t>(
            "device_scan_backlog_warn_on_count",
            this->sample_rate.hz() * 2 // Default to 2 seconds of scans.
        )),
        ljm_scan_backlog_warn_on_count(parser.optional<size_t>(
            "ljm_scan_backlog_warn_on_count",
            this->sample_rate.hz() // Default to 1 second of scans.
        )) {
        if (this->channels.empty()) {
            parser.field_err("channels", "task must have at least one enabled channel");
            return;
        }
        auto [dev, err] = client->hardware.retrieve_device(this->device_key);
        if (err) {
            parser.field_err("device", "failed to retrieve device: " + err.message());
            return;
        }
        this->dev_model = dev.model;
        std::vector<synnax::ChannelKey> keys;
        keys.reserve(this->channels.size());
        for (const auto &ch: this->channels)
            keys.push_back(ch->synnax_key);
        const auto [sy_channels, ch_err] = client->channels.retrieve(keys);
        if (ch_err) {
            parser.field_err(
                "channels",
                "failed to retrieve channels: " + ch_err.message()
            );
            return;
        }
        size_t i = 0;
        for (const auto &ch: sy_channels) {
            if (ch.index != 0) this->indexes.insert(ch.index);
            this->channels[i++]->ch = ch;
        }
        const auto channel_map = map_channel_Keys(sy_channels);
        auto scale_transform = std::make_unique<transform::Scale>(parser, channel_map);
        this->transform.add(std::move(scale_transform));
    }

    [[nodiscard]] std::vector<synnax::Channel> sy_channels() const {
        std::vector<synnax::Channel> chs;
        chs.reserve(this->channels.size());
        for (const auto &ch: this->channels)
            chs.push_back(ch->ch);
        return chs;
    }

    /// @brief returns configuration for opening a writer to write data to Synnax.
    [[nodiscard]] synnax::WriterConfig writer() const {
        std::vector<synnax::ChannelKey> keys;
        keys.reserve(this->channels.size() + this->indexes.size());
        for (const auto &ch: this->channels)
            keys.push_back(ch->ch.key);
        for (const auto &idx: this->indexes)
            keys.push_back(idx);
        return synnax::WriterConfig{
            .channels = keys,
            .mode = synnax::data_saving_writer_mode(this->data_saving),
            .enable_auto_commit = true,
<<<<<<< HEAD
            .enable_proto_frame_caching = true,
            // .enable_experimental_codec = true
=======
>>>>>>> 198c2903
        };
    }

    /// @brief parses the configuration from the provided Synnax task.
    /// @param client - used to retrieve remote information about the task.
    /// @param task - the raw synnax task config.
    /// @param timing_cfg - the timing configuration for the task.
    /// @returns the configuration an error. If the error is not NIL, the
    /// configuration is invalid and should not be used.
    static std::pair<ReadTaskConfig, xerrors::Error> parse(
        const std::shared_ptr<synnax::Synnax> &client,
        const synnax::Task &task,
        const common::TimingConfig timing_cfg
    ) {
        auto parser = xjson::Parser(task.config);
        return {ReadTaskConfig(client, parser, timing_cfg), parser.error()};
    }

    /// @brief returns true if the task has any thermocouples.
    [[nodiscard]] bool has_thermocouples() const {
        for (const auto &ch: this->channels)
            if (dynamic_cast<ThermocoupleChan *>(ch.get())) return true;
        return false;
    }

    [[nodiscard]] xerrors::Error apply(const std::shared_ptr<device::Device> &dev
    ) const {
        for (const auto &ch: this->channels)
            if (const auto err = ch->apply(dev, this->dev_model)) return err;
        return xerrors::NIL;
    }
};

/// @brief a source implementation that reads from labjack devices via a unary
/// request-response cycle on each acquisition. This source is only used when the
/// task has thermocouples, as LJM does not support streaming of thermocouple data.
class UnarySource final : public common::Source {
    /// @brief the configuration for the read task.
    ReadTaskConfig cfg;
    /// @brief the API of the device we're reading from.
    const std::shared_ptr<device::Device> dev;
    /// @brief a handle to the interval that is regulating the sample clock.
    const int interval_handle;

public:
    UnarySource(const std::shared_ptr<device::Device> &dev, ReadTaskConfig cfg):
        cfg(std::move(cfg)), dev(dev), interval_handle(0) {}

    xerrors::Error start() override {
        if (const auto err = this->cfg.apply(this->dev)) return err;
        return this->dev->start_interval(
            this->interval_handle,
            static_cast<int>(this->cfg.sample_rate.period().microseconds())
        );
    }

    [[nodiscard]] std::vector<synnax::Channel> channels() const override {
        return this->cfg.sy_channels();
    }

    xerrors::Error stop() override {
        return this->dev->clean_interval(this->interval_handle);
    }

    common::ReadResult read(breaker::Breaker &breaker, synnax::Frame &data) override {
        common::ReadResult res;
        common::initialize_frame(data, this->cfg.channels, this->cfg.indexes, 1);
        int err_addr;
        std::vector<const char *> locations;
        std::vector<double> values;
        for (const auto &channel: this->cfg.channels)
            if (channel->enabled) locations.push_back(channel->port.c_str());
        int skipped_intervals;
        if (res.error = this->dev->wait_for_next_interval(
                this->interval_handle,
                &skipped_intervals
            );
            res.error)
            return res;

        values.resize(locations.size());
        if (res.error = this->dev->e_read_names(
                locations.size(),
                locations.data(),
                values.data(),
                &err_addr
            );
            res.error)
            return res;
        for (size_t i = 0; i < this->cfg.channels.size(); ++i) {
            auto &s = data.series->at(i);
            s.clear();
            s.write_casted(&values[i], 1);
        }
        const auto start = telem::TimeStamp::now();
        const auto end = start;
        common::generate_index_data(
            data,
            this->cfg.indexes,
            start,
            end,
            1,
            this->cfg.channels.size()
        );
        res.error = this->cfg.transform.transform(data);
        return res;
    }

    [[nodiscard]] synnax::WriterConfig writer_config() const override {
        return this->cfg.writer();
    }
};

/// @brief a source implementation that reads from labjack deices via the LJM
/// streaming protocol. This is much higher performance than unary request/response
/// cycles, and is preferred in cases where we don't acquire data from
/// thermocouples.
class StreamSource final : public common::Source {
    /// @brief the configuration for the read task.
    ReadTaskConfig cfg;
    /// @brief the API to the device we're reading from.
    const std::shared_ptr<device::Device> dev;
    /// @brief sample clock used to get timestamp information for the task.
    common::HardwareTimedSampleClock sample_clock;
    /// @brief buffer containing interleaved data directly from device
    std::vector<double> interleaved_buf;
    /// @brief buffer containing channel-grouped data after deinterleaving
    std::vector<double> channel_grouped_buf;

    /// @brief Deinterleaves data from interleaved_buf into channel_grouped_buf
    std::vector<double> &deinterleave() {
        const size_t n_channels = this->cfg.channels.size();
        if (n_channels <= 1) return this->interleaved_buf;
        const size_t n_samples = this->cfg.samples_per_chan;
        for (size_t ch = 0; ch < n_channels; ch++)
            for (size_t sample = 0; sample < n_samples; sample++)
                this->channel_grouped_buf
                    [ch * n_samples +
                     sample] = this->interleaved_buf[ch + sample * n_channels];
        return this->channel_grouped_buf;
    }

public:
    StreamSource(const std::shared_ptr<device::Device> &dev, ReadTaskConfig cfg):
        cfg(std::move(cfg)),
        dev(dev),
        sample_clock(common::HardwareTimedSampleClockConfig::create_simple(
            this->cfg.sample_rate,
            this->cfg.stream_rate,
            this->cfg.timing.correct_skew
        )),
        interleaved_buf(this->cfg.samples_per_chan * this->cfg.channels.size()),
        channel_grouped_buf(this->cfg.samples_per_chan * this->cfg.channels.size()) {}

    /// @brief returns the configuration for opening the synnax writer.
    [[nodiscard]] synnax::WriterConfig writer_config() const override {
        return this->cfg.writer();
    }

    xerrors::Error start() override { return this->restart(false); }

    [[nodiscard]] std::vector<synnax::Channel> channels() const override {
        return this->cfg.sy_channels();
    }

    /// @brief restarts the source.
    xerrors::Error restart(const bool force) {
        this->stop();
        if (const auto err = this->cfg.apply(this->dev); err && !force) return err;
        std::vector<int> temp_ports(this->cfg.channels.size());
        std::vector<const char *> physical_channels;
        physical_channels.reserve(this->cfg.channels.size());
        for (const auto &channel: this->cfg.channels)
            physical_channels.push_back(channel->port.c_str());
        if (const auto err = this->dev->names_to_addrs(
                this->cfg.channels.size(),
                physical_channels.data(),
                temp_ports.data(),
                nullptr
            ))
            return err;
        auto scan_rate = static_cast<double>(this->cfg.sample_rate.hz());
        if (const auto err = this->dev->e_stream_start(
                this->cfg.samples_per_chan,
                this->cfg.channels.size(),
                temp_ports.data(),
                &scan_rate
            ))
            return err;
        this->sample_clock.reset();
        return xerrors::NIL;
    }

    xerrors::Error stop() override { return this->dev->e_stream_stop(); }

    common::ReadResult read(breaker::Breaker &breaker, synnax::Frame &fr) override {
        common::ReadResult res;
        const auto n_channels = this->cfg.channels.size();
        const auto n_samples = this->cfg.samples_per_chan;
        common::initialize_frame(fr, this->cfg.channels, this->cfg.indexes, n_samples);

        const auto start = this->sample_clock.wait(breaker);
        int device_scan_backlog;
        int ljm_scan_backlog;
        if (res.error = translate_error(this->dev->e_stream_read(
                this->interleaved_buf.data(),
                &device_scan_backlog,
                &ljm_scan_backlog
            ));
            res.error) {
            if (res.error.matches(ljm::TEMPORARILY_UNREACHABLE)) this->restart(true);
            return res;
        }
        if (device_scan_backlog > this->cfg.device_scan_backlog_warn_on_count)
            res.warning = common::skew_warning(device_scan_backlog);
        if (ljm_scan_backlog > this->cfg.ljm_scan_backlog_warn_on_count)
            res.warning = common::skew_warning(ljm_scan_backlog);
        const auto end = this->sample_clock.end();
        common::transfer_buf(this->deinterleave(), fr, n_channels, n_samples);
        common::generate_index_data(
            fr,
            this->cfg.indexes,
            start,
            end,
            n_samples,
            n_channels
        );
        res.error = this->cfg.transform.transform(fr);
        return res;
    }
};
}<|MERGE_RESOLUTION|>--- conflicted
+++ resolved
@@ -404,11 +404,6 @@
             .channels = keys,
             .mode = synnax::data_saving_writer_mode(this->data_saving),
             .enable_auto_commit = true,
-<<<<<<< HEAD
-            .enable_proto_frame_caching = true,
-            // .enable_experimental_codec = true
-=======
->>>>>>> 198c2903
         };
     }
 
