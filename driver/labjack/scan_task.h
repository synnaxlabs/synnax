--- conflicted
+++ resolved
@@ -97,11 +97,7 @@
             );
             sy_dev.state = synnax::DeviceState{
                 .key = sy_dev.key,
-<<<<<<< HEAD
-                .variant = status::variant::SUCCESS,
-=======
                 .variant = status::VARIANT_SUCCESS,
->>>>>>> 075dd494
                 .rack = rack,
                 .details =
                     json{
