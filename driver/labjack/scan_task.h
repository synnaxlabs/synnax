--- conflicted
+++ resolved
@@ -85,11 +85,7 @@
                                : serial_str;
             auto name = device_type_str + "-" + last_four;
 
-<<<<<<< HEAD
-            auto rack = synnax::task_key_rack(this->task.key);
-=======
             auto rack = synnax::rack_key_from_task_key(this->task.key);
->>>>>>> 67890a62
             auto sy_dev = synnax::Device(
                 serial_str,
                 name,
@@ -101,11 +97,7 @@
             );
             sy_dev.state = synnax::DeviceState{
                 .key = sy_dev.key,
-<<<<<<< HEAD
-                .variant = "success",
-=======
                 .variant = status::variant::SUCCESS,
->>>>>>> 67890a62
                 .rack = rack,
                 .details =
                     json{
