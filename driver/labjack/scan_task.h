--- conflicted
+++ resolved
@@ -102,10 +102,7 @@
                 .details =
                     synnax::DeviceStatusDetails{
                         .rack = rack,
-<<<<<<< HEAD
-=======
                         .device = sy_dev.key,
->>>>>>> d0e4900d
                     }
             };
             devices.push_back(sy_dev);
