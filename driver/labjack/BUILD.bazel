cc_library(
    name = "labjack",
    srcs = [
        "factory.cpp",
    ],
    hdrs = [
        "labjack.h",
        "read_task.h",
        "scan_task.h",
        "write_task.h",
    ],
    copts = select({
        "@platforms//os:windows": [
            "/DWIN32_LEAN_AND_MEAN",
            "/DNOMINMAX",
            "/D_WIN32_WINNT=0x0601",  # Target Windows 7 or later
            "/D_WINSOCK_DEPRECATED_NO_WARNINGS",
            "/D_CRT_SECURE_NO_WARNINGS",
        ],
        "//conditions:default": [],
    }),
    linkopts = select({
        "@platforms//os:windows": ["/DEFAULTLIB:ws2_32.lib"],
        "//conditions:default": [],
    }),
    visibility = ["//visibility:public"],
    deps = [
        "//client/cpp:synnax",
        "//driver/errors",
        "//driver/labjack/device",
        "//driver/labjack/ljm",
        "//driver/pipeline",
        "//driver/queue",
        "//driver/task",
        "//driver/task/common",
<<<<<<< HEAD
=======
        "//driver/transform",
>>>>>>> e31aea86
        "//x/cpp/breaker",
        "//x/cpp/loop",
        "//x/cpp/xjson",
        "@com_github_google_glog//:glog",
        "@nlohmann_json//:json",
    ],
)

cc_test(
    name = "labjack_test",
    srcs = [
        "read_task_test.cpp",
    ],
    deps = [
        "//client/cpp/testutil",
        "//driver/labjack",
        "//x/cpp/xtest",
        "@com_google_googletest//:gtest_main",
    ],
)<|MERGE_RESOLUTION|>--- conflicted
+++ resolved
@@ -33,10 +33,7 @@
         "//driver/queue",
         "//driver/task",
         "//driver/task/common",
-<<<<<<< HEAD
-=======
         "//driver/transform",
->>>>>>> e31aea86
         "//x/cpp/breaker",
         "//x/cpp/loop",
         "//x/cpp/xjson",
