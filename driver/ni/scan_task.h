--- conflicted
+++ resolved
@@ -128,14 +128,8 @@
     /// @returns the device and an SKIP_DEVICE_ERR error if the device should be
     /// skipped.
     /// @returns an empty device and an error if the device could not be parsed.
-<<<<<<< HEAD
     std::pair<ni::Device, xerrors::Error>
     parse_device(NISysCfgResourceHandle resource) const;
-=======
-    std::pair<ni::Device, xerrors::Error> parse_device(NISysCfgResourceHandle resource
-    ) const;
-
->>>>>>> b33f1b26
 public:
     explicit Scanner(
         const std::shared_ptr<syscfg::SugaredAPI> &syscfg,
