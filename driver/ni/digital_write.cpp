// Copyright 2024 Synnax Labs, Inc.
//
// Use of this software is governed by the Business Source License included in the file
// licenses/BSL.txt.
//
// As of the Change Date specified in that file, in accordance with the Business Source
// License, use of this software will be governed by the Apache License, Version 2.0,
// included in the file licenses/APL.txt.

#include <utility>
#include <chrono>
#include <stdio.h>
#include <cassert>
#include <regex>

#include "client/cpp/telem/telem.h"
#include "driver/ni/ni.h"

#include "nlohmann/json.hpp"
#include "glog/logging.h"

///////////////////////////////////////////////////////////////////////////////////
//                             Helper Functions                                  //
///////////////////////////////////////////////////////////////////////////////////
void ni::DigitalWriteSink::get_index_keys() {
    if (this->writer_config.state_channel_keys.empty()) return;
    auto state_channel = this->writer_config.state_channel_keys[0];
    auto [state_channel_info, err] = this->ctx->client->channels.
            retrieve(state_channel);
    if (err) return this->log_error("failed to retrieve channel " + state_channel);
    this->writer_config.state_index_key = state_channel_info.index;
}

///////////////////////////////////////////////////////////////////////////////////
//                            DigitalWriteSink                                   //
///////////////////////////////////////////////////////////////////////////////////
ni::DigitalWriteSink::DigitalWriteSink(
    const std::shared_ptr<DAQmx> &dmx,
    TaskHandle task_handle,
    const std::shared_ptr<task::Context> &ctx,
    const synnax::Task &task)
    : dmx(dmx),
      task_handle(task_handle),
      ctx(ctx),
      task(task),
      err_info({}) {
    auto config_parser = config::Parser(task.config);
    this->writer_config.task_name = task.name;
    this->parse_config(config_parser);
    if (!config_parser.ok()) {
        this->log_error(
            "failed to parse configuration for " + this->writer_config.task_name);
        this->ctx->set_state({
            .task = this->task.key,
            .variant = "error",
            .details = config_parser.error_json()
        });
        return;
    }
    auto breaker_config = breaker::Config{
        .name = task.name,
        .base_interval = 1 * SECOND,
        .max_retries = 20,
        .scale = 1.2,
    };
    this->breaker = breaker::Breaker(breaker_config);
    if (this->init())
        this->log_error("failed to configure NI hardware for task " + this->
                        writer_config.task_name);

    this->get_index_keys();
    this->writer_state_source = std::make_shared<ni::DigitalStateSource>(
        this->writer_config.state_rate,
        this->writer_config.state_index_key,
        this->writer_config.state_channel_keys
    );
}


void ni::DigitalWriteSink::parse_config(config::Parser &parser) {
    LOG(INFO) << parser.get_json().dump(4);
    this->writer_config.state_rate = parser.required<float>("state_rate");
    this->writer_config.device_key = parser.required<std::string>("device");

    auto [dev, err] = this->ctx->client->hardware.retrieveDevice(
        this->writer_config.device_key);
    if (err != freighter::NIL)
        return this->log_error(
            "failed to retrieve device with key " + this->writer_config.device_key);

    this->writer_config.device_name = dev.location;
    std::uint64_t c_count = 0;
    parser.iter(
        "channels",
        [&](config::Parser &channel_builder) {
            ni::ChannelConfig config;
            // digital channel names are formatted: <device_name>/port<port_number>/line<line_number>
            auto port = "port" + std::to_string(
                            channel_builder.required<std::uint64_t>(
                                "port"));
            auto line = "line" + std::to_string(
                            channel_builder.required<std::uint64_t>(
                                "line"));

            config.name = (this->writer_config.device_name + "/" + port + "/" +
                           line);


            config.enabled = channel_builder.optional<bool>("enabled", true);

            if (config.enabled) {
                config.channel_key = channel_builder.required<uint32_t>("cmd_channel");
                this->writer_config.drive_cmd_channel_keys.
                        push_back(config.channel_key);

                auto state_key = channel_builder.required<uint32_t>("state_channel");
                this->writer_config.state_channel_keys.push_back(state_key);

                config.state_channel_key = state_key;

                this->channel_map[config.name] = "channels." + std::to_string(c_count);

                this->writer_config.channels.push_back(config);
                c_count++;
            }
        });
}


int ni::DigitalWriteSink::init() {
    int err = 0;
    auto channels = this->writer_config.channels;

    for (auto &channel: channels) {
        if (channel.channel_type != "index" && channel.enabled) {
<<<<<<< HEAD
            err = this->check_ni_error(ni::NiDAQmxInterface::CreateDOChan(
                this->task_handle,
                channel.name.c_str(),
                "",
                DAQmx_Val_ChanPerLine
            ));
=======
            err = this->check_ni_error(this->dmx->CreateDOChan(
                this->task_handle, channel.name.c_str(), "",
                DAQmx_Val_ChanPerLine));
>>>>>>> ab73a091
        }
        this->num_channels++;
        if (err < 0) {
            this->log_error("failed to create channel " + channel.name);
            return -1;
        }
    }

    this->buffer_size = this->num_channels;
    this->write_buffer = new uint8_t[this->buffer_size];
    for (int i = 0; i < this->buffer_size; i++) write_buffer[i] = 0;
    return 0;
}

freighter::Error ni::DigitalWriteSink::cycle() {
    auto err = this->start_ni();
    if (err) return err;
    err = this->stop_ni();
    if (err) return err;
    return freighter::NIL;
}

freighter::Error ni::DigitalWriteSink::start_ni() {
    if (this->check_ni_error(this->dmx->StartTask(this->task_handle))) {
        this->log_error(
            "failed to start writer for task " + this->writer_config.task_name);
        return freighter::Error(driver::CRITICAL_HARDWARE_ERROR);
        this->clear_task();
    }
    LOG(INFO) << "[ni.writer] successfully started writer for task " << this->
            writer_config.task_name;
    return freighter::NIL;
}


freighter::Error ni::DigitalWriteSink::stop_ni() {
    if (this->check_ni_error(this->dmx->StopTask(task_handle))) {
        this->log_error(
            "failed to stop writer for task " + this->writer_config.task_name);
        return freighter::Error(driver::CRITICAL_HARDWARE_ERROR);
    }
    LOG(INFO) << "[ni.writer] successfully stopped writer for task " << this->
            writer_config.task_name;
    return freighter::NIL;
}

freighter::Error ni::DigitalWriteSink::start(const std::string &cmd_key) {
    if (this->breaker.running() || !this->ok()) return freighter::NIL;
    this->breaker.start();
    freighter::Error err = this->start_ni();
    if (err) return err;
    ctx->set_state({
        .task = this->task.key,
        .key = cmd_key,
        .variant = "success",
        .details = {
            {"running", true},
            {"message", "Task started successfully"}
        }
    });
    return freighter::NIL;
}


freighter::Error ni::DigitalWriteSink::stop(const std::string &cmd_key) {
    if (!this->breaker.running()) return freighter::NIL;
    this->breaker.stop();
    freighter::Error err = this->stop_ni();
    if (err) return err;
    ctx->set_state({
        .task = this->task.key,
        .key = cmd_key,
        .variant = "success",
        .details = {
            {"running", false},
            {"message", "Task stopped successfully"}
        }
    });
    return freighter::NIL;
}

freighter::Error ni::DigitalWriteSink::write(synnax::Frame frame) {
    int32 samplesWritten = 0;
    format_data(std::move(frame));

    if (this->check_ni_error(this->dmx->WriteDigitalLines(
        this->task_handle,
        1, // number of samples per channel
        1, // auto start
        10.0, // timeout
        DAQmx_Val_GroupByChannel, // data layout
        write_buffer, // data
        &samplesWritten, // samples written
        NULL
    ))) {
        this->log_error("failed while writing digital data");
        return freighter::Error(driver::CRITICAL_HARDWARE_ERROR,
                                "Error writing digital data");
    }
    this->writer_state_source->update_state(
        this->writer_config.modified_state_keys,
        this->writer_config.digital_modified_state_values
    );

    return freighter::NIL;
}


freighter::Error ni::DigitalWriteSink::format_data(const synnax::Frame &frame) {
    uint32_t frame_index = 0;
    uint32_t cmd_channel_index = 0;

    for (auto key: *(frame.channels)) {
        // the order the keys were pushed into the vector is the order the data is written
        // first see if the key is in the drive_cmd_channel_keys
        auto it = std::find(this->writer_config.drive_cmd_channel_keys.begin(),
                            this->writer_config.drive_cmd_channel_keys.end(), key);
        if (it != this->writer_config.drive_cmd_channel_keys.end()) {
            // if so, now find which index it is in the vector (i.e. which channel it is in the write_buffer)
            cmd_channel_index = std::distance(
                this->writer_config.drive_cmd_channel_keys.begin(),
                it);
            // this corresponds to where in the order its NI channel was created
            // now we grab the level we'd like to write and put it into that location in the write_buffer
            auto series = frame.series->at(frame_index).values<uint8_t>();
            write_buffer[cmd_channel_index] = series[0];
            this->writer_config.modified_state_keys.push(
                this->writer_config.state_channel_keys[cmd_channel_index]);
            this->writer_config.digital_modified_state_values.push(series[0]);
        }
        frame_index++;
    }
    return freighter::NIL;
}

ni::DigitalWriteSink::~DigitalWriteSink() {
    this->clear_task();
    delete[] this->write_buffer;
}

void ni::DigitalWriteSink::clear_task() {
    if (this->check_ni_error(this->dmx->ClearTask(task_handle)))
        this->log_error(
            "failed to clear writer for task " + this->writer_config.task_name);
}

std::vector<synnax::ChannelKey> ni::DigitalWriteSink::get_cmd_channel_keys() {
    std::vector<synnax::ChannelKey> keys;
    for (auto &channel: this->writer_config.channels)
        if (channel.channel_type != "index" && channel.enabled)
            keys.push_back(channel.channel_key);
    // Don't need index key as we're only using this for streaming cmds
    return keys;
}

std::vector<synnax::ChannelKey> ni::DigitalWriteSink::get_state_channel_keys() {
    std::vector<synnax::ChannelKey> keys;
    for (auto &channel: this->writer_config.channels)
        if (channel.channel_type != "index" && channel.enabled)
            keys.push_back(channel.state_channel_key);
    keys.push_back(this->writer_config.state_index_key);
    return keys;
}

int ni::DigitalWriteSink::check_ni_error(int32 error) {
<<<<<<< HEAD
    if (error == 0) return 0;
    char errBuff[2048] = {'\0'};
    ni::NiDAQmxInterface::GetExtendedErrorInfo(errBuff, 2048);
=======
    if (error < 0) {
        char errBuff[2048] = {'\0'};
        this->dmx->GetExtendedErrorInfo(errBuff, 2048);
>>>>>>> ab73a091

    std::string s(errBuff);
    jsonify_error(s);

    this->ctx->set_state({
        .task = this->task.key,
        .variant = "error",
        .details = err_info
    });
    this->log_error("NI Vendor Error: " + std::string(errBuff));
    this->ok_state = false;
    return -1;
}


bool ni::DigitalWriteSink::ok() {
    return this->ok_state;
}

void ni::DigitalWriteSink::log_error(std::string err_msg) {
    // TODO get rid of the fields outside of the errors array
    LOG(ERROR) << "[ni.writer] " << err_msg;
    this->ok_state = false;
}

void ni::DigitalWriteSink::stopped_with_err(const freighter::Error &err) {
    // Unprompted stop so we pass in an empty command key
    this->stop("");
    this->log_error("stopped with error: " + err.message());
    json j = json(err.message());
    this->ctx->set_state({
        .task = this->task.key,
        .variant = "error",
        .details = {
            {"running", false},
            {"message", j}
        }
    });
}


void ni::DigitalWriteSink::jsonify_error(std::string s) {
    this->err_info["running"] = false;

    std::regex status_code_regex(R"(Status Code:\s*(-?\d+))");
    std::regex channel_regex(R"(Channel Name:\s*(\S+))");
    std::regex physical_channel_regex(R"(Physical Channel Name:\s*(\S+))");
    std::regex device_regex(R"(Device:\s*(\S+))");

    std::string message = s;

    std::vector<std::string> fields = {
        "Status Code:", "Channel Name:", "Physical Channel Name:",
        "Device:", "Task Name:"
    };

    size_t first_field_pos = std::string::npos;
    for (const auto &field: fields) {
        size_t pos = s.find("\n" + field);
        if (pos != std::string::npos && (
                first_field_pos == std::string::npos || pos < first_field_pos))
            first_field_pos = pos;
    }

    if (first_field_pos != std::string::npos) message = s.substr(0, first_field_pos);

    message = std::regex_replace(message, std::regex("\\s+$"), "");

    std::smatch status_code_match;
    std::regex_search(s, status_code_match, status_code_regex);
    std::string sc = (!status_code_match.empty()) ? status_code_match[1].str() : "";

    bool is_port_error = (sc == "-200170");

    std::string device = "";
    std::smatch device_match;
    if (std::regex_search(s, device_match, device_regex))
        device = device_match[1].str();

    std::string cn = "";
    std::smatch physical_channel_match;
    std::smatch channel_match;
    if (std::regex_search(s, physical_channel_match, physical_channel_regex)) {
        cn = physical_channel_match[1].str();
        if (!device.empty()) cn = device + "/" + cn;
        // Combine device and physical channel name
    } else if (std::regex_search(s, channel_match, channel_regex))
        cn = channel_match[1].str();

    // Check if the channel name is in the channel map
    this->err_info["path"] = channel_map.count(cn) != 0
                                 ? channel_map[cn]
                                 : !cn.empty()
                                       ? cn
                                       : "";
    // Handle the special case for -200170 error
    if (is_port_error)
        this->err_info["path"] =
                this->err_info["path"].get<std::string>() + ".port";

    std::string error_message = "NI Error " + sc + ": " + message + " Path: " + this->
                                err_info["path"].get<std::string>();

    if (!cn.empty()) error_message += " Channel: " + cn;

    this->err_info["message"] = error_message;

    json j = json::array();
    j.push_back(this->err_info);
    this->err_info["errors"] = j;
}

///////////////////////////////////////////////////////////////////////////////////
//                                    DigitalStateSource                         //
///////////////////////////////////////////////////////////////////////////////////
ni::DigitalStateSource::DigitalStateSource(
    float state_rate,
    synnax::ChannelKey &state_index_key,
    std::vector<synnax::ChannelKey> &state_channel_keys
) {
    this->state_rate.value = state_rate;
    // start the periodic thread
    this->state_index_key = state_index_key;

    // initialize all states to 0 (logic low)
    for (auto &key: state_channel_keys)
        this->state_map[key] = 0;
    this->timer = loop::Timer(this->state_rate);
}

std::pair<synnax::Frame, freighter::Error> ni::DigitalStateSource::read(
    breaker::Breaker &breaker
) {
    std::unique_lock<std::mutex> lock(this->state_mutex);
    // sleep for state period
    this->timer.wait(breaker);
    waiting_reader.wait_for(lock, this->state_rate.period().chrono());
    return std::make_pair(this->get_state(), freighter::NIL);
}

synnax::Frame ni::DigitalStateSource::get_state() {
    // frame size = # monitored states + 1 state index channel
    auto frame_size = this->state_map.size() + 1;
    auto state_frame = synnax::Frame(frame_size);
    state_frame.add(
        this->state_index_key,
        synnax::Series(
            synnax::TimeStamp::now().value,
            synnax::TIMESTAMP
        )
    );

    for (auto &[key, value]: this->state_map)
        state_frame.add(key, synnax::Series(value));
    return state_frame;
}

void ni::DigitalStateSource::update_state(
    std::queue<synnax::ChannelKey> &modified_state_keys,
    std::queue<std::uint8_t> &modified_state_values
) {
    std::unique_lock<std::mutex> lock(this->state_mutex);
    while (!modified_state_keys.empty()) {
        this->state_map[modified_state_keys.front()] = static_cast<std::uint8_t>(modified_state_values.front());
        modified_state_keys.pop();
        modified_state_values.pop();
    }
    waiting_reader.notify_one();
}

///////////////////////////////////////////////////////////////////////////////////
//                             AnalogWriteSink                                   //
///////////////////////////////////////////////////////////////////////////////////
void ni::AnalogWriteSink::get_index_keys() {
    if (this->writer_config.state_channel_keys.empty()) return;
    auto state_channel = this->writer_config.state_channel_keys[0];
    auto [state_channel_info, err] = this->ctx->client->channels.
            retrieve(state_channel);
    if (err) return this->log_error("failed to retrieve channel " + state_channel);
    this->writer_config.state_index_key = state_channel_info.index;
}

ni::AnalogWriteSink::AnalogWriteSink(
    TaskHandle task_handle,
    const std::shared_ptr<task::Context> &ctx,
    const synnax::Task &task)
    : task_handle(task_handle),
      ctx(ctx),
      task(task),
      err_info({}) {
    auto config_parser = config::Parser(task.config);
    this->writer_config.task_name = task.name;
    this->parse_config(config_parser);
    if (!config_parser.ok()) {
        this->log_error(
            "failed to parse configuration for " + this->writer_config.task_name);
        this->ctx->set_state({
            .task = this->task.key,
            .variant = "error",
            .details = config_parser.error_json()
        });
        return;
    }
    auto breaker_config = breaker::Config{
        .name = task.name,
        .base_interval = 1 * SECOND,
        .max_retries = 20,
        .scale = 1.2,
    };
    this->breaker = breaker::Breaker(breaker_config);
    if (this->init())
        this->log_error("failed to configure NI hardware for task " + this->
                        writer_config.task_name);
    this->get_index_keys();
    this->writer_state_source = std::make_shared<ni::AnalogStateSource>(
        this->writer_config.state_rate,
        this->writer_config.state_index_key,
        this->writer_config.state_channel_keys
    );
}

void ni::AnalogWriteSink::parse_config(config::Parser &parser) {
    this->writer_config.state_rate = parser.required<float>("state_rate");
    this->writer_config.device_key = parser.required<std::string>("device");

    auto [dev, err] = this->ctx->client->hardware.retrieveDevice(
        this->writer_config.device_key);
    if (err != freighter::NIL)
        return this->log_error(
            "failed to retrieve device with key " + this->writer_config.device_key);

    this->writer_config.device_name = dev.location;
    std::uint64_t c_count = 0;
    parser.iter(
        "channels",
        [&](config::Parser &channel_builder) {
            ni::ChannelConfig config;
            // analog channel names are formatted: <device_name>/ai<port>
            config.enabled = channel_builder.optional<bool>("enabled", true);
            if (!config.enabled) return;

            std::string port = std::to_string(
                channel_builder.required<std::uint64_t>(
                    "port"
                )
            );

            config.name = this->writer_config.device_name + "/ao" + port;
            config.channel_type = channel_builder.required<std::string>("type");
            config.ni_channel = this->parse_channel(
                channel_builder, config.channel_type, config.name
            );

            config.channel_key = channel_builder.required<uint32_t>("cmd_channel");
            this->writer_config.drive_cmd_channel_keys.push_back(config.channel_key);

            auto state_key = channel_builder.required<uint32_t>("state_channel");
            this->writer_config.state_channel_keys.push_back(state_key);

            config.state_channel_key = state_key;

            this->channel_map[config.name] = "channels." + std::to_string(c_count);

            this->writer_config.channels.push_back(config);
            c_count++;
        }
    );
}

std::shared_ptr<ni::Analog> ni::AnalogWriteSink::parse_channel(
    config::Parser &parser,
    const std::string &channel_type,
    const std::string &channel_name
) {
    if (channel_type == "ao_current")
        return std::make_shared<CurrentOut>(
            parser, this->task_handle, channel_name
        );
    if (channel_type == "ao_voltage")
        return std::make_shared<VoltageOut>(
            parser, this->task_handle, channel_name
        );
    if (channel_type == "ao_func_gen")
        return std::make_shared<FunctionGeneratorOut>(
            parser, this->task_handle, channel_name
        );

    // If the channel type is not recognized, update task state
    std::string msg = "Channel " + channel_name + " has an unrecognized type: " + channel_type;
    this->ctx->set_state({
        .task = this->task.key,
        .variant = "error",
        .details = {
            {"running", false},
            {"message", msg}
        }
    });
    this->log_error(msg);
    return nullptr;
}


int ni::AnalogWriteSink::init() {
    int err = 0;
    auto channels = this->writer_config.channels;

    for (auto &channel: channels) {
        this->check_ni_error(channel.ni_channel->create_ni_scale());
        this->check_ni_error(channel.ni_channel->create_ni_channel());
        if (!this->ok()) {
            this->log_error("failed while creating channel " + channel.name);
            return -1;
        }
        this->num_channels++;
    }
    this->buffer_size = this->num_channels;
    this->write_buffer = new double[this->buffer_size];
    for (int i = 0; i < this->buffer_size; i++) write_buffer[i] = 0;
    return 0;
}

freighter::Error ni::AnalogWriteSink::cycle() {
    auto err = this->start_ni();
    if (err) return err;
    err = this->stop_ni();
    if (err) return err;
    return freighter::NIL;
}

freighter::Error ni::AnalogWriteSink::start_ni() {
    if (this->check_ni_error(ni::NiDAQmxInterface::StartTask(this->task_handle))) {
        this->log_error(
            "failed to start writer for task " + this->writer_config.task_name);
        return freighter::Error(driver::CRITICAL_HARDWARE_ERROR);
        this->clear_task();
    }
    LOG(INFO) << "[ni.writer] successfully started writer for task " << this->
            writer_config.task_name;
    return freighter::NIL;
}

freighter::Error ni::AnalogWriteSink::stop_ni() {
    if (this->check_ni_error(ni::NiDAQmxInterface::StopTask(task_handle))) {
        this->log_error(
            "failed to stop writer for task " + this->writer_config.task_name);
        return freighter::Error(driver::CRITICAL_HARDWARE_ERROR);
    }
    LOG(INFO) << "[ni.writer] successfully stopped writer for task " << this->
            writer_config.task_name;
    return freighter::NIL;
}

freighter::Error ni::AnalogWriteSink::start(const std::string &cmd_key) {
    if (this->breaker.running() || !this->ok()) return freighter::NIL;
    this->breaker.start();
    freighter::Error err = this->start_ni();
    if (err) return err;
    ctx->set_state({
        .task = this->task.key,
        .key = cmd_key,
        .variant = "success",
        .details = {
            {"running", true},
            {"message", "Task started successfully"}
        }
    });
    return freighter::NIL;
}

freighter::Error ni::AnalogWriteSink::stop(const std::string &cmd_key) {
    if (!this->breaker.running()) return freighter::NIL;
    this->breaker.stop();
    freighter::Error err = this->stop_ni();
    if (err) return err;
    ctx->set_state({
        .task = this->task.key,
        .key = cmd_key,
        .variant = "success",
        .details = {
            {"running", false},
            {"message", "Task stopped successfully"}
        }
    });
    return freighter::NIL;
}

freighter::Error ni::AnalogWriteSink::write(synnax::Frame frame) {
    int32 samplesWritten = 0;
    format_data(std::move(frame));

    if (this->check_ni_error(ni::NiDAQmxInterface::WriteAnalogF64(
        this->task_handle,
        1, // number of samples per channel
        1, // auto start
        10.0, // timeout
        DAQmx_Val_GroupByChannel, // data layout
        write_buffer, // data
        &samplesWritten, // samples written
        NULL
    ))) {
        this->log_error("failed while writing digital data");
        return freighter::Error(driver::CRITICAL_HARDWARE_ERROR,
                                "Error writing digital data");
    }
    this->writer_state_source->update_state(
        this->writer_config.modified_state_keys,
        this->writer_config.analog_modified_state_values
    );

    return freighter::NIL;
}

freighter::Error ni::AnalogWriteSink::format_data(const synnax::Frame &frame) {
    uint32_t frame_index = 0;
    uint32_t cmd_channel_index = 0;

    for (auto key: *(frame.channels)) {
        // the order the keys were pushed into the vector is the order the data is written
        // first see if the key is in the drive_cmd_channel_keys
        auto it = std::find(this->writer_config.drive_cmd_channel_keys.begin(),
                            this->writer_config.drive_cmd_channel_keys.end(), key);
        if (it != this->writer_config.drive_cmd_channel_keys.end()) {
            // if so, now find which index it is in the vector (i.e. which channel it is in the write_buffer)
            cmd_channel_index = std::distance(
                this->writer_config.drive_cmd_channel_keys.begin(),
                it);
            // this corresponds to where in the order its NI channel was created
            // now we grab the level we'd like to write and put it into that location in the write_buffer
            auto series = frame.series->at(frame_index).values<float>();
            // TODO: Could be a double too, so handle tha. Could be all kinds of types actually
            write_buffer[cmd_channel_index] = series[0];
            this->writer_config.modified_state_keys.push(
                this->writer_config.state_channel_keys[cmd_channel_index]);
            this->writer_config.analog_modified_state_values.push(series[0]);
        }
        frame_index++;
    }
    return freighter::NIL;
}

ni::AnalogWriteSink::~AnalogWriteSink() {
    this->clear_task();
    delete[] this->write_buffer;
}

void ni::AnalogWriteSink::clear_task() {
    if (this->check_ni_error(ni::NiDAQmxInterface::ClearTask(task_handle)))
        this->log_error(
            "failed to clear writer for task " + this->writer_config.task_name);
}

std::vector<synnax::ChannelKey> ni::AnalogWriteSink::get_cmd_channel_keys() {
    std::vector<synnax::ChannelKey> keys;
    for (auto &channel: this->writer_config.channels)
        if (channel.channel_type != "index" && channel.enabled)
            keys.push_back(channel.channel_key);
    // Don't need index key as we're only using this for streaming cmds
    return keys;
}

std::vector<synnax::ChannelKey> ni::AnalogWriteSink::get_state_channel_keys() {
    std::vector<synnax::ChannelKey> keys;
    for (auto &channel: this->writer_config.channels)
        if (channel.channel_type != "index" && channel.enabled)
            keys.push_back(channel.state_channel_key);
    keys.push_back(this->writer_config.state_index_key);
    return keys;
}

int ni::AnalogWriteSink::check_ni_error(int32 error) {
    if (error == 0) return 0;
    char errBuff[2048] = {'\0'};
    ni::NiDAQmxInterface::GetExtendedErrorInfo(errBuff, 2048);

    std::string s(errBuff);
    jsonify_error(s);

    this->ctx->set_state({
        .task = this->task.key,
        .variant = "error",
        .details = err_info
    });
    this->log_error("NI Vendor Error: " + std::string(errBuff));
    this->ok_state = false;
    return -1;
}


bool ni::AnalogWriteSink::ok() {
    return this->ok_state;
}

void ni::AnalogWriteSink::log_error(std::string err_msg) {
    // TODO get rid of the fields outside of the errors array
    LOG(ERROR) << "[ni.writer] " << err_msg;
    this->ok_state = false;
}

void ni::AnalogWriteSink::stopped_with_err(const freighter::Error &err) {
    // Unprompted stop so we pass in an empty command key
    this->stop("");
    this->log_error("stopped with error: " + err.message());
    json j = json(err.message());
    this->ctx->set_state({
        .task = this->task.key,
        .variant = "error",
        .details = {
            {"running", false},
            {"message", j}
        }
    });
}

void ni::AnalogWriteSink::jsonify_error(std::string s) {
    this->err_info["running"] = false;

    std::regex status_code_regex(R"(Status Code:\s*(-?\d+))");
    std::regex channel_regex(R"(Channel Name:\s*(\S+))");
    std::regex physical_channel_regex(R"(Physical Channel Name:\s*(\S+))");
    std::regex device_regex(R"(Device:\s*(\S+))");

    std::string message = s;

    std::vector<std::string> fields = {
        "Status Code:", "Channel Name:", "Physical Channel Name:",
        "Device:", "Task Name:"
    };

    size_t first_field_pos = std::string::npos;
    for (const auto &field: fields) {
        size_t pos = s.find("\n" + field);
        if (pos != std::string::npos && (
                first_field_pos == std::string::npos || pos < first_field_pos))
            first_field_pos = pos;
    }

    if (first_field_pos != std::string::npos) message = s.substr(0, first_field_pos);

    message = std::regex_replace(message, std::regex("\\s+$"), "");

    std::smatch status_code_match;
    std::regex_search(s, status_code_match, status_code_regex);
    std::string sc = (!status_code_match.empty()) ? status_code_match[1].str() : "";

    bool is_port_error = (sc == "-200170");

    std::string device = "";
    std::smatch device_match;
    if (std::regex_search(s, device_match, device_regex)) device = device_match[1].str();

    std::string cn = "";
    std::smatch physical_channel_match;
    std::smatch channel_match;
    if (std::regex_search(s, physical_channel_match, physical_channel_regex)) {
        cn = physical_channel_match[1].str();
        if (!device.empty()) cn = device + "/" + cn; // Combine device and physical channel name
    } else if (std::regex_search(s, channel_match, channel_regex)) cn = channel_match[1].str();

    // Check if the channel name is in the channel map
    this->err_info["path"] = channel_map.count(cn) != 0
                                 ? channel_map[cn]
                                 : !cn.empty()
                                       ? cn
                                       : "";
    // Handle the special case for -200170 error
    if (is_port_error) this->err_info["path"] = this->err_info["path"].get<std::string>() + ".port";

    std::string error_message = "NI Error " + sc + ": " + message + " Path: " + this->
                                err_info["path"].get<std::string>();

    if (!cn.empty()) error_message += " Channel: " + cn;

    this->err_info["message"] = error_message;

    json j = json::array();
    j.push_back(this->err_info);
    this->err_info["errors"] = j;
}

///////////////////////////////////////////////////////////////////////////////////
//                                    AnalogStateSource                          //
///////////////////////////////////////////////////////////////////////////////////
ni::AnalogStateSource::AnalogStateSource(
    float state_rate,
    synnax::ChannelKey &state_index_key,
    std::vector<synnax::ChannelKey> &state_channel_keys
) {
    this->state_rate.value = state_rate;
    // start the periodic thread
    this->state_index_key = state_index_key;

    // initialize all states to 0 (logic low)
    for (auto &key: state_channel_keys)
        this->state_map[key] = 0;
    this->timer = loop::Timer(this->state_rate);
}

std::pair<synnax::Frame, freighter::Error> ni::AnalogStateSource::read(
    breaker::Breaker &breaker
) {
    std::unique_lock<std::mutex> lock(this->state_mutex);
    // sleep for state period
    this->timer.wait(breaker);
    waiting_reader.wait_for(lock, this->state_rate.period().chrono());
    return std::make_pair(this->get_state(), freighter::NIL);
}

synnax::Frame ni::AnalogStateSource::get_state() {
    // frame size = # monitored states + 1 state index channel
    auto frame_size = this->state_map.size() + 1;
    auto state_frame = synnax::Frame(frame_size);
    state_frame.add(
        this->state_index_key,
        synnax::Series(
            synnax::TimeStamp::now().value,
            synnax::TIMESTAMP
        )
    );

    for (auto &[key, value]: this->state_map)
        state_frame.add(key, synnax::Series(value));
    return state_frame;
}

void ni::AnalogStateSource::update_state(
    std::queue<synnax::ChannelKey> &modified_state_keys,
    std::queue<double> &modified_state_values
) {
    std::unique_lock<std::mutex> lock(this->state_mutex);
    while (!modified_state_keys.empty()) {
        this->state_map[modified_state_keys.front()] = static_cast<double>(modified_state_values.front());
        modified_state_keys.pop();
        modified_state_values.pop();
    }
    waiting_reader.notify_one();
}<|MERGE_RESOLUTION|>--- conflicted
+++ resolved
@@ -133,18 +133,12 @@
 
     for (auto &channel: channels) {
         if (channel.channel_type != "index" && channel.enabled) {
-<<<<<<< HEAD
-            err = this->check_ni_error(ni::NiDAQmxInterface::CreateDOChan(
-                this->task_handle,
-                channel.name.c_str(),
-                "",
-                DAQmx_Val_ChanPerLine
-            ));
-=======
-            err = this->check_ni_error(this->dmx->CreateDOChan(
-                this->task_handle, channel.name.c_str(), "",
-                DAQmx_Val_ChanPerLine));
->>>>>>> ab73a091
+            err = this->check_ni_error(
+                this->dmx->CreateDOChan(
+                    this->task_handle, channel.name.c_str(), "",
+                    DAQmx_Val_ChanPerLine
+                )
+            );
         }
         this->num_channels++;
         if (err < 0) {
@@ -310,15 +304,9 @@
 }
 
 int ni::DigitalWriteSink::check_ni_error(int32 error) {
-<<<<<<< HEAD
     if (error == 0) return 0;
     char errBuff[2048] = {'\0'};
-    ni::NiDAQmxInterface::GetExtendedErrorInfo(errBuff, 2048);
-=======
-    if (error < 0) {
-        char errBuff[2048] = {'\0'};
-        this->dmx->GetExtendedErrorInfo(errBuff, 2048);
->>>>>>> ab73a091
+    this->dmx->GetExtendedErrorInfo(errBuff, 2048);
 
     std::string s(errBuff);
     jsonify_error(s);
@@ -502,13 +490,15 @@
 }
 
 ni::AnalogWriteSink::AnalogWriteSink(
+    const std::shared_ptr<DAQmx> &dmx,
     TaskHandle task_handle,
     const std::shared_ptr<task::Context> &ctx,
-    const synnax::Task &task)
-    : task_handle(task_handle),
-      ctx(ctx),
-      task(task),
-      err_info({}) {
+    const synnax::Task &task
+) : dmx(dmx),
+    task_handle(task_handle),
+    ctx(ctx),
+    task(task),
+    err_info({}) {
     auto config_parser = config::Parser(task.config);
     this->writer_config.task_name = task.name;
     this->parse_config(config_parser);
@@ -626,8 +616,8 @@
     auto channels = this->writer_config.channels;
 
     for (auto &channel: channels) {
-        this->check_ni_error(channel.ni_channel->create_ni_scale());
-        this->check_ni_error(channel.ni_channel->create_ni_channel());
+        this->check_ni_error(channel.ni_channel->create_ni_scale(this->dmx));
+        this->check_ni_error(channel.ni_channel->create_ni_channel(this->dmx));
         if (!this->ok()) {
             this->log_error("failed while creating channel " + channel.name);
             return -1;
@@ -649,7 +639,7 @@
 }
 
 freighter::Error ni::AnalogWriteSink::start_ni() {
-    if (this->check_ni_error(ni::NiDAQmxInterface::StartTask(this->task_handle))) {
+    if (this->check_ni_error(this->dmx->StartTask(this->task_handle))) {
         this->log_error(
             "failed to start writer for task " + this->writer_config.task_name);
         return freighter::Error(driver::CRITICAL_HARDWARE_ERROR);
@@ -661,7 +651,7 @@
 }
 
 freighter::Error ni::AnalogWriteSink::stop_ni() {
-    if (this->check_ni_error(ni::NiDAQmxInterface::StopTask(task_handle))) {
+    if (this->check_ni_error(this->dmx->StopTask(task_handle))) {
         this->log_error(
             "failed to stop writer for task " + this->writer_config.task_name);
         return freighter::Error(driver::CRITICAL_HARDWARE_ERROR);
@@ -709,7 +699,7 @@
     int32 samplesWritten = 0;
     format_data(std::move(frame));
 
-    if (this->check_ni_error(ni::NiDAQmxInterface::WriteAnalogF64(
+    if (this->check_ni_error(this->dmx->WriteAnalogF64(
         this->task_handle,
         1, // number of samples per channel
         1, // auto start
@@ -765,7 +755,7 @@
 }
 
 void ni::AnalogWriteSink::clear_task() {
-    if (this->check_ni_error(ni::NiDAQmxInterface::ClearTask(task_handle)))
+    if (this->check_ni_error(this->dmx->ClearTask(task_handle)))
         this->log_error(
             "failed to clear writer for task " + this->writer_config.task_name);
 }
@@ -791,7 +781,7 @@
 int ni::AnalogWriteSink::check_ni_error(int32 error) {
     if (error == 0) return 0;
     char errBuff[2048] = {'\0'};
-    ni::NiDAQmxInterface::GetExtendedErrorInfo(errBuff, 2048);
+    this->dmx->GetExtendedErrorInfo(errBuff, 2048);
 
     std::string s(errBuff);
     jsonify_error(s);
