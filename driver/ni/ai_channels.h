// Copyright 2024 Synnax Labs, Inc.
//
// Use of this software is governed by the Business Source License included in the file
// licenses/BSL.txt.
//
// As of the Change Date specified in that file, in accordance with the Business Source
// License, use of this software will be governed by the Apache License, Version 2.0,
// included in the file licenses/APL.txt.


#pragma once

#include <string>

#include "daqmx.h"
#include "nidaqmx_api.h"
#include "nisyscfg.h"
#include "client/cpp/telem/telem.h"
#include "driver/config/config.h"
#include "glog/logging.h"
#include "nlohmann/json.hpp"

namespace ni {
<<<<<<< HEAD

     static inline int32_t getExcitationSrc(std::string s){
        if(s == "Internal") return DAQmx_Val_Internal;
        if(s == "External") return DAQmx_Val_External;
        if(s == "None") return DAQmx_Val_None;
        return DAQmx_Val_None;
     }

    typedef struct ExcitationConfig{
        int32_t voltageExcitSource;
        double voltageExcitVal;    
        double minValForExcitation; // optional
        double maxValForExcitation; //optional
        bool32 useExcitForScaling;  //optional

        ExcitationConfig() = default;

        ExcitationConfig(config::Parser &parser)
            :   voltageExcitSource(getExcitationSrc(parser.required<std::string>("voltage_excit_source"))),
                voltageExcitVal(parser.required<double>("voltage_excit_val")),
                minValForExcitation(parser.optional<double>("min_val_for_excitation", 0)),
                maxValForExcitation(parser.optional<double>("max_val_for_excitation", 0)),
                useExcitForScaling(parser.optional<bool32>("use_excit_for_scaling", 0)) {
                    
                }
    } ExcitationConfig; 

    typedef struct PolynomialConfig{
        float64* forwardCoeffs;
        uint32_t numForwardCoeffs;
        float64* reverseCoeffs;
        uint32_t numReverseCoeffs;
        int32_t electricalUnits;
        int32_t physicalUnits;

        PolynomialConfig() = default;

        PolynomialConfig(config::Parser &parser)
            :   numForwardCoeffs(parser.required<uint32_t>("num_forward_coeffs")),
                numReverseCoeffs(parser.required<uint32_t>("num_reverse_coeffs")),
                electricalUnits(parser.required<int32_t>("electrical_units")),
                physicalUnits(parser.required<int32_t>("physical_units")) {
                    if(!parser.ok()) return; // TODO: handle error

                    json j = parser.get_json();

                    forwardCoeffs = new double[numForwardCoeffs];
                    reverseCoeffs = new double[numReverseCoeffs];

                    //get forward coeffs (prescale -> scale)
                    if(j.contains("forward_coeffs")){
                        forwardCoeffs = new double[numForwardCoeffs];
                        for(uint32_t i = 0; i < numForwardCoeffs; i++){
                            forwardCoeffs[i] = j["forward_coeffs"][i];
                        }
                    }

                    ni::NiDAQmxInterface::CalculateReversePolyCoeff(
                            forwardCoeffs,
                            numForwardCoeffs,
                            -100, //FIXME dont hard code
                            100, //FIXME dont hard code
                            numReverseCoeffs,
                            -1,
                            reverseCoeffs
                    ); // FIXME: reversePoly order should be user inputted?
                }
        ~PolynomialConfig() {
            if(forwardCoeffs != nullptr) delete[] forwardCoeffs;
            if(reverseCoeffs != nullptr) delete[] reverseCoeffs;
        }

    } PolynomialConfig;

    typedef struct TableConfig{
        float64* electricalVals;
        uint32_t numElectricalVals;
        float64* physicalVals;
        uint32_t numPhysicalVals;
        int32_t electricalUnits;
        int32_t physicalUnits;
        
        TableConfig() = default;

        TableConfig(config::Parser &parser) 
            : numElectricalVals(parser.required<uint32_t>("num_electrical_vals")),
              numPhysicalVals(parser.required<uint32_t>("num_physical_vals")),
              electricalUnits(parser.required<int32_t>("electrical_units")),
              physicalUnits(parser.required<int32_t>("physical_units")) {
                  if(!parser.ok()) return; // TODO: handle error

                  json j = parser.get_json();

                  //get electrical vals
                  if(j.contains("electrical_vals")){
                      electricalVals = new double[numElectricalVals];
                      for(uint32_t i = 0; i < numElectricalVals; i++){
                          electricalVals[i] = j["electrical_vals"][i];
                      }
                  }

                  //get physical vals
                  if(j.contains("physical_vals")){
                      physicalVals = new double[numPhysicalVals];
                      for(uint32_t i = 0; i < numPhysicalVals; i++){
                          physicalVals[i] = j["physical_vals"][i];
                      }
                  }
              }
    } TableConfig;

    typedef struct TwoPointLinConfig{
        double firstElectricalVal;
        double secondElectricalVal;
        int32_t electricalUnits;
        double firstPhysicalVal;
        double secondPhysicalVal;
        int32_t physicalUnits;

        TwoPointLinConfig() = default;

        TwoPointLinConfig(config::Parser &parser)
            :   firstElectricalVal(parser.required<double>("first_electrical_val")),
                secondElectricalVal(parser.required<double>("second_electrical_val")),
                electricalUnits(parser.required<int32_t>("electrical_units")),
                firstPhysicalVal(parser.required<double>("first_physical_val")),
                secondPhysicalVal(parser.required<double>("second_physical_val")),
                physicalUnits(parser.required<int32_t>("physical_units")) {
        }

    } TwoPointLinConfig;

    typedef struct BridgeConfig{
        int32_t niBridgeConfig;
        int32_t voltageExcitSource;
        double voltageExcitVal;
        double nominalBridgeResistance;

        BridgeConfig() = default;

        BridgeConfig(config::Parser &parser)
            :   niBridgeConfig(parser.required<int32_t>("bridge_config")),
                voltageExcitSource(parser.required<int32_t>("voltage_excit_source")),
                voltageExcitVal(parser.required<double>("voltage_excit_val")),
                nominalBridgeResistance(parser.required<double>("nominal_bridge_resistance")) {
                }
        
    } BridgeConfig;

    static inline int32_t getTerminalConfig(std::string terminal_config) {
        if (terminal_config == "PseudoDiff") return DAQmx_Val_PseudoDiff;
        if (terminal_config == "Diff") return DAQmx_Val_Diff;
        if (terminal_config == "NRSE") return DAQmx_Val_NRSE;
        if (terminal_config == "RSE") return DAQmx_Val_RSE;
        return DAQmx_Val_Cfg_Default;
=======
typedef struct ExcitationConfig {
    int32_t voltageExcitSource;
    double voltageExcitVal;
    double minValForExcitation; // optional
    double maxValForExcitation; //optional
    bool32 useExcitForScaling; //optional

    ExcitationConfig() = default;

    ExcitationConfig(config::Parser &parser)
        : voltageExcitSource(parser.required<int32_t>("voltage_excit_source")),
          voltageExcitVal(parser.required<double>("voltage_excit_val")),
          minValForExcitation(parser.optional<double>("min_val_for_excitation", 0)),
          maxValForExcitation(parser.optional<double>("max_val_for_excitation", 0)),
          useExcitForScaling(parser.optional<bool32>("use_excit_for_scaling", 0)) {
>>>>>>> 11d790eb
    }
} ExcitationConfig;

typedef struct PolynomialConfig {
    float64 *forwardCoeffs;
    uint32_t numForwardCoeffs;
    float64 *reverseCoeffs;
    uint32_t numReverseCoeffs;
    int32_t electricalUnits;
    int32_t physicalUnits;

    PolynomialConfig() = default;

    PolynomialConfig(config::Parser &parser)
        : numForwardCoeffs(parser.required<uint32_t>("num_forward_coeffs")),
          numReverseCoeffs(parser.required<uint32_t>("num_reverse_coeffs")),
          electricalUnits(parser.required<int32_t>("electrical_units")),
          physicalUnits(parser.required<int32_t>("physical_units")) {
        if (!parser.ok()) return; // TODO: handle error

        json j = parser.get_json();

        forwardCoeffs = new double[numForwardCoeffs];
        reverseCoeffs = new double[numReverseCoeffs];

        //get forward coeffs (prescale -> scale)
        if (j.contains("forward_coeffs")) {
            forwardCoeffs = new double[numForwardCoeffs];
            for (uint32_t i = 0; i < numForwardCoeffs; i++) {
                forwardCoeffs[i] = j["forward_coeffs"][i];
            }
        }

        ni::NiDAQmxInterface::CalculateReversePolyCoeff(
            forwardCoeffs,
            numForwardCoeffs,
            -100, //FIXME dont hard code
            100, //FIXME dont hard code
            numReverseCoeffs,
            -1,
            reverseCoeffs
        ); // FIXME: reversePoly order should be user inputted?
    }

    ~PolynomialConfig() {
        if (forwardCoeffs != nullptr) delete[] forwardCoeffs;
        if (reverseCoeffs != nullptr) delete[] reverseCoeffs;
    }
} PolynomialConfig;

typedef struct TableConfig {
    float64 *electricalVals;
    uint32_t numElectricalVals;
    float64 *physicalVals;
    uint32_t numPhysicalVals;
    int32_t electricalUnits;
    int32_t physicalUnits;

    TableConfig() = default;

    TableConfig(config::Parser &parser)
        : numElectricalVals(parser.required<uint32_t>("num_electrical_vals")),
          numPhysicalVals(parser.required<uint32_t>("num_physical_vals")),
          electricalUnits(parser.required<int32_t>("electrical_units")),
          physicalUnits(parser.required<int32_t>("physical_units")) {
        if (!parser.ok()) return; // TODO: handle error

        json j = parser.get_json();

        //get electrical vals
        if (j.contains("electrical_vals")) {
            electricalVals = new double[numElectricalVals];
            for (uint32_t i = 0; i < numElectricalVals; i++) {
                electricalVals[i] = j["electrical_vals"][i];
            }
        }

        //get physical vals
        if (j.contains("physical_vals")) {
            physicalVals = new double[numPhysicalVals];
            for (uint32_t i = 0; i < numPhysicalVals; i++) {
                physicalVals[i] = j["physical_vals"][i];
            }
        }
    }
} TableConfig;

typedef struct TwoPointLinConfig {
    double firstElectricalVal;
    double secondElectricalVal;
    int32_t electricalUnits;
    double firstPhysicalVal;
    double secondPhysicalVal;
    int32_t physicalUnits;

    TwoPointLinConfig() = default;

    TwoPointLinConfig(config::Parser &parser)
        : firstElectricalVal(parser.required<double>("first_electrical_val")),
          secondElectricalVal(parser.required<double>("second_electrical_val")),
          electricalUnits(parser.required<int32_t>("electrical_units")),
          firstPhysicalVal(parser.required<double>("first_physical_val")),
          secondPhysicalVal(parser.required<double>("second_physical_val")),
          physicalUnits(parser.required<int32_t>("physical_units")) {
    }
} TwoPointLinConfig;

typedef struct BridgeConfig {
    int32_t niBridgeConfig;
    int32_t voltageExcitSource;
    double voltageExcitVal;
    double nominalBridgeResistance;

    BridgeConfig() = default;

    BridgeConfig(config::Parser &parser)
        : niBridgeConfig(parser.required<int32_t>("bridge_config")),
          voltageExcitSource(parser.required<int32_t>("voltage_excit_source")),
          voltageExcitVal(parser.required<double>("voltage_excit_val")),
          nominalBridgeResistance(
              parser.required<double>("nominal_bridge_resistance")) {
    }
} BridgeConfig;

static inline int32_t getTerminalConfig(std::string terminal_config) {
    if (terminal_config == "PseudoDiff") return DAQmx_Val_PseudoDiff;
    if (terminal_config == "Diff") return DAQmx_Val_Diff;
    if (terminal_config == "NRSE") return DAQmx_Val_NRSE;
    if (terminal_config == "RSE") return DAQmx_Val_RSE;
    return DAQmx_Val_Cfg_Default;
}

///////////////////////////////////////////////////////////////////////////////////
//                                     ANALOG                                    //
///////////////////////////////////////////////////////////////////////////////////

/// @brief an object that represents and is responsible for the configuration of
/// a single analog channel on National Instruments hardware.
/// base class for all special analog channel types.
class Analog {
public:
    Analog() = default;

    ~Analog() = default;

    virtual int32 createNIChannel() {
        LOG(INFO) << "Creating Analog Channel";
        return 0;
    }


    static ScaleConfig getScaleConfig(config::Parser &parser) {
        // TODO check if custom scale and channel exist
        std::string scale_name = std::to_string(parser.required<uint32_t>("channel")) +
                                 "_scale";
        auto scale_parser = parser.child("custom_scale");
        return ScaleConfig(scale_parser, scale_name);
    }

    int32 createNIScale() {
        if (this->scale_config.type == "none") return 0;
        return this->scale_config.createNIScale();
    }

    explicit Analog(config::Parser &parser, TaskHandle task_handle, std::string name)
        : task_handle(task_handle),
          min_val(parser.required<float_t>("min_val")),
          max_val(parser.required<float_t>("max_val")),
          units(DAQmx_Val_Volts),
          sy_key(parser.required<uint32_t>("channel")),
          name(name),
          type(parser.required<std::string>("type")),
          scale_config(getScaleConfig(parser)) {
        // check name of channel
        if (this->scale_config.type != "none") {
            LOG(INFO) << "Scale type: " << this->scale_config.type;
            this->scale_name = this->scale_config.name;
            this->units = DAQmx_Val_FromCustomScale;
        }
    }

    TaskHandle task_handle = 0;
    std::string scale_name = "";
    double min_val = 0;
    double max_val = 0;
    int32_t units = DAQmx_Val_Volts;
    uint32_t sy_key = 0;
    std::string name = "";
    std::string type = "";

    ScaleConfig scale_config;
};

///////////////////////////////////////////////////////////////////////////////////
//                                      Voltage                                  //
///////////////////////////////////////////////////////////////////////////////////
/// @brief voltage channel.
class Voltage : public Analog {
public:
    int32_t terminal_config = 0;

    explicit Voltage(config::Parser &parser, TaskHandle task_handle, std::string name)
        : Analog(parser, task_handle, name),
          terminal_config(
              ni::getTerminalConfig(parser.required<std::string>("terminal_config"))) {
    }

    ~Voltage() = default;

    int32 createNIChannel() override {
        if (this->scale_config.type == "none") {
            return ni::NiDAQmxInterface::CreateAIVoltageChan(
                this->task_handle,
                this->name.c_str(),
                "", // name to assign channel
                this->terminal_config,
                this->min_val,
                this->max_val,
                DAQmx_Val_Volts,
                NULL
            );
        } else {
            return ni::NiDAQmxInterface::CreateAIVoltageChan(
                this->task_handle,
                this->name.c_str(),
                "", // name to assign channel
                this->terminal_config,
                this->min_val,
                this->max_val,
                DAQmx_Val_FromCustomScale,
                this->scale_config.name.c_str()
            );
        }
    }
};


/*
    /// @brief RMS voltage Channel
    class VoltageRMS : public Voltage {
        public:
            explicit Voltage(config::Parser &parser, TaskHandle task_handle, std::string name)
                : Voltage(parser, task_handle, name){}

            ~VoltageRMS() = default;

            int32 createNIChannel() override {
                LOG(INFO) << "Creating Voltage RMS Channel";
                return ni::NiDAQmxInterface::CreateAIVoltageRMSChan(
                        this->task_handle,
                        this->name.c_str(),
                        "",
                        this->terminal_config,
                        this->min_val,
                        this->max_val,
                        DAQmx_Val_Volts,
                        NULL
            );
        }
    };

    /// @brief voltage Channel with excitation reference
    class VoltageWithExcit : public Voltage {
        public:
            int32_t bridgeConfig = 0;
            int32_t excitationSource = 0;
            double excitationVal = 0;
            bool32 useExcitForScaling = 0;

            explicit VoltageWithExcit(config::Parser &parser, TaskHandle task_handle, std::string name)
                : Voltage(parser, task_handle, name),
                  bridgeConfig(parser.required<int32_t>("bridge_config")),
                  excitationSource(parser.required<int32_t>("excitation_source")),
                  excitationVal(parser.required<double>("excitation_val")),
                  useExcitForScaling(parser.required<bool32>("use_excit_for_scaling")) {}

            ~VoltageWithExcit() = default;

            int32 createNIChannel() override {
                LOG(INFO) << "Creating Voltage Channel with Excitation Reference";
                if(this->scale_config.type == "none"){
                    return ni::NiDAQmxInterface::CreateAIVoltageChanWithExcit(
                            this->task_handle,
                            this->name.c_str(),
                            "",
                            this->terminal_config,
                            this->min_val,
                            this->max_val,
                            DAQmx_Val_Volts,
                            this->bridgeConfig,
                            this->excitationSource,
                            this->excitationVal,
                            this->useExcitForScaling,
                            NULL
                    );
                }
            }
    };

*/
///////////////////////////////////////////////////////////////////////////////////
//                                      Current                                  //
///////////////////////////////////////////////////////////////////////////////////
class Current : public Analog {
public:
    int32_t shuntResistorLoc;
    double extShuntResistorval;
    int32 terminal_config = 0;

    static int32_t getShuntResistorLocation(std::string loc) {
        // TODO: cant find any other options in daqmx.h?
        return DAQmx_Val_Default;
    }

    explicit Current(config::Parser &parser, TaskHandle task_handle, std::string name)
        : Analog(parser, task_handle, name),
          terminal_config(
              ni::getTerminalConfig(parser.required<std::string>("terminal_config"))),
          shuntResistorLoc(
              getShuntResistorLocation(
                  parser.required<std::string>("shunt_resistor_loc"))),
          extShuntResistorval(parser.required<double>("ext_shunt_resistor_val")) {
        std::string u = parser.optional<std::string>("units", "Amps");
        this->units = ni::UNITS_MAP.at(u);
    }

    int32 createNIChannel() override {
        if (this->scale_config.type == "none") {
            return ni::NiDAQmxInterface::CreateAICurrentChan(
                this->task_handle,
                this->name.c_str(),
                "",
                this->terminal_config,
                this->min_val,
                this->max_val,
                this->units,
                this->shuntResistorLoc,
                this->extShuntResistorval,
                NULL
            );
        }
    }
};

// class CurrentRMS : public Current{
//     explicit CurrentRMS(config::Parser &parser, TaskHandle task_handle, std::string name)
//             : Current(parser, task_handle, name) {}

//     int32 createNIChannel() override {
//         if(this->scale_config.type == "none"){
//             return ni::NiDAQmxInterface::CreateAICurrentRMSChan(
//                     this->task_handle,
//                     this->name.c_str(),
//                     "",
//                     this->terminal_config,
//                     this->min_val,
//                     this->max_val,
//                     this->units,
//                     this->shuntResistorLoc,
//                     this->extShuntResistorval,
//                     this->excitationConfig.voltageExcitSource,
//                     this->excitationConfig.voltageExcitVal,
//                     NULL
//             );
//         }
//     }
// };

    ///////////////////////////////////////////////////////////////////////////////////
    //                                       RTD                                     //
    ///////////////////////////////////////////////////////////////////////////////////
    class RTD : public Analog{
        public:
            int32_t rtdType;
            int32_t resistanceConfig;
            ExcitationConfig excitationConfig;
            double r0;

            static int32_t getRTDType(std::string type){
                if(type == "Pt3750") return DAQmx_Val_Pt3750;
                if(type == "PT3851") return DAQmx_Val_Pt3851;
                if(type == "PT3911") return DAQmx_Val_Pt3911;
                if(type == "PT3916") return DAQmx_Val_Pt3916;
                if(type == "PT3920") return DAQmx_Val_Pt3920;
                if(type == "PT3928") return DAQmx_Val_Pt3928;
                if(type == "Custom") return DAQmx_Val_Custom;
                return DAQmx_Val_Pt3750;
            }

            static int32_t getResistanceConfig(std::string s){
                if(s == "2Wire") return DAQmx_Val_2Wire;
                if(s == "3Wire") return DAQmx_Val_3Wire;
                if(s == "4Wire") return DAQmx_Val_4Wire;
                return DAQmx_Val_2Wire;
            }

            explicit RTD(config::Parser &parser, TaskHandle task_handle, std::string name)
                    : Analog(parser, task_handle, name),
                      rtdType(getRTDType(parser.required<std::string>("rtd_type"))),
                      resistanceConfig(getResistanceConfig(parser.required<std::string>("resistance_config"))),
                      excitationConfig(parser),
                      r0(parser.required<double>("r0")) {
                        std::string u = parser.optional<std::string>("units", "Amps");
                        this->units = ni::UNITS_MAP.at(u); 
                      }
    
            int32 createNIChannel() override {
                return ni::NiDAQmxInterface::CreateAIRTDChan(
                        this->task_handle,
                        this->name.c_str(),
                        "",
                        this->min_val,
                        this->max_val,
                        this->units,
                        this->rtdType,
                        this->resistanceConfig,
                        this->excitationConfig.voltageExcitSource, //TODO change name to current
                        this->excitationConfig.voltageExcitVal, //TODO change name to current
                        this->r0
                );
            }
    };

<<<<<<< HEAD
    ///////////////////////////////////////////////////////////////////////////////////
    //                                      Temperature                              //
    ///////////////////////////////////////////////////////////////////////////////////
    class Thermocouple : public Analog{
        public:
            int32_t thermocoupleType;
            int32_t cjcSource;
            double cjcVal;
            std::string cjcChannel;

            static int32_t getType(std::string type){
                if(type == "J") return DAQmx_Val_J_Type_TC;
                if(type == "K") return DAQmx_Val_K_Type_TC;
                if(type == "N") return DAQmx_Val_N_Type_TC;
                if(type == "R") return DAQmx_Val_R_Type_TC;
                if(type == "S") return DAQmx_Val_S_Type_TC;
                if(type == "T") return DAQmx_Val_T_Type_TC;                  
                if(type == "B") return DAQmx_Val_B_Type_TC;
                if(type == "E") return DAQmx_Val_E_Type_TC;

                LOG(ERROR) << "Invalid TC Type";
                return DAQmx_Val_J_Type_TC;
            }
=======


*/
///////////////////////////////////////////////////////////////////////////////////
//                                      Temperature                              //
///////////////////////////////////////////////////////////////////////////////////
class Thermocouple : public Analog {
public:
    int32_t thermocoupleType;
    int32_t cjcSource;
    double cjcVal;
    std::string cjcChannel;

    static int32_t getType(std::string type) {
        if (type == "J") return DAQmx_Val_J_Type_TC;
        if (type == "K") return DAQmx_Val_K_Type_TC;
        if (type == "N") return DAQmx_Val_N_Type_TC;
        if (type == "R") return DAQmx_Val_R_Type_TC;
        if (type == "S") return DAQmx_Val_S_Type_TC;
        if (type == "T") return DAQmx_Val_T_Type_TC;
        if (type == "B") return DAQmx_Val_B_Type_TC;
        if (type == "E") return DAQmx_Val_E_Type_TC;

        LOG(ERROR) << "Invalid TC Type";
        return DAQmx_Val_J_Type_TC;
    }
>>>>>>> 11d790eb

    static int32_t getCJCSource(std::string source) {
        if (source == "BuiltIn") return DAQmx_Val_BuiltIn;
        if (source == "ConstVal") return DAQmx_Val_ConstVal;
        if (source == "Chan") return DAQmx_Val_Chan;
        LOG(ERROR) << "Invalid cjc type";
        return DAQmx_Val_BuiltIn;
    }


    explicit Thermocouple(config::Parser &parser, TaskHandle task_handle,
                          std::string name)
        : Analog(parser, task_handle, name),
          thermocoupleType(getType(parser.required<std::string>("thermocouple_type"))),
          cjcSource(getCJCSource(parser.required<std::string>("cjc_source"))),
          cjcVal(parser.required<double>("cjc_val")) {
        std::string u = parser.optional<std::string>("units", "DegC");
        this->units = ni::UNITS_MAP.at(u); // TODO: make this optional and default to C?
    }

    //cjcChannel(parser.required<std::string>("cjc_channel")) {} FIXME: this property should be take form console


    ///	DAQmxErrChk (DAQmxCreateAIThrmcplChan(taskHandle,"","",0.0,100.0,DAQmx_Val_DegC,DAQmx_Val_J_Type_TC,DAQmx_Val_BuiltIn,25.0,""));

    int32 createNIChannel() override {
        if (this->scale_config.type == "none") {
            return ni::NiDAQmxInterface::CreateAIThrmcplChan(
                this->task_handle,
                this->name.c_str(),
                "",
                this->min_val,
                this->max_val,
                this->units,
                this->thermocoupleType,
                this->cjcSource,
                this->cjcVal,
                ""
            );
        }
    }
};

/*
class TemperatureBuiltInSensor : public Analog{
    public:
        explicit TemperatureBuiltInSensor(config::Parser &parser, TaskHandle task_handle, std::string name){
            this->task_handle = task_handle;
            this->physical_channel = parser.required<std::string>("physical_channel");
            this->name = name;
            this->units = parser.required<int32_t>("units");
        }

        int32 createNIChannel() override {
            LOG(INFO) << "Creating Temperature Built In Sensor Channel";
            return ni::NiDAQmxInterface::CreateAITempBuiltInSensorChan(
                    this->task_handle,
                    this->name.c_str(),
                    "",
                    this->units,
            );
        }
};

class Thermistor : public Analog{
    public:
        int32_t resistanceConfig;
        ExcitationConfig excitationConfig;
        double a;
        double b;
        double c;

        explicit Thermistor(config::Parser &parser, TaskHandle task_handle, std::string name)
                : Analog(parser, task, name),
                  resistanceConfig(parser.required<int32_t>("resistanceConfig")),
                  excitationConfig(parser),
                  a(parser.required<double>("a")),
                  b(parser.required<double>("b")),
                  c(parser.required<double>("c")) {}

        int32 createNIChannel() override {
            if(this->scale_config.type == "none"){
                return ni::NiDAQmxInterface::CreateAIThrmsstrChanIex(
                        this->task_handle,
                        this->name.c_str(),
                        "",
                        this->min_val,
                        this->max_val,
                        this->units,
                        this->resistanceConfig,
                        this->excitationConfig.voltageExcitSource, // current excitation source FIXME
                        this->excitationConfig.voltageExcitVal,    // current excitation val FIXME
                        this->a,
                        this->b,
                        this->c
                );
            }
        }
};
class ThermistorVex : public Analog{
    public:
        int32_t resistanceConfig;
        ExcitationConfig excitationConfig;
        double a;
        double b;
        double c;
        double r1;

        explicit ThermistorVex(config::Parser &parser, TaskHandle task_handle, std::string name)
                : Analog(parser, task_handle, name),
                  resistanceConfig(parser.required<int32_t>("resistanceConfig")),
                  excitationConfig(parser),
                  a(parser.required<double>("a")),
                  b(parser.required<double>("b")),
                  c(parser.required<double>("c")),
                  r1(parser.required<double>("r1")) {}

        int32 createNIChannel() override {
            if(this->scale_config.type == "none"){
                return ni::NiDAQmxInterface::CreateAIThrmstrChanVex(
                        this->task_handle,
                        this->name.c_str(),
                        "",
                        this->min_val,
                        this->max_val,
                        this->units,
                        this->resistanceConfig,
                        this->excitationConfig.voltageExcitSource, // current excitation source FIXME
                        this->excitationConfig.voltageExcitVal,    // current excitation val FIXME
                        this->a,
                        this->b,
                        this->c,
                        this->r1
                );
            }
        }
};



///////////////////////////////////////////////////////////////////////////////////
//                                    Acceleration                               //
///////////////////////////////////////////////////////////////////////////////////
/// @brief acceleration channel
class Acceleration : public Analog {
    public:
        double sensitivity;
        int32_t sensitivityUnits;
        ExcitationConfig excitationConfig;

        explicit Acceleration(config::Parser &parser, TaskHandle task_handle, std::string name)
                : Analog(parser, task_handle, name),
                  sensitivity(parser.required<double>("sensitivity")),
                  sensitivityUnits(parser.required<int32_t>("sensitivity_units")),
                  excitationConfig(parser) {}

        int32 createNIChannel() override {
            if(this->scale_config.type == "none"){
                return ni::NiDAQmxInterface::CreateAIAccelChan(
                        this->task_handle,
                        this->name.c_str(),
                        "",
                        this->min_val,
                        this->max_val,
                        this->units,
                        this->sensitivity,
                        this->sensitivityUnits,
                        this->excitationConfig.voltageExcitSource,
                        this->excitationConfig.voltageExcitVal,
                        NULL
                );
            }
        }

};
/// @brief acceleration channel with 4 wire DC voltage
class Acceleration4WireDCVoltage : public Analog {
    public:
        double sensitivity;
        int32_t sensitivityUnits;

    explicit Acceleration4WireDCVoltage(config::Parser &parser, TaskHandle task_handle, std::string name)
            : Analog(parser, task_handle, name),
              sensitivity(parser.required<double>("sensitivity")),
              sensitivityUnits(parser.required<int32_t>("sensitivity_units")) {}
};
/// @brief acceleration channel with charge
class AccelerationCharge : public Analog {
    public:
        double sensitivity;
        int32_t sensitivityUnits;

        explicit AccelerationCharge(config::Parser &parser, TaskHandle task_handle, std::string name)
                : Analog(parser, task_handle, name),
                  sensitivity(parser.required<double>("sensitivity")),
                  sensitivityUnits(parser.required<int32_t>("sensitivity_units")) {}

        int32 createNIChannel() override {
            if(this->scale_config.type == "none"){
                return ni::NiDAQmxInterface::CreateAIAccelChargeChan(
                        this->task_handle,
                        this->name.c_str(),
                        "",
                        this->terminal_config,
                        this->min_val,
                        this->max_val,
                        this->units,
                        this->sensitivity,
                        this->sensitivityUnits,
                        this->excitationConfig.voltageExcitSource,
                        this->excitationConfig.voltageExcitVal,
                        NULL
                );
            }
        }
};

///////////////////////////////////////////////////////////////////////////////////
//                                      Bridge                                   //
///////////////////////////////////////////////////////////////////////////////////
class Bridge : public Analog {
    public:
        BridgeConfig bridgeConfig;

        explicit Bridge(config::Parser &parser, TaskHandle task_handle, std::string name)
            : Analog(parser, task_handle, name){}

        int32 createNIChannel() override{
            if(this->scale_config.type == "none"){
                return ni::NiDAQmxInterface::CreateAIBridgeChan(
                        this->task_handle,
                        this->name.c_str(),
                        "",
                        this->min_val,
                        this->max_val,
                        this->units,
                        this->bridgeConfig.niBridgeConfig,
                        this->bridgeConfig.voltageExcitSource,
                        this->bridgeConfig.voltageExcitVal,
                        this->bridgeConfig.nominalBridgeResistance,
                        NULL
                );
            }
        }
};

///////////////////////////////////////////////////////////////////////////////////
//                                      Charge                                   //
///////////////////////////////////////////////////////////////////////////////////
class Charge : public Analog {
    explicit Charge(config::Parser &parser, TaskHandle task_handle, std::string name)
            : Analog(parser, task_handle, name) {}

    int32 createNIChannel() override {
        if(this->scale_config.type == "none"){
            return ni::NiDAQmxInterface::CreateAIChargeChan(
                    this->task_handle,
                    this->name.c_str(),
                    "",
                    this->terminal_config,
                    this->min_val,
                    this->max_val,
                    this->units,
                    this->excitationConfig.voltageExcitSource,
                    this->excitationConfig.voltageExcitVal,
                    NULL
            );
        }
    }

}



///////////////////////////////////////////////////////////////////////////////////
//                                      Force                                    //
///////////////////////////////////////////////////////////////////////////////////
class ForceBridgePolynomial : public Analog{
    public:
        BridgeConfig bridgeConfig;
        PolynomialConfig polynomialConfig;

        explicit ForceBridgePolynomial(config::Parser &parser, TaskHandle task_handle, std::string name)
                : Analog(parser, task_handle, name),
                  bridgeConfig(parser),
                  polynomialConfig(parser) {}

        int32 createNIChannel() override {
            if(this->scale_config.type == "none"){
                return ni::NiDAQmxInterface::CreateAIForceBridgePolynomialChan(
                        this->task_handle,
                        this->name.c_str(),
                        "",
                        this->min_val,
                        this->max_val,
                        this->units,
                        this->bridgeConfig.niBridgeConfig,
                        this->bridgeConfig.voltageExcitSource,
                        this->bridgeConfig.voltageExcitVal,
                        this->bridgeConfig.nominalBridgeResistance,
                        this->polynomialConfig.forwardCoeffs,
                        this->polynomialConfig.numForwardCoeffs,
                        this->polynomialConfig.reverseCoeffs,
                        this->polynomialConfig.numReverseCoeffs,
                        this->polynomialConfig.electricalUnits,
                        this->polynomialConfig.physicalUnits,
                        NULL
                );
            }
        }

}
class ForceBridgeTable : public Analog{
    public:
        BridgeConfig bridgeConfig;
        TableConfig tableConfig;

        explicit ForceBridgeTable(config::Parser &parser, TaskHandle task_handle, std::string name)
                : Analog(parser, task_handle, name),
                  bridgeConfig(parser),
                  tableConfig(parser) {}

        int32 createNIChannel() override {
            if(this->scale_config.type == "none"){
                return ni::NiDAQmxInterface::CreateAIForceBridgeTableChan(
                        this->task_handle,
                        this->name.c_str(),
                        "",
                        this->min_val,
                        this->max_val,
                        this->units,
                        this->bridgeConfig.niBridgeConfig,
                        this->bridgeConfig.voltageExcitSource,
                        this->bridgeConfig.voltageExcitVal,
                        this->bridgeConfig.nominalBridgeResistance,
                        this->tableConfig.electricalVals,
                        this->tableConfig.numElectricalVals,
                        this->tableConfig.electricalUnits,
                        this->tableConfig.physicalVals,
                        this->tableConfig.numPhysicalVals,
                        this->tableConfig.physicalUnits,
                        NULL
                );
            }
        }
}

class ForceBridgeTwoPointLin : public Analog{
    public:
        BridgeConfig bridgeConfig;
        TwoPointLinConfig twoPointLinConfig;

        explicit ForceBridgeTwoPointLin(config::Parser &parser, TaskHandle task_handle, std::string name)
                : Analog(parser, task_handle, name),
                  bridgeConfig(parser),
                  twoPointLinConfig(parser) {}

        int32 createNIChannel() override {
            if(this->scale_config.type == "none"){
                return ni::NiDAQmxInterface::CreateAIForceBridgeTwoPointLinChan(
                        this->task_handle,
                        this->name.c_str(),
                        "",
                        this->min_val,
                        this->max_val,
                        this->units,
                        this->bridgeConfig.niBridgeConfig,
                        this->bridgeConfig.voltageExcitSource,
                        this->bridgeConfig.voltageExcitVal,
                        this->bridgeConfig.nominalBridgeResistance,
                        this->twoPointLinConfig.firstElectricalVal,
                        this->twoPointLinConfig.secondElectricalVal,
                        this->twoPointLinConfig.electricalUnits,
                        this->twoPointLinConfig.firstPhysicalVal,
                        this->twoPointLinConfig.secondPhysicalVal,
                        this->twoPointLinConfig.physicalUnits,
                        NULL
                );
            }
        }
}
class ForceIEPE : public Analog{
    public:
        int32_t sensitivityUnits;
        double sensitivity;
        ExcitationConfig excitationConfig;

        explicit ForceIEPE(config::Parser &parser, TaskHandle task_handle, std::string name)
                : Analog(parser, task_handle, name),
                  sensitivityUnits(parser.required<int32_t>("sensitivity_units")),
                  sensitivity(parser.required<double>("sensitivity")),
                  excitationConfig(parser) {}

        int32 createNIChannel() override {
            if(this->scale_config.type == "none"){
                return ni::NiDAQmxInterface::CreateAIForceIEPEChan(
                        this->task_handle,
                        this->name.c_str(),
                        "",
                        this->min_val,
                        this->max_val,
                        this->units,
                        this->sensitivity,
                        this->sensitivityUnits,
                        this->excitationConfig.voltageExcitSource,
                        this->excitationConfig.voltageExcitVal,
                        NULL
                );
            }
        }
}

///////////////////////////////////////////////////////////////////////////////////
//                                      Frequency                                //
///////////////////////////////////////////////////////////////////////////////////
class FrequencyVoltage : public Analog{
    public:
        double thresholdLevel;
        double hysteresis;

        explicit FrequencyVoltage(config::Parser &parser, TaskHandle task_handle, std::string name)
                : Analog(parser, task_handle, name),
                  thresholdLevel(parser.required<double>("threshold_level")),
                  hysteresis(parser.required<double>("hysteresis")) {}
        int32 createNIChannel() override {
            if(this->scale_config.type == "none"){
                return ni::NiDAQmxInterface::CreateAIFreqVoltageChan(
                        this->task_handle,
                        this->name.c_str(),
                        "",
                        this->terminal_config,
                        this->min_val,
                        this->max_val,
                        this->units,
                        this->thresholdLevel,
                        this->hysteresis,
                        NULL
                );
            }
        }
}
///////////////////////////////////////////////////////////////////////////////////
//                                      Microphone                               //
///////////////////////////////////////////////////////////////////////////////////
class Microphone : public Analog{
    public:
        double micSensitivity;
        double maxSndPressLevel;
        excitConfig excitationConfig;

        explicit Microphone(config::Parser &parser, TaskHandle task_handle, std::string name)
                : Analog(parser, task_handle, name),
                  micSensitivity(parser.required<double>("mic_sensitivity")),
                  maxSndPressLevel(parser.required<double>("max_snd_press_level")),
                  excitationConfig(parser) {}

        int32 createNIChannel() override {
            if(this->scale_config.type == "none"){
                return ni::NiDAQmxInterface::CreateAIMicrophoneChan(
                        this->task_handle,
                        this->name.c_str(),
                        "",
                        this->terminal_config,
                        this->min_val,
                        this->max_val,
                        this->units,
                        this->micSensitivity,
                        this->maxSndPressLevel,
                        this->excitationConfig.voltageExcitSource,
                        this->excitationConfig.voltageExcitVal,
                        NULL
                );
            }
        }
}

///////////////////////////////////////////////////////////////////////////////////
//                                      Pressure                                 //
///////////////////////////////////////////////////////////////////////////////////
class PressureBridgePolynomial : public Analog{
    public:
        BridgeConfig bridgeConfig;
        PolynomialConfig polynomialConfig;

        explicit PressureBridgePolynomial(config::Parser &parser, TaskHandle task_handle, std::string name)
                : Analog(parser, task_handle, name),
                  bridgeConfig(parser),
                  polynomialConfig(parser) {}

        int32 createNIChannel() override {
            if(this->scale_config.type == "none"){
                return ni::NiDAQmxInterface::CreateAIPressureBridgePolynomialChan(
                        this->task_handle,
                        this->name.c_str(),
                        "",
                        this->min_val,
                        this->max_val,
                        this->units,
                        this->bridgeConfig.niBridgeConfig,
                        this->bridgeConfig.voltageExcitSource,
                        this->bridgeConfig.voltageExcitVal,
                        this->bridgeConfig.nominalBridgeResistance,
                        this->polynomialConfig.forwardCoeffs,
                        this->polynomialConfig.numForwardCoeffs,
                        this->polynomialConfig.reverseCoeffs,
                        this->polynomialConfig.numReverseCoeffs,
                        this->polynomialConfig.electricalUnits,
                        this->polynomialConfig.physicalUnits,
                        NULL
                );
            }
        }
}
class PressureBridgeTable : public Analog{
    public:
        BridgeConfig bridgeConfig;
        TableConfig tableConfig;

        explicit PressureBridgeTable(config::Parser &parser, TaskHandle task_handle, std::string name)
                : Analog(parser, task_handle, name),
                  bridgeConfig(parser),
                  tableConfig(parser) {}

        int32 createNIChannel() override {
            if(this->scale_config.type == "none"){
                return ni::NiDAQmxInterface::CreateAIPressureBridgeTableChan(
                        this->task_handle,
                        this->name.c_str(),
                        "",
                        this->min_val,
                        this->max_val,
                        this->units,
                        this->bridgeConfig.niBridgeConfig,
                        this->bridgeConfig.voltageExcitSource,
                        this->bridgeConfig.voltageExcitVal,
                        this->bridgeConfig.nominalBridgeResistance,
                        this->tableConfig.electricalVals,
                        this->tableConfig.numElectricalVals,
                        this->tableConfig.electricalUnits,
                        this->tableConfig.physicalVals,
                        this->tableConfig.numPhysicalVals,
                        this->tableConfig.physicalUnits,
                        NULL
                );
            }
        }
}
class PressureBridgeTwoPointLin : public Analog{
    public:
        BridgeConfig bridgeConfig;
        TwoPointLinConfig twoPointLinConfig;

        explicit PressureBridgeTwoPointLin(config::Parser &parser, TaskHandle task_handle, std::string name)
                : Analog(parser, task_handle, name),
                  bridgeConfig(parser),
                  twoPointLinConfig(parser) {}

        int32 createNIChannel() override {
            if(this->scale_config.type == "none"){
                return ni::NiDAQmxInterface::CreateAIPressureBridgeTwoPointLinChan(
                        this->task_handle,
                        this->name.c_str(),
                        "",
                        this->min_val,
                        this->max_val,
                        this->units,
                        this->bridgeConfig.niBridgeConfig,
                        this->bridgeConfig.voltageExcitSource,
                        this->bridgeConfig.voltageExcitVal,
                        this->bridgeConfig.nominalBridgeResistance,
                        this->twoPointLinConfig.firstElectricalVal,
                        this->twoPointLinConfig.secondElectricalVal,
                        this->twoPointLinConfig.electricalUnits,
                        this->twoPointLinConfig.firstPhysicalVal,
                        this->twoPointLinConfig.secondPhysicalVal,
                        this->twoPointLinConfig.physicalUnits,
                        NULL
                );
            }
        }
}

///////////////////////////////////////////////////////////////////////////////////
//                                      Resistance                               //
///////////////////////////////////////////////////////////////////////////////////
class Resistance : public Analog{
    public:
        int32_t resistanceConfig;
        ExcitationConfig excitationConfig;

        explicit Resistance(config::Parser &parser, TaskHandle task_handle, std::string name)
                : Analog(parser, task_handle, name),
                  resistanceConfig(parser),
                  excitationConfig(parser) {}

        int32 createNIChannel() override {
            if(this->scale_config.type == "none"){
                return ni::NiDAQmxInterface::CreateAIResistanceChan(
                        this->task_handle,
                        this->name.c_str(),
                        "",
                        this->min_val,
                        this->max_val,
                        this->units,
                        this->resistanceConfig,
                        this->excitationConfig.voltageExcitSource,
                        this->excitationConfig.voltageExcitVal,
                        NULL
                );
            }
        }

}

///////////////////////////////////////////////////////////////////////////////////
//                                      Rosette Strain Gage                      //
///////////////////////////////////////////////////////////////////////////////////
class RosetteStrainGage : public Analog{
    public:
        int32_t rosetteType;
        double gageOrientation;
        int32_t rosseteMeasType;
        int32 strainConfig;
        ExcitationConfig excitationConfig;
        double gageFactor;
        double nominalGageResistance;
        double poissonRatio;
        double leadWireResistance;

        explicit RosetteStrainGage(config::Parser &parser, TaskHandle task_handle, std::string name)
                : Analog(parser, task_handle, name),
                  rosetteType(parser.required<int32_t>("rosette_type")),
                  gageOrientation(parser.required<double>("gage_orientation")),
                  rosseteMeasType(parser.required<int32_t>("rosette_meas_type")),
                  strainConfig(parser.required<int32_t>("strain_config")),
                  excitationConfig(parser),
                  gageFactor(parser.required<double>("gage_factor")),
                  nominalGageResistance(parser.required<double>("nominal_gage_resistance")),
                  poissonRatio(parser.required<double>("poisson_ratio")),
                  leadWireResistance(parser.required<double>("lead_wire_resistance")) {}

        int32 createNIChannel() override {
            if(this->scale_config.type == "none"){
                return ni::NiDAQmxInterface::CreateAIRosetteStrainGageChan(
                        this->task_handle,
                        this->name.c_str(),
                        "",
                        this->min_val,
                        this->max_val,
                        this->units,
                        this->rosetteType,
                        this->gageOrientation,
                        this->rosseteMeasType,
                        this->strainConfig,
                        this->excitationConfig.voltageExcitSource,
                        this->excitationConfig.voltageExcitVal,
                        this->gageFactor,
                        this->nominalGageResistance,
                        this->poissonRatio,
                        this->leadWireResistance,
                        NULL
                );
            }
        }
}

///////////////////////////////////////////////////////////////////////////////////
//                              Strain Gage                                      //
///////////////////////////////////////////////////////////////////////////////////
class Strain Gage : public Analog{
    public:
        int32_t strainConfig;
        ExcitationConfig excitationConfig;
        double gageFactor;
        double initialBridgeVoltage;
        double nominalGageResistance;
        double poissonRatio;
        double leadWireResistance;

        explicit StrainGage(config::Parser &parser, TaskHandle task_handle, std::string name)
                : Analog(parser, task_handle, name),
                  strainConfig(parser.required<int32_t>("strain_config")),
                  excitationConfig(parser),
                  gageFactor(parser.required<double>("gage_factor")),
                  initialBridgeVoltage(parser.required<double>("initial_bridge_voltage")),
                  nominalGageResistance(parser.required<double>("nominal_gage_resistance")),
                  poissonRatio(parser.required<double>("poisson_ratio")),
                  leadWireResistance(parser.required<double>("lead_wire_resistance")) {}

        int32 createNIChannel() override {
            if(this->scale_config.type == "none"){
                return ni::NiDAQmxInterface::CreateAIStrainGageChan(
                        this->task_handle,
                        this->name.c_str(),
                        "",
                        this->min_val,
                        this->max_val,
                        this->units,
                        this->strainConfig,
                        this->excitationConfig.voltageExcitSource,
                        this->excitationConfig.voltageExcitVal,
                        this->gageFactor,
                        this->initialBridgeVoltage,
                        this->nominalGageResistance,
                        this->poissonRatio,
                        this->leadWireResistance,
                        NULL
                );
            }
        }
}


///////////////////////////////////////////////////////////////////////////////////
//                                      Torque                                   //
///////////////////////////////////////////////////////////////////////////////////
class TorqueBridgePolynomial : public Analog{
    public:
        BridgeConfig bridgeConfig;
        PolynomialConfig polynomialConfig;

        explicit TorqueBridgePolynomial(config::Parser &parser, TaskHandle task_handle, std::string name)
                : Analog(parser, task_handle, name),
                  bridgeConfig(parser),
                  polynomialConfig(parser) {}

        int32 createNIChannel() override {
            if(this->scale_config.type == "none"){
                return ni::NiDAQmxInterface::CreateAITorqueBridgePolynomialChan(
                        this->task_handle,
                        this->name.c_str(),
                        "",
                        this->min_val,
                        this->max_val,
                        this->units,
                        this->bridgeConfig.niBridgeConfig,
                        this->bridgeConfig.voltageExcitSource,
                        this->bridgeConfig.voltageExcitVal,
                        this->bridgeConfig.nominalBridgeResistance,
                        this->polynomialConfig.forwardCoeffs,
                        this->polynomialConfig.numForwardCoeffs,
                        this->polynomialConfig.reverseCoeffs,
                        this->polynomialConfig.numReverseCoeffs,
                        this->polynomialConfig.electricalUnits,
                        this->polynomialConfig.physicalUnits,
                        NULL
                );
            }
        }
}


class TorqueBridgeTable : public Analog{
    public:
        BridgeConfig bridgeConfig;
        TableConfig tableConfig;
}
class TorqueBridgeTwoPointLin : public Analog{
    public:
        BridgeConfig bridgeConfig;
        TwoPointLinConfig twoPointLinConfig;
        explicit TorqueBridgeTwoPointLin(config::Parser &parser, TaskHandle task_handle, std::string name)
                : Analog(parser, task_handle, name),
                  bridgeConfig(parser),
                  twoPointLinConfig(parser) {}

        int32 createNIChannel() override {
            if(this->scale_config.type == "none"){
                return ni::NiDAQmxInterface::CreateAITorqueBridgeTwoPointLinChan(
                        this->task_handle,
                        this->name.c_str(),
                        "",
                        this->min_val,
                        this->max_val,
                        this->units,
                        this->bridgeConfig.niBridgeConfig,
                        this->bridgeConfig.voltageExcitSource,
                        this->bridgeConfig.voltageExcitVal,
                        this->bridgeConfig.nominalBridgeResistance,
                        this->twoPointLinConfig.firstElectricalVal,
                        this->twoPointLinConfig.secondElectricalVal,
                        this->twoPointLinConfig.electricalUnits,
                        this->twoPointLinConfig.firstPhysicalVal,
                        this->twoPointLinConfig.secondPhysicalVal,
                        this->twoPointLinConfig.physicalUnits,
                        NULL
                );
            }
        }
}

///////////////////////////////////////////////////////////////////////////////////
//                                      Velocity                                 //
///////////////////////////////////////////////////////////////////////////////////
class VelocityIEPE : public Analog{
    public:
        int32_t sensitivityUnits;
        double sensitivity;
        ExcitationConfig excitationConfig;

        explicit VelocityIEPE(config::Parser &parser, TaskHandle task_handle, std::string name)
                : Analog(parser, task_handle, name),
                  sensitivityUnits(parser.required<int32_t>("sensitivity_units")),
                  sensitivity(parser.required<double>("sensitivity")),
                  excitationConfig(parser) {}

        int32 createNIChannel() override {
            if(this->scale_config.type == "none"){
                return ni::NiDAQmxInterface::CreateAIVelocityIEPEChan(
                        this->task_handle,
                        this->name.c_str(),
                        "",
                        this->min_val,
                        this->max_val,
                        this->units,
                        this->sensitivity,
                        this->sensitivityUnits,
                        this->excitationConfig.voltageExcitSource,
                        this->excitationConfig.voltageExcitVal,
                        NULL
                );
            }
        }
}

*/
} // namespace ni<|MERGE_RESOLUTION|>--- conflicted
+++ resolved
@@ -21,163 +21,6 @@
 #include "nlohmann/json.hpp"
 
 namespace ni {
-<<<<<<< HEAD
-
-     static inline int32_t getExcitationSrc(std::string s){
-        if(s == "Internal") return DAQmx_Val_Internal;
-        if(s == "External") return DAQmx_Val_External;
-        if(s == "None") return DAQmx_Val_None;
-        return DAQmx_Val_None;
-     }
-
-    typedef struct ExcitationConfig{
-        int32_t voltageExcitSource;
-        double voltageExcitVal;    
-        double minValForExcitation; // optional
-        double maxValForExcitation; //optional
-        bool32 useExcitForScaling;  //optional
-
-        ExcitationConfig() = default;
-
-        ExcitationConfig(config::Parser &parser)
-            :   voltageExcitSource(getExcitationSrc(parser.required<std::string>("voltage_excit_source"))),
-                voltageExcitVal(parser.required<double>("voltage_excit_val")),
-                minValForExcitation(parser.optional<double>("min_val_for_excitation", 0)),
-                maxValForExcitation(parser.optional<double>("max_val_for_excitation", 0)),
-                useExcitForScaling(parser.optional<bool32>("use_excit_for_scaling", 0)) {
-                    
-                }
-    } ExcitationConfig; 
-
-    typedef struct PolynomialConfig{
-        float64* forwardCoeffs;
-        uint32_t numForwardCoeffs;
-        float64* reverseCoeffs;
-        uint32_t numReverseCoeffs;
-        int32_t electricalUnits;
-        int32_t physicalUnits;
-
-        PolynomialConfig() = default;
-
-        PolynomialConfig(config::Parser &parser)
-            :   numForwardCoeffs(parser.required<uint32_t>("num_forward_coeffs")),
-                numReverseCoeffs(parser.required<uint32_t>("num_reverse_coeffs")),
-                electricalUnits(parser.required<int32_t>("electrical_units")),
-                physicalUnits(parser.required<int32_t>("physical_units")) {
-                    if(!parser.ok()) return; // TODO: handle error
-
-                    json j = parser.get_json();
-
-                    forwardCoeffs = new double[numForwardCoeffs];
-                    reverseCoeffs = new double[numReverseCoeffs];
-
-                    //get forward coeffs (prescale -> scale)
-                    if(j.contains("forward_coeffs")){
-                        forwardCoeffs = new double[numForwardCoeffs];
-                        for(uint32_t i = 0; i < numForwardCoeffs; i++){
-                            forwardCoeffs[i] = j["forward_coeffs"][i];
-                        }
-                    }
-
-                    ni::NiDAQmxInterface::CalculateReversePolyCoeff(
-                            forwardCoeffs,
-                            numForwardCoeffs,
-                            -100, //FIXME dont hard code
-                            100, //FIXME dont hard code
-                            numReverseCoeffs,
-                            -1,
-                            reverseCoeffs
-                    ); // FIXME: reversePoly order should be user inputted?
-                }
-        ~PolynomialConfig() {
-            if(forwardCoeffs != nullptr) delete[] forwardCoeffs;
-            if(reverseCoeffs != nullptr) delete[] reverseCoeffs;
-        }
-
-    } PolynomialConfig;
-
-    typedef struct TableConfig{
-        float64* electricalVals;
-        uint32_t numElectricalVals;
-        float64* physicalVals;
-        uint32_t numPhysicalVals;
-        int32_t electricalUnits;
-        int32_t physicalUnits;
-        
-        TableConfig() = default;
-
-        TableConfig(config::Parser &parser) 
-            : numElectricalVals(parser.required<uint32_t>("num_electrical_vals")),
-              numPhysicalVals(parser.required<uint32_t>("num_physical_vals")),
-              electricalUnits(parser.required<int32_t>("electrical_units")),
-              physicalUnits(parser.required<int32_t>("physical_units")) {
-                  if(!parser.ok()) return; // TODO: handle error
-
-                  json j = parser.get_json();
-
-                  //get electrical vals
-                  if(j.contains("electrical_vals")){
-                      electricalVals = new double[numElectricalVals];
-                      for(uint32_t i = 0; i < numElectricalVals; i++){
-                          electricalVals[i] = j["electrical_vals"][i];
-                      }
-                  }
-
-                  //get physical vals
-                  if(j.contains("physical_vals")){
-                      physicalVals = new double[numPhysicalVals];
-                      for(uint32_t i = 0; i < numPhysicalVals; i++){
-                          physicalVals[i] = j["physical_vals"][i];
-                      }
-                  }
-              }
-    } TableConfig;
-
-    typedef struct TwoPointLinConfig{
-        double firstElectricalVal;
-        double secondElectricalVal;
-        int32_t electricalUnits;
-        double firstPhysicalVal;
-        double secondPhysicalVal;
-        int32_t physicalUnits;
-
-        TwoPointLinConfig() = default;
-
-        TwoPointLinConfig(config::Parser &parser)
-            :   firstElectricalVal(parser.required<double>("first_electrical_val")),
-                secondElectricalVal(parser.required<double>("second_electrical_val")),
-                electricalUnits(parser.required<int32_t>("electrical_units")),
-                firstPhysicalVal(parser.required<double>("first_physical_val")),
-                secondPhysicalVal(parser.required<double>("second_physical_val")),
-                physicalUnits(parser.required<int32_t>("physical_units")) {
-        }
-
-    } TwoPointLinConfig;
-
-    typedef struct BridgeConfig{
-        int32_t niBridgeConfig;
-        int32_t voltageExcitSource;
-        double voltageExcitVal;
-        double nominalBridgeResistance;
-
-        BridgeConfig() = default;
-
-        BridgeConfig(config::Parser &parser)
-            :   niBridgeConfig(parser.required<int32_t>("bridge_config")),
-                voltageExcitSource(parser.required<int32_t>("voltage_excit_source")),
-                voltageExcitVal(parser.required<double>("voltage_excit_val")),
-                nominalBridgeResistance(parser.required<double>("nominal_bridge_resistance")) {
-                }
-        
-    } BridgeConfig;
-
-    static inline int32_t getTerminalConfig(std::string terminal_config) {
-        if (terminal_config == "PseudoDiff") return DAQmx_Val_PseudoDiff;
-        if (terminal_config == "Diff") return DAQmx_Val_Diff;
-        if (terminal_config == "NRSE") return DAQmx_Val_NRSE;
-        if (terminal_config == "RSE") return DAQmx_Val_RSE;
-        return DAQmx_Val_Cfg_Default;
-=======
 typedef struct ExcitationConfig {
     int32_t voltageExcitSource;
     double voltageExcitVal;
@@ -185,15 +28,19 @@
     double maxValForExcitation; //optional
     bool32 useExcitForScaling; //optional
 
-    ExcitationConfig() = default;
-
+    static inline int32_t getExcitationSrc(std::string s){
+        if(s == "Internal") return DAQmx_Val_Internal;
+        if(s == "External") return DAQmx_Val_External;
+        if(s == "None") return DAQmx_Val_None;
+        return DAQmx_Val_None;
+    }
+    
     ExcitationConfig(config::Parser &parser)
-        : voltageExcitSource(parser.required<int32_t>("voltage_excit_source")),
+        : voltageExcitSource(getExcitationSrc(parser.required<std::string>("voltage_excit_source"))),
           voltageExcitVal(parser.required<double>("voltage_excit_val")),
           minValForExcitation(parser.optional<double>("min_val_for_excitation", 0)),
           maxValForExcitation(parser.optional<double>("max_val_for_excitation", 0)),
           useExcitForScaling(parser.optional<bool32>("use_excit_for_scaling", 0)) {
->>>>>>> 11d790eb
     }
 } ExcitationConfig;
 
@@ -617,34 +464,6 @@
             }
     };
 
-<<<<<<< HEAD
-    ///////////////////////////////////////////////////////////////////////////////////
-    //                                      Temperature                              //
-    ///////////////////////////////////////////////////////////////////////////////////
-    class Thermocouple : public Analog{
-        public:
-            int32_t thermocoupleType;
-            int32_t cjcSource;
-            double cjcVal;
-            std::string cjcChannel;
-
-            static int32_t getType(std::string type){
-                if(type == "J") return DAQmx_Val_J_Type_TC;
-                if(type == "K") return DAQmx_Val_K_Type_TC;
-                if(type == "N") return DAQmx_Val_N_Type_TC;
-                if(type == "R") return DAQmx_Val_R_Type_TC;
-                if(type == "S") return DAQmx_Val_S_Type_TC;
-                if(type == "T") return DAQmx_Val_T_Type_TC;                  
-                if(type == "B") return DAQmx_Val_B_Type_TC;
-                if(type == "E") return DAQmx_Val_E_Type_TC;
-
-                LOG(ERROR) << "Invalid TC Type";
-                return DAQmx_Val_J_Type_TC;
-            }
-=======
-
-
-*/
 ///////////////////////////////////////////////////////////////////////////////////
 //                                      Temperature                              //
 ///////////////////////////////////////////////////////////////////////////////////
@@ -668,7 +487,6 @@
         LOG(ERROR) << "Invalid TC Type";
         return DAQmx_Val_J_Type_TC;
     }
->>>>>>> 11d790eb
 
     static int32_t getCJCSource(std::string source) {
         if (source == "BuiltIn") return DAQmx_Val_BuiltIn;
