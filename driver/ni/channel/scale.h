// Copyright 2025 Synnax Labs, Inc.
//
// Use of this software is governed by the Business Source License included in the file
// licenses/BSL.txt.
//
// As of the Change Date specified in that file, in accordance with the Business Source
// License, use of this software will be governed by the Apache License, Version 2.0,
// included in the file licenses/APL.txt.

#pragma once

#include <string>
#include <vector>

#include "x/cpp/xjson/xjson.h"

#include "driver/ni/channel/units.h"
#include "driver/ni/daqmx/sugared.h"

namespace channel {
/// @brief Generates a unique scale key using an atomic counter
/// @return A unique string identifier for a scale in the format "scale_<number>"
static std::string next_scale_key() {
    static std::atomic<size_t> counter = 0;
    return "scale_" + std::to_string(counter++);
}

/// @brief abstract class for a scale that will be applied to a channel.
struct Scale {
    virtual ~Scale() = default;

    /// @brief returns true if the scale should not be applied.
    virtual bool is_none() { return true; }

    /// @brief applies the scale to the DAQmx task, returning a key for the scale
    /// and any error that occurred during application.
    virtual std::pair<std::string, xerrors::Error>
    apply(const std::shared_ptr<daqmx::SugaredAPI> &dmx) {
        return {"", xerrors::NIL};
    }
};

/// @brief base scale data structure for all scale types.
struct BaseScale : Scale {
    const std::string type, scaled_units;
    const int pre_scaled_units;

    bool is_none() override { return false; }

    explicit BaseScale(xjson::Parser &cfg):
<<<<<<< HEAD
        type(cfg.required<std::string>("type")),
        scaled_units(cfg.optional<std::string>("scaled_units", "Volts")),
=======
        type(cfg.field<std::string>("type")),
        scaled_units(cfg.field<std::string>("scaled_units", "Volts")),
>>>>>>> af2c4b44
        pre_scaled_units(parse_units(cfg, "pre_scaled_units")) {}
};

/// @brief Linear scaling that applies y = mx + b transformation
/// @details Transforms values using a linear equation with configurable slope and
/// y-intercept
struct LinearScale final : BaseScale {
    /// @brief The slope (m) in the linear equation
    const double slope;
    /// @brief The y-intercept (b) in the linear equation
    const double offset;

    explicit LinearScale(xjson::Parser &cfg):
        BaseScale(cfg),
        slope(cfg.field<double>("slope")),
        offset(cfg.field<double>("y_intercept")) {}

    std::pair<std::string, xerrors::Error>
    apply(const std::shared_ptr<daqmx::SugaredAPI> &dmx) override {
        auto key = next_scale_key();
        return {
            key,
            dmx->CreateLinScale(
                key.c_str(),
                this->slope,
                this->offset,
                this->pre_scaled_units,
                this->scaled_units.c_str()
            )
        };
    }
};

/// @brief Map scaling that performs linear interpolation between configured ranges
/// @details Maps values from one range [pre_scaled_min, pre_scaled_max] to another
/// range [scaled_min, scaled_max]
struct MapScale final : BaseScale {
    /// @brief Minimum value in the pre-scaled range
    const double pre_scaled_min;
    /// @brief Maximum value in the pre-scaled range
    const double pre_scaled_max;
    /// @brief Minimum value in the scaled range
    const double scaled_min;
    /// @brief Maximum value in the scaled range
    const double scaled_max;

    explicit MapScale(xjson::Parser &cfg):
        BaseScale(cfg),
        pre_scaled_min(cfg.field<double>("pre_scaled_min")),
        pre_scaled_max(cfg.field<double>("pre_scaled_max")),
        scaled_min(cfg.field<double>("scaled_min")),
        scaled_max(cfg.field<double>("scaled_max")) {}

    std::pair<std::string, xerrors::Error>
    apply(const std::shared_ptr<daqmx::SugaredAPI> &dmx) override {
        auto key = next_scale_key();
        return {
            key,
            dmx->CreateMapScale(
                key.c_str(),
                this->pre_scaled_min,
                this->pre_scaled_max,
                this->scaled_min,
                this->scaled_max,
                this->pre_scaled_units,
                this->scaled_units.c_str()
            )
        };
    }
};

/// @brief the default mode for calculating the reverse polynomial is to use the
/// same number of coefficients as the forward polynomial.
constexpr int REVERSE_POLY_ORDER_SAME_AS_FORWARD = -1;

/// @brief Polynomial scaling that applies an nth-order polynomial transformation
/// @details Transforms values using both forward and reverse polynomial
/// coefficients
struct PolynomialScale final : BaseScale {
    /// @brief Coefficients for the forward polynomial transformation
    std::vector<double> forward_coeffs;
    /// @brief Minimum input value for the polynomial
    const double min_x;
    /// @brief Maximum input value for the polynomial
    const double max_x;
    /// @brief Order of the reverse polynomial (or -1 to match forward order)
    const int reverse_poly_order;
    /// @brief Number of points used to compute reverse coefficients
    const size_t num_points_to_compute;

    explicit PolynomialScale(xjson::Parser &cfg):
        BaseScale(cfg),
        forward_coeffs(cfg.field<std::vector<double>>("forward_coeffs")),
        min_x(cfg.field<double>("min_x")),
        max_x(cfg.field<double>("max_x")),
        reverse_poly_order(cfg.field<int>("poly_order", -1)),
        num_points_to_compute(cfg.field<size_t>("num_points_to_compute", 100)) {}

    std::pair<std::string, xerrors::Error>
    apply(const std::shared_ptr<daqmx::SugaredAPI> &dmx) override {
        auto key = next_scale_key();
        std::vector<double> reverse_coeffs(this->forward_coeffs.size());
        if (const auto err = dmx->CalculateReversePolyCoeff(
                this->forward_coeffs.data(),
                this->forward_coeffs.size(),
                this->min_x,
                this->max_x,
                this->num_points_to_compute,
                this->reverse_poly_order,
                reverse_coeffs.data()
            ))
            return {key, err};
        return {
            key,
            dmx->CreatePolynomialScale(
                key.c_str(),
                this->forward_coeffs.data(),
                this->forward_coeffs.size(),
                reverse_coeffs.data(),
                reverse_coeffs.size(),
                this->pre_scaled_units,
                this->scaled_units.c_str()
            )
        };
    }
};

/// @brief Table scaling that performs lookup-based transformation
/// @details Transforms values using a lookup table with linear interpolation
/// between points
struct TableScale final : BaseScale {
    /// @brief Input values for the lookup table
    const std::vector<double> pre_scaled;
    /// @brief Output values for the lookup table
    const std::vector<double> scaled;

    explicit TableScale(xjson::Parser &cfg):
        BaseScale(cfg),
        pre_scaled(cfg.field<std::vector<double>>("pre_scaled")),
        scaled(cfg.field<std::vector<double>>("scaled")) {
        if (pre_scaled.size() == scaled.size()) return;
        cfg.field_err(
            "pre_scaled_vals",
            "pre_scaled and scaled values must be the same size"
        );
    }

    std::pair<std::string, xerrors::Error>
    apply(const std::shared_ptr<daqmx::SugaredAPI> &dmx) override {
        auto key = next_scale_key();
        return {
            key,
            dmx->CreateTableScale(
                key.c_str(),
                this->pre_scaled.data(),
                this->pre_scaled.size(),
                this->scaled.data(),
                this->pre_scaled.size(),
                this->pre_scaled_units,
                this->scaled_units.c_str()
            )
        };
    }
};

/// @brief Creates a Scale object based on configuration
/// @param parent_cfg The parent configuration parser
/// @param path The path to the scale configuration within the parent
/// @return A unique pointer to the created Scale object
inline std::unique_ptr<Scale>
parse_scale(const xjson::Parser &parent_cfg, const std::string &path) {
    auto cfg = parent_cfg.child(path);
    const auto type = cfg.field<std::string>("type");
    if (type == "linear") return std::make_unique<LinearScale>(cfg);
    if (type == "map") return std::make_unique<MapScale>(cfg);
    if (type == "polynomial") return std::make_unique<PolynomialScale>(cfg);
    if (type == "table") return std::make_unique<TableScale>(cfg);
    if (type == "none") return std::make_unique<Scale>();
    cfg.field_err("type", "invalid scale type");
    return nullptr;
}
}<|MERGE_RESOLUTION|>--- conflicted
+++ resolved
@@ -48,13 +48,8 @@
     bool is_none() override { return false; }
 
     explicit BaseScale(xjson::Parser &cfg):
-<<<<<<< HEAD
-        type(cfg.required<std::string>("type")),
-        scaled_units(cfg.optional<std::string>("scaled_units", "Volts")),
-=======
         type(cfg.field<std::string>("type")),
         scaled_units(cfg.field<std::string>("scaled_units", "Volts")),
->>>>>>> af2c4b44
         pre_scaled_units(parse_units(cfg, "pre_scaled_units")) {}
 };
 
