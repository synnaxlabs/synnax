// Copyright 2025 Synnax Labs, Inc.
//
// Use of this software is governed by the Business Source License included in the file
// licenses/BSL.txt.
//
// As of the Change Date specified in that file, in accordance with the Business Source
// License, use of this software will be governed by the Apache License, Version 2.0,
// included in the file licenses/APL.txt.

#pragma once

#include <map>
#include <string>

#include "client/cpp/synnax.h"
#include "x/cpp/xjson/xjson.h"

#include "driver/ni/channel/scale.h"
#include "driver/ni/channel/units.h"
#include "driver/ni/daqmx/sugared.h"

namespace channel {
static int32_t parse_terminal_config(xjson::Parser &p) {
    const auto s = p.field<std::string>("terminal_config");
    if (s == "PseudoDiff") return DAQmx_Val_PseudoDiff;
    if (s == "Diff") return DAQmx_Val_Diff;
    if (s == "NRSE") return DAQmx_Val_NRSE;
    if (s == "RSE") return DAQmx_Val_RSE;
    return DAQmx_Val_Cfg_Default;
}

static int32_t parse_bridge_config(xjson::Parser &p) {
    const auto s = p.field<std::string>("bridge_config");
    if (s == "FullBridge") return DAQmx_Val_FullBridge;
    if (s == "HalfBridge") return DAQmx_Val_HalfBridge;
    if (s == "QuarterBridge") return DAQmx_Val_QuarterBridge;
    return DAQmx_Val_FullBridge;
}

static int32_t parse_resistance_config(xjson::Parser &p) {
    const auto s = p.field<std::string>("resistance_config");
    if (s == "2Wire") return DAQmx_Val_2Wire;
    if (s == "3Wire") return DAQmx_Val_3Wire;
    if (s == "4Wire") return DAQmx_Val_4Wire;
    return DAQmx_Val_2Wire;
}

static int32_t get_excitation_src(const std::string &s) {
    if (s == "Internal") return DAQmx_Val_Internal;
    if (s == "External") return DAQmx_Val_External;
    if (s == "None") return DAQmx_Val_None;
    return DAQmx_Val_None;
}

static int32_t get_strain_config(const std::string &s) {
    if (s == "FullBridgeI") return DAQmx_Val_FullBridgeI;
    if (s == "FullBridgeII") return DAQmx_Val_FullBridgeII;
    if (s == "FullBridgeIII") return DAQmx_Val_FullBridgeIII;
    if (s == "HalfBridgeI") return DAQmx_Val_HalfBridgeI;
    if (s == "HalfBridgeII") return DAQmx_Val_HalfBridgeII;
    if (s == "QuarterBridgeI") return DAQmx_Val_QuarterBridgeI;
    if (s == "QuarterBridgeII") return DAQmx_Val_QuarterBridgeII;
    return DAQmx_Val_FullBridgeI;
}

static int32_t get_rosette_type(const std::string &s) {
    if (s == "RectangularRosette") return DAQmx_Val_RectangularRosette;
    if (s == "DeltaRosette") return DAQmx_Val_DeltaRosette;
    if (s == "TeeRosette") return DAQmx_Val_TeeRosette;
    return DAQmx_Val_RectangularRosette;
}

static int32_t get_rosette_meas_type(const std::string &s) {
    if (s == "PrincipalStrain1") return DAQmx_Val_PrincipalStrain1;
    if (s == "PrincipalStrain2") return DAQmx_Val_PrincipalStrain2;
    if (s == "PrincipalStrainAngle") return DAQmx_Val_PrincipalStrainAngle;
    if (s == "CartesianStrainX") return DAQmx_Val_CartesianStrainX;
    if (s == "CartesianStrainY") return DAQmx_Val_CartesianStrainY;
    if (s == "CartesianShearStrainXY") return DAQmx_Val_CartesianShearStrainXY;
    if (s == "MaxShearStrain") return DAQmx_Val_MaxShearStrain;
    if (s == "MaxShearStrainAngle") return DAQmx_Val_MaxShearStrainAngle;
    return DAQmx_Val_PrincipalStrain1;
}

static int32_t get_ci_edge(const std::string &s) {
    if (s == "Rising") return DAQmx_Val_Rising;
    if (s == "Falling") return DAQmx_Val_Falling;
    return DAQmx_Val_Rising;
}

static int32_t get_ci_meas_method(const std::string &s) {
    if (s == "LowFreq1Ctr") return DAQmx_Val_LowFreq1Ctr;
    if (s == "HighFreq2Ctr") return DAQmx_Val_HighFreq2Ctr;
    if (s == "LargeRng2Ctr") return DAQmx_Val_LargeRng2Ctr;
    if (s == "DynamicAvg") return DAQmx_Val_DynAvg;
    return DAQmx_Val_LowFreq1Ctr;
}

static int32_t get_ci_count_direction(const std::string &s) {
    if (s == "CountUp") return DAQmx_Val_CountUp;
    if (s == "CountDown") return DAQmx_Val_CountDown;
    if (s == "ExternallyControlled") return DAQmx_Val_ExtControlled;
    return DAQmx_Val_CountUp;
}

static int32_t get_ci_decoding_type(const std::string &s) {
    if (s == "X1") return DAQmx_Val_X1;
    if (s == "X2") return DAQmx_Val_X2;
    if (s == "X4") return DAQmx_Val_X4;
    if (s == "TwoPulse") return DAQmx_Val_TwoPulseCounting;
    return DAQmx_Val_X4;
}

static int32_t get_ci_z_index_phase(const std::string &s) {
    if (s == "AHighBHigh") return DAQmx_Val_AHighBHigh;
    if (s == "AHighBLow") return DAQmx_Val_AHighBLow;
    if (s == "ALowBHigh") return DAQmx_Val_ALowBHigh;
    if (s == "ALowBLow") return DAQmx_Val_ALowBLow;
    return DAQmx_Val_AHighBHigh;
}

struct ExcitationConfig {
    const int32_t source;
    const double val;
    const double min_val_for_excitation; // optional
    const double max_val_for_excitation; // optional
    const bool32 use_excit_for_scaling; // optional

    explicit ExcitationConfig(xjson::Parser &cfg, const std::string &prefix):
        source(get_excitation_src(cfg.field<std::string>(prefix + "_excit_source"))),
        val(cfg.field<double>(prefix + "_excit_val")),
        min_val_for_excitation(cfg.field<double>("min_val_for_excitation", 0)),
        max_val_for_excitation(cfg.field<double>("max_val_for_excitation", 0)),
        use_excit_for_scaling(cfg.field<bool32>("use_excit_for_scaling", 0)) {}
};

const std::string CURR_EXCIT_PREFIX = "current";
const std::string VOLT_EXCIT_PREFIX = "voltage";

struct BridgeConfig {
    const int32_t ni_bridge_config;
    const int32_t voltage_excit_source;
    const double voltage_excit_val;
    const double nominal_bridge_resistance;

    explicit BridgeConfig(xjson::Parser &cfg):
        ni_bridge_config(parse_bridge_config(cfg)),
        voltage_excit_source(
            get_excitation_src(cfg.field<std::string>("voltage_excit_source"))
        ),
        voltage_excit_val(cfg.field<double>("voltage_excit_val")),
        nominal_bridge_resistance(cfg.field<double>("nominal_bridge_resistance")) {}
};

struct PolynomialConfig {
    float64 *forward_coeffs;
    const uint32_t num_forward_coeffs;
    float64 *reverse_coeffs;
    const uint32_t num_reverse_coeffs;
    int32_t electrical_units;
    int32_t physical_units;

    explicit PolynomialConfig(xjson::Parser &cfg):
        num_forward_coeffs(cfg.field<uint32_t>("num_forward_coeffs")),
        num_reverse_coeffs(cfg.field<uint32_t>("num_reverse_coeffs")) {
        const auto eu = cfg.field<std::string>("electrical_units");
        const auto pu = cfg.field<std::string>("physical_units");

        const auto ni_eu = channel::UNITS_MAP.find(eu);
        if (ni_eu == channel::UNITS_MAP.end())
            electrical_units = DAQmx_Val_Volts;
        else
            electrical_units = ni_eu->second;

        const auto ni_pu = channel::UNITS_MAP.find(pu);
        if (ni_pu == channel::UNITS_MAP.end())
            physical_units = DAQmx_Val_Volts;
        else
            physical_units = channel::UNITS_MAP.at(pu);
        forward_coeffs = new double[num_forward_coeffs];
        reverse_coeffs = new double[num_reverse_coeffs];
        const auto f = cfg.field<std::vector<double>>("forward_coeffs");
        for (uint32_t i = 0; i < num_forward_coeffs; i++)
            forward_coeffs[i] = f[i];
    }

    ~PolynomialConfig() {
        delete[] forward_coeffs;
        delete[] reverse_coeffs;
    }
};

struct TableConfig {
    float64 *electrical_vals;
    uint32_t num_electrical_vals;
    float64 *physical_vals;
    uint32_t num_physical_vals;
    int32_t electrical_units;
    int32_t physical_units;

    TableConfig() = default;

    explicit TableConfig(xjson::Parser &cfg) {
        const auto eu = cfg.field<std::string>("electrical_units");
        const auto pu = cfg.field<std::string>("physical_units");

        electrical_units = channel::UNITS_MAP.at(eu);
        physical_units = channel::UNITS_MAP.at(pu);

        // TODO: figure out why using vector and .data() throws exception when
        // passed to NI function
        const auto ev = cfg.field<std::vector<double>>("electrical_vals");
        num_electrical_vals = ev.size();
        electrical_vals = new double[num_electrical_vals];
        for (uint32_t i = 0; i < num_electrical_vals; i++)
            electrical_vals[i] = ev[i];

        const auto pv = cfg.field<std::vector<double>>("physical_vals");
        num_physical_vals = pv.size();
        physical_vals = new double[num_physical_vals];
        for (uint32_t i = 0; i < num_physical_vals; i++)
            physical_vals[i] = pv[i];
    }

    ~TableConfig() {
        delete[] electrical_vals;
        delete[] physical_vals;
    }
};

struct TwoPointLinConfig {
    double first_electrical_val;
    double second_electrical_val;
    int32_t electrical_units;
    double first_physical_val;
    double second_physical_val;
    int32_t physical_units;

    TwoPointLinConfig() = default;

    explicit TwoPointLinConfig(xjson::Parser &cfg):
        first_electrical_val(cfg.field<double>("first_electrical_val")),
        second_electrical_val(cfg.field<double>("second_electrical_val")),
        electrical_units(UNITS_MAP.at(cfg.field<std::string>("electrical_units"))),
        first_physical_val(cfg.field<double>("first_physical_val")),
        second_physical_val(cfg.field<double>("second_physical_val")),
        physical_units(UNITS_MAP.at(cfg.field<std::string>("physical_units"))) {
        const auto eu = cfg.field<std::string>("electrical_units");
    }
};

inline std::string format_cfg_path(const std::string &path) {
    auto formatted = path;
    std::replace(formatted.begin(), formatted.end(), '.', '_');
    if (formatted.empty()) return formatted;
    formatted.pop_back();
    return formatted;
}

inline std::string format_cjc_port(const std::string &path, const std::int32_t port) {
    const auto last_underscore = path.find_last_of('_');
    if (last_underscore == std::string::npos) return path;
    return path.substr(0, last_underscore) + "_" + std::to_string(port);
}

/// @brief base channel class that all NI channels inherit from.
struct Base {
    /// @brief whether data acquisition/control is enabled.
    const bool enabled;
    /// @brief the device key that the channel is associated with. This key is
    /// optional, and can be ultimately overridden by the caller in bind_remote_info
    /// implementations.
    const std::string dev_key;
    /// @brief the path within the JSON configuration structure that the channel is
    /// defined within. This is used for error propagation.
    const std::string cfg_path;
    /// @brief the actual location of the device e.g. "cDAQ1Mod1". This is not
    /// constant, it gets bound by the caller after fetching all the devices for the
    /// task.
    std::string dev_loc;

    virtual ~Base() = default;

    explicit Base(xjson::Parser &cfg):
        enabled(cfg.field<bool>("enabled", true)),
        dev_key(cfg.field<std::string>("device", "")),
        cfg_path(format_cfg_path(cfg.path_prefix)) {}

    /// @brief applies the channel configuration to the DAQmx task.
    virtual xerrors::Error apply(
        const std::shared_ptr<daqmx::SugaredAPI> &dmx,
        TaskHandle task_handle
    ) const = 0;
};

/// @brief base class for an input channel (AI, DI)
struct Input : virtual Base {
    /// @brief the key of the synnax channel that we'll write acquired data to.
    const synnax::ChannelKey synnax_key;
    /// @brief the properties of the synnax channel that we'll write acquired data
    /// to. This field is bound by the caller after fetching all the synnax channels
    /// for the task.
    synnax::Channel ch;

    explicit Input(xjson::Parser &cfg):
        Base(cfg), synnax_key(cfg.field<synnax::ChannelKey>("channel")) {}

    /// @brief binds remotely fetched information to the channel.
    void bind_remote_info(const synnax::Channel &ch, const std::string &dev_loc) {
        this->ch = ch;
        this->dev_loc = dev_loc;
    }
};

/// @brief base class for an output channel (AO, DO)
struct Output : virtual Base {
    /// @brief the key of the command channel that we'll receive commands from.
    const synnax::ChannelKey cmd_ch_key;
    /// @brief the key of the state channel that we'll write the state of the
    /// command channel to.
    const synnax::ChannelKey state_ch_key;
    /// @brief the properties of the command channel that we'll receive commands
    /// from. This field is bound by the caller after fetching all the synnax
    /// channels for the task.
    synnax::Channel state_ch;

    explicit Output(xjson::Parser &cfg):
        Base(cfg),
        cmd_ch_key(cfg.field<synnax::ChannelKey>("cmd_channel")),
        state_ch_key(cfg.field<synnax::ChannelKey>("state_channel")) {}

    /// @brief binds remotely fetched information to the channel.
    void bind_remote_info(const synnax::Channel &state_ch, const std::string &dev_loc) {
        this->state_ch = state_ch;
        this->dev_loc = dev_loc;
    }
};

/// @brief base class for a digital channel (DI, DO)
struct Digital : virtual Base {
    const int port;
    const int line;

    explicit Digital(xjson::Parser &cfg):
        port(cfg.field<int>("port")), line(cfg.field<int>("line")) {}

    [[nodiscard]] std::string loc() const {
        return this->dev_loc + "/port" + std::to_string(this->port) + "/line" +
               std::to_string(this->line);
    }
};

/// @brief configuration for a digital input channel.
struct DI final : Digital, Input {
    explicit DI(xjson::Parser &cfg): Base(cfg), Digital(cfg), Input(cfg) {}

    xerrors::Error apply(
        const std::shared_ptr<daqmx::SugaredAPI> &dmx,
        TaskHandle task_handle
    ) const override {
        return dmx->CreateDIChan(
            task_handle,
            this->loc().c_str(),
            this->cfg_path.c_str(),
            DAQmx_Val_ChanPerLine
        );
    }
};

/// @brief configuration for a digital output channel.
struct DO final : Digital, Output {
    explicit DO(xjson::Parser &cfg): Base(cfg), Digital(cfg), Output(cfg) {}

    xerrors::Error apply(
        const std::shared_ptr<daqmx::SugaredAPI> &dmx,
        TaskHandle task_handle
    ) const override {
        return dmx->CreateDOChan(
            task_handle,
            this->loc().c_str(),
            this->cfg_path.c_str(),
            DAQmx_Val_ChanPerLine
        );
    }
};

/// @brief base class for all analog channels (AO, DO)
struct Analog : virtual Base {
    const int port;
    const double min_val;
    const double max_val;
    int32_t units;

    explicit Analog(xjson::Parser &cfg):
        port(cfg.field<int>("port")),
<<<<<<< HEAD
        min_val(cfg.field<float>("min_val", 0)),
        max_val(cfg.field<float>("max_val", 0)),
=======
        min_val(cfg.field<double>("min_val", 0)),
        max_val(cfg.field<double>("max_val", 0)),
>>>>>>> 9034143c
        units(parse_units(cfg, "units")) {}
};

/// @brief base class for analog channels that can have a custom scale applied.
struct AnalogCustomScale : virtual Analog {
    const std::unique_ptr<Scale> scale;

    explicit AnalogCustomScale(xjson::Parser &cfg):
        Analog(cfg), scale(parse_scale(cfg, "custom_scale")) {
        if (!this->scale->is_none()) units = DAQmx_Val_FromCustomScale;
    }

    xerrors::Error apply(
        const std::shared_ptr<daqmx::SugaredAPI> &dmx,
        TaskHandle task_handle
    ) const override {
        auto [scale_key, err] = this->scale->apply(dmx);
        if (err) return err;
        return this
            ->apply(dmx, task_handle, scale_key.empty() ? nullptr : scale_key.c_str());
    }

    virtual xerrors::Error apply(
        const std::shared_ptr<daqmx::SugaredAPI> &dmx,
        TaskHandle task_handle,
        const char *scale_key
    ) const = 0;
};

/// @brief base class for analog input channels.
struct AI : virtual Analog, Input {
    explicit AI(xjson::Parser &cfg): Analog(cfg), Input(cfg) {}

    [[nodiscard]] std::string loc() const {
        return this->dev_loc + "/ai" + std::to_string(this->port);
    }
};

/// @brief base class for analog output channels.
struct AO : virtual Analog, Output {
    explicit AO(xjson::Parser &cfg): Analog(cfg), Output(cfg) {}

    [[nodiscard]] std::string loc() const {
        return this->dev_loc + "/ao" + std::to_string(this->port);
    }
};

/// @brief base class for analog channels that can have a custom scale applied.
struct AICustomScale : AI, AnalogCustomScale {
    explicit AICustomScale(xjson::Parser &cfg): AI(cfg), AnalogCustomScale(cfg) {}
};

/// @brief base class for analog channels that can have a custom scale applied.
struct AOCustomScale : AO, AnalogCustomScale {
    explicit AOCustomScale(xjson::Parser &cfg): AO(cfg), AnalogCustomScale(cfg) {}
};

/// @brief base class for a counter channel (CI, CO)
struct Counter : virtual Base {
    const int port;
    const double min_val;
    const double max_val;
    int32_t units;

    explicit Counter(xjson::Parser &cfg):
        port(cfg.required<int>("port")),
        min_val(cfg.optional<double>("min_val", 0)),
        max_val(cfg.optional<double>("max_val", 0)),
        units(parse_units(cfg, "units")) {}

    [[nodiscard]] std::string loc() const {
        return this->dev_loc + "/ctr" + std::to_string(this->port);
    }
};

/// @brief base class for counter channels that can have a custom scale applied.
struct CounterCustomScale : virtual Counter {
    const std::unique_ptr<Scale> scale;

    explicit CounterCustomScale(xjson::Parser &cfg):
        Counter(cfg), scale(parse_scale(cfg, "custom_scale")) {
        if (!this->scale->is_none()) units = DAQmx_Val_FromCustomScale;
    }

    xerrors::Error apply(
        const std::shared_ptr<daqmx::SugaredAPI> &dmx,
        TaskHandle task_handle
    ) const override {
        auto [scale_key, err] = this->scale->apply(dmx);
        if (err) return err;
        return this
            ->apply(dmx, task_handle, scale_key.empty() ? nullptr : scale_key.c_str());
    }

    virtual xerrors::Error apply(
        const std::shared_ptr<daqmx::SugaredAPI> &dmx,
        TaskHandle task_handle,
        const char *scale_key
    ) const = 0;
};

/// @brief base class for counter input channels.
struct CI : virtual Counter, Input {
    explicit CI(xjson::Parser &cfg): Counter(cfg), Input(cfg) {}
};

/// @brief base class for counter input channels that can have a custom scale applied.
struct CICustomScale : CI, CounterCustomScale {
    explicit CICustomScale(xjson::Parser &cfg):
        Counter(cfg), CI(cfg), CounterCustomScale(cfg) {}
};

struct AIVoltage : AICustomScale {
    const int32_t terminal_config = 0;

    explicit AIVoltage(xjson::Parser &cfg):
        Base(cfg),
        Analog(cfg),
        AICustomScale(cfg),
        terminal_config(parse_terminal_config(cfg)) {}

    using Base::apply;

    xerrors::Error apply(
        const std::shared_ptr<daqmx::SugaredAPI> &dmx,
        TaskHandle task_handle,
        const char *scale_key
    ) const override {
        return dmx->CreateAIVoltageChan(
            task_handle,
            this->loc().c_str(),
            this->cfg_path.c_str(),
            this->terminal_config,
            this->min_val,
            this->max_val,
            this->units,
            scale_key
        );
    }
};

struct AIVoltageRMS final : AIVoltage {
    explicit AIVoltageRMS(xjson::Parser &cfg): Base(cfg), Analog(cfg), AIVoltage(cfg) {}

    xerrors::Error apply(
        const std::shared_ptr<daqmx::SugaredAPI> &dmx,
        TaskHandle task_handle,
        const char *scale_key
    ) const override {
        return dmx->CreateAIVoltageRMSChan(
            task_handle,
            this->loc().c_str(),
            this->cfg_path.c_str(),
            this->terminal_config,
            this->min_val,
            this->max_val,
            this->units,
            scale_key
        );
    }
};

struct AIVoltageWithExcit final : AIVoltage {
    const int32_t bridge_config;
    const ExcitationConfig excitation_config;

    explicit AIVoltageWithExcit(xjson::Parser &cfg):
        Base(cfg),
        Analog(cfg),
        AIVoltage(cfg),
        bridge_config(parse_bridge_config(cfg)),
        excitation_config(cfg, VOLT_EXCIT_PREFIX) {}

    ~AIVoltageWithExcit() override = default;

    xerrors::Error apply(
        const std::shared_ptr<daqmx::SugaredAPI> &dmx,
        TaskHandle task_handle,
        const char *scale_key
    ) const override {
        return dmx->CreateAIVoltageChanWithExcit(
            task_handle,
            this->loc().c_str(),
            this->cfg_path.c_str(),
            this->terminal_config,
            this->min_val,
            this->max_val,
            this->units,
            this->bridge_config,
            this->excitation_config.source,
            this->excitation_config.val,
            static_cast<bool32>(this->excitation_config.min_val_for_excitation),
            scale_key
        );
    }
};

struct AICurrent : AICustomScale {
    const int32_t shunt_resistor_loc;
    const double ext_shunt_resistor_val;
    const int32 terminal_config;

    static int32_t get_shunt_resistor_loc(const std::string &loc) {
        if (loc == "External") return DAQmx_Val_External;
        if (loc == "Internal") return DAQmx_Val_Internal;
        return DAQmx_Val_Default;
    }

    explicit AICurrent(xjson::Parser &cfg):
        Base(cfg),
        Analog(cfg),
        AICustomScale(cfg),
        shunt_resistor_loc(
            get_shunt_resistor_loc(cfg.field<std::string>("shunt_resistor_loc"))
        ),
        ext_shunt_resistor_val(cfg.field<double>("ext_shunt_resistor_val")),
        terminal_config(parse_terminal_config(cfg)) {}

    using Base::apply;

    xerrors::Error apply(
        const std::shared_ptr<daqmx::SugaredAPI> &dmx,
        TaskHandle task_handle,
        const char *scale_key
    ) const override {
        return dmx->CreateAICurrentChan(
            task_handle,
            this->loc().c_str(),
            this->cfg_path.c_str(),
            this->terminal_config,
            this->min_val,
            this->max_val,
            this->units,
            this->shunt_resistor_loc,
            this->ext_shunt_resistor_val,
            scale_key
        );
    }
};

struct AICurrentRMS final : AICurrent {
    explicit AICurrentRMS(xjson::Parser &cfg): Base(cfg), Analog(cfg), AICurrent(cfg) {}

    xerrors::Error apply(
        const std::shared_ptr<daqmx::SugaredAPI> &dmx,
        TaskHandle task_handle,
        const char *scale_key
    ) const override {
        return dmx->CreateAICurrentRMSChan(
            task_handle,
            this->loc().c_str(),
            this->cfg_path.c_str(),
            this->terminal_config,
            this->min_val,
            this->max_val,
            this->units,
            this->shunt_resistor_loc,
            this->ext_shunt_resistor_val,
            scale_key
        );
    }
};

struct AIRTD final : AI {
    const int32_t rtd_type;
    const int32_t resistance_config;
    const ExcitationConfig excitation_config;
    const double r0;

    static int32_t get_rtd_type(const std::string &type) {
        if (type == "Pt3750") return DAQmx_Val_Pt3750;
        if (type == "PT3851") return DAQmx_Val_Pt3851;
        if (type == "PT3911") return DAQmx_Val_Pt3911;
        if (type == "PT3916") return DAQmx_Val_Pt3916;
        if (type == "PT3920") return DAQmx_Val_Pt3920;
        if (type == "PT3928") return DAQmx_Val_Pt3928;
        if (type == "Custom") return DAQmx_Val_Custom;
        return DAQmx_Val_Pt3750;
    }

    explicit AIRTD(xjson::Parser &cfg):
        Base(cfg),
        Analog(cfg),
        AI(cfg),
        rtd_type(get_rtd_type(cfg.field<std::string>("rtd_type"))),
        resistance_config(parse_resistance_config(cfg)),
        excitation_config(cfg, CURR_EXCIT_PREFIX),
        r0(cfg.field<double>("r0")) {}

    xerrors::Error apply(
        const std::shared_ptr<daqmx::SugaredAPI> &dmx,
        TaskHandle task_handle
    ) const override {
        return dmx->CreateAIRTDChan(
            task_handle,
            this->loc().c_str(),
            this->cfg_path.c_str(),
            this->min_val,
            this->max_val,
            this->units,
            this->rtd_type,
            this->resistance_config,
            this->excitation_config.source,
            this->excitation_config.val,
            this->r0
        );
    }
};

struct AIThermocouple final : AI {
    const int32_t thermocouple_type;
    const int32_t cjc_source;
    const double cjc_val;
    std::string cjc_port;

    [[nodiscard]] int32_t static parse_type(xjson::Parser &cfg) {
        const auto type = cfg.field<std::string>("thermocouple_type");
        if (type == "J") return DAQmx_Val_J_Type_TC;
        if (type == "K") return DAQmx_Val_K_Type_TC;
        if (type == "N") return DAQmx_Val_N_Type_TC;
        if (type == "R") return DAQmx_Val_R_Type_TC;
        if (type == "S") return DAQmx_Val_S_Type_TC;
        if (type == "T") return DAQmx_Val_T_Type_TC;
        if (type == "B") return DAQmx_Val_B_Type_TC;
        if (type == "E") return DAQmx_Val_E_Type_TC;
        cfg.field_err("thermocouple_type", "invalid thermocouple type:" + type);
        return DAQmx_Val_J_Type_TC;
    }

    [[nodiscard]] int32_t static parse_cjc_source(xjson::Parser &cfg) {
        const auto source = cfg.field<std::string>("cjc_source");
        if (source == "BuiltIn") return DAQmx_Val_BuiltIn;
        if (source == "ConstVal") return DAQmx_Val_ConstVal;
        if (source == "Chan") return DAQmx_Val_Chan;
        cfg.field_err("cjc_source", "invalid thermocouple cjc source: " + source);
        return DAQmx_Val_BuiltIn;
    }

    explicit AIThermocouple(xjson::Parser &cfg):
        Base(cfg),
        Analog(cfg),
        AI(cfg),
        thermocouple_type(parse_type(cfg)),
        cjc_source(parse_cjc_source(cfg)),
        cjc_val(cfg.field<double>("cjc_val", 0)),
        cjc_port(format_cjc_port(this->cfg_path, cfg.field<int32_t>("cjc_port", 0))) {
        this->cjc_port = format_cjc_port(
            this->cfg_path,
            cfg.field<int32_t>("cjc_port", 0)
        );
    }

    xerrors::Error apply(
        const std::shared_ptr<daqmx::SugaredAPI> &dmx,
        TaskHandle task_handle
    ) const override {
        return dmx->CreateAIThrmcplChan(
            task_handle,
            this->loc().c_str(),
            this->cfg_path.c_str(),
            this->min_val,
            this->max_val,
            this->units,
            this->thermocouple_type,
            this->cjc_source,
            this->cjc_val,
            this->cjc_port.c_str()
        );
    }
};

struct AITempBuiltIn final : AI {
    explicit AITempBuiltIn(xjson::Parser &cfg): Base(cfg), Analog(cfg), AI(cfg) {}

    xerrors::Error apply(
        const std::shared_ptr<daqmx::SugaredAPI> &dmx,
        TaskHandle task_handle
    ) const override {
        const auto i_name = this->dev_loc + "/_boardTempSensor_vs_aignd";
        return dmx->CreateAITempBuiltInSensorChan(
            task_handle,
            i_name.c_str(),
            this->cfg_path.c_str(),
            this->units
        );
    }
};

struct AIThermistorIEX final : AI {
    const int32_t resistance_config;
    const ExcitationConfig excitation_config;
    const double a;
    const double b;
    const double c;

    explicit AIThermistorIEX(xjson::Parser &cfg):
        Base(cfg),
        Analog(cfg),
        AI(cfg),
        resistance_config(parse_resistance_config(cfg)),
        excitation_config(cfg, CURR_EXCIT_PREFIX),
        a(cfg.field<double>("a")),
        b(cfg.field<double>("b")),
        c(cfg.field<double>("c")) {}

    xerrors::Error apply(
        const std::shared_ptr<daqmx::SugaredAPI> &dmx,
        TaskHandle task_handle
    ) const override {
        return dmx->CreateAIThrmstrChanIex(
            task_handle,
            this->loc().c_str(),
            this->cfg_path.c_str(),
            this->min_val,
            this->max_val,
            this->units,
            this->resistance_config,
            this->excitation_config.source, // current excitation source FIXME
            this->excitation_config.val, // current excitation val FIXME
            this->a,
            this->b,
            this->c
        );
    }
};

struct AIThermistorVex final : AI {
    const int32_t resistance_config;
    const ExcitationConfig excitation_config;
    const double a;
    const double b;
    const double c;
    const double r1;

    explicit AIThermistorVex(xjson::Parser &cfg):
        Base(cfg),
        Analog(cfg),
        AI(cfg),
        resistance_config(parse_resistance_config(cfg)),
        excitation_config(cfg, VOLT_EXCIT_PREFIX),
        a(cfg.field<double>("a")),
        b(cfg.field<double>("b")),
        c(cfg.field<double>("c")),
        r1(cfg.field<double>("r1")) {}

    xerrors::Error apply(
        const std::shared_ptr<daqmx::SugaredAPI> &dmx,
        TaskHandle task_handle
    ) const override {
        return dmx->CreateAIThrmstrChanVex(
            task_handle,
            this->loc().c_str(),
            this->cfg_path.c_str(),
            this->min_val,
            this->max_val,
            this->units,
            this->resistance_config,
            this->excitation_config.source, // current excitation source FIXME
            this->excitation_config.val, // current excitation val FIXME
            this->a,
            this->b,
            this->c,
            this->r1
        );
    }
};

struct AIAccel : AICustomScale {
    const double sensitivity;
    const int32_t sensitivity_units;
    const ExcitationConfig excitation_config;
    const int32 terminal_config;

    explicit AIAccel(xjson::Parser &cfg):
        Base(cfg),
        Analog(cfg),
        AICustomScale(cfg),
        sensitivity(cfg.field<double>("sensitivity")),
        sensitivity_units(
            UNITS_MAP.at(cfg.field<std::string>("sensitivity_units", "mVoltsPerG"))
        ),
        excitation_config(cfg, CURR_EXCIT_PREFIX),
        terminal_config(parse_terminal_config(cfg)) {}

    using Base::apply;

    xerrors::Error apply(
        const std::shared_ptr<daqmx::SugaredAPI> &dmx,
        TaskHandle task_handle,
        const char *scale_key
    ) const override {
        return dmx->CreateAIAccelChan(
            task_handle,
            this->loc().c_str(),
            this->cfg_path.c_str(),
            this->terminal_config,
            this->min_val,
            this->max_val,
            this->units,
            this->sensitivity,
            this->sensitivity_units,
            this->excitation_config.source,
            this->excitation_config.val,
            scale_key
        );
    }
};

struct AIAccel4WireDCVoltage final : AIAccel {
    explicit AIAccel4WireDCVoltage(xjson::Parser &cfg):
        Base(cfg), Analog(cfg), AIAccel(cfg) {}

    xerrors::Error apply(
        const std::shared_ptr<daqmx::SugaredAPI> &dmx,
        TaskHandle task_handle,
        const char *scale_key
    ) const override {
        return dmx->CreateAIAccel4WireDCVoltageChan(
            task_handle,
            this->loc().c_str(),
            this->cfg_path.c_str(),
            this->terminal_config,
            this->min_val,
            this->max_val,
            this->units,
            this->sensitivity,
            this->sensitivity_units,
            this->excitation_config.source,
            this->excitation_config.val,
            this->excitation_config.use_excit_for_scaling,
            scale_key
        );
    }
};

struct AIAccelCharge final : AICustomScale {
    const double sensitivity;
    const int32_t sensitivity_units;
    const int32 terminal_config;

    explicit AIAccelCharge(xjson::Parser &cfg):
        Base(cfg),
        Analog(cfg),
        AICustomScale(cfg),
        sensitivity(cfg.field<double>("sensitivity")),
        sensitivity_units(UNITS_MAP.at(cfg.field<std::string>("sensitivity_units"))),
        terminal_config(parse_terminal_config(cfg)) {}

    using Base::apply;

    xerrors::Error apply(
        const std::shared_ptr<daqmx::SugaredAPI> &dmx,
        TaskHandle task_handle,
        const char *scale_key
    ) const override {
        return dmx->CreateAIAccelChargeChan(
            task_handle,
            this->loc().c_str(),
            this->cfg_path.c_str(),
            this->terminal_config,
            this->min_val,
            this->max_val,
            this->units,
            this->sensitivity,
            this->sensitivity_units,
            scale_key
        );
    }
};

struct AIResistance final : AICustomScale {
    const int32_t resistance_config;
    const ExcitationConfig excitation_config;

    explicit AIResistance(xjson::Parser &cfg):
        Base(cfg),
        Analog(cfg),
        AICustomScale(cfg),
        resistance_config(parse_resistance_config(cfg)),
        excitation_config(cfg, CURR_EXCIT_PREFIX) {}

    using Base::apply;

    xerrors::Error apply(
        const std::shared_ptr<daqmx::SugaredAPI> &dmx,
        TaskHandle task_handle,
        const char *scale_key
    ) const override {
        return dmx->CreateAIResistanceChan(
            task_handle,
            this->loc().c_str(),
            this->cfg_path.c_str(),
            this->min_val,
            this->max_val,
            this->units,
            this->resistance_config,
            this->excitation_config.source,
            this->excitation_config.val,
            scale_key
        );
    }
};

struct AIBridge final : AICustomScale {
    const BridgeConfig bridge_config;

    explicit AIBridge(xjson::Parser &cfg):
        Base(cfg), Analog(cfg), AICustomScale(cfg), bridge_config(cfg) {}

    using Base::apply;

    xerrors::Error apply(
        const std::shared_ptr<daqmx::SugaredAPI> &dmx,
        TaskHandle task_handle,
        const char *scale_key
    ) const override {
        return dmx->CreateAIBridgeChan(
            task_handle,
            this->loc().c_str(),
            this->cfg_path.c_str(),
            this->min_val,
            this->max_val,
            this->units,
            this->bridge_config.ni_bridge_config,
            this->bridge_config.voltage_excit_source,
            this->bridge_config.voltage_excit_val,
            this->bridge_config.nominal_bridge_resistance,
            scale_key
        );
    }
};

struct AIStrainGauge final : AICustomScale {
    const int32_t strain_config;
    const ExcitationConfig excitation_config;
    const double gage_factor;
    const double initial_bridge_voltage;
    const double nominal_gage_resistance;
    const double poisson_ratio;
    const double lead_wire_resistance;

    explicit AIStrainGauge(xjson::Parser &cfg):
        Base(cfg),
        Analog(cfg),
        AICustomScale(cfg),
        strain_config(get_strain_config(cfg.field<std::string>("strain_config"))),
        excitation_config(cfg, VOLT_EXCIT_PREFIX),
        gage_factor(cfg.field<double>("gage_factor")),
        initial_bridge_voltage(cfg.field<double>("initial_bridge_voltage")),
        nominal_gage_resistance(cfg.field<double>("nominal_gage_resistance")),
        poisson_ratio(cfg.field<double>("poisson_ratio")),
        lead_wire_resistance(cfg.field<double>("lead_wire_resistance")) {}

    using Base::apply;

    xerrors::Error apply(
        const std::shared_ptr<daqmx::SugaredAPI> &dmx,
        TaskHandle task_handle,
        const char *scale_key
    ) const override {
        return dmx->CreateAIStrainGageChan(
            task_handle,
            this->loc().c_str(),
            this->cfg_path.c_str(),
            this->min_val,
            this->max_val,
            this->units,
            this->strain_config,
            this->excitation_config.source,
            this->excitation_config.val,
            this->gage_factor,
            this->initial_bridge_voltage,
            this->nominal_gage_resistance,
            this->poisson_ratio,
            this->lead_wire_resistance,
            scale_key
        );
    }
};

struct AIRosetteStrainGauge final : AI {
    const int32_t rosette_type;
    const double gage_orientation;
    const int32 rosette_meas_type;
    const int32 strain_config;
    const ExcitationConfig excitation_config;
    const double gage_factor;
    const double nominal_gage_resistance;
    const double poisson_ratio;
    const double lead_wire_resistance;

    explicit AIRosetteStrainGauge(xjson::Parser &cfg):
        Base(cfg),
        Analog(cfg),
        AI(cfg),
        rosette_type(get_rosette_type(cfg.field<std::string>("rosette_type"))),
        gage_orientation(cfg.field<double>("gage_orientation")),
        rosette_meas_type(
            get_rosette_meas_type(cfg.field<std::string>("rosette_meas_type"))
        ),
        strain_config(get_strain_config(cfg.field<std::string>("strain_config"))),
        excitation_config(cfg, VOLT_EXCIT_PREFIX),
        gage_factor(cfg.field<double>("gage_factor")),
        nominal_gage_resistance(cfg.field<double>("nominal_gage_resistance")),
        poisson_ratio(cfg.field<double>("poisson_ratio")),
        lead_wire_resistance(cfg.field<double>("lead_wire_resistance")) {}

    xerrors::Error apply(
        const std::shared_ptr<daqmx::SugaredAPI> &dmx,
        TaskHandle task_handle
    ) const override {
        return dmx->CreateAIRosetteStrainGageChan(
            task_handle,
            this->loc().c_str(),
            this->cfg_path.c_str(),
            this->min_val,
            this->max_val,
            this->rosette_type,
            this->gage_orientation,
            &this->rosette_meas_type,
            1, // bynRosetteMeasTypes
            this->strain_config,
            this->excitation_config.source,
            this->excitation_config.val,
            this->gage_factor,
            this->nominal_gage_resistance,
            this->poisson_ratio,
            this->lead_wire_resistance
        );
    }
};

struct AIMicrophone final : AICustomScale {
    const double mic_sensitivity;
    const double max_snd_press_level;
    const ExcitationConfig excitation_config;
    const int32 terminal_config = 0;

    explicit AIMicrophone(xjson::Parser &cfg):
        Base(cfg),
        Analog(cfg),
        AICustomScale(cfg),
        mic_sensitivity(cfg.field<double>("mic_sensitivity")),
        max_snd_press_level(cfg.field<double>("max_snd_press_level")),
        excitation_config(cfg, CURR_EXCIT_PREFIX),
        terminal_config(parse_terminal_config(cfg)) {}

    using Base::apply;

    xerrors::Error apply(
        const std::shared_ptr<daqmx::SugaredAPI> &dmx,
        TaskHandle task_handle,
        const char *scale_key
    ) const override {
        return dmx->CreateAIMicrophoneChan(
            task_handle,
            this->loc().c_str(),
            this->cfg_path.c_str(),
            this->terminal_config,
            this->units,
            this->mic_sensitivity,
            this->max_snd_press_level,
            this->excitation_config.source,
            this->excitation_config.val,
            scale_key
        );
    }
};

struct AIFrequencyVoltage final : AICustomScale {
    const double threshold_level;
    const double hysteresis;

    explicit AIFrequencyVoltage(xjson::Parser &cfg):
        Base(cfg),
        Analog(cfg),
        AICustomScale(cfg),
        threshold_level(cfg.field<double>("threshold_level")),
        hysteresis(cfg.field<double>("hysteresis")) {}

    using Base::apply;

    xerrors::Error apply(
        const std::shared_ptr<daqmx::SugaredAPI> &dmx,
        TaskHandle task_handle,
        const char *scale_key
    ) const override {
        const auto port = this->dev_loc + "ctr" + std::to_string(this->port);
        return dmx->CreateAIFreqVoltageChan(
            task_handle,
            port.c_str(),
            this->cfg_path.c_str(),
            this->min_val,
            this->max_val,
            this->units,
            this->threshold_level,
            this->hysteresis,
            scale_key
        );
    }
};

/// @brief Counter input frequency measurement channel.
/// https://www.ni.com/docs/en-US/bundle/ni-daqmx-c-api-ref/page/daqmxcfunc/daqmxcreatecif
/// reqchan.html
struct CIFrequency final : CICustomScale {
    const int32_t edge;
    const int32_t meas_method;
    const double meas_time;
    const uint32_t divisor;
    const std::string terminal;

    explicit CIFrequency(xjson::Parser &cfg):
        Base(cfg),
        Counter(cfg),
        CICustomScale(cfg),
        edge(get_ci_edge(cfg.required<std::string>("edge"))),
        meas_method(get_ci_meas_method(cfg.required<std::string>("meas_method"))),
        meas_time(cfg.optional<double>("meas_time", 0.001)),
        divisor(cfg.optional<uint32_t>("divisor", 4)),
        terminal(cfg.optional<std::string>("terminal", "")) {}

    using Base::apply;

    xerrors::Error apply(
        const std::shared_ptr<daqmx::SugaredAPI> &dmx,
        TaskHandle task_handle,
        const char *scale_key
    ) const override {
        auto err = dmx->CreateCIFreqChan(
            task_handle,
            this->loc().c_str(),
            this->cfg_path.c_str(),
            this->min_val,
            this->max_val,
            this->units,
            this->edge,
            this->meas_method,
            this->meas_time,
            this->divisor,
            scale_key
        );
        if (err) return err;

        // Set the PFI terminal if specified (empty string uses DAQmx default)
        if (!this->terminal.empty()) {
            err = dmx->SetChanAttributeString(
                task_handle,
                this->cfg_path.c_str(),
                DAQmx_CI_Freq_Term,
                this->terminal.c_str()
            );
        }

        return err;
    }
};

/// @brief Counter input edge count channel.
/// https://www.ni.com/docs/en-US/bundle/ni-daqmx-c-api-ref/page/daqmxcfunc/daqmxcreatecicountedc
/// han.html
struct CIEdgeCount final : CI {
    const int32_t edge;
    const int32_t count_direction;
    const uint32_t initial_count;
    const std::string terminal;

    explicit CIEdgeCount(xjson::Parser &cfg):
        Base(cfg),
        Counter(cfg),
        CI(cfg),
        edge(get_ci_edge(cfg.required<std::string>("active_edge"))),
        count_direction(
            get_ci_count_direction(cfg.required<std::string>("count_direction"))
        ),
        initial_count(cfg.optional<uint32_t>("initial_count", 0)),
        terminal(cfg.optional<std::string>("terminal", "")) {}

    xerrors::Error apply(
        const std::shared_ptr<daqmx::SugaredAPI> &dmx,
        TaskHandle task_handle
    ) const override {
        auto err = dmx->CreateCICountEdgesChan(
            task_handle,
            this->loc().c_str(),
            this->cfg_path.c_str(),
            this->edge,
            this->initial_count,
            this->count_direction
        );
        if (err) return err;

        // Set the PFI terminal if specified (empty string uses DAQmx default)
        if (!this->terminal.empty()) {
            err = dmx->SetChanAttributeString(
                task_handle,
                this->cfg_path.c_str(),
                DAQmx_CI_CountEdges_Term,
                this->terminal.c_str()
            );
        }

        return err;
    }
};

/// @brief Counter input period measurement channel.
/// https://www.ni.com/docs/en-US/bundle/ni-daqmx-c-api-ref/page/daqmxcfunc/daqmxcreateciperiodch
/// an.html
struct CIPeriod final : CICustomScale {
    const int32_t edge;
    const int32_t meas_method;
    const double meas_time;
    const uint32_t divisor;
    const std::string terminal;

    explicit CIPeriod(xjson::Parser &cfg):
        Base(cfg),
        Counter(cfg),
        CICustomScale(cfg),
        edge(get_ci_edge(cfg.required<std::string>("starting_edge"))),
        meas_method(get_ci_meas_method(cfg.required<std::string>("meas_method"))),
        meas_time(cfg.optional<double>("meas_time", 0.001)),
        divisor(cfg.optional<uint32_t>("divisor", 4)),
        terminal(cfg.optional<std::string>("terminal", "")) {}

    using Base::apply;

    xerrors::Error apply(
        const std::shared_ptr<daqmx::SugaredAPI> &dmx,
        TaskHandle task_handle,
        const char *scale_key
    ) const override {
        auto err = dmx->CreateCIPeriodChan(
            task_handle,
            this->loc().c_str(),
            this->cfg_path.c_str(),
            this->min_val,
            this->max_val,
            this->units,
            this->edge,
            this->meas_method,
            this->meas_time,
            this->divisor,
            scale_key
        );
        if (err) return err;

        // Set the PFI terminal if specified (empty string uses DAQmx default)
        if (!this->terminal.empty()) {
            err = dmx->SetChanAttributeString(
                task_handle,
                this->cfg_path.c_str(),
                DAQmx_CI_Period_Term,
                this->terminal.c_str()
            );
        }

        return err;
    }
};

/// @brief Counter input pulse width measurement channel.
/// https://www.ni.com/docs/en-US/bundle/ni-daqmx-c-api-ref/page/daqmxcfunc/daqmxcreateciplsewidthchan.html
struct CIPulseWidth final : CICustomScale {
    const int32_t edge;
    const std::string terminal;

    explicit CIPulseWidth(xjson::Parser &cfg):
        Base(cfg),
        Counter(cfg),
        CICustomScale(cfg),
        edge(get_ci_edge(cfg.required<std::string>("starting_edge"))),
        terminal(cfg.optional<std::string>("terminal", "")) {}

    using Base::apply;

    xerrors::Error apply(
        const std::shared_ptr<daqmx::SugaredAPI> &dmx,
        TaskHandle task_handle,
        const char *scale_key
    ) const override {
        auto err = dmx->CreateCIPulseWidthChan(
            task_handle,
            this->loc().c_str(),
            this->cfg_path.c_str(),
            this->min_val,
            this->max_val,
            this->units,
            this->edge,
            scale_key
        );
        if (err) return err;

        // Set the PFI terminal if specified (empty string uses DAQmx default)
        if (!this->terminal.empty()) {
            err = dmx->SetChanAttributeString(
                task_handle,
                this->cfg_path.c_str(),
                DAQmx_CI_PulseWidth_Term,
                this->terminal.c_str()
            );
        }

        return err;
    }
};

/// @brief Counter input semi period measurement channel.
/// https://www.ni.com/docs/en-US/bundle/ni-daqmx-c-api-ref/page/daqmxcfunc/daqmxcreatecisemiperiodchan.html
struct CISemiPeriod final : CICustomScale {
    const std::string terminal;

    explicit CISemiPeriod(xjson::Parser &cfg):
        Base(cfg),
        Counter(cfg),
        CICustomScale(cfg),
        terminal(cfg.optional<std::string>("terminal", "")) {}

    using Base::apply;

    xerrors::Error apply(
        const std::shared_ptr<daqmx::SugaredAPI> &dmx,
        TaskHandle task_handle,
        const char *scale_key
    ) const override {
        auto err = dmx->CreateCISemiPeriodChan(
            task_handle,
            this->loc().c_str(),
            this->cfg_path.c_str(),
            this->min_val,
            this->max_val,
            this->units,
            scale_key
        );
        if (err) return err;

        // Set the PFI terminal if specified (empty string uses DAQmx default)
        if (!this->terminal.empty()) {
            err = dmx->SetChanAttributeString(
                task_handle,
                this->cfg_path.c_str(),
                DAQmx_CI_SemiPeriod_Term,
                this->terminal.c_str()
            );
        }

        return err;
    }
};

/// @brief Counter input two edge separation measurement channel.
/// https://www.ni.com/docs/en-US/bundle/ni-daqmx-c-api-ref/page/daqmxcfunc/daqmxcreatecitwoe
/// dgeseparationchan.html
struct CITwoEdgeSep final : CICustomScale {
    const int32_t first_edge;
    const int32_t second_edge;
    const std::string first_terminal;
    const std::string second_terminal;

    explicit CITwoEdgeSep(xjson::Parser &cfg):
        Base(cfg),
        Counter(cfg),
        CICustomScale(cfg),
        first_edge(get_ci_edge(cfg.required<std::string>("first_edge"))),
        second_edge(get_ci_edge(cfg.required<std::string>("second_edge"))),
        first_terminal(cfg.optional<std::string>("first_terminal", "")),
        second_terminal(cfg.optional<std::string>("second_terminal", "")) {}

    using Base::apply;

    xerrors::Error apply(
        const std::shared_ptr<daqmx::SugaredAPI> &dmx,
        TaskHandle task_handle,
        const char *scale_key
    ) const override {
        auto err = dmx->CreateCITwoEdgeSepChan(
            task_handle,
            this->loc().c_str(),
            this->cfg_path.c_str(),
            this->min_val,
            this->max_val,
            this->units,
            this->first_edge,
            this->second_edge,
            scale_key
        );
        if (err) return err;

        // Set the first terminal if specified (empty string uses DAQmx default)
        if (!this->first_terminal.empty()) {
            err = dmx->SetChanAttributeString(
                task_handle,
                this->cfg_path.c_str(),
                DAQmx_CI_TwoEdgeSep_FirstTerm,
                this->first_terminal.c_str()
            );
            if (err) return err;
        }

        // Set the second terminal if specified (empty string uses DAQmx default)
        if (!this->second_terminal.empty()) {
            err = dmx->SetChanAttributeString(
                task_handle,
                this->cfg_path.c_str(),
                DAQmx_CI_TwoEdgeSep_SecondTerm,
                this->second_terminal.c_str()
            );
        }

        return err;
    }
};

/// @brief Counter input linear velocity measurement channel.
/// https://www.ni.com/docs/en-US/bundle/ni-daqmx-c-api-ref/page/daqmxcfunc/daqmxcreateci
/// linvelocitychan.html
struct CILinearVelocity final : CICustomScale {
    const int32_t decoding_type;
    const double dist_per_pulse;
    const std::string terminal_a;
    const std::string terminal_b;

    explicit CILinearVelocity(xjson::Parser &cfg):
        Base(cfg),
        Counter(cfg),
        CICustomScale(cfg),
        decoding_type(get_ci_decoding_type(cfg.required<std::string>("decoding_type"))),
        dist_per_pulse(cfg.required<double>("dist_per_pulse")),
        terminal_a(cfg.optional<std::string>("terminalA", "")),
        terminal_b(cfg.optional<std::string>("terminalB", "")) {}

    using Base::apply;

    xerrors::Error apply(
        const std::shared_ptr<daqmx::SugaredAPI> &dmx,
        TaskHandle task_handle,
        const char *scale_key
    ) const override {
        auto err = dmx->CreateCILinVelocityChan(
            task_handle,
            this->loc().c_str(),
            this->cfg_path.c_str(),
            this->min_val,
            this->max_val,
            this->decoding_type,
            this->units,
            this->dist_per_pulse,
            scale_key
        );
        if (err) return err;

        // Set terminal A if specified (empty string uses DAQmx default)
        if (!this->terminal_a.empty()) {
            err = dmx->SetChanAttributeString(
                task_handle,
                this->cfg_path.c_str(),
                DAQmx_CI_Velocity_Encoder_AInputTerm,
                this->terminal_a.c_str()
            );
            if (err) return err;
        }

        // Set terminal B if specified (empty string uses DAQmx default)
        if (!this->terminal_b.empty()) {
            err = dmx->SetChanAttributeString(
                task_handle,
                this->cfg_path.c_str(),
                DAQmx_CI_Velocity_Encoder_BInputTerm,
                this->terminal_b.c_str()
            );
        }

        return err;
    }
};

/// @brief Counter input angular velocity measurement channel.
/// https://www.ni.com/docs/en-US/bundle/ni-daqmx-c-api-ref/page/daqmxcfunc/daqmxcreatecia
/// ngvelocitychan.html
struct CIAngularVelocity final : CICustomScale {
    const int32_t decoding_type;
    const uint32_t pulses_per_rev;
    const std::string terminal_a;
    const std::string terminal_b;

    explicit CIAngularVelocity(xjson::Parser &cfg):
        Base(cfg),
        Counter(cfg),
        CICustomScale(cfg),
        decoding_type(get_ci_decoding_type(cfg.required<std::string>("decoding_type"))),
        pulses_per_rev(cfg.required<uint32_t>("pulses_per_rev")),
        terminal_a(cfg.optional<std::string>("terminalA", "")),
        terminal_b(cfg.optional<std::string>("terminalB", "")) {}

    using Base::apply;

    xerrors::Error apply(
        const std::shared_ptr<daqmx::SugaredAPI> &dmx,
        TaskHandle task_handle,
        const char *scale_key
    ) const override {
        auto err = dmx->CreateCIAngVelocityChan(
            task_handle,
            this->loc().c_str(),
            this->cfg_path.c_str(),
            this->min_val,
            this->max_val,
            this->decoding_type,
            this->units,
            this->pulses_per_rev,
            scale_key
        );
        if (err) return err;

        // Set terminal A if specified (empty string uses DAQmx default)
        if (!this->terminal_a.empty()) {
            err = dmx->SetChanAttributeString(
                task_handle,
                this->cfg_path.c_str(),
                DAQmx_CI_Velocity_Encoder_AInputTerm,
                this->terminal_a.c_str()
            );
            if (err) return err;
        }

        // Set terminal B if specified (empty string uses DAQmx default)
        if (!this->terminal_b.empty()) {
            err = dmx->SetChanAttributeString(
                task_handle,
                this->cfg_path.c_str(),
                DAQmx_CI_Velocity_Encoder_BInputTerm,
                this->terminal_b.c_str()
            );
        }

        return err;
    }
};

/// @brief Counter input linear position measurement channel.
/// https://www.ni.com/docs/en-US/bundle/ni-daqmx-c-api-ref/page/daqmxcfunc/daqmxcreatecil
/// inencoderchan.html
struct CILinearPosition final : CICustomScale {
    const int32_t decoding_type;
    const double dist_per_pulse;
    const double initial_pos;
    const bool z_index_enable;
    const double z_index_val;
    const int32_t z_index_phase;
    const std::string terminal_a;
    const std::string terminal_b;
    const std::string terminal_z;

    explicit CILinearPosition(xjson::Parser &cfg):
        Base(cfg),
        Counter(cfg),
        CICustomScale(cfg),
        decoding_type(get_ci_decoding_type(cfg.required<std::string>("decoding_type"))),
        dist_per_pulse(cfg.required<double>("dist_per_pulse")),
        initial_pos(cfg.optional<double>("initial_pos", 0.0)),
        z_index_enable(cfg.optional<bool>("z_index_enable", false)),
        z_index_val(cfg.optional<double>("z_index_val", 0.0)),
        z_index_phase(get_ci_z_index_phase(
            cfg.optional<std::string>("z_index_phase", "AHighBHigh")
        )),
        terminal_a(cfg.optional<std::string>("terminalA", "")),
        terminal_b(cfg.optional<std::string>("terminalB", "")),
        terminal_z(cfg.optional<std::string>("terminalZ", "")) {}

    using Base::apply;

    xerrors::Error apply(
        const std::shared_ptr<daqmx::SugaredAPI> &dmx,
        TaskHandle task_handle,
        const char *scale_key
    ) const override {
        auto err = dmx->CreateCILinEncoderChan(
            task_handle,
            this->loc().c_str(),
            this->cfg_path.c_str(),
            this->decoding_type,
            this->z_index_enable,
            this->z_index_val,
            this->z_index_phase,
            this->units,
            this->dist_per_pulse,
            this->initial_pos,
            scale_key
        );
        if (err) return err;

        // Set terminal A if specified (empty string uses DAQmx default)
        if (!this->terminal_a.empty()) {
            err = dmx->SetChanAttributeString(
                task_handle,
                this->cfg_path.c_str(),
                DAQmx_CI_Encoder_AInputTerm,
                this->terminal_a.c_str()
            );
            if (err) return err;
        }

        // Set terminal B if specified (empty string uses DAQmx default)
        if (!this->terminal_b.empty()) {
            err = dmx->SetChanAttributeString(
                task_handle,
                this->cfg_path.c_str(),
                DAQmx_CI_Encoder_BInputTerm,
                this->terminal_b.c_str()
            );
            if (err) return err;
        }

        // Set terminal Z if specified (empty string uses DAQmx default)
        if (!this->terminal_z.empty()) {
            err = dmx->SetChanAttributeString(
                task_handle,
                this->cfg_path.c_str(),
                DAQmx_CI_Encoder_ZInputTerm,
                this->terminal_z.c_str()
            );
        }

        return err;
    }
};

/// @brief Counter input angular position measurement channel.
/// https://www.ni.com/docs/en-US/bundle/ni-daqmx-c-api-ref/page/daqmxcfunc/daqmxcreatecia
/// ngencoderchan.html
struct CIAngularPosition final : CICustomScale {
    const int32_t decoding_type;
    const uint32_t pulses_per_rev;
    const double initial_angle;
    const bool z_index_enable;
    const double z_index_val;
    const int32_t z_index_phase;
    const std::string terminal_a;
    const std::string terminal_b;
    const std::string terminal_z;

    explicit CIAngularPosition(xjson::Parser &cfg):
        Base(cfg),
        Counter(cfg),
        CICustomScale(cfg),
        decoding_type(get_ci_decoding_type(cfg.required<std::string>("decoding_type"))),
        pulses_per_rev(cfg.required<uint32_t>("pulses_per_rev")),
        initial_angle(cfg.optional<double>("initial_angle", 0.0)),
        z_index_enable(cfg.optional<bool>("z_index_enable", false)),
        z_index_val(cfg.optional<double>("z_index_val", 0.0)),
        z_index_phase(get_ci_z_index_phase(
            cfg.optional<std::string>("z_index_phase", "AHighBHigh")
        )),
        terminal_a(cfg.optional<std::string>("terminalA", "")),
        terminal_b(cfg.optional<std::string>("terminalB", "")),
        terminal_z(cfg.optional<std::string>("terminalZ", "")) {}

    using Base::apply;

    xerrors::Error apply(
        const std::shared_ptr<daqmx::SugaredAPI> &dmx,
        TaskHandle task_handle,
        const char *scale_key
    ) const override {
        auto err = dmx->CreateCIAngEncoderChan(
            task_handle,
            this->loc().c_str(),
            this->cfg_path.c_str(),
            this->decoding_type,
            this->z_index_enable,
            this->z_index_val,
            this->z_index_phase,
            this->units,
            this->pulses_per_rev,
            this->initial_angle,
            scale_key
        );
        if (err) return err;

        // Set terminal A if specified (empty string uses DAQmx default)
        if (!this->terminal_a.empty()) {
            err = dmx->SetChanAttributeString(
                task_handle,
                this->cfg_path.c_str(),
                DAQmx_CI_Encoder_AInputTerm,
                this->terminal_a.c_str()
            );
            if (err) return err;
        }

        // Set terminal B if specified (empty string uses DAQmx default)
        if (!this->terminal_b.empty()) {
            err = dmx->SetChanAttributeString(
                task_handle,
                this->cfg_path.c_str(),
                DAQmx_CI_Encoder_BInputTerm,
                this->terminal_b.c_str()
            );
            if (err) return err;
        }

        // Set terminal Z if specified (empty string uses DAQmx default)
        if (!this->terminal_z.empty()) {
            err = dmx->SetChanAttributeString(
                task_handle,
                this->cfg_path.c_str(),
                DAQmx_CI_Encoder_ZInputTerm,
                this->terminal_z.c_str()
            );
        }

        return err;
    }
};

/// @brief Counter input duty cycle measurement channel.
/// https://www.ni.com/docs/en-US/bundle/ni-daqmx-c-api-ref/page/daqmxcfunc/daqmxcreatecidutycyclechan.html
struct CIDutyCycle final : CICustomScale {
    const int32_t edge;
    const std::string terminal;

    explicit CIDutyCycle(xjson::Parser &cfg):
        Base(cfg),
        Counter(cfg),
        CICustomScale(cfg),
        edge(get_ci_edge(cfg.required<std::string>("activeEdge"))),
        terminal(cfg.optional<std::string>("terminal", "")) {}

    using Base::apply;

    xerrors::Error apply(
        const std::shared_ptr<daqmx::SugaredAPI> &dmx,
        TaskHandle task_handle,
        const char *scale_key
    ) const override {
        auto err = dmx->CreateCIDutyCycleChan(
            task_handle,
            this->loc().c_str(),
            this->cfg_path.c_str(),
            this->min_val,
            this->max_val,
            this->edge,
            scale_key
        );
        if (err) return err;

        // Set the input terminal if specified (empty string uses DAQmx default)
        if (!this->terminal.empty()) {
            err = dmx->SetChanAttributeString(
                task_handle,
                this->cfg_path.c_str(),
                DAQmx_CI_DutyCycle_Term,
                this->terminal.c_str()
            );
        }

        return err;
    }
};
struct AIPressureBridgeTwoPointLin final : AICustomScale {
    const BridgeConfig bridge_config;
    const TwoPointLinConfig two_point_lin_config;

    explicit AIPressureBridgeTwoPointLin(xjson::Parser &cfg):
        Base(cfg),
        Analog(cfg),
        AICustomScale(cfg),
        bridge_config(cfg),
        two_point_lin_config(cfg) {}

    using Base::apply;

    xerrors::Error apply(
        const std::shared_ptr<daqmx::SugaredAPI> &dmx,
        TaskHandle task_handle,
        const char *scale_key
    ) const override {
        return dmx->CreateAIPressureBridgeTwoPointLinChan(
            task_handle,
            this->loc().c_str(),
            this->cfg_path.c_str(),
            this->min_val,
            this->max_val,
            this->units,
            this->bridge_config.ni_bridge_config,
            this->bridge_config.voltage_excit_source,
            this->bridge_config.voltage_excit_val,
            this->bridge_config.nominal_bridge_resistance,
            this->two_point_lin_config.first_electrical_val,
            this->two_point_lin_config.second_electrical_val,
            this->two_point_lin_config.electrical_units,
            this->two_point_lin_config.first_physical_val,
            this->two_point_lin_config.second_physical_val,
            this->two_point_lin_config.physical_units,
            scale_key
        );
    }
};

struct AIPressureBridgeTable final : AICustomScale {
    const BridgeConfig bridge_config;
    const TableConfig table_config;

    explicit AIPressureBridgeTable(xjson::Parser &cfg):
        Base(cfg),
        Analog(cfg),
        AICustomScale(cfg),
        bridge_config(cfg),
        table_config(cfg) {}

    using Base::apply;

    xerrors::Error apply(
        const std::shared_ptr<daqmx::SugaredAPI> &dmx,
        TaskHandle task_handle,
        const char *scale_key
    ) const override {
        return dmx->CreateAIPressureBridgeTableChan(
            task_handle,
            this->loc().c_str(),
            this->cfg_path.c_str(),
            this->min_val,
            this->max_val,
            this->units,
            this->bridge_config.ni_bridge_config,
            this->bridge_config.voltage_excit_source,
            this->bridge_config.voltage_excit_val,
            this->bridge_config.nominal_bridge_resistance,
            this->table_config.electrical_vals,
            this->table_config.num_electrical_vals,
            this->table_config.electrical_units,
            this->table_config.physical_vals,
            this->table_config.num_physical_vals,
            this->table_config.physical_units,
            scale_key
        );
    }
};

struct AIPressureBridgePolynomial final : AICustomScale {
    const BridgeConfig bridge_config;
    const PolynomialConfig polynomial_config;

    explicit AIPressureBridgePolynomial(xjson::Parser &cfg):
        Base(cfg),
        Analog(cfg),
        AICustomScale(cfg),
        bridge_config(cfg),
        polynomial_config(cfg) {}

    using Base::apply;

    xerrors::Error apply(
        const std::shared_ptr<daqmx::SugaredAPI> &dmx,
        TaskHandle task_handle,
        const char *scale_key
    ) const override {
        return dmx->CreateAIPressureBridgePolynomialChan(
            task_handle,
            this->loc().c_str(),
            this->cfg_path.c_str(),
            this->min_val,
            this->max_val,
            this->units,
            this->bridge_config.ni_bridge_config,
            this->bridge_config.voltage_excit_source,
            this->bridge_config.voltage_excit_val,
            this->bridge_config.nominal_bridge_resistance,
            this->polynomial_config.forward_coeffs,
            this->polynomial_config.num_forward_coeffs,
            this->polynomial_config.reverse_coeffs,
            this->polynomial_config.num_reverse_coeffs,
            this->polynomial_config.electrical_units,
            this->polynomial_config.physical_units,
            scale_key
        );
    }
};

struct AIForceBridgePolynomial final : AICustomScale {
    const BridgeConfig bridge_config;
    const PolynomialConfig polynomial_config;

    explicit AIForceBridgePolynomial(xjson::Parser &cfg):
        Base(cfg),
        Analog(cfg),
        AICustomScale(cfg),
        bridge_config(cfg),
        polynomial_config(cfg) {}

    using Base::apply;

    xerrors::Error apply(
        const std::shared_ptr<daqmx::SugaredAPI> &dmx,
        TaskHandle task_handle,
        const char *scale_key
    ) const override {
        return dmx->CreateAIForceBridgePolynomialChan(
            task_handle,
            this->loc().c_str(),
            this->cfg_path.c_str(),
            this->min_val,
            this->max_val,
            this->units,
            this->bridge_config.ni_bridge_config,
            this->bridge_config.voltage_excit_source,
            this->bridge_config.voltage_excit_val,
            this->bridge_config.nominal_bridge_resistance,
            this->polynomial_config.forward_coeffs,
            this->polynomial_config.num_forward_coeffs,
            this->polynomial_config.reverse_coeffs,
            this->polynomial_config.num_reverse_coeffs,
            this->polynomial_config.electrical_units,
            this->polynomial_config.physical_units,
            scale_key
        );
    }
};

struct AIForceBridgeTable final : AICustomScale {
    const BridgeConfig bridge_config;
    const TableConfig table_config;

    explicit AIForceBridgeTable(xjson::Parser &cfg):
        Base(cfg),
        Analog(cfg),
        AICustomScale(cfg),
        bridge_config(cfg),
        table_config(cfg) {}

    using Base::apply;

    xerrors::Error apply(
        const std::shared_ptr<daqmx::SugaredAPI> &dmx,
        TaskHandle task_handle,
        const char *scale_key
    ) const override {
        return dmx->CreateAIForceBridgeTableChan(
            task_handle,
            this->loc().c_str(),
            this->cfg_path.c_str(),
            this->min_val,
            this->max_val,
            this->units,
            this->bridge_config.ni_bridge_config,
            this->bridge_config.voltage_excit_source,
            this->bridge_config.voltage_excit_val,
            this->bridge_config.nominal_bridge_resistance,
            this->table_config.electrical_vals,
            this->table_config.num_electrical_vals,
            this->table_config.electrical_units,
            this->table_config.physical_vals,
            this->table_config.num_physical_vals,
            this->table_config.physical_units,
            scale_key
        );
    }
};

struct AIForceBridgeTwoPointLin final : AICustomScale {
    BridgeConfig bridge_config;
    TwoPointLinConfig two_point_lin_config;

    explicit AIForceBridgeTwoPointLin(xjson::Parser &cfg):
        Base(cfg),
        Analog(cfg),
        AICustomScale(cfg),
        bridge_config(cfg),
        two_point_lin_config(cfg) {}

    using Base::apply;

    xerrors::Error apply(
        const std::shared_ptr<daqmx::SugaredAPI> &dmx,
        TaskHandle task_handle,

        const char *scale_key
    ) const override {
        return dmx->CreateAIForceBridgeTwoPointLinChan(
            task_handle,
            this->loc().c_str(),
            this->cfg_path.c_str(),
            this->min_val,
            this->max_val,
            this->units,
            this->bridge_config.ni_bridge_config,
            this->bridge_config.voltage_excit_source,
            this->bridge_config.voltage_excit_val,
            this->bridge_config.nominal_bridge_resistance,
            this->two_point_lin_config.first_electrical_val,
            this->two_point_lin_config.second_electrical_val,
            this->two_point_lin_config.electrical_units,
            this->two_point_lin_config.first_physical_val,
            this->two_point_lin_config.second_physical_val,
            this->two_point_lin_config.physical_units,
            scale_key
        );
    }
};

struct AIVelocityIEPE final : AICustomScale {
    const int32_t sensitivity_units;
    const double sensitivity;
    const ExcitationConfig excitation_config;
    const int32_t terminal_config;

    explicit AIVelocityIEPE(xjson::Parser &cfg):
        Base(cfg),
        Analog(cfg),
        AICustomScale(cfg),
        sensitivity_units(parse_units(cfg, "sensitivity_units")),
        sensitivity(cfg.field<double>("sensitivity")),
        excitation_config(cfg, CURR_EXCIT_PREFIX),
        terminal_config(parse_terminal_config(cfg)) {}

    using Base::apply;

    xerrors::Error apply(
        const std::shared_ptr<daqmx::SugaredAPI> &dmx,
        TaskHandle task_handle,
        const char *scale_key
    ) const override {
        return dmx->CreateAIVelocityIEPEChan(
            task_handle,
            this->loc().c_str(),
            this->cfg_path.c_str(),
            this->terminal_config,
            this->min_val,
            this->max_val,
            this->units,
            this->sensitivity,
            this->sensitivity_units,
            this->excitation_config.source,
            this->excitation_config.val,
            scale_key
        );
    }
};

struct AITorqueBridgeTwoPointLin final : AICustomScale {
    const BridgeConfig bridge_config;
    const TwoPointLinConfig two_point_lin_config;

    explicit AITorqueBridgeTwoPointLin(xjson::Parser &cfg):
        Base(cfg),
        Analog(cfg),
        AICustomScale(cfg),
        bridge_config(cfg),
        two_point_lin_config(cfg) {}

    using Base::apply;

    xerrors::Error apply(
        const std::shared_ptr<daqmx::SugaredAPI> &dmx,
        TaskHandle task_handle,
        const char *scale_key
    ) const override {
        return dmx->CreateAITorqueBridgeTwoPointLinChan(
            task_handle,
            this->loc().c_str(),
            this->cfg_path.c_str(),
            this->min_val,
            this->max_val,
            this->units,
            this->bridge_config.ni_bridge_config,
            this->bridge_config.voltage_excit_source,
            this->bridge_config.voltage_excit_val,
            this->bridge_config.nominal_bridge_resistance,
            this->two_point_lin_config.first_electrical_val,
            this->two_point_lin_config.second_electrical_val,
            this->two_point_lin_config.electrical_units,
            this->two_point_lin_config.first_physical_val,
            this->two_point_lin_config.second_physical_val,
            this->two_point_lin_config.physical_units,
            scale_key
        );
    }
};

struct AITorqueBridgePolynomial final : AICustomScale {
    const BridgeConfig bridge_config;
    const PolynomialConfig polynomial_config;

    explicit AITorqueBridgePolynomial(xjson::Parser &cfg):
        Base(cfg),
        Analog(cfg),
        AICustomScale(cfg),
        bridge_config(cfg),
        polynomial_config(cfg) {}

    using Base::apply;

    xerrors::Error apply(
        const std::shared_ptr<daqmx::SugaredAPI> &dmx,
        TaskHandle task_handle,
        const char *scale_key
    ) const override {
        return dmx->CreateAITorqueBridgePolynomialChan(
            task_handle,
            this->loc().c_str(),
            this->cfg_path.c_str(),
            this->min_val,
            this->max_val,
            this->units,
            this->bridge_config.ni_bridge_config,
            this->bridge_config.voltage_excit_source,
            this->bridge_config.voltage_excit_val,
            this->bridge_config.nominal_bridge_resistance,
            this->polynomial_config.forward_coeffs,
            this->polynomial_config.num_forward_coeffs,
            this->polynomial_config.reverse_coeffs,
            this->polynomial_config.num_reverse_coeffs,
            this->polynomial_config.electrical_units,
            this->polynomial_config.physical_units,
            scale_key
        );
    }
};

struct AITorqueBridgeTable final : AICustomScale {
    const BridgeConfig bridge_config;
    const TableConfig table_config;

    explicit AITorqueBridgeTable(xjson::Parser &cfg):
        Base(cfg),
        Analog(cfg),
        AICustomScale(cfg),
        bridge_config(cfg),
        table_config(cfg) {}

    using Base::apply;

    xerrors::Error apply(
        const std::shared_ptr<daqmx::SugaredAPI> &dmx,
        TaskHandle task_handle,
        const char *scale_key
    ) const override {
        return dmx->CreateAITorqueBridgeTableChan(
            task_handle,
            this->loc().c_str(),
            this->cfg_path.c_str(),
            this->min_val,
            this->max_val,
            this->units,
            this->bridge_config.ni_bridge_config,
            this->bridge_config.voltage_excit_source,
            this->bridge_config.voltage_excit_val,
            this->bridge_config.nominal_bridge_resistance,
            this->table_config.electrical_vals,
            this->table_config.num_electrical_vals,
            this->table_config.electrical_units,
            this->table_config.physical_vals,
            this->table_config.num_physical_vals,
            this->table_config.physical_units,
            scale_key
        );
    }
};

struct AIForceIEPE final : AICustomScale {
    const int32_t sensitivity_units;
    const double sensitivity;
    const ExcitationConfig excitation_config;
    const int32 terminal_config;

    explicit AIForceIEPE(xjson::Parser &cfg):
        Base(cfg),
        Analog(cfg),
        AICustomScale(cfg),
        sensitivity_units(parse_units(cfg, "sensitivity_units")),
        sensitivity(cfg.field<double>("sensitivity")),
        excitation_config(cfg, CURR_EXCIT_PREFIX),
        terminal_config(parse_terminal_config(cfg)) {}

    using Base::apply;

    xerrors::Error apply(
        const std::shared_ptr<daqmx::SugaredAPI> &dmx,
        TaskHandle task_handle,
        const char *scale_key
    ) const override {
        return dmx->CreateAIForceIEPEChan(
            task_handle,
            this->loc().c_str(),
            this->cfg_path.c_str(),
            this->terminal_config,
            this->min_val,
            this->max_val,
            this->units,
            this->sensitivity,
            this->sensitivity_units,
            this->excitation_config.source,
            this->excitation_config.val,
            scale_key
        );
    }
};

struct AICharge final : AICustomScale {
    const int32 terminal_config;

    explicit AICharge(xjson::Parser &cfg):
        Base(cfg),
        Analog(cfg),
        AICustomScale(cfg),
        terminal_config(parse_terminal_config(cfg)) {}

    using Base::apply;

    xerrors::Error apply(
        const std::shared_ptr<daqmx::SugaredAPI> &dmx,
        TaskHandle task_handle,
        const char *scale_key
    ) const override {
        return dmx->CreateAIChargeChan(
            task_handle,
            this->loc().c_str(),
            this->cfg_path.c_str(),
            this->terminal_config,
            this->min_val,
            this->max_val,
            this->units,
            scale_key
        );
    }
};

struct AOVoltage final : AOCustomScale {
    explicit AOVoltage(xjson::Parser &cfg):
        Base(cfg), Analog(cfg), AOCustomScale(cfg) {}

    using Base::apply;

    xerrors::Error apply(
        const std::shared_ptr<daqmx::SugaredAPI> &dmx,
        TaskHandle task_handle,
        const char *scale_key
    ) const override {
        return dmx->CreateAOVoltageChan(
            task_handle,
            this->loc().c_str(),
            this->cfg_path.c_str(),
            this->min_val,
            this->max_val,
            this->units,
            scale_key
        );
    }
};

struct AOCurrent final : AOCustomScale {
    explicit AOCurrent(xjson::Parser &cfg):
        Base(cfg), Analog(cfg), AOCustomScale(cfg) {}

    using Base::apply;

    xerrors::Error apply(
        const std::shared_ptr<daqmx::SugaredAPI> &dmx,
        TaskHandle task_handle,
        const char *scale_key
    ) const override {
        return dmx->CreateAOCurrentChan(
            task_handle,
            this->loc().c_str(),
            this->cfg_path.c_str(),
            this->min_val,
            this->max_val,
            this->units,
            scale_key
        );
    }
};

struct AOFunctionGenerator final : AO {
    const double frequency;
    const double amplitude;
    const double offset;
    const int32 wave_type;

    int32_t static get_type(const std::string &type, const xjson::Parser &cfg) {
        if (type == "Sine") return DAQmx_Val_Sine;
        if (type == "Triangle") return DAQmx_Val_Triangle;
        if (type == "Square") return DAQmx_Val_Square;
        if (type == "Sawtooth") return DAQmx_Val_Sawtooth;
        cfg.field_err("", "invalid wave type: " + type);
        return DAQmx_Val_Sine;
    }

    explicit AOFunctionGenerator(xjson::Parser &cfg):
        Base(cfg),
        Analog(cfg),
        AO(cfg),
        frequency(cfg.field<double>("frequency")),
        amplitude(cfg.field<double>("amplitude")),
        offset(cfg.field<double>("offset")),
        wave_type(get_type(cfg.field<std::string>("wave_type"), cfg)) {}

    xerrors::Error apply(
        const std::shared_ptr<daqmx::SugaredAPI> &dmx,
        TaskHandle task_handle
    ) const override {
        return dmx->CreateAOFuncGenChan(
            task_handle,
            this->loc().c_str(),
            this->cfg_path.c_str(),
            this->wave_type,
            this->frequency,
            this->amplitude,
            this->offset
        );
    }
};

template<typename T>
using Factory = std::function<std::unique_ptr<T>(xjson::Parser &cfg)>;

#define INPUT_CHAN_FACTORY(type, class)                                                \
    {type, [](xjson::Parser &cfg) { return std::make_unique<class>(cfg); }}

static const std::map<std::string, Factory<Output>> OUTPUTS = {
    INPUT_CHAN_FACTORY("ao_current", AOCurrent),
    INPUT_CHAN_FACTORY("ao_voltage", AOVoltage),
    INPUT_CHAN_FACTORY("ao_func_gen", AOFunctionGenerator),
    INPUT_CHAN_FACTORY("digital_output", DO)
};

static const std::map<std::string, Factory<Input>> INPUTS = {
    INPUT_CHAN_FACTORY("ai_accel", AIAccel),
    INPUT_CHAN_FACTORY("ai_accel_4_wire_dc_voltage", AIAccel4WireDCVoltage),
    INPUT_CHAN_FACTORY("ai_bridge", AIBridge),
    INPUT_CHAN_FACTORY("ai_charge", AICharge),
    INPUT_CHAN_FACTORY("ai_current", AICurrent),
    INPUT_CHAN_FACTORY("ai_force_bridge_polynomial", AIForceBridgePolynomial),
    INPUT_CHAN_FACTORY("ai_force_bridge_table", AIForceBridgeTable),
    INPUT_CHAN_FACTORY("ai_force_bridge_two_point_lin", AIForceBridgeTwoPointLin),
    INPUT_CHAN_FACTORY("ai_force_iepe", AIForceIEPE),
    INPUT_CHAN_FACTORY("ai_microphone", AIMicrophone),
    INPUT_CHAN_FACTORY("ai_pressure_bridge_polynomial", AIPressureBridgePolynomial),
    INPUT_CHAN_FACTORY("ai_pressure_bridge_table", AIPressureBridgeTable),
    INPUT_CHAN_FACTORY("ai_pressure_bridge_two_point_lin", AIPressureBridgeTwoPointLin),
    INPUT_CHAN_FACTORY("ai_resistance", AIResistance),
    INPUT_CHAN_FACTORY("ai_rtd", AIRTD),
    INPUT_CHAN_FACTORY("ai_strain_gauge", AIStrainGauge),
    INPUT_CHAN_FACTORY("ai_temp_builtin", AITempBuiltIn),
    INPUT_CHAN_FACTORY("ai_thermocouple", AIThermocouple),
    INPUT_CHAN_FACTORY("ai_torque_bridge_polynomial", AITorqueBridgePolynomial),
    INPUT_CHAN_FACTORY("ai_torque_bridge_table", AITorqueBridgeTable),
    INPUT_CHAN_FACTORY("ai_torque_bridge_two_point_lin", AITorqueBridgeTwoPointLin),
    INPUT_CHAN_FACTORY("ai_velocity_iepe", AIVelocityIEPE),
    INPUT_CHAN_FACTORY("ai_voltage", AIVoltage),
    INPUT_CHAN_FACTORY("ai_frequency_voltage", AIFrequencyVoltage),
    INPUT_CHAN_FACTORY("ci_edge_count", CIEdgeCount),
    INPUT_CHAN_FACTORY("ci_frequency", CIFrequency),
    INPUT_CHAN_FACTORY("ci_period", CIPeriod),
    INPUT_CHAN_FACTORY("ci_pulse_width", CIPulseWidth),
    INPUT_CHAN_FACTORY("ci_semi_period", CISemiPeriod),
    INPUT_CHAN_FACTORY("ci_two_edge_sep", CITwoEdgeSep),
    INPUT_CHAN_FACTORY("ci_velocity_angular", CIAngularVelocity),
    INPUT_CHAN_FACTORY("ci_velocity_linear", CILinearVelocity),
    INPUT_CHAN_FACTORY("ci_position_angular", CIAngularPosition),
    INPUT_CHAN_FACTORY("ci_position_linear", CILinearPosition),
    INPUT_CHAN_FACTORY("ci_duty_cycle", CIDutyCycle),
    INPUT_CHAN_FACTORY("digital_input", DI)
};

inline std::unique_ptr<Input> parse_input(xjson::Parser &cfg) {
    const auto type = cfg.field<std::string>("type");
    const auto input = INPUTS.find(type);
    if (input != INPUTS.end()) return input->second(cfg);
    cfg.field_err("type", "unknown channel type: " + type);
    return nullptr;
}

inline std::unique_ptr<Output> parse_output(xjson::Parser &cfg) {
    const auto type = cfg.field<std::string>("type");
    const auto output = OUTPUTS.find(type);
    if (output != OUTPUTS.end()) return output->second(cfg);
    return nullptr;
}

#undef INPUT_CHAN_FACTORY
#undef FACTORY
#undef FACTORY_WITH_CJC_SOURCES
}<|MERGE_RESOLUTION|>--- conflicted
+++ resolved
@@ -393,13 +393,8 @@
 
     explicit Analog(xjson::Parser &cfg):
         port(cfg.field<int>("port")),
-<<<<<<< HEAD
-        min_val(cfg.field<float>("min_val", 0)),
-        max_val(cfg.field<float>("max_val", 0)),
-=======
         min_val(cfg.field<double>("min_val", 0)),
         max_val(cfg.field<double>("max_val", 0)),
->>>>>>> 9034143c
         units(parse_units(cfg, "units")) {}
 };
 
