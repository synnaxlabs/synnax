--- conflicted
+++ resolved
@@ -111,14 +111,8 @@
 
     // make ni factory and build reader task
     std::unique_ptr<task::Factory> ni_factory = std::make_unique<ni::Factory>();
-<<<<<<< HEAD
-    auto [readerTask, ok] = ni_factory->configureTask(mockCtx, task);
-    ASSERT_TRUE(ok)
-            << "Failed to configure reader task";
-=======
     auto [readerTask, ok] = ni_factory->configure_task(mockCtx, task);
     ASSERT_TRUE(ok) << "Failed to configure reader task";
->>>>>>> 6ac78390
 
     // create commands
     auto start_cmd = task::Command{task.key, "start", {}};
@@ -474,14 +468,8 @@
 
     // make ni factory and build reader task
     std::unique_ptr<task::Factory> ni_factory = std::make_unique<ni::Factory>();
-<<<<<<< HEAD
-    auto [writerTask, ok] = ni_factory->configureTask(mockCtx, task);
-    ASSERT_TRUE(ok)
-            << "Failed to configure reader task";
-=======
     auto [writerTask, ok] = ni_factory->configure_task(mockCtx, task);
     ASSERT_TRUE(ok) << "Failed to configure reader task";
->>>>>>> 6ac78390
 
     // create commands
     auto start_cmd = task::Command{task.key, "start", {}};
@@ -585,18 +573,9 @@
     // make ni factory and build reader task
     std::unique_ptr<task::Factory> ni_factory = std::make_unique<ni::Factory>();
 
-<<<<<<< HEAD
-    LOG(INFO)
-            << "Make Scanner task:" <<
-            std::endl;
-    auto [scanner_task, ok] = ni_factory->configureTask(mockCtx, task);
-    ASSERT_TRUE(ok)
-            << "Failed to configure reader task";
-=======
     LOG(INFO) << "Make Scanner task:" << std::endl;
     auto [scanner_task, ok] = ni_factory->configure_task(mockCtx, task);
     ASSERT_TRUE(ok) << "Failed to configure reader task";
->>>>>>> 6ac78390
 
     // create commands
     LOG(INFO)
