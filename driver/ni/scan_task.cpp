--- conflicted
+++ resolved
@@ -87,15 +87,11 @@
         .variant = status::variant::SUCCESS,
         .message = "Device present",
         .time = telem::TimeStamp::now(),
-<<<<<<< HEAD
-        .details = synnax::DeviceStatusDetails{.rack = dev.rack}
-=======
         .details =
             synnax::DeviceStatusDetails{
                 .rack = dev.rack,
                 .device = dev.key,
             }
->>>>>>> d0e4900d
     };
 
     auto err = xerrors::NIL;
