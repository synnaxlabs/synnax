// Copyright 2025 Synnax Labs, Inc.
//
// Use of this software is governed by the Business Source License included in the file
// licenses/BSL.txt.
//
// As of the Change Date specified in that file, in accordance with the Business Source
// License, use of this software will be governed by the Apache License, Version 2.0,
// included in the file licenses/APL.txt.

/// std
#include <regex>
#include <string>

/// internal
#include "driver/ni/scan_task.h"

ni::Scanner::Scanner(
    const std::shared_ptr<::syscfg::SugaredAPI> &syscfg,
    ScanTaskConfig cfg,
    synnax::Task task
):
    cfg(std::move(cfg)), task(std::move(task)), syscfg(syscfg) {}

const auto SKIP_DEVICE_ERR = xerrors::Error("ni.skip_device", "");

std::pair<ni::Device, xerrors::Error>
ni::Scanner::parse_device(NISysCfgResourceHandle resource) const {
    char property_value_buf[1024];
    Device dev;
    dev.make = MAKE;
    dev.rack = synnax::rack_key_from_task_key(this->task.key);
    dev.configured = false;

    NISysCfgBool is_simulated;
    if (const auto err = this->syscfg->GetResourceProperty(
            resource,
            NISysCfgResourcePropertyIsSimulated,
            &is_simulated
        ))
        return {dev, err};
    dev.is_simulated = is_simulated;

    if (!is_simulated) {
        if (const auto err = this->syscfg->GetResourceProperty(
                resource,
                NISysCfgResourcePropertySerialNumber,
                property_value_buf
            ))
            return {Device(), err};
        dev.key = property_value_buf;
    }

    if (const auto err = this->syscfg->GetResourceProperty(
            resource,
            NISysCfgResourcePropertyProductName,
            property_value_buf
        ))
        return {Device(), err};
    dev.model = property_value_buf;
    dev.model = property_value_buf;
    if (dev.model.size() > 3) dev.model = dev.model.substr(3);
    dev.name = MAKE + " " + dev.model;

    if (const auto err = this->syscfg->GetResourceIndexedProperty(
            resource,
            NISysCfgIndexedPropertyExpertUserAlias,
            0,
            property_value_buf
        ))
        return {Device(), err};
    dev.location = property_value_buf;

    if (const auto err = this->syscfg->GetResourceIndexedProperty(
            resource,
            NISysCfgIndexedPropertyExpertResourceName,
            0,
            property_value_buf
        ))
        return {dev, err};
    dev.resource_name = property_value_buf;
    if (dev.resource_name.size() > 2)
        dev.resource_name = dev.resource_name.substr(1, dev.resource_name.size() - 2);
    if (is_simulated) dev.key = dev.resource_name;

    dev.state = synnax::DeviceState{
        .key = dev.key,
<<<<<<< HEAD
        .variant = status::variant::SUCCESS,
=======
        .variant = status::VARIANT_SUCCESS,
>>>>>>> 075dd494
        .rack = dev.rack,
        .details =
            json{
                {"message", "Device present"},
                {"last_updated", telem::TimeStamp::now().nanoseconds()},
            }
    };

    auto err = xerrors::NIL;
    if (this->cfg.should_ignore(dev.model)) err = SKIP_DEVICE_ERR;
    return {dev, err};
}

std::pair<std::vector<synnax::Device>, xerrors::Error>
ni::Scanner::scan(const common::ScannerContext &ctx) {
    std::vector<synnax::Device> devices;
    NISysCfgEnumResourceHandle resources = nullptr;
    NISysCfgResourceHandle curr_resource = nullptr;

    auto err = this->syscfg->FindHardware(
        this->session,
        NISysCfgFilterModeAll,
        this->filter,
        nullptr,
        &resources
    );
    if (err) return {devices, err};

    while (true) {
        if (const auto next_err = this->syscfg->NextResource(
                this->session,
                resources,
                &curr_resource
            ))
            break;

        auto [dev, parse_err] = this->parse_device(curr_resource);
        if (parse_err) {
            if (parse_err == SKIP_DEVICE_ERR) continue;
            this->syscfg->CloseHandle(curr_resource);
            continue;
        }
        devices.push_back(dev.to_synnax());
        this->syscfg->CloseHandle(curr_resource);
    }

    auto close_err = this->syscfg->CloseHandle(resources);
    if (err.skip(SKIP_DEVICE_ERR)) return {devices, err};
    return {devices, close_err};
}

xerrors::Error ni::Scanner::stop() {
    this->syscfg->CloseHandle(this->filter);
    return this->syscfg->CloseHandle(this->session);
}

xerrors::Error ni::Scanner::start() {
    if (const auto err = this->syscfg->InitializeSession(
            nullptr,
            nullptr,
            nullptr,
            NISysCfgLocaleDefault,
            NISysCfgBoolTrue,
            (this->cfg.rate.period() - telem::SECOND).milliseconds(),
            nullptr,
            &this->session
        ))
        return err;

    if (const auto err = this->syscfg->CreateFilter(this->session, &this->filter))
        return err;
    if (const auto err = this->syscfg->SetFilterProperty(
            this->filter,
            NISysCfgFilterPropertyIsDevice,
            NISysCfgBoolTrue
        ))
        return err;
    if (const auto err = this->syscfg->SetFilterProperty(
            this->filter,
            NISysCfgFilterPropertyIsPresent,
            NISysCfgIsPresentTypePresent
        ))
        return err;
    if (const auto err = this->syscfg->SetFilterProperty(
            this->filter,
            NISysCfgFilterPropertyIsChassis,
            NISysCfgBoolFalse
        ))
        return err;
    if (const auto err = this->syscfg->SetFilterProperty(
            this->filter,
            NISysCfgFilterPropertyIsNIProduct,
            NISysCfgBoolTrue
        ))
        return err;
    return xerrors::NIL;
}<|MERGE_RESOLUTION|>--- conflicted
+++ resolved
@@ -84,11 +84,7 @@
 
     dev.state = synnax::DeviceState{
         .key = dev.key,
-<<<<<<< HEAD
-        .variant = status::variant::SUCCESS,
-=======
         .variant = status::VARIANT_SUCCESS,
->>>>>>> 075dd494
         .rack = dev.rack,
         .details =
             json{
