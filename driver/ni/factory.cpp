--- conflicted
+++ resolved
@@ -100,11 +100,6 @@
             ni::WriteTaskConfig,
             ni::WriteTaskSink<double>,
             common::WriteTask>(ctx, task);
-<<<<<<< HEAD
-    else if (task.type == COUNTER_WRITE_TASK_TYPE)
-        res = configure_counter_write(ctx, task);
-=======
->>>>>>> 86fff7fa
     else if (task.type == DIGITAL_WRITE_TASK_TYPE)
         res = configure<
             hardware::daqmx::DigitalWriter,
@@ -150,42 +145,4 @@
     );
     res.auto_start = cfg.enabled;
     return res;
-}
-
-common::ConfigureResult ni::Factory::configure_counter_write(
-    const std::shared_ptr<task::Context> &ctx,
-    const synnax::Task &task
-) {
-    common::ConfigureResult result;
-    auto [cfg, cfg_err] = WriteTaskConfig::parse(ctx->client, task, this->timing_cfg);
-    if (cfg_err) {
-        result.error = cfg_err;
-        return result;
-    }
-
-    const std::string dmx_task_name = task.name + " (" + std::to_string(task.key) + ")";
-    TaskHandle handle;
-    if (const auto err = this->dmx->CreateTask(dmx_task_name.c_str(), &handle)) {
-        result.error = err;
-        return result;
-    }
-
-    auto hw = std::make_unique<hardware::daqmx::CounterWriter>(this->dmx, handle);
-    if (result.error = cfg.apply(this->dmx, handle); result.error) return result;
-
-    // Validation cycle - stop() won't clear task yet
-    if (result.error = hw->start(); result.error) return result;
-    if (result.error = hw->stop(); result.error) return result;
-
-    // Mark validation complete - future stop() calls will clear the task
-    hw->complete_validation();
-
-    result.task = std::make_unique<common::WriteTask>(
-        task,
-        ctx,
-        breaker::default_config(task.name),
-        std::make_unique<WriteTaskSink<double>>(std::move(cfg), std::move(hw))
-    );
-    result.auto_start = cfg.auto_start;
-    return result;
 }