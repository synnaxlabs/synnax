// Copyright 2024 Synnax Labs, Inc.
//
// Use of this software is governed by the Business Source License included in the file
// licenses/BSL.txt.
//
// As of the Change Date specified in that file, in accordance with the Business Source
// License, use of this software will be governed by the Apache License, Version 2.0,
// included in the file licenses/APL.txt.

#include "driver/ni/ni.h"
#include "driver/ni/scale.h"
#include <map>
#include <regex>

static inline const std::map<std::string, std::string> FIELD_MAP = {
    {"DAQmx_AI_Max", "max_val"},
    {"DAQmx_AI_Min", "min_val"},
    {"DAQmx_AI_CustomScaleName", "custom_scale_name"},
    {"DAQmx_AI_MeasType", "meas_type"},
    {"DAQmx_AI_Voltage_Units", "voltage_units"},
    {"DAQmx_AI_Voltage_dBRef", "voltage_db_ref"},
    {"DAQmx_AI_Voltage_ACRMS_Units", "voltage_acrms_units"},
    {"DAQmx_AI_Temp_Units", "temp_units"},
    {"DAQmx_AI_Thrmcpl_Type", "thrmcpl_type"},
    {"DAQmx_AI_Thrmcpl_ScaleType", "thrmcpl_scale_type"},
    {"DAQmx_AI_Thrmcpl_CJCSrc", "cjc_source"},
    {"DAQmx_AI_Thrmcpl_CJCVal", "cjc_val"},
    {"DAQmx_AI_Thrmcpl_CJCChan", "cjc_port"},
    {"DAQmx_AI_RTD_Type", "rtd_type"},
    {"DAQmx_AI_RTD_R0", "rtd_r0"},
    {"DAQmx_AI_RTD_A", "rtd_a"},
    {"DAQmx_AI_RTD_B", "rtd_b"},
    {"DAQmx_AI_RTD_C", "rtd_c"},
    {"DAQmx_AI_Thrmstr_A", "thrmstr_a"},
    {"DAQmx_AI_Thrmstr_B", "thrmstr_b"},
    {"DAQmx_AI_Thrmstr_C", "thrmstr_c"},
    {"DAQmx_AI_Thrmstr_R1", "thrmstr_r1"},
    {"DAQmx_AI_ForceReadFromChan", "force_read_from_chan"},
    {"DAQmx_AI_Current_Units", "current_units"},
    {"DAQmx_AI_Current_ACRMS_Units", "current_acrms_units"},
    {"DAQmx_AI_Strain_Units", "strain_units"},
    {"DAQmx_AI_StrainGage_ForceReadFromChan", "straingage_force_read_from_chan"},
    {"DAQmx_AI_StrainGage_GageFactor", "straingage_gage_factor"},
    {"DAQmx_AI_StrainGage_PoissonRatio", "straingage_poisson_ratio"},
    {"DAQmx_AI_StrainGage_Cfg", "straingage_cfg"},
    {"DAQmx_AI_RosetteStrainGage_RosetteType", "rosettestraingage_rosette_type"},
    {"DAQmx_AI_RosetteStrainGage_Orientation", "rosettestraingage_orientation"},
    {"DAQmx_AI_RosetteStrainGage_StrainChans", "rosettestraingage_strain_chans"},
    {
        "DAQmx_AI_RosetteStrainGage_RosetteMeasType",
        "rosettestraingage_rosette_meas_type"
    },
    {"DAQmx_AI_Resistance_Units", "resistance_units"},
    {"DAQmx_AI_Freq_Units", "freq_units"},
    {"DAQmx_AI_Freq_ThreshVoltage", "freq_thresh_voltage"},
    {"DAQmx_AI_Freq_Hyst", "freq_hyst"},
    {"DAQmx_AI_LVDT_Units", "lvdt_units"},
    {"DAQmx_AI_LVDT_Sensitivity", "lvdt_sensitivity"},
    {"DAQmx_AI_LVDT_SensitivityUnits", "lvdt_sensitivity_units"},
    {"DAQmx_AI_RVDT_Units", "rvdt_units"},
    {"DAQmx_AI_RVDT_Sensitivity", "rvdt_sensitivity"},
    {"DAQmx_AI_RVDT_SensitivityUnits", "rvdt_sensitivity_units"},
    {"DAQmx_AI_EddyCurrentProxProbe_Units", "eddy_current_prox_probe_units"},
    {
        "DAQmx_AI_EddyCurrentProxProbe_Sensitivity",
        "eddy_current_prox_probe_sensitivity"
    },
    {
        "DAQmx_AI_EddyCurrentProxProbe_SensitivityUnits",
        "eddy_current_prox_probe_sensitivity_units"
    },
    {
        "DAQmx_AI_SoundPressure_MaxSoundPressureLvl",
        "sound_pressure_max_sound_pressure_lvl"
    },
    {"DAQmx_AI_SoundPressure_Units", "sound_pressure_units"},
    {"DAQmx_AI_SoundPressure_dBRef", "sound_pressure_db_ref"},
    {"DAQmx_AI_Microphone_Sensitivity", "microphone_sensitivity"},
    {"DAQmx_AI_Accel_Units", "accel_units"},
    {"DAQmx_AI_Accel_dBRef", "accel_db_ref"},
    {"DAQmx_AI_Accel_4WireDCVoltage_Sensitivity", "accel_4wire_dc_voltage_sensitivity"},
    {
        "DAQmx_AI_Accel_4WireDCVoltage_SensitivityUnits",
        "accel_4wire_dc_voltage_sensitivity_units"
    },
    {"DAQmx_AI_Accel_Sensitivity", "accel_sensitivity"},
    {"DAQmx_AI_Accel_SensitivityUnits", "accel_sensitivity_units"},
    {"DAQmx_AI_Accel_Charge_Sensitivity", "accel_charge_sensitivity"},
    {"DAQmx_AI_Accel_Charge_SensitivityUnits", "accel_charge_sensitivity_units"},
    {"DAQmx_AI_Velocity_Units", "velocity_units"},
    {"DAQmx_AI_Velocity_IEPESensor_dBRef", "velocity_iepe_sensor_db_ref"},
    {"DAQmx_AI_Velocity_IEPESensor_Sensitivity", "velocity_iepe_sensor_sensitivity"},
    {
        "DAQmx_AI_Velocity_IEPESensor_SensitivityUnits",
        "velocity_iepe_sensor_sensitivity_units"
    },
    {"DAQmx_AI_Force_Units", "force_units"},
    {"DAQmx_AI_Force_IEPESensor_Sensitivity", "force_iepe_sensor_sensitivity"},
    {
        "DAQmx_AI_Force_IEPESensor_SensitivityUnits",
        "force_iepe_sensor_sensitivity_units"
    },
    {"DAQmx_AI_Pressure_Units", "pressure_units"},
    {"DAQmx_AI_Torque_Units", "torque_units"},
    {"DAQmx_AI_Bridge_Units", "bridge_units"},
    {"DAQmx_AI_Bridge_ElectricalUnits", "bridge_electrical_units"},
    {"DAQmx_AI_Bridge_PhysicalUnits", "bridge_physical_units"},
    {"DAQmx_AI_Bridge_ScaleType", "bridge_scale_type"},
    {
        "DAQmx_AI_Bridge_TwoPointLin_First_ElectricalVal",
        "bridge_two_point_lin_first_electrical_val"
    },
    {
        "DAQmx_AI_Bridge_TwoPointLin_First_PhysicalVal",
        "bridge_two_point_lin_first_physical_val"
    },
    {
        "DAQmx_AI_Bridge_TwoPointLin_Second_ElectricalVal",
        "bridge_two_point_lin_second_electrical_val"
    },
    {
        "DAQmx_AI_Bridge_TwoPointLin_Second_PhysicalVal",
        "bridge_two_point_lin_second_physical_val"
    },
    {"DAQmx_AI_Bridge_Table_ElectricalVals", "bridge_table_electrical_vals"},
    {"DAQmx_AI_Bridge_Table_PhysicalVals", "bridge_table_physical_vals"},
    {"DAQmx_AI_Bridge_Poly_ForwardCoeff", "bridge_poly_forward_coeff"},
    {"DAQmx_AI_Bridge_Poly_ReverseCoeff", "bridge_poly_reverse_coeff"},
    {"DAQmx_AI_Charge_Units", "charge_units"},
    {"DAQmx_AI_Is_TEDS", "is_teds"},
    {"DAQmx_AI_TEDS_Units", "teds_units"},
    {"DAQmx_AI_Coupling", "coupling"},
    {"DAQmx_AI_Impedance", "impedance"},
    {"DAQmx_AI_TermCfg", "term_cfg"},
    {"DAQmx_AI_InputSrc", "input_src"},
    {"DAQmx_AI_ResistanceCfg", "resistance_cfg"},
    {"DAQmx_AI_LeadWireResistance", "lead_wire_resistance"},
    {"DAQmx_AI_Bridge_Cfg", "bridge_cfg"},
    {"DAQmx_AI_Bridge_NomResistance", "bridge_nom_resistance"},
    {"DAQmx_AI_Bridge_InitialVoltage", "bridge_initial_voltage"},
    {"DAQmx_AI_Bridge_InitialRatio", "bridge_initial_ratio"},
    {"DAQmx_AI_Bridge_ShuntCal_Enable", "bridge_shunt_cal_enable"},
    {"DAQmx_AI_Bridge_ShuntCal_Select", "bridge_shunt_cal_select"},
    {"DAQmx_AI_Bridge_ShuntCal_ShuntCalASrc", "bridge_shunt_cal_shunt_cal_a_src"},
    {"DAQmx_AI_Bridge_ShuntCal_GainAdjust", "bridge_shunt_cal_gain_adjust"},
    {
        "DAQmx_AI_Bridge_ShuntCal_ShuntCalAResistance",
        "bridge_shunt_cal_shunt_cal_a_resistance"
    },
    {
        "DAQmx_AI_Bridge_ShuntCal_ShuntCalAActualResistance",
        "bridge_shunt_cal_shunt_cal_a_actual_resistance"
    },
    {
        "DAQmx_AI_Bridge_ShuntCal_ShuntCalBResistance",
        "bridge_shunt_cal_shunt_cal_b_resistance"
    },
    {
        "DAQmx_AI_Bridge_ShuntCal_ShuntCalBActualResistance",
        "bridge_shunt_cal_shunt_cal_b_actual_resistance"
    },
    {"DAQmx_AI_Bridge_Balance_CoarsePot", "bridge_balance_coarse_pot"},
    {"DAQmx_AI_Bridge_Balance_FinePot", "bridge_balance_fine_pot"},
    {"DAQmx_AI_CurrentShunt_Loc", "current_shunt_loc"},
    {"DAQmx_AI_CurrentShunt_Resistance", "current_shunt_resistance"},
    {"DAQmx_AI_Excit_Sense", "excit_sense"},
    {"DAQmx_AI_Excit_Sense", "excit_sense"},
    {"DAQmx_AI_Excit_Src", "excit_src"},
    {"DAQmx_AI_Excit_Val", "excit_val"},
    {"DAQmx_AI_Excit_UseForScaling", "excit_use_for_scaling"},
    {"DAQmx_AI_Excit_UseMultiplexed", "excit_use_multiplexed"},
    {"DAQmx_AI_Excit_ActualVal", "excit_actual_val"},
    {"DAQmx_AI_Excit_DCorAC", "excit_dcorac"},
    {"DAQmx_AI_Excit_VoltageOrCurrent", "excit_voltage_or_current"},
    {"DAQmx_AI_Excit_IdleOutputBehavior", "excit_idle_output_behavior"},
    {"DAQmx_AI_ACExcit_Freq", "ac_excit_freq"},
    {"DAQmx_AI_ACExcit_SyncEnable", "ac_excit_sync_enable"},
    {"DAQmx_AI_ACExcit_WireMode", "ac_excit_wire_mode"},
    {"DAQmx_AI_SensorPower_Voltage", "sensor_power_voltage"},
    {"DAQmx_AI_SensorPower_Cfg", "sensor_power_cfg"},
    {"DAQmx_AI_SensorPower_Type", "sensor_power_type"},
    {"DAQmx_AI_OpenThrmcplDetectEnable", "open_thrmcpl_detect_enable"},
    {"DAQmx_AI_Thrmcpl_LeadOffsetVoltage", "thrmcpl_lead_offset_voltage"},
    {"DAQmx_AI_Atten", "atten"},
    {"DAQmx_AI_ProbeAtten", "probe_atten"},
    {"DAQmx_AI_Lowpass_Enable", "lowpass_enable"},
    {"DAQmx_AI_Lowpass_CutoffFreq", "lowpass_cutoff_freq"},
    {"DAQmx_AI_Lowpass_SwitchCap_ClkSrc", "lowpass_switch_cap_clk_src"},
    {"DAQmx_AI_Lowpass_SwitchCap_ExtClkFreq", "lowpass_switch_cap_ext_clk_freq"},
    {"DAQmx_AI_Lowpass_SwitchCap_ExtClkDiv", "lowpass_switch_cap_ext_clk_div"},
    {"DAQmx_AI_Lowpass_SwitchCap_OutClkDiv", "lowpass_switch_cap_out_clk_div"},
    {"DAQmx_AI_DigFltr_Enable", "dig_fltr_enable"},
    {"DAQmx_AI_DigFltr_Type", "dig_fltr_type"},
    {"DAQmx_AI_DigFltr_Response", "dig_fltr_response"},
    {"DAQmx_AI_DigFltr_Order", "dig_fltr_order"},
    {"DAQmx_AI_DigFltr_Lowpass_CutoffFreq", "dig_fltr_lowpass_cutoff_freq"},
    {"DAQmx_AI_DigFltr_Highpass_CutoffFreq", "dig_fltr_highpass_cutoff_freq"},
    {"DAQmx_AI_DigFltr_Bandpass_CenterFreq", "dig_fltr_bandpass_center_freq"},
    {"DAQmx_AI_DigFltr_Bandpass_Width", "dig_fltr_bandpass_width"},
    {"DAQmx_AI_DigFltr_Notch_CenterFreq", "dig_fltr_notch_center_freq"},
    {"DAQmx_AI_DigFltr_Notch_Width", "dig_fltr_notch_width"},
    {"DAQmx_AI_DigFltr_Coeff", "dig_fltr_coeff"},
    {"DAQmx_AI_Filter_Enable", "filter_enable"},
    {"DAQmx_AI_Filter_Freq", "filter_freq"},
    {"DAQmx_AI_Filter_Response", "filter_response"},
    {"DAQmx_AI_Filter_Order", "filter_order"},
    {"DAQmx_AI_FilterDelay", "filter_delay"},
    {"DAQmx_AI_FilterDelayUnits", "filter_delay_units"},
    {"DAQmx_AI_RemoveFilterDelay", "remove_filter_delay"},
    {"DAQmx_AI_FilterDelayAdjustment", "filter_delay_adjustment"},
    {"DAQmx_AI_AveragingWinSize", "averaging_win_size"},
    {"DAQmx_AI_ResolutionUnits", "resolution_units"},
    {"DAQmx_AI_Resolution", "resolution"},
    {"DAQmx_AI_RawSampSize", "raw_samp_size"},
    {"DAQmx_AI_RawSampJustification", "raw_samp_justification"},
    {"DAQmx_AI_ADCTimingMode", "adc_timing_mode"},
    {"DAQmx_AI_ADCCustomTimingMode", "adc_custom_timing_mode"},
    {"DAQmx_AI_Dither_Enable", "dither_enable"},
    {"DAQmx_AI_ChanCal_HasValidCalInfo", "chan_cal_has_valid_cal_info"},
    {"DAQmx_AI_ChanCal_EnableCal", "chan_cal_enable_cal"},
    {"DAQmx_AI_ChanCal_ApplyCalIfExp", "chan_cal_apply_cal_if_exp"},
    {"DAQmx_AI_ChanCal_ScaleType", "chan_cal_scale_type"},
    {"DAQmx_AI_ChanCal_Table_PreScaledVals", "chan_cal_table_pre_scaled_vals"},
    {"DAQmx_AI_ChanCal_Table_ScaledVals", "chan_cal_table_scaled_vals"},
    {"DAQmx_AI_ChanCal_Poly_ForwardCoeff", "chan_cal_poly_forward_coeff"},
    {"DAQmx_AI_ChanCal_Poly_ReverseCoeff", "chan_cal_poly_reverse_coeff"},
    {"DAQmx_AI_ChanCal_OperatorName", "chan_cal_operator_name"},
    {"DAQmx_AI_ChanCal_Desc", "chan_cal_desc"},
    {"DAQmx_AI_ChanCal_Verif_RefVals", "chan_cal_verif_ref_vals"},
    {"DAQmx_AI_ChanCal_Verif_AcqVals", "chan_cal_verif_acq_vals"},
    {"DAQmx_AI_Rng_High", "rng_high"},
    {"DAQmx_AI_Rng_Low", "rng_low"},
    {"DAQmx_AI_DCOffset", "dc_offset"},
    {"DAQmx_AI_Gain", "gain"},
    {"DAQmx_AI_SampAndHold_Enable", "samp_and_hold_enable"},
    {"DAQmx_AI_AutoZeroMode", "auto_zero_mode"},
    {"DAQmx_AI_ChopEnable", "chop_enable"},
    {"DAQmx_AI_DataXferMaxRate", "data_xfer_max_rate"},
    {"DAQmx_AI_DataXferMech", "data_xfer_mech"},
    {"DAQmx_AI_DataXferReqCond", "data_xfer_req_cond"},
    {"DAQmx_AI_DataXferCustomThreshold", "data_xfer_custom_threshold"},
    {"DAQmx_AI_UsbXferReqSize", "usb_xfer_req_size"},
    {"DAQmx_AI_UsbXferReqCount", "usb_xfer_req_count"},
    {"DAQmx_AI_MemMapEnable", "mem_map_enable"},
    {"DAQmx_AI_RawDataCompressionType", "raw_data_compression_type"},
    {
        "DAQmx_AI_LossyLSBRemoval_CompressedSampSize",
        "lossy_lsb_removal_compressed_samp_size"
    },
    {"DAQmx_AI_DevScalingCoeff", "dev_scaling_coeff"},
    {"DAQmx_AI_EnhancedAliasRejectionEnable", "enhanced_alias_rejection_enable"},
    {"DAQmx_AI_OpenChanDetectEnable", "open_chan_detect_enable"},
    {
        "DAQmx_AI_InputLimitsFaultDetect_UpperLimit",
        "input_limits_fault_detect_upper_limit"
    },
    {
        "DAQmx_AI_InputLimitsFaultDetect_LowerLimit",
        "input_limits_fault_detect_lower_limit"
    },
    {"DAQmx_AI_InputLimitsFaultDetectEnable", "input_limits_fault_detect_enable"},
    {"DAQmx_AI_PowerSupplyFaultDetectEnable", "power_supply_fault_detect_enable"},
    {"DAQmx_AI_OvercurrentDetectEnable", "overcurrent_detect_enable"},
    {"DAQmx_AO_Max", "max"},
    {"DAQmx_AO_Min", "min"},
    {"DAQmx_AO_CustomScaleName", "custom_scale_name"},
    {"DAQmx_AO_OutputType", "output_type"},
    {"DAQmx_AO_Voltage_Units", "voltage_units"},
    {"DAQmx_AO_Voltage_CurrentLimit", "voltage_current_limit"},
    {"DAQmx_AO_Current_Units", "current_units"},
    {"DAQmx_AO_FuncGen_Type", "func_gen_type"},
    {"DAQmx_AO_FuncGen_Freq", "func_gen_freq"},
    {"DAQmx_AO_FuncGen_Amplitude", "func_gen_amplitude"},
    {"DAQmx_AO_FuncGen_Offset", "func_gen_offset"},
    {"DAQmx_AO_FuncGen_Square_DutyCycle", "func_gen_square_duty_cycle"},
    {"DAQmx_AO_FuncGen_ModulationType", "func_gen_modulation_type"},
    {"DAQmx_AO_FuncGen_FMDeviation", "func_gen_fm_deviation"},
    {"DAQmx_AO_OutputImpedance", "output_impedance"},
    {"DAQmx_AO_LoadImpedance", "load_impedance"},
    {"DAQmx_AO_IdleOutputBehavior", "idle_output_behavior"},
    {"DAQmx_AO_TermCfg", "term_cfg"},
    {"DAQmx_AO_ResolutionUnits", "resolution_units"},
    {"DAQmx_AO_Resolution", "resolution"},
    {"DAQmx_AO_DAC_Rng_High", "dac_rng_high"},
    {"DAQmx_AO_DAC_Rng_Low", "dac_rng_low"},
    {"DAQmx_AO_DAC_Ref_ConnToGnd", "dac_ref_conn_to_gnd"},
    {"DAQmx_AO_DAC_Ref_AllowConnToGnd", "dac_ref_allow_conn_to_gnd"},
    {"DAQmx_AO_DAC_Ref_Src", "dac_ref_src"},
    {"DAQmx_AO_DAC_Ref_Src", "dac_ref_src"},
    {"DAQmx_AO_DAC_Ref_ExtSrc", "dac_ref_ext_src"},
    {"DAQmx_AO_DAC_Ref_Val", "dac_ref_val"},
    {"DAQmx_AO_DAC_Offset_Src", "dac_offset_src"},
    {"DAQmx_AO_DAC_Offset_ExtSrc", "dac_offset_ext_src"},
    {"DAQmx_AO_DAC_Offset_Val", "dac_offset_val"},
    {"DAQmx_AO_ReglitchEnable", "reglitch_enable"},
    {"DAQmx_AO_FilterDelay", "filter_delay"},
    {"DAQmx_AO_FilterDelayUnits", "filter_delay_units"},
    {"DAQmx_AO_FilterDelayAdjustment", "filter_delay_adjustment"},
    {"DAQmx_AO_Gain", "gain"},
    {"DAQmx_AO_UseOnlyOnBrdMem", "use_only_on_brd_mem"},
    {"DAQmx_AO_DataXferMech", "data_xfer_mech"},
    {"DAQmx_AO_DataXferReqCond", "data_xfer_req_cond"},
    {"DAQmx_AO_UsbXferReqSize", "usb_xfer_req_size"},
    {"DAQmx_AO_UsbXferReqCount", "usb_xfer_req_count"},
    {"DAQmx_AO_MemMapEnable", "mem_map_enable"},
    {"DAQmx_AO_DevScalingCoeff", "dev_scaling_coeff"},
    {"DAQmx_AO_EnhancedImageRejectionEnable", "enhanced_image_rejection_enable"},
    {"DAQmx_DI_InvertLines", "invert_lines"},
    {"DAQmx_DI_NumLines", "num_lines"},
    {"DAQmx_DI_DigFltr_Enable", "dig_fltr_enable"},
    {"DAQmx_DI_DigFltr_MinPulseWidth", "dig_fltr_min_pulse_width"},
    {"DAQmx_DI_DigFltr_EnableBusMode", "dig_fltr_enable_bus_mode"},
    {"DAQmx_DI_DigFltr_TimebaseSrc", "dig_fltr_timebase_src"},
    {"DAQmx_DI_DigFltr_TimebaseRate", "dig_fltr_timebase_rate"},
    {"DAQmx_DI_DigSync_Enable", "dig_sync_enable"},
    {"DAQmx_DI_Tristate", "tristate"},
    {"DAQmx_DI_LogicFamily", "logic_family"},
    {"DAQmx_DI_DataXferMech", "data_xfer_mech"},
    {"DAQmx_DI_DataXferReqCond", "data_xfer_req_cond"},
    {"DAQmx_DI_UsbXferReqSize", "usb_xfer_req_size"},
    {"DAQmx_DI_UsbXferReqCount", "usb_xfer_req_count"},
    {"DAQmx_DI_MemMapEnable", "mem_map_enable"},
    {"DAQmx_DI_AcquireOn", "acquire_on"},
    {"DAQmx_DO_OutputDriveType", "output_drive_type"},
    {"DAQmx_DO_InvertLines", "invert_lines"},
    {"DAQmx_DO_NumLines", "num_lines"},
    {"DAQmx_DO_Tristate", "tristate"},
    {"DAQmx_DO_LineStates_StartState", "line_states_start_state"},
    {"DAQmx_DO_LineStates_PausedState", "line_states_paused_state"},
    {"DAQmx_DO_LineStates_DoneState", "line_states_done_state"},
    {"DAQmx_DO_LogicFamily", "logic_family"},
    {"DAQmx_DO_Overcurrent_Limit", "overcurrent_limit"},
    {"DAQmx_DO_Overcurrent_AutoReenable", "overcurrent_auto_reenable"},
    {"DAQmx_DO_Overcurrent_ReenablePeriod", "overcurrent_reenable_period"},
    {"DAQmx_DO_UseOnlyOnBrdMem", "use_only_on_brd_mem"},
    {"DAQmx_DO_DataXferMech", "data_xfer_mech"},
    {"DAQmx_DO_DataXferReqCond", "data_xfer_req_cond"},
    {"DAQmx_DO_UsbXferReqSize", "usb_xfer_req_size"},
    {"DAQmx_DO_UsbXferReqCount", "usb_xfer_req_count"},
    {"DAQmx_DO_MemMapEnable", "mem_map_enable"},
    {"DAQmx_DO_GenerateOn", "generate_on"},
    {"DAQmx_CI_Max", "max"},
    {"DAQmx_CI_Min", "min"},
    {"DAQmx_CI_CustomScaleName", "custom_scale_name"},
    {"DAQmx_CI_MeasType", "meas_type"},
    {"DAQmx_CI_Freq_Units", "freq_units"},
    {"DAQmx_CI_Freq_Term", "freq_term"},
    {"DAQmx_CI_Freq_TermCfg", "freq_term_cfg"},
    {"DAQmx_CI_Freq_LogicLvlBehavior", "freq_logic_lvl_behavior"},
    {"DAQmx_CI_Freq_DigFltr_Enable", "freq_dig_fltr_enable"},
    {"DAQmx_CI_Freq_DigFltr_MinPulseWidth", "freq_dig_fltr_min_pulse_width"},
    {"DAQmx_CI_Freq_DigFltr_TimebaseSrc", "freq_dig_fltr_timebase_src"},
    {"DAQmx_CI_Freq_DigFltr_TimebaseRate", "freq_dig_fltr_timebase_rate"},
    {"DAQmx_CI_Freq_DigSync_Enable", "freq_dig_sync_enable"},
    {"DAQmx_CI_Freq_StartingEdge", "freq_starting_edge"},
    {"DAQmx_CI_Freq_MeasMeth", "freq_meas_meth"},
    {"DAQmx_CI_Freq_EnableAveraging", "freq_enable_averaging"},
    {"DAQmx_CI_Freq_MeasTime", "freq_meas_time"},
    {"DAQmx_CI_Freq_Div", "freq_div"},
    {"DAQmx_CI_Period_Units", "period_units"},
    {"DAQmx_CI_Period_Term", "period_term"},
    {"DAQmx_CI_Period_TermCfg", "period_term_cfg"},
    {"DAQmx_CI_Period_LogicLvlBehavior", "period_logic_lvl_behavior"},
    {"DAQmx_CI_Period_DigFltr_Enable", "period_dig_fltr_enable"},
    {"DAQmx_CI_Period_DigFltr_MinPulseWidth", "period_dig_fltr_min_pulse_width"},
    {"DAQmx_CI_Period_DigFltr_TimebaseSrc", "period_dig_fltr_timebase_src"},
    {"DAQmx_CI_Period_DigFltr_TimebaseRate", "period_dig_fltr_timebase_rate"},
    {"DAQmx_CI_Period_DigSync_Enable", "period_dig_sync_enable"},
    {"DAQmx_CI_Period_StartingEdge", "period_starting_edge"},
    {"DAQmx_CI_Period_MeasMeth", "period_meas_meth"},
    {"DAQmx_CI_Period_EnableAveraging", "period_enable_averaging"},
    {"DAQmx_CI_Period_MeasTime", "period_meas_time"},
    {"DAQmx_CI_Period_Div", "period_div"},
    {"DAQmx_CI_CountEdges_Term", "count_edges_term"},
    {"DAQmx_CI_CountEdges_TermCfg", "count_edges_term_cfg"},
    {"DAQmx_CI_CountEdges_LogicLvlBehavior", "count_edges_logic_lvl_behavior"},
    {"DAQmx_CI_CountEdges_DigFltr_Enable", "count_edges_dig_fltr_enable"},
    {
        "DAQmx_CI_CountEdges_DigFltr_MinPulseWidth",
        "count_edges_dig_fltr_min_pulse_width"
    },
    {"DAQmx_CI_CountEdges_DigFltr_TimebaseSrc", "count_edges_dig_fltr_timebase_src"},
    {"DAQmx_CI_CountEdges_DigFltr_TimebaseRate", "count_edges_dig_fltr_timebase_rate"},
    {"DAQmx_CI_CountEdges_DigSync_Enable", "count_edges_dig_sync_enable"},
    {"DAQmx_CI_CountEdges_Dir", "count_edges_dir"},
    {"DAQmx_CI_CountEdges_DirTerm", "count_edges_dir_term"},
    {"DAQmx_CI_CountEdges_CountDir_TermCfg", "count_edges_count_dir_term_cfg"},
    {
        "DAQmx_CI_CountEdges_CountDir_LogicLvlBehavior",
        "count_edges_count_dir_logic_lvl_behavior"
    },
    {
        "DAQmx_CI_CountEdges_CountDir_DigFltr_Enable",
        "count_edges_count_dir_dig_fltr_enable"
    },
    {
        "DAQmx_CI_CountEdges_CountDir_DigFltr_MinPulseWidth",
        "count_edges_count_dir_dig_fltr_min_pulse_width"
    },
    {
        "DAQmx_CI_CountEdges_CountDir_DigFltr_TimebaseSrc",
        "count_edges_count_dir_dig_fltr_timebase_src"
    },
    {
        "DAQmx_CI_CountEdges_CountDir_DigFltr_TimebaseRate",
        "count_edges_count_dir_dig_fltr_timebase_rate"
    },
    {
        "DAQmx_CI_CountEdges_CountDir_DigSync_Enable",
        "count_edges_count_dir_dig_sync_enable"
    },
    {"DAQmx_CI_CountEdges_InitialCnt", "count_edges_initial_cnt"},
    {"DAQmx_CI_CountEdges_ActiveEdge", "count_edges_active_edge"},
    {"DAQmx_CI_CountEdges_CountReset_Enable", "count_edges_count_reset_enable"},
    {
        "DAQmx_CI_CountEdges_CountReset_ResetCount",
        "count_edges_count_reset_reset_count"
    },
    {"DAQmx_CI_CountEdges_CountReset_Term", "count_edges_count_reset_term"},
    {"DAQmx_CI_SampClkOverrunSentinelVal", "samp_clk_overrun_sentinel_val"},
    {"DAQmx_CI_DataXferMech", "data_xfer_mech"},
    {"DAQmx_CI_DataXferReqCond", "data_xfer_req_cond"},
    {"DAQmx_CI_UsbXferReqSize", "usb_xfer_req_size"},
    {"DAQmx_CI_UsbXferReqCount", "usb_xfer_req_count"},
    {"DAQmx_CI_MemMapEnable", "mem_map_enable"},
    {"DAQmx_CI_NumPossiblyInvalidSamps", "num_possibly_invalid_samps"},
    {"DAQmx_CI_DupCountPrevent", "dup_count_prevent"},
    {"DAQmx_CI_Prescaler", "prescaler"},
    {"DAQmx_CI_MaxMeasPeriod", "max_meas_period"},
    {"DAQmx_CO_OutputType", "output_type"},
    {"DAQmx_CO_Pulse_IdleState", "pulse_idle_state"},
    {"DAQmx_CO_Pulse_Term", "pulse_term"},
    {"DAQmx_CO_Pulse_Time_Units", "pulse_time_units"},
    {"DAQmx_CO_Pulse_HighTime", "pulse_high_time"},
    {"DAQmx_CO_Pulse_LowTime", "pulse_low_time"},
    {"DAQmx_CO_Pulse_Time_InitialDelay", "pulse_time_initial_delay"},
    {"DAQmx_CO_Pulse_DutyCyc", "pulse_duty_cyc"},
    {"DAQmx_CO_Pulse_Freq_Units", "pulse_freq_units"},
    {"DAQmx_CO_Pulse_Freq", "pulse_freq"},
    {"DAQmx_CO_Pulse_Freq_InitialDelay", "pulse_freq_initial_delay"},
    {"DAQmx_CO_Pulse_HighTicks", "pulse_high_ticks"},
    {"DAQmx_CO_Pulse_LowTicks", "pulse_low_ticks"},
    {"DAQmx_CO_Pulse_Ticks_InitialDelay", "pulse_ticks_initial_delay"},
    {"DAQmx_CO_CtrTimebaseSrc", "ctr_timebase_src"},
    {"DAQmx_CO_CtrTimebaseRate", "ctr_timebase_rate"},
    {"DAQmx_CO_CtrTimebaseActiveEdge", "ctr_timebase_active_edge"},
    {"DAQmx_CO_CtrTimebase_DigFltr_Enable", "ctr_timebase_dig_fltr_enable"},
    {
        "DAQmx_CO_CtrTimebase_DigFltr_MinPulseWidth",
        "ctr_timebase_dig_fltr_min_pulse_width"
    },
    {"DAQmx_CO_CtrTimebase_DigFltr_TimebaseSrc", "ctr_timebase_dig_fltr_timebase_src"},
    {
        "DAQmx_CO_CtrTimebase_DigFltr_TimebaseRate",
        "ctr_timebase_dig_fltr_timebase_rate"
    },
    {"DAQmx_CO_CtrTimebase_DigSync_Enable", "ctr_timebase_dig_sync_enable"},
    {"DAQmx_CO_Count", "count"},
    {"DAQmx_CO_OutputState", "output_state"},
    {"DAQmx_CO_AutoIncrCnt", "auto_incr_cnt"},
    {"DAQmx_CO_CtrTimebaseMasterTimebaseDiv", "ctr_timebase_master_timebase_div"},
    {"DAQmx_CO_PulseDone", "pulse_done"},
    {"DAQmx_CO_EnableInitialDelayOnRetrigger", "enable_initial_delay_on_retrigger"},
    {"DAQmx_CO_ConstrainedGenMode", "constrained_gen_mode"},
    {"DAQmx_CO_UseOnlyOnBrdMem", "use_only_on_brd_mem"},
    {"DAQmx_CO_DataXferMech", "data_xfer_mech"},
    {"DAQmx_CO_DataXferReqCond", "data_xfer_req_cond"},
    {"DAQmx_CO_UsbXferReqSize", "usb_xfer_req_size"},
    {"DAQmx_CO_UsbXferReqCount", "usb_xfer_req_count"},
    {"DAQmx_CO_MemMapEnable", "mem_map_enable"},
    {"DAQmx_CO_Prescaler", "prescaler"},
    {"DAQmx_CO_RdyForNewVal", "rdy_for_new_val"},
    {"DAQmx_ChanType", "chan_type"},
    {"DAQmx_PhysicalChanName", "physical_chan_name"},
    {"DAQmx_ChanDescr", "chan_descr"},
    {"DAQmx_ChanIsGlobal", "chan_is_global"},
    {"DAQmx_Chan_SyncUnlockBehavior", "chan_sync_unlock_behavior"},
    {"DAQmx_SampClk_Rate", "sample_rate"}
};


///////////////////////////////////////////////////////////////////////////////////
//                                    NiSource                                   //
///////////////////////////////////////////////////////////////////////////////////
void ni::Source::get_index_keys() {
    std::set<std::uint32_t> index_keys;
    for (auto &channel: this->reader_config.channels) {
        auto [channel_info, err] = this->ctx->client->channels.retrieve(
            channel.channel_key);
        if (err)
            return this->log_error(
                "failed to retrieve channel " +
                std::to_string(channel.channel_key));
        index_keys.insert(channel_info.index);
    }
    for (auto &index_key: index_keys) {
        auto [channel_info, err] = this->ctx->client->channels.retrieve(index_key);
<<<<<<< HEAD
        if (err)
            return this->log_error(
                "failed to retrieve channel " + std::to_string(index_key));
=======
        if (err) return this->log_error(
                    "failed to retrieve channel " + std::to_string(index_key));
>>>>>>> 6ac78390
        ni::ChannelConfig index_channel;
        index_channel.channel_key = channel_info.key;
        index_channel.channel_type = "index";
        index_channel.name = channel_info.name;
        this->reader_config.channels.push_back(index_channel);
    }
}


ni::Source::Source(
    TaskHandle task_handle,
    const std::shared_ptr<task::Context> &ctx,
<<<<<<< HEAD
    const synnax::Task task) : task_handle(task_handle),
                               ctx(ctx),
                               task(task),
                               err_info({}) {
=======
    const synnax::Task task) :
    task_handle(task_handle),
    ctx(ctx),
    task(task),
    err_info({}){
>>>>>>> 6ac78390
}

void ni::Source::parse_config(config::Parser &parser) {
    this->reader_config.sample_rate.value = parser.required<uint64_t>("sample_rate");
    this->reader_config.stream_rate.value = parser.required<uint64_t>("stream_rate");
    this->reader_config.device_key = parser.required<std::string>("device");
    this->reader_config.timing_source = "none";
    // parser.required<std::string>("timing_source"); TODO: uncomment this when ui provides timing source
    if (parser.optional<bool>("test", false))
        this->reader_config.device_name = parser.required<std::string>(
            "device_location");
    else {
        auto [dev, err] = this->ctx->client->hardware.retrieveDevice(
            this->reader_config.device_key);
        if (err) {
            this->log_error(
                "failed to retrieve device " + this->reader_config.device_name);
            return;
        }
        this->reader_config.device_name = dev.location;
    }
    this->parse_channels(parser);
}

int ni::Source::init() {
    auto config_parser = config::Parser(this->task.config);
    this->reader_config.task_name = this->task.name;
    this->reader_config.task_key = this->task.key;
    this->parse_config(config_parser);
    if (!config_parser.ok()) {
        json error_json = config_parser.error_json();
        error_json["running"] = false;
        this->log_error(
            "failed to parse configuration for " + this->reader_config.task_name +
            " Parser Error: " +
            config_parser.error_json().dump());
        this->ctx->setState({
            .task = task.key,
            .variant = "error",
            .details = config_parser.error_json()
        });
        return -1;
    }
    this->get_index_keys();
    this->validate_channels();
    auto breaker_config = breaker::Config{
        .name = task.name,
        .base_interval = 1 * SECOND,
        .max_retries = 20,
        .scale = 1.2,
    };
    this->breaker = breaker::Breaker(breaker_config);
    int err = this->create_channels();
    if (err) {
        this->log_error(
            "failed to create channels for " + this->reader_config.task_name);
        return -1;
    }
    if (this->reader_config.sample_rate < this->reader_config.stream_rate ||
        this->reader_config.sample_rate.value < 1) {
        this->log_error(
            "Failed while configuring timing for NI hardware for task " + this->
            reader_config.task_name);
        this->err_info["message"] =
                "sample rate must be greater than or equal to 1 and greater than or equal to the stream rate";
        this->err_info["running"] = false;

        this->ctx->setState({
            .task = this->task.key,
            .variant = "error",
            .details = err_info
        });
        return -1;
    }
    if (this->configure_timing())
        this->log_error(
            "[ni.reader] Failed while configuring timing for NI hardware for task " +
            this->reader_config.task_name);

    return 0;
}

freighter::Error ni::Source::cycle() {
    auto err = this->start_ni();
    if (err) return err;
    err = this->stop_ni();
    if (err) return err;
    return freighter::NIL;
}

freighter::Error ni::Source::start_ni() {
    if (this->check_ni_error(ni::NiDAQmxInterface::StartTask(this->task_handle))) {
        this->log_error(
            "failed while starting reader for task " +
            this->reader_config.task_name +
            " requires reconfigure");
        this->clear_task();
        return driver::CRITICAL_HARDWARE_ERROR;
    }
    return freighter::NIL;
}

freighter::Error ni::Source::stop_ni() {
    if (this->check_ni_error(ni::NiDAQmxInterface::StopTask(this->task_handle))) {
        this->log_error(
            "failed while stopping reader for task " +
            this->reader_config.task_name);
        return driver::CRITICAL_HARDWARE_ERROR;
    }
    return freighter::NIL;
}

freighter::Error ni::Source::start(const std::string &cmd_key) {
    if (this->breaker.running() || !this->ok()) return freighter::NIL;
    this->breaker.start();
    this->start_ni();
    this->sample_thread = std::thread(&ni::Source::acquire_data, this);
    ctx->setState({
        .task = task.key,
        .key = cmd_key,
        .variant = "success",
        .details = {
            {"running", true},
            {"message", "Task started successfully"}
        }
    });
    return freighter::NIL;
}

freighter::Error ni::Source::stop(const std::string &cmd_key) {
    if (!this->breaker.running() || !this->ok()) return freighter::NIL;
    this->breaker.stop();
    if (this->sample_thread.joinable()) this->sample_thread.join();
    this->stop_ni();
    data_queue.reset();
    ctx->setState({
        .task = task.key,
        .key = cmd_key,
        .variant = "success",
        .details = {
            {"running", false},
            {"message", "Task stopped successfully"}
        }
    });
    return freighter::NIL;
}

void ni::Source::clear_task() {
    if (this->check_ni_error(ni::NiDAQmxInterface::ClearTask(this->task_handle))) {
        this->log_error(
            "failed while clearing reader for task " +
            this->reader_config.task_name);
    }
}

ni::Source::~Source() {
    this->clear_task();
    if (this->sample_thread.joinable()) this->sample_thread.join();
    VLOG(1) << "[ni.reader] joined sample thread";
}

int ni::Source::check_ni_error(int32 error) {
    if (error == 0) return 0;

    char errBuff[4096] = {'\0'};

    ni::NiDAQmxInterface::GetExtendedErrorInfo(errBuff, 4096);

    std::string s(errBuff);
    jsonify_error(errBuff);

    this->ctx->setState({
        .task = this->task.key,
        .variant = "error",
        .details = err_info
    });

    LOG(ERROR) << "[ni.reader] Vendor error: " << s;
    this->ok_state = false;
    return -1;
}

bool ni::Source::ok() {
    return this->ok_state;
}

std::vector<synnax::ChannelKey> ni::Source::getChannelKeys() {
    std::vector<synnax::ChannelKey> keys;
    for (auto &channel: this->reader_config.channels)
        keys.push_back(
            channel.channel_key);
    return keys;
}

void ni::Source::log_error(std::string err_msg) {
    LOG(ERROR) << "[ni.reader] " << err_msg;
    this->ok_state = false;
    return;
}

void ni::Source::stopped_with_err(const freighter::Error &err) {
    this->log_error("stopped with error: " + err.message());
    json j = json(err.message());
    this->ctx->setState({
        .task = this->reader_config.task_key,
        .variant = "error",
        .details = {
            {"running", false},
            {"message", j}
        }
    });
    // Unprompted stop so we pass in an empty command key.
    this->stop("");
    this->clear_task();
}


void ni::Source::jsonify_error(std::string s) {
    this->err_info["running"] = false;

    // Define regex patterns
    std::regex status_code_regex(R"(Status Code:\s*(-?\d+))");
    std::regex channel_regex(R"(Channel Name:\s*(\S+))");
    std::regex physical_channel_regex(R"(Physical Channel Name:\s*(\S+))");
    std::regex device_regex(R"(Device:\s*(\S+))");
    std::regex possible_values_regex(R"(Possible Values:\s*([\w\s,.-]+))");
    std::regex max_value_regex(R"(Maximum Value:\s*([\d.\s,eE-]+))");
    std::regex min_value_regex(R"(Minimum Value:\s*([\d.\s,eE-]+))");
    std::regex property_regex(R"(Property:\s*(\S+))");
    std::regex task_name_regex(R"(Task Name:\s*(\S+))");

    // Remove the Task Name line if it exists
    std::regex task_name_line_regex(R"(\nTask Name:.*\n?)");
    s = std::regex_replace(s, task_name_line_regex, "");

    // Extract status code
    std::string sc = "";
    std::smatch status_code_match;
<<<<<<< HEAD
    if (std::regex_search(s, status_code_match, status_code_regex))
        sc = status_code_match[1].str();
=======
    if (std::regex_search(s, status_code_match, status_code_regex)) sc = status_code_match[1].str();
>>>>>>> 6ac78390

    // Remove the redundant Status Code line at the end
    std::regex status_code_line_regex(R"(\nStatus Code:.*$)");
    s = std::regex_replace(s, status_code_line_regex, "");

    // Extract device name
    std::string device = "";
    std::smatch device_match;
    if (std::regex_search(s, device_match, device_regex))
        device = device_match[1].str();

    // Extract physical channel name or channel name
    std::string cn = "";
    std::smatch physical_channel_match;
    if (std::regex_search(s, physical_channel_match, physical_channel_regex)) {
        cn = physical_channel_match[1].str();
        if (!device.empty())
            cn = device + "/" + cn; // Combine device and physical channel name
    } else {
        std::smatch channel_match;
        if (std::regex_search(s, channel_match, channel_regex))
            cn = channel_match[1].str();
    }

    // Extract the first property
    std::string p = "";
    std::smatch property_match;
    if (std::regex_search(s, property_match, property_regex))
        p = property_match[1].str();
    if (sc == "-200170") p = "port";

    // Extract possible values
    std::string possible_values = "";
    std::smatch possible_values_match;
    if (std::regex_search(s, possible_values_match, possible_values_regex)) {
        possible_values = possible_values_match[1].str();
        size_t pos = possible_values.find("Channel Name");
        if (pos != std::string::npos)
            possible_values.erase(pos, std::string("Channel Name").length());
    }

    // Extract maximum value
    std::string max_value = "";
    std::smatch max_value_match;
    if (std::regex_search(s, max_value_match, max_value_regex))
        max_value = max_value_match[1].str();

    // Extract minimum value
    std::string min_value = "";
    std::smatch min_value_match;
    if (std::regex_search(s, min_value_match, min_value_regex))
        min_value = min_value_match[1].str();

    // Check if the channel name is in the channel map
    if (channel_map.count(cn) != 0) this->err_info["path"] = channel_map[cn] + ".";
    else if (!cn.empty()) this->err_info["path"] = cn + ".";
    else this->err_info["path"] = "";

    // Check if the property is in the field map
    if (FIELD_MAP.count(p) == 0)
        this->err_info["path"] = this->err_info["path"].get<std::string>() + p;
    else
        this->err_info["path"] =
                this->err_info["path"].get<std::string>() + FIELD_MAP.at(p);

    // Construct the error message
    std::string error_message = "NI Error " + sc + ": " + s + "\nPath: " +
                                this->err_info["path"].get<std::string>();
    if (!cn.empty()) error_message += " Channel: " + cn;
    if (!possible_values.empty())
        error_message += " Possible Values: " + possible_values;
    if (!max_value.empty()) error_message += " Maximum Value: " + max_value;
    if (!min_value.empty()) error_message += " Minimum Value: " + min_value;
    this->err_info["message"] = error_message;

    json j = json::array();
    j.push_back(this->err_info);

    LOG(INFO) << this->err_info.dump(4);
}<|MERGE_RESOLUTION|>--- conflicted
+++ resolved
@@ -495,14 +495,9 @@
     }
     for (auto &index_key: index_keys) {
         auto [channel_info, err] = this->ctx->client->channels.retrieve(index_key);
-<<<<<<< HEAD
         if (err)
             return this->log_error(
                 "failed to retrieve channel " + std::to_string(index_key));
-=======
-        if (err) return this->log_error(
-                    "failed to retrieve channel " + std::to_string(index_key));
->>>>>>> 6ac78390
         ni::ChannelConfig index_channel;
         index_channel.channel_key = channel_info.key;
         index_channel.channel_type = "index";
@@ -515,18 +510,10 @@
 ni::Source::Source(
     TaskHandle task_handle,
     const std::shared_ptr<task::Context> &ctx,
-<<<<<<< HEAD
     const synnax::Task task) : task_handle(task_handle),
                                ctx(ctx),
                                task(task),
                                err_info({}) {
-=======
-    const synnax::Task task) :
-    task_handle(task_handle),
-    ctx(ctx),
-    task(task),
-    err_info({}){
->>>>>>> 6ac78390
 }
 
 void ni::Source::parse_config(config::Parser &parser) {
@@ -765,12 +752,26 @@
     // Extract status code
     std::string sc = "";
     std::smatch status_code_match;
-<<<<<<< HEAD
+    <<
+    <<
+    <<
+    <
+    HEAD
     if (std::regex_search(s, status_code_match, status_code_regex))
         sc = status_code_match[1].str();
-=======
+    ==
+    ==
+    ==
+    =
     if (std::regex_search(s, status_code_match, status_code_regex)) sc = status_code_match[1].str();
->>>>>>> 6ac78390
+    >
+    >
+    >
+    >
+    >
+    >
+    >
+    6ac783907e6ea38ca7856416cf48895c0bf1eab7
 
     // Remove the redundant Status Code line at the end
     std::regex status_code_line_regex(R"(\nStatus Code:.*$)");
