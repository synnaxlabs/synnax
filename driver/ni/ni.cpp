// Copyright 2025 Synnax Labs, Inc.
//
// Use of this software is governed by the Business Source License included in the file
// licenses/BSL.txt.
//
// As of the Change Date specified in that file, in accordance with the Business Source
// License, use of this software will be governed by the Apache License, Version 2.0,
// included in the file licenses/APL.txt.

#include "driver/ni/ni.h"
#include "driver/ni/reader.h"
#include "driver/ni/scale.h"
#include "driver/ni/util.h"
#include <map>
#include <regex>


///////////////////////////////////////////////////////////////////////////////////
//                                    NiSource                                   //
///////////////////////////////////////////////////////////////////////////////////
void ni::Source::get_index_keys() {
    std::set<std::uint32_t> index_keys;
    for (auto &channel: this->reader_config.channels) {
        auto [channel_info, err] = this->ctx->client->channels.retrieve(
            channel.channel_key);
        if (err)
            return this->log_error(
                "failed to retrieve channel " + std::to_string(channel.channel_key));
        index_keys.insert(channel_info.index);
    }
    for (auto &index_key: index_keys) {
        auto [channel_info, err] = this->ctx->client->channels.retrieve(index_key);
        if (err)
            return this->log_error(
                "failed to retrieve channel " + std::to_string(index_key));
<<<<<<< HEAD
        ni::ReaderChannelConfig index_channel;
        index_channel.channel_key = channel_info.key;
        index_channel.channel_type = "index";
        index_channel.name = channel_info.name;
        this->reader_config.channels.push_back(index_channel);
=======
        ni::ChannelConfig index_channel;
        this->reader_config.channels.emplace_back(ni::ChannelConfig{
            .channel_key = channel_info.key,
            .name = channel_info.name,
            .channel_type = "index"
        });
>>>>>>> 0e7ff969
    }
}

std::pair<synnax::Frame, freighter::Error> ni::Source::read(breaker::Breaker &breaker) {
}


ni::Source::Source(
    const std::shared_ptr<DAQmx> &dmx,
    const TaskHandle task_handle,
    const std::shared_ptr<task::Context> &ctx,
    const synnax::Task &task
) : dmx(dmx),
    task_handle(task_handle),
    ctx(ctx),
    task(task),
    err_info({}) {
}

void ni::Source::parse_config(config::Parser &parser) {
    this->reader_config.sample_rate.value = parser.required<uint64_t>("sample_rate");
    this->reader_config.stream_rate.value = parser.required<uint64_t>("stream_rate");
    this->reader_config.device_key = parser.optional<std::string>(
        "device", "cross-device");
    if (this->reader_config.device_key == "")
        this->reader_config.device_key = "cross-device";
    this->reader_config.timing_source = "none";
    // parser.required<std::string>("timing_source"); TODO: uncomment this when ui provides timing source
    if (this->reader_config.device_key != "cross-device") {
        auto [dev, err] = this->ctx->client->hardware.retrieve_device(
            this->reader_config.device_key);
        if (err)
            return this->log_error(
                "failed to retrieve device " + this->reader_config.device_name);
        this->reader_config.device_name = dev.location;
    }
    this->parse_channels(parser);
}

int ni::Source::init() {
    auto config_parser = config::Parser(this->task.config);
    this->reader_config.task_name = this->task.name;
    this->reader_config.task_key = this->task.key;
    this->parse_config(config_parser);
    if (!config_parser.ok()) {
        json error_json = config_parser.error_json();
        error_json["running"] = false;
        this->log_error(
            "failed to parse configuration for " + this->reader_config.task_name +
            " Parser Error: " +
            config_parser.error_json().dump());
        this->ctx->set_state({
            .task = task.key,
            .variant = "error",
            .details = config_parser.error_json()
        });
        return -1;
    }
    this->get_index_keys();
    this->validate_channels();
    this->breaker = breaker::Breaker(breaker::default_config(task.name));
    int err = this->create_channels();
    if (err) {
        this->log_error(
            "failed to create channels for " + this->reader_config.task_name);
        return -1;
    }
    if (this->reader_config.sample_rate < this->reader_config.stream_rate || this->
        reader_config.sample_rate.value <
        1) {
        this->log_error(
            "Failed while configuring timing for NI hardware for task " + this->
            reader_config.task_name);
        this->err_info["message"] =
                "sample rate must be greater than or equal to 1 and greater than or equal to the stream rate";
        this->err_info["running"] = false;

        this->ctx->set_state({
            .task = this->task.key,
            .variant = "error",
            .details = err_info
        });
        return -1;
    }
    if (this->configure_timing())
        this->log_error(
            "[ni.reader] Failed while configuring timing for NI hardware for task " +
            this->reader_config.task_name);

    return 0;
}

freighter::Error ni::Source::cycle() {
    auto err = this->start_ni();
    if (err) return err;
    err = this->stop_ni();
    if (err) return err;
    return freighter::NIL;
}

freighter::Error ni::Source::start_ni() {
    if (this->check_ni_error(this->dmx->StartTask(this->task_handle))) {
        this->log_error(
            "failed while starting reader for task " + this->reader_config.task_name +
            " requires reconfigure");
        this->clear_task();
        return driver::CRITICAL_HARDWARE_ERROR;
    }
    return freighter::NIL;
}

freighter::Error ni::Source::stop_ni() {
    if (this->check_ni_error(this->dmx->StopTask(this->task_handle))) {
        this->log_error(
            "failed while stopping reader for task " + this->reader_config.task_name);
        return driver::CRITICAL_HARDWARE_ERROR;
    }
    return freighter::NIL;
}

freighter::Error ni::Source::start(const std::string &cmd_key) {
    if (this->breaker.running() || !this->ok()) return freighter::NIL;
    this->breaker.start();
    this->start_ni();
    this->sample_thread = std::thread(&ni::Source::acquire_data, this);
    ctx->set_state({
        .task = task.key,
        .key = cmd_key,
        .variant = "success",
        .details = {
            {"running", true},
            {"message", "Task started successfully"}
        }
    });
    return freighter::NIL;
}

freighter::Error ni::Source::stop(const std::string &cmd_key) {
    if (!this->breaker.running() || !this->ok()) return freighter::NIL;
    this->breaker.stop();
    if (this->sample_thread.joinable()) this->sample_thread.join();
    this->stop_ni();
    data_queue.reset();
    ctx->set_state({
        .task = task.key,
        .key = cmd_key,
        .variant = "success",
        .details = {
            {"running", false},
            {"message", "Task stopped successfully"}
        }
    });
    return freighter::NIL;
}

void ni::Source::clear_task() {
    if (this->check_ni_error(this->dmx->ClearTask(this->task_handle))) {
        this->log_error(
            "failed while clearing reader for task " + this->reader_config.task_name);
    }
}

ni::Source::~Source() {
    this->clear_task();
    if (this->sample_thread.joinable()) this->sample_thread.join();
    VLOG(1) << "[ni.reader] joined sample thread";
}

int ni::Source::check_ni_error(int32 error) {
    if (error == 0) return 0;

    char errBuff[4096] = {'\0'};

    this->dmx->GetExtendedErrorInfo(errBuff, 4096);

    std::string s(errBuff);
    jsonify_error(errBuff);

    this->ctx->set_state({
        .task = this->task.key,
        .variant = "error",
        .details = err_info
    });

    LOG(ERROR) << "[ni.reader] Vendor error: " << s;
    this->ok_state = false;
    return -1;
}

bool ni::Source::ok() {
    return this->ok_state;
}

std::vector<synnax::ChannelKey> ni::Source::get_channel_keys() const {
    std::vector<synnax::ChannelKey> keys;
    for (auto &channel: this->reader_config.channels)
        if (channel.enabled) keys.push_back(channel.channel_key);
    return keys;
}

void ni::Source::log_error(const std::string &err_msg) {
    LOG(ERROR) << "[ni.reader] " << err_msg;
    this->ok_state = false;
    return;
}

void ni::Source::stopped_with_err(const freighter::Error &err) {
    this->log_error("stopped with error: " + err.message());
    json j = json(err.message());
    this->ctx->set_state({
        .task = this->reader_config.task_key,
        .variant = "error",
        .details = {
            {"running", false},
            {"message", j}
        }
    });
    // Unprompted stop so we pass in an empty command key.
    this->stop("");
    this->clear_task();
}


void ni::Source::jsonify_error(std::string s) {
    this->err_info["running"] = false;

    // Define regex patterns
    std::regex status_code_regex(R"(Status Code:\s*(-?\d+))");
    std::regex channel_regex(R"(Channel Name:\s*(\S+))");
    std::regex physical_channel_regex(R"(Physical Channel Name:\s*(\S+))");
    std::regex device_regex(R"(Device:\s*(\S+))");
    std::regex possible_values_regex(R"(Possible Values:\s*([\w\s,.-]+))");
    std::regex max_value_regex(R"(Maximum Value:\s*([\d.\s,eE-]+))");
    std::regex min_value_regex(R"(Minimum Value:\s*([\d.\s,eE-]+))");
    std::regex property_regex(R"(Property:\s*(\S+))");
    std::regex task_name_regex(R"(Task Name:\s*(\S+))");

    // Remove the Task Name line if it exists
    std::regex task_name_line_regex(R"(\nTask Name:.*\n?)");
    s = std::regex_replace(s, task_name_line_regex, "");

    // Extract status code
    std::string sc = "";
    std::smatch status_code_match;
    if (std::regex_search(s, status_code_match, status_code_regex))
        sc = status_code_match[1].str();

    // Remove the redundant Status Code line at the end
    std::regex status_code_line_regex(R"(\nStatus Code:.*$)");
    s = std::regex_replace(s, status_code_line_regex, "");

    // Extract device name
    std::string device = "";
    std::smatch device_match;
    if (std::regex_search(s, device_match, device_regex))
        device = device_match[1].str();

    // Extract physical channel name or channel name
    std::string cn = "";
    std::smatch physical_channel_match;
    if (std::regex_search(s, physical_channel_match, physical_channel_regex)) {
        cn = physical_channel_match[1].str();
        if (!device.empty()) cn = device + "/" + cn;
        // Combine device and physical channel name
    } else {
        std::smatch channel_match;
        if (std::regex_search(s, channel_match, channel_regex))
            cn = channel_match[1].str();
    }

    // Extract the first property
    std::string p = "";
    std::smatch property_match;
    if (std::regex_search(s, property_match, property_regex))
        p = property_match[1].str();
    if (sc == "-200170") p = "port";

    // Extract possible values
    std::string possible_values = "";
    std::smatch possible_values_match;
    if (std::regex_search(s, possible_values_match, possible_values_regex)) {
        possible_values = possible_values_match[1].str();
        size_t pos = possible_values.find("Channel Name");
        if (pos != std::string::npos)
            possible_values.erase(
                pos, std::string("Channel Name").length());
    }

    // Extract maximum value
    std::string max_value = "";
    std::smatch max_value_match;
    if (std::regex_search(s, max_value_match, max_value_regex))
        max_value = max_value_match[1].str();

    // Extract minimum value
    std::string min_value = "";
    std::smatch min_value_match;
    if (std::regex_search(s, min_value_match, min_value_regex))
        min_value = min_value_match[1].str();

    // Check if the channel name is in the channel map
    if (channel_map.count(cn) != 0) this->err_info["path"] = channel_map[cn] + ".";
    else if (!cn.empty()) this->err_info["path"] = cn + ".";
    else this->err_info["path"] = "";

    // Check if the property is in the field map
    if (FIELD_MAP.count(p) == 0)
        this->err_info["path"] =
                this->err_info["path"].get<std::string>() + p;
    else
        this->err_info["path"] = this->err_info["path"].get<std::string>() + FIELD_MAP.
                                 at(p);

    // Construct the error message
    std::string error_message = "NI Error " + sc + ": " + s + "\nPath: " + this->
                                err_info["path"].get<std::string>();
    if (!cn.empty()) error_message += " Channel: " + cn;
    if (!possible_values.empty())
        error_message += " Possible Values: " +
                possible_values;
    if (!max_value.empty()) error_message += " Maximum Value: " + max_value;
    if (!min_value.empty()) error_message += " Minimum Value: " + min_value;
    this->err_info["message"] = error_message;

    json j = json::array();
    j.push_back(this->err_info);

    LOG(INFO) << this->err_info.dump(4);
}<|MERGE_RESOLUTION|>--- conflicted
+++ resolved
@@ -33,20 +33,12 @@
         if (err)
             return this->log_error(
                 "failed to retrieve channel " + std::to_string(index_key));
-<<<<<<< HEAD
         ni::ReaderChannelConfig index_channel;
-        index_channel.channel_key = channel_info.key;
-        index_channel.channel_type = "index";
-        index_channel.name = channel_info.name;
-        this->reader_config.channels.push_back(index_channel);
-=======
-        ni::ChannelConfig index_channel;
         this->reader_config.channels.emplace_back(ni::ChannelConfig{
             .channel_key = channel_info.key,
             .name = channel_info.name,
             .channel_type = "index"
         });
->>>>>>> 0e7ff969
     }
 }
 
