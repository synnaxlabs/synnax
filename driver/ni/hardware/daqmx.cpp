// Copyright 2025 Synnax Labs, Inc.
//
// Use of this software is governed by the Business Source License included in the file
// licenses/BSL.txt.
//
// As of the Change Date specified in that file, in accordance with the Business Source
// License, use of this software will be governed by the Apache License, Version 2.0,
// included in the file licenses/APL.txt.

#include "glog/logging.h"

#include "driver/ni/hardware/hardware.h"

namespace hardware::daqmx {
Base::Base(TaskHandle task_handle, std::shared_ptr<::daqmx::SugaredAPI> dmx):
    task_handle(task_handle), dmx(std::move(dmx)) {}

Base::~Base() {
    if (this->task_handle != 0) {
        if (const auto err = this->dmx->ClearTask(this->task_handle))
            LOG(ERROR) << "[ni] unexpected failure to clear daqmx task: " << err;
    }
}

xerrors::Error Base::start() {
    if (this->running.exchange(true)) return xerrors::NIL;
    return this->dmx->StartTask(this->task_handle);
}

xerrors::Error Base::stop() {
    if (!this->running.exchange(false)) return xerrors::NIL;
    return this->dmx->StopTask(this->task_handle);
}

DigitalWriter::DigitalWriter(
    const std::shared_ptr<::daqmx::SugaredAPI> &dmx,
    TaskHandle task_handle
):
    Base(task_handle, dmx) {}

xerrors::Error DigitalWriter::write(const std::vector<uint8_t> &data) {
    return this->dmx->WriteDigitalLines(
        this->task_handle,
        1,
        1,
        10.0,
        DAQmx_Val_GroupByChannel,
        data.data(),
        nullptr,
        nullptr
    );
}

AnalogWriter::AnalogWriter(
    const std::shared_ptr<::daqmx::SugaredAPI> &dmx,
    TaskHandle task_handle
):
    Base(task_handle, dmx) {}

xerrors::Error AnalogWriter::write(const std::vector<double> &data) {
    return this->dmx->WriteAnalogF64(
        this->task_handle,
        1,
        1,
        10.0,
        DAQmx_Val_GroupByChannel,
        data.data(),
        nullptr,
        nullptr
    );
}

DigitalReader::DigitalReader(
    const std::shared_ptr<::daqmx::SugaredAPI> &dmx,
    TaskHandle task_handle
):
    Base(task_handle, dmx) {}

ReadResult DigitalReader::read(
    const size_t samples_per_channel,
    std::vector<unsigned char> &data
) {
    ReadResult res;
    int32 samples_read = 0;
    res.error = this->dmx->ReadDigitalLines(
        this->task_handle,
        static_cast<int32>(samples_per_channel),
        DAQmx_Val_WaitInfinitely,
        DAQmx_Val_GroupByChannel,
        data.data(),
        data.size(),
        &samples_read,
        nullptr,
        nullptr
    );
    return res;
}

AnalogReader::AnalogReader(
    const std::shared_ptr<::daqmx::SugaredAPI> &dmx,
    TaskHandle task_handle
):
    Base(task_handle, dmx) {}

ReadResult
AnalogReader::read(const size_t samples_per_channel, std::vector<double> &data) {
    ReadResult res;
    int32 samples_read = 0;
    if (res.error = this->dmx->ReadAnalogF64(
            this->task_handle,
            static_cast<int32>(samples_per_channel),
            DAQmx_Val_WaitInfinitely,
            DAQmx_Val_GroupByChannel,
            data.data(),
            data.size(),
            &samples_read,
            nullptr
        );
        res.error)
        return res;
    res.skew = this->update_skew(samples_read);
    return res;
}

xerrors::Error AnalogReader::start() {
    this->total_samples_acquired = 0;
    this->total_samples_requested = 0;
    if (const auto err = this->dmx->SetReadOverWrite(
            this->task_handle,
            DAQmx_Val_OverwriteUnreadSamps
        ))
        return err;
    return Base::start();
}

int64 AnalogReader::update_skew(const size_t &n_requested) {
    uInt64 next_total_samples_acquired;
    if (const auto err = this->dmx->GetReadTotalSampPerChanAcquired(
            this->task_handle,
            &next_total_samples_acquired
        ))
        LOG(WARNING) << "[ni] failed to get total samples acquired: " << err;
    if (next_total_samples_acquired < this->total_samples_acquired) {
        LOG(WARNING) << "[ni] hardware reader detected recovery from failure.";
        this->total_samples_requested = 0;
    }
    this->total_samples_acquired = next_total_samples_acquired;
    this->total_samples_requested += n_requested;
    return static_cast<int64>(this->total_samples_acquired) -
           static_cast<int64>(this->total_samples_requested);
}

CounterReader::CounterReader(
    const std::shared_ptr<::daqmx::SugaredAPI> &dmx,
    TaskHandle task_handle
):
    Base(task_handle, dmx) {}

ReadResult
CounterReader::read(const size_t samples_per_channel, std::vector<double> &data) {
    ReadResult res;
    int32 samples_read = 0;
    if (res.error = this->dmx->ReadCounterF64(
            this->task_handle,
            static_cast<int32>(samples_per_channel),
            DAQmx_Val_WaitInfinitely,
            data.data(),
            data.size(),
            &samples_read,
            nullptr
        );
        res.error)
        return res;
    res.skew = this->update_skew(samples_read);
    return res;
}

xerrors::Error CounterReader::start() {
    this->total_samples_acquired = 0;
    this->total_samples_requested = 0;
    if (const auto err = this->dmx->SetReadOverWrite(
            this->task_handle,
            DAQmx_Val_OverwriteUnreadSamps
        ))
        return err;
    return Base::start();
}

int64 CounterReader::update_skew(const size_t &n_requested) {
    uInt64 next_total_samples_acquired;
    if (const auto err = this->dmx->GetReadTotalSampPerChanAcquired(
            this->task_handle,
            &next_total_samples_acquired
        ))
        LOG(WARNING) << "[ni] failed to get total samples acquired: " << err;
    if (next_total_samples_acquired < this->total_samples_acquired) {
        LOG(WARNING) << "[ni] hardware reader detected recovery from failure.";
        this->total_samples_requested = 0;
    }
    this->total_samples_acquired = next_total_samples_acquired;
    this->total_samples_requested += n_requested;
    return static_cast<int64>(this->total_samples_acquired) -
           static_cast<int64>(this->total_samples_requested);
}

CounterWriter::CounterWriter(
    const std::shared_ptr<::daqmx::SugaredAPI> &dmx,
    TaskHandle task_handle
):
    Base(task_handle, dmx) {}

xerrors::Error CounterWriter::write(const std::vector<double> &data) {
    // For pulse output channels, the write operation doesn't send new data
    // like analog/digital writes. Instead, the pulse parameters are configured
    // during channel setup, and the task simply runs continuously.
    // This write function is a no-op to maintain compatibility with the
    // write task infrastructure, but the actual pulse generation is controlled
    // via start/stop calls.
    return xerrors::NIL;
}
<<<<<<< HEAD
=======

xerrors::Error CounterWriter::stop() {
    if (!this->running.exchange(false)) return xerrors::NIL;

    // For Counter Output tasks, DAQmxTaskControl(Unreserve) does NOT work
    // (known NI-DAQmx limitation). The only way to release the counter resource
    // is to clear the task completely.
    // See:
    // https://forums.ni.com/t5/Multifunction-DAQ/DAQmxTaskControl-does-not-work-to-unreserve-resources/td-p/4006188
    if (const auto err = this->dmx->StopTask(this->task_handle)) return err;
    if (const auto err = this->dmx->ClearTask(this->task_handle)) return err;

    // Mark handle as invalid to prevent double-clear in destructor
    this->task_handle = 0;
    return xerrors::NIL;
}
>>>>>>> 8cc83156
}<|MERGE_RESOLUTION|>--- conflicted
+++ resolved
@@ -218,8 +218,6 @@
     // via start/stop calls.
     return xerrors::NIL;
 }
-<<<<<<< HEAD
-=======
 
 xerrors::Error CounterWriter::stop() {
     if (!this->running.exchange(false)) return xerrors::NIL;
@@ -236,5 +234,4 @@
     this->task_handle = 0;
     return xerrors::NIL;
 }
->>>>>>> 8cc83156
 }