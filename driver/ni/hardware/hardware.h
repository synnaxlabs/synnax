--- conflicted
+++ resolved
@@ -150,13 +150,10 @@
 };
 
 /// @brief Implementation of counter output writing using DAQmx
-<<<<<<< HEAD
-=======
 /// Counter output tasks must clear the task on stop to release resources.
 /// This is a known NI-DAQmx limitation - DAQmxTaskControl(Unreserve) does not
 /// work for counter output tasks. After stopping, the task must be reconfigured
 /// before it can be started again.
->>>>>>> 8cc83156
 struct CounterWriter final : Base, Writer<double> {
     /// @brief Constructs a new counter writer
     /// @param dmx The DAQmx API interface
@@ -166,13 +163,10 @@
         TaskHandle task_handle
     );
     xerrors::Error write(const std::vector<double> &data) override;
-<<<<<<< HEAD
-=======
 
     /// @brief Override stop() to clear task and release counter resources
     /// After calling stop(), the task cannot be restarted - must reconfigure
     xerrors::Error stop() override;
->>>>>>> 8cc83156
 };
 }
 
