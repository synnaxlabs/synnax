--- conflicted
+++ resolved
@@ -132,12 +132,6 @@
     // Note: Enum types undergo default argument promotion to int in varargs.
     // This is a known limitation of C varargs but is how the NI API is designed.
     // Suppressing the warning to maintain semantic type safety of the enum.
-<<<<<<< HEAD
-#pragma clang diagnostic push
-#pragma clang diagnostic ignored "-Wvarargs"
-    va_start(args, propertyID);
-#pragma clang diagnostic pop
-=======
 #ifdef __clang__
 #pragma clang diagnostic push
 #pragma clang diagnostic ignored "-Wvarargs"
@@ -146,7 +140,6 @@
 #ifdef __clang__
 #pragma clang diagnostic pop
 #endif
->>>>>>> af2c4b44
     NISysCfgStatus status = SetFilterPropertyV(filterHandle, propertyID, args);
     va_end(args);
     return status;
