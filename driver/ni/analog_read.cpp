// Copyright 2024 Synnax Labs, Inc.
//
// Use of this software is governed by the Business Source License included in the file
// licenses/BSL.txt.
//
// As of the Change Date specified in that file, in accordance with the Business Source
// License, use of this software will be governed by the Apache License, Version 2.0,
// included in the file licenses/APL.txt.

#include <cassert>
#include <chrono>
#include <stdio.h>
#include <utility>

#include "client/cpp/telem/telem.h"
#include "driver/ni/ni.h"
#include "glog/logging.h"
#include "nlohmann/json.hpp"

using json = nlohmann::json;

void ni::AnalogReadSource::parse_channels(config::Parser &parser) {
    std::uint64_t c_count = 0;
    parser.iter("channels",
                [&](config::Parser &channel_builder) {
                    ni::ChannelConfig config;
                    // analog channel names are formatted: <device_name>/ai<port>
                    std::string port = std::to_string(
                            channel_builder.required<std::uint64_t>("port"));
                    std::string name = this->reader_config.device_name;
                    config.name = name + "/ai" + port;

                    config.channel_key = channel_builder.required<uint32_t>("channel");
                    config.channel_type = channel_builder.required<std::string>("type");

                    config.ni_channel = this->parse_channel(
                            channel_builder, config.channel_type, config.name);

                    this->channel_map[config.name] =
                            "channels." + std::to_string(c_count);

                    this->port_to_channel[channel_builder.required<std::uint64_t>(
                            "port")] = config.name;

                    config.enabled = channel_builder.optional<bool>("enabled", true);

                    this->reader_config.channels.push_back(config);

                    c_count++;
                });
}

std::shared_ptr<ni::Analog> ni::AnalogReadSource::parse_channel(
        config::Parser &parser, const std::string &channel_type,
        const std::string &channel_name) {
    if (channel_type == "ai_accel")
        return std::make_shared<Acceleration>(
                parser, this->task_handle, channel_name);
    if (channel_type == "ai_accel_4_wire_dc_voltage")
        return std::make_shared<
                Acceleration4WireDCVoltage>(parser, this->task_handle, channel_name);
    if (channel_type == "ai_bridge")
        return std::make_shared<Bridge>(
                parser, this->task_handle, channel_name);
    if (channel_type == "ai_charge")
        return std::make_shared<Charge>(
                parser, this->task_handle, channel_name);
    if (channel_type == "ai_current")
        return std::make_shared<Current>(
                parser, this->task_handle, channel_name);
    if (channel_type == "ai_force_bridge_polynomial")
        return std::make_shared<
                ForceBridgePolynomial>(parser, this->task_handle, channel_name);
    if (channel_type == "ai_force_bridge_table")
        return std::make_shared<
                ForceBridgeTable>(parser, this->task_handle, channel_name);
    if (channel_type == "ai_force_bridge_two_point_lin")
        return std::make_shared<
                ForceBridgeTwoPointLin>(parser, this->task_handle, channel_name);
    if (channel_type == "ai_force_iepe")
        return std::make_shared<ForceIEPE>(
                parser, this->task_handle, channel_name);
    if (channel_type == "ai_microphone")
        return std::make_shared<Microphone>(
                parser, this->task_handle, channel_name);
    if (channel_type == "ai_pressure_bridge_polynomial")
        return std::make_shared<
                PressureBridgePolynomial>(parser, this->task_handle, channel_name);
    if (channel_type == "ai_pressure_bridge_table")
        return std::make_shared<
                PressureBridgeTable>(parser, this->task_handle, channel_name);
    if (channel_type == "ai_pressure_bridge_two_point_lin")
        return std::make_shared<
                PressureBridgeTwoPointLin>(parser, this->task_handle, channel_name);
    if (channel_type == "ai_resistance")
        return std::make_shared<Resistance>(
                parser, this->task_handle, channel_name);
    if (channel_type == "ai_rtd")
        return std::make_shared<RTD>(
                parser, this->task_handle, channel_name);
    if (channel_type == "ai_strain_gauge")
        return std::make_shared<StrainGage>(
                parser, this->task_handle, channel_name);
    if (channel_type == "ai_temp_built_in")
        return std::make_shared<
                TemperatureBuiltInSensor>(parser, this->task_handle, channel_name);
    if (channel_type == "ai_thermocouple")
        return std::make_shared<Thermocouple>(
                parser, this->task_handle, channel_name, this->port_to_channel);
    if (channel_type == "ai_torque_bridge_polynomial")
        return std::make_shared<
                TorqueBridgePolynomial>(parser, this->task_handle, channel_name);
    if (channel_type == "ai_torque_bridge_table")
        return std::make_shared<
                TorqueBridgeTable>(parser, this->task_handle, channel_name);
    if (channel_type == "ai_torque_bridge_two_point_lin")
        return std::make_shared<
                TorqueBridgeTwoPointLin>(parser, this->task_handle, channel_name);
    if (channel_type == "ai_velocity_iepe")
        return std::make_shared<VelocityIEPE>(
                parser, this->task_handle, channel_name);
    if (channel_type == "ai_voltage")
        return std::make_shared<Voltage>(
                parser, this->task_handle, channel_name);

    // If channel type not recognized update task state
    std::string msg = "unknown channel type " + channel_type;
    this->ctx->setState({
                                .task = task.key,
                                .variant = "error",
                                .details = {
                                        {"running", false},
                                        {"message", msg}
                                }
                        });
    this->log_error(msg);
    return nullptr;
}


int ni::AnalogReadSource::configure_timing() {
    if (this->reader_config.timing_source == "none") {
        if (this->check_ni_error(
                ni::NiDAQmxInterface::CfgSampClkTiming(this->task_handle,
                                                       "",
                                                       this->reader_config.sample_rate.value,
                                                       DAQmx_Val_Rising,
                                                       DAQmx_Val_ContSamps,
                                                       this->reader_config.sample_rate.value))) {

            this->log_error("failed while configuring timing for task "
                            + this->reader_config.task_name);
            return -1;
        }
    } else if (this->check_ni_error(
            ni::NiDAQmxInterface::CfgSampClkTiming(this->task_handle,
                                                   this->reader_config.timing_source.c_str(),
                                                   this->reader_config.sample_rate.value,
                                                   DAQmx_Val_Rising,
                                                   DAQmx_Val_ContSamps,
                                                   this->reader_config.sample_rate.value))) {

        this->log_error("failed while configuring timing for task "
                        + this->reader_config.task_name);
        return -1;
    }

    // we read data in chunks of num_samples_per_channel such that we can send frames of
    // this->log data of size num_samples_per_channel at the stream rate
    // e.g. if we have 4 channels and want to stream at 100Hz at a 1000hz sample rate
    // make a call to read 10 samples at 100hz
    this->num_samples_per_channel = std::floor(
            this->reader_config.sample_rate.value /
            this->reader_config.stream_rate.value);

    this->buffer_size = this->num_ai_channels * this->num_samples_per_channel;
    this->timer = loop::Timer(this->reader_config.stream_rate);
    return 0;
}

void ni::AnalogReadSource::acquire_data() {
    while (this->breaker.running() && this->ok()) {
        DataPacket data_packet;
        data_packet.analog_data.resize(this->buffer_size);
        data_packet.t0 = synnax::TimeStamp::now().value;
        if (this->check_ni_error(ni::NiDAQmxInterface::ReadAnalogF64(
                this->task_handle,
                this->num_samples_per_channel,
                -1,
                DAQmx_Val_GroupByChannel,
                data_packet.analog_data.data(),
                data_packet.analog_data.size(),
                &data_packet.samples_read_per_channel,
                NULL))) {
            this->log_error(
                    "failed while reading analog data for task " + this->reader_config.
                            task_name);
        }
        data_packet.tf = synnax::TimeStamp::now().value;
        data_queue.enqueue(data_packet);
    }
}

std::pair<synnax::Frame, freighter::Error> ni::AnalogReadSource::read(
        breaker::Breaker &breaker) {
    auto f = synnax::Frame(num_channels);

    auto [d, err] = data_queue.dequeue();
    if (!err)
        return std::make_pair(std::move(f), freighter::Error(
                driver::CRITICAL_HARDWARE_ERROR,
                "Failed to read data from queue"));

    // interpolate  timestamps between the initial and final timestamp to ensure
    // non-overlapping timestamps between batched reads
    uint64_t incr = ((d.tf - d.t0) / this->num_samples_per_channel);
    // Construct and populate index channel

    size_t s = d.samples_read_per_channel;
    // Construct and populate synnax frame
    size_t data_index = 0;
    for (int ch = 0; ch < num_channels; ch++) {
        if (this->reader_config.channels[ch].channel_type == "index") {
            auto t = synnax::Series(synnax::TIMESTAMP, d.samples_read_per_channel);
            for (uint64_t i = 0; i < d.samples_read_per_channel; ++i)
                t.write(d.t0 + i * incr);
            f.add(this->reader_config.channels[ch].channel_key, std::move(t));
            continue;
        }
<<<<<<< HEAD
        auto series = synnax::Series(synnax::FLOAT32, s);
        // copy data from start to end into series
        for (int i = 0; i < d.samples_read_per_channel; i++)
            this->write_to_series(series, d.analog_data[
                                          data_index * d.samples_read_per_channel + i],
                                  this->reader_config.channels[ch].data_type);

=======
        synnax::Series series = synnax::Series(synnax::FLOAT32, s);
        if(this->reader_config.channels[ch].data_type == synnax::FLOAT32) series = synnax::Series(synnax::FLOAT32, s);
        else if(this->reader_config.channels[ch].data_type == synnax::FLOAT64) series = synnax::Series(synnax::FLOAT64, s);
        for(int i = 0; i < d.samples_read_per_channel; i++) 
            this->write_to_series(series, d.analog_data[data_index*d.samples_read_per_channel + i], this->reader_config.channels[ch].data_type);
        
>>>>>>> 3cdc4452
        f.add(this->reader_config.channels[ch].channel_key, std::move(series));
        data_index++;
    }
    return std::make_pair(std::move(f), freighter::NIL);
}

void ni::AnalogReadSource::write_to_series(synnax::Series &series, double &data,
                                           synnax::DataType data_type) {
    if (data_type == synnax::FLOAT32) series.write(static_cast<float>(data));
    else if (data_type == synnax::FLOAT64) series.write(static_cast<double>(data));
}


int ni::AnalogReadSource::create_channels() {
    auto channels = this->reader_config.channels;
    for (auto &channel: channels) {
        this->num_channels++;
        if (channel.channel_type == "index" || !channel.enabled ||
            !channel.ni_channel)
            continue;
        this->num_ai_channels++;
        this->check_ni_error(channel.ni_channel->create_ni_scale());
        this->check_ni_error(channel.ni_channel->create_ni_channel());
        if (!this->ok()) {
            this->log_error("failed while creating channel " + channel.name);
            return -1;
        }
    }
    return 0;
}

int ni::AnalogReadSource::validate_channels() {
    for (auto &channel: this->reader_config.channels) {
        if (channel.channel_type == "index") {
            if (channel.channel_key == 0) {
                LOG(ERROR) << "[ni.reader] Index channel key is 0";
                return -1;
            }
            continue;
        }
        // if not index, make sure channel type is valid
        auto [channel_info, err] = this->ctx->client->channels.retrieve(
<<<<<<< HEAD
                channel.channel_key);
        if (channel_info.data_type != synnax::FLOAT32 &&
            channel_info.data_type != synnax::FLOAT64) {
            this->log_error(
                    "Channel " + channel.name + " is not of type float32 or float64");
=======
            channel.channel_key);
        if(channel_info.data_type != synnax::FLOAT32 && channel_info.data_type != synnax::FLOAT64) {
            this->log_error("Channel " + channel.name + " is not of type float32 or float64");
            this->ctx->setState({
                .task = task.key,
                .variant = "error",
                .details = {
                    {"running", false},
                    {"message", "Channel " + channel.name + " must be type float32 or float64. Got " + channel_info.data_type.value}, 
                    {"path", channel.name}
                }
            });
>>>>>>> 3cdc4452
            return -1;
        }
        channel.data_type = channel_info.data_type;
    }
    return 0;
}<|MERGE_RESOLUTION|>--- conflicted
+++ resolved
@@ -227,22 +227,11 @@
             f.add(this->reader_config.channels[ch].channel_key, std::move(t));
             continue;
         }
-<<<<<<< HEAD
-        auto series = synnax::Series(synnax::FLOAT32, s);
-        // copy data from start to end into series
-        for (int i = 0; i < d.samples_read_per_channel; i++)
-            this->write_to_series(series, d.analog_data[
-                                          data_index * d.samples_read_per_channel + i],
-                                  this->reader_config.channels[ch].data_type);
-
-=======
         synnax::Series series = synnax::Series(synnax::FLOAT32, s);
         if(this->reader_config.channels[ch].data_type == synnax::FLOAT32) series = synnax::Series(synnax::FLOAT32, s);
         else if(this->reader_config.channels[ch].data_type == synnax::FLOAT64) series = synnax::Series(synnax::FLOAT64, s);
         for(int i = 0; i < d.samples_read_per_channel; i++) 
             this->write_to_series(series, d.analog_data[data_index*d.samples_read_per_channel + i], this->reader_config.channels[ch].data_type);
-        
->>>>>>> 3cdc4452
         f.add(this->reader_config.channels[ch].channel_key, std::move(series));
         data_index++;
     }
@@ -285,13 +274,6 @@
         }
         // if not index, make sure channel type is valid
         auto [channel_info, err] = this->ctx->client->channels.retrieve(
-<<<<<<< HEAD
-                channel.channel_key);
-        if (channel_info.data_type != synnax::FLOAT32 &&
-            channel_info.data_type != synnax::FLOAT64) {
-            this->log_error(
-                    "Channel " + channel.name + " is not of type float32 or float64");
-=======
             channel.channel_key);
         if(channel_info.data_type != synnax::FLOAT32 && channel_info.data_type != synnax::FLOAT64) {
             this->log_error("Channel " + channel.name + " is not of type float32 or float64");
@@ -304,7 +286,6 @@
                     {"path", channel.name}
                 }
             });
->>>>>>> 3cdc4452
             return -1;
         }
         channel.data_type = channel_info.data_type;
