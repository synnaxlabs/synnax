// Copyright 2025 Synnax Labs, Inc.
//
// Use of this software is governed by the Business Source License included in the file
// licenses/BSL.txt.
//
// As of the Change Date specified in that file, in accordance with the Business Source
// License, use of this software will be governed by the Apache License, Version 2.0,
// included in the file licenses/APL.txt.

/// std
#include <cassert>
#include <chrono>
#include <cstdio>
#include <utility>

#include "x/cpp/telem/telem.h"
#include "driver/ni/reader.h"
#include "glog/logging.h"
#include "nlohmann/json.hpp"


using json = nlohmann::json;

void ni::AnalogReadSource::parse_channels(config::Parser &parser) {
    std::uint64_t c_count = 0;
    parser.iter("channels",
                [&](config::Parser &channel_builder) {
                    ni::ReaderChannelConfig config;
                    // analog channel names are formatted: <device_name>/ai<port>
                    std::string port = std::to_string(
                        channel_builder.required<std::uint64_t>("port"));

                    std::string name;
                    if (this->reader_config.device_key != "cross-device") {
                        name = this->reader_config.device_name;
                    } else {
                        auto device_key = channel_builder.required<std::string>(
                            "device");
                        auto [dev, err] = this->ctx->client->hardware.retrieve_device(
                            device_key
                        );
                        if (err) {
                            this->log_error(
                                "failed to retrieve device with key " + device_key);
                            return;
                        }
                        name = dev.location;
                    }
                    config.name = name + "/ai" + port;

                    config.channel_key = channel_builder.required<uint32_t>("channel");
                    config.channel_type = channel_builder.required<std::string>("type");

                    config.ni_channel = this->parse_channel(
                        channel_builder, config.channel_type, config.name
                    );

                    this->channel_map[config.name] = "channels." + std::to_string(c_count);

                    this->port_to_channel[channel_builder.required<std::uint64_t>(
                        "port")] = config.name;

                    config.enabled = channel_builder.optional<bool>("enabled", true);

                    this->reader_config.channels.push_back(config);

                    c_count++;
                }
    );
}

std::shared_ptr<ni::Analog> ni::AnalogReadSource::parse_channel(
    config::Parser &parser,
    const std::string &channel_type,
    const std::string &channel_name
) {
    auto channel = AnalogInputChannelFactory::create_channel(
        channel_type,
        parser,
        channel_name,
        this->port_to_channel
    );
    if (channel == nullptr) {
        std::string msg = "Channel " + channel_name + " has an unrecognized type: " + channel_type;
        this->ctx->set_state({
            .task = task.key,
            .variant = "error",
            .details = {
                {"running", false},
                {"message", msg}
            }
        });
        this->log_error(msg);
    }

    return channel;
}

int ni::AnalogReadSource::configure_timing() {
    if (this->reader_config.timing_source == "none") {
        if (this->check_error(
                this->dmx->CfgSampClkTiming(
                    this->task_handle,
                    "",
                    this->reader_config.sample_rate.value,
                    DAQmx_Val_Rising,
                    DAQmx_Val_ContSamps,
                    this->reader_config.sample_rate.value
                ), "configure_timing.CfgSampClkTiming"
            )) {
            this->log_error("failed while configuring timing for task "
                            + this->reader_config.task_name);
            return -1;
        }
    } else if (this->check_error(
            this->dmx->CfgSampClkTiming(
                this->task_handle,
                this->reader_config.timing_source.c_str(),
                this->reader_config.sample_rate.value,
                DAQmx_Val_Rising,
                DAQmx_Val_ContSamps,
                this->reader_config.sample_rate.value
            ), "configure_timing.CfgSampClkTiming"
        )) {
        this->log_error("failed while configuring timing for task "
                        + this->reader_config.task_name);
        return -1;
    }

    // we read data in chunks of num_samples_per_channel such that we can send frames of
    // this->log data of size num_samples_per_channel at the stream rate
    // e.g. if we have 4 channels and want to stream at 100Hz at a 1000hz sample rate
    // make a call to read 10 samples at 100hz
    this->num_samples_per_channel = std::floor(
        this->reader_config.sample_rate.value /
        this->reader_config.stream_rate.value);

    this->buffer_size = this->num_ai_channels * this->num_samples_per_channel;
    this->timer = loop::Timer(this->reader_config.stream_rate);
    return 0;
}

void ni::AnalogReadSource::acquire_data() {
    while (this->breaker.running() && this->ok()) {
        DataPacket data_packet;
        data_packet.analog_data.resize(this->buffer_size);
<<<<<<< HEAD
        data_packet.t0 = telem::TimeStamp::now().value;
        if (this->check_ni_error(
=======
        data_packet.t0 = synnax::TimeStamp::now().value;
        if (this->check_error(
>>>>>>> 5d43c81d
                this->dmx->ReadAnalogF64(
                    this->task_handle,
                    this->num_samples_per_channel,
                    -1,
                    DAQmx_Val_GroupByChannel,
                    data_packet.analog_data.data(),
                    data_packet.analog_data.size(),
                    &data_packet.samples_read_per_channel,
                    NULL
                ), "acquire_data.ReadAnalogF64"
            )) {
            this->log_error(
                "failed while reading analog data for task " + this->reader_config.
                task_name);
        }
        data_packet.tf = telem::TimeStamp::now().value;
        data_queue.enqueue(data_packet);
    }
}

std::pair<synnax::Frame, xerrors::Error> ni::AnalogReadSource::read(
    breaker::Breaker &breaker) {
    auto f = synnax::Frame(num_channels);

    auto [d, err] = data_queue.dequeue();
    if (!err)
        return std::make_pair(std::move(f), xerrors::Error(
                                  driver::CRITICAL_HARDWARE_ERROR,
                                  "Failed to read data from queue"));

    // Interpolate  timestamps between the initial and final timestamp to ensure
    // non-overlapping timestamps between batched reads
    const uint64_t incr = (d.tf - d.t0) / this->num_samples_per_channel;
    const size_t count = d.samples_read_per_channel;
    size_t data_index = 0;
    for (const auto &ch: this->reader_config.channels) {
        if (!ch.enabled) continue;
        if (ch.channel_type == "index") {
            auto t = telem::Series(telem::TIMESTAMP, count);
            for (uint64_t i = 0; i < count; ++i) t.write(d.t0 + i * incr);
            f.emplace(ch.channel_key, std::move(t));
            continue;
        }
        auto series = telem::Series(ch.data_type, count);
        const auto buf = d.analog_data.data();
        const int start = data_index * count;
        if (series.data_type == telem::FLOAT64) series.write(buf + start, count);
        else
            for (int i = 0; i < count; ++i)
                series.write(static_cast<float>(buf[start + i]));
        f.emplace(ch.channel_key, std::move(series));
        data_index++;
    }
    return std::make_pair(std::move(f), xerrors::NIL);
}

int ni::AnalogReadSource::create_channels() {
    for (auto &channel: this->reader_config.channels) {
        this->num_channels++;
        if (channel.channel_type == "index" || !channel.enabled ||
            !channel.ni_channel)
            continue;
        this->num_ai_channels++;
        this->check_error(channel.ni_channel->create_ni_scale(this->dmx), "create_channels.create_ni_scale");
        this->check_error(channel.ni_channel->bind(this->dmx, this->task_handle), "create_channels.bind");
        if (!this->ok()) {
            this->log_error("failed while creating channel " + channel.name);
            return -1;
        }
    }
    return 0;
}

int ni::AnalogReadSource::validate_channels() {
    for (auto &channel: this->reader_config.channels) {
        if (channel.channel_type == "index") {
            if (channel.channel_key == 0) {
                LOG(ERROR) << "[ni.reader] Index channel key is 0";
                return -1;
            }
            continue;
        }
        // if not index, make sure channel type is valid
        auto [channel_info, err] = this->ctx->client->channels.retrieve(
            channel.channel_key);
        if (channel_info.data_type != telem::FLOAT32 && channel_info.data_type !=
            telem::FLOAT64) {
            this->log_error(
                "Channel " + channel.name + " is not of type float32 or float64");
            this->ctx->set_state({
                .task = task.key,
                .variant = "error",
                .details = {
                    {"running", false},
                    {
                        "message",
                        "Channel " + channel.name +
                        " must be type float32 or float64. Got " + channel_info.
                        data_type.
                        value
                    },
                    {"path", channel.name}
                }
            });
            return -1;
        }
        channel.data_type = channel_info.data_type;
    }
    return 0;
}<|MERGE_RESOLUTION|>--- conflicted
+++ resolved
@@ -13,7 +13,7 @@
 #include <cstdio>
 #include <utility>
 
-#include "x/cpp/telem/telem.h"
+#include "client/cpp/telem/telem.h"
 #include "driver/ni/reader.h"
 #include "glog/logging.h"
 #include "nlohmann/json.hpp"
@@ -144,13 +144,8 @@
     while (this->breaker.running() && this->ok()) {
         DataPacket data_packet;
         data_packet.analog_data.resize(this->buffer_size);
-<<<<<<< HEAD
-        data_packet.t0 = telem::TimeStamp::now().value;
-        if (this->check_ni_error(
-=======
         data_packet.t0 = synnax::TimeStamp::now().value;
         if (this->check_error(
->>>>>>> 5d43c81d
                 this->dmx->ReadAnalogF64(
                     this->task_handle,
                     this->num_samples_per_channel,
@@ -166,18 +161,18 @@
                 "failed while reading analog data for task " + this->reader_config.
                 task_name);
         }
-        data_packet.tf = telem::TimeStamp::now().value;
+        data_packet.tf = synnax::TimeStamp::now().value;
         data_queue.enqueue(data_packet);
     }
 }
 
-std::pair<synnax::Frame, xerrors::Error> ni::AnalogReadSource::read(
+std::pair<synnax::Frame, freighter::Error> ni::AnalogReadSource::read(
     breaker::Breaker &breaker) {
     auto f = synnax::Frame(num_channels);
 
     auto [d, err] = data_queue.dequeue();
     if (!err)
-        return std::make_pair(std::move(f), xerrors::Error(
+        return std::make_pair(std::move(f), freighter::Error(
                                   driver::CRITICAL_HARDWARE_ERROR,
                                   "Failed to read data from queue"));
 
@@ -189,22 +184,22 @@
     for (const auto &ch: this->reader_config.channels) {
         if (!ch.enabled) continue;
         if (ch.channel_type == "index") {
-            auto t = telem::Series(telem::TIMESTAMP, count);
+            auto t = synnax::Series(synnax::TIMESTAMP, count);
             for (uint64_t i = 0; i < count; ++i) t.write(d.t0 + i * incr);
             f.emplace(ch.channel_key, std::move(t));
             continue;
         }
-        auto series = telem::Series(ch.data_type, count);
+        auto series = synnax::Series(ch.data_type, count);
         const auto buf = d.analog_data.data();
         const int start = data_index * count;
-        if (series.data_type == telem::FLOAT64) series.write(buf + start, count);
+        if (series.data_type == synnax::FLOAT64) series.write(buf + start, count);
         else
             for (int i = 0; i < count; ++i)
                 series.write(static_cast<float>(buf[start + i]));
         f.emplace(ch.channel_key, std::move(series));
         data_index++;
     }
-    return std::make_pair(std::move(f), xerrors::NIL);
+    return std::make_pair(std::move(f), freighter::NIL);
 }
 
 int ni::AnalogReadSource::create_channels() {
@@ -236,8 +231,8 @@
         // if not index, make sure channel type is valid
         auto [channel_info, err] = this->ctx->client->channels.retrieve(
             channel.channel_key);
-        if (channel_info.data_type != telem::FLOAT32 && channel_info.data_type !=
-            telem::FLOAT64) {
+        if (channel_info.data_type != synnax::FLOAT32 && channel_info.data_type !=
+            synnax::FLOAT64) {
             this->log_error(
                 "Channel " + channel.name + " is not of type float32 or float64");
             this->ctx->set_state({
