// Copyright 2024 Synnax Labs, Inc.
//
// Use of this software is governed by the Business Source License included in the file
// licenses/BSL.txt.
//
// As of the Change Date specified in that file, in accordance with the Business Source
// License, use of this software will be governed by the Apache License, Version 2.0,
// included in the file licenses/APL.txt.

#include "gtest/gtest.h"
#include "driver/loop/loop.h"
#include "client/cpp/telem/telem.h"

<<<<<<< HEAD
// @brief it should correctly wait for an expended number of requests.
TEST(LoopTest, testPreciseTimer) {
    loop::Timer timer;
    for (int i = 0; i < 1000; i++) {
=======
/// @brief it should correctly wait for an expended number of requests.
TEST(LoopTest, testWaitPrecise) {
    const auto rate = synnax::HZ * 5000;
    const auto AVG_THRESHOLD = synnax::MICROSECOND * 5;
    loop::Timer timer{rate};
    std::vector<synnax::TimeSpan> elapsed;
    const int count = 5e3;
    elapsed.reserve(count);
    for (int i = 0; i < count; i++) {
>>>>>>> 73f89bfd
        auto start = std::chrono::high_resolution_clock::now();
        timer.wait();
        auto end = std::chrono::high_resolution_clock::now();
        elapsed.emplace_back(end - start);
    }
    auto total_delta = synnax::TimeSpan(0);
    for (const auto &e: elapsed) {
        const auto delta = e.delta(rate.period());
        total_delta += delta;
    }
    auto avg_delta = total_delta / count;
    EXPECT_LT(avg_delta, AVG_THRESHOLD);
}

TEST(LoopTest, testWaitLowRate) {
    const auto rate = synnax::HZ * 10;
    const auto AVG_THRESHOLD = synnax::MILLISECOND * 10;
    loop::Timer timer{rate};
    std::vector<synnax::TimeSpan> elapsed;
    const int count = 10;
    elapsed.reserve(count);
    for (int i = 0; i < count; i++) {
        auto start = std::chrono::high_resolution_clock::now();
        timer.wait();
        auto end = std::chrono::high_resolution_clock::now();
        elapsed.emplace_back(end - start);
    }
    auto total_delta = synnax::TimeSpan(0);
    for (const auto &e: elapsed) {
        const auto delta = e.delta(rate.period());
        total_delta += delta;
    }
    auto avg_delta = total_delta / count;
    EXPECT_LT(avg_delta, AVG_THRESHOLD);
}

void runBreaker(breaker::Breaker &brker) {
    const auto rate = synnax::HZ * 1;
    const auto AVG_THRESHOLD = synnax::MILLISECOND * 10;
    loop::Timer timer{rate};
    timer.wait(brker);
}

TEST(LoopTest, testWaitBreaker) {
    const auto b = breaker::Config{
        .name="test",
        .base_interval=synnax::MILLISECOND * 10,
        .max_retries=10,
        .scale=1.1
    };
    auto brker = breaker::Breaker(b);
    brker.start();
    const auto start = std::chrono::high_resolution_clock::now();
    std::thread t(runBreaker, std::ref(brker));
    std::this_thread::sleep_for((synnax::MILLISECOND * 10).chrono());
    brker.stop();
    const auto end = std::chrono::high_resolution_clock::now();
    const auto elapsed = synnax::TimeSpan(end - start);
    EXPECT_NEAR(elapsed.value, (synnax::MILLISECOND * 10).value, (synnax::MILLISECOND * 10).value);
    t.join();
}

<|MERGE_RESOLUTION|>--- conflicted
+++ resolved
@@ -11,12 +11,6 @@
 #include "driver/loop/loop.h"
 #include "client/cpp/telem/telem.h"
 
-<<<<<<< HEAD
-// @brief it should correctly wait for an expended number of requests.
-TEST(LoopTest, testPreciseTimer) {
-    loop::Timer timer;
-    for (int i = 0; i < 1000; i++) {
-=======
 /// @brief it should correctly wait for an expended number of requests.
 TEST(LoopTest, testWaitPrecise) {
     const auto rate = synnax::HZ * 5000;
@@ -26,7 +20,6 @@
     const int count = 5e3;
     elapsed.reserve(count);
     for (int i = 0; i < count; i++) {
->>>>>>> 73f89bfd
         auto start = std::chrono::high_resolution_clock::now();
         timer.wait();
         auto end = std::chrono::high_resolution_clock::now();
