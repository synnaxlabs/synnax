--- conflicted
+++ resolved
@@ -162,12 +162,8 @@
     std::unordered_map<std::string, synnax::ChannelKey> names_to_keys;
 
 public:
-<<<<<<< HEAD
-    ChannelWrite(std::shared_ptr<FrameSink> sink, const std::vector<synnax::Channel> &channels);
-=======
     ChannelWrite(std::shared_ptr<FrameSink> sink,
                  const std::vector<synnax::Channel> &channels);
->>>>>>> 686b87be
 
     std::pair<synnax::Channel, xerrors::Error> resolve(const std::string &name);
 
