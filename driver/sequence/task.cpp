--- conflicted
+++ resolved
@@ -25,11 +25,7 @@
     seq(std::move(seq)),
     state(
         {.task = task.key,
-<<<<<<< HEAD
-         .variant = status::variant::SUCCESS,
-=======
          .variant = status::VARIANT_SUCCESS,
->>>>>>> 075dd494
          .details = {{"running", false}, {"message", ""}}}
     ) {}
 
@@ -37,41 +33,25 @@
     if (const auto err = this->seq->begin(); err) {
         if (const auto end_err = this->seq->end())
             LOG(ERROR) << "[sequence] failed to end after failed start:" << end_err;
-<<<<<<< HEAD
-        this->state.variant = status::variant::ERROR;
-=======
         this->state.variant = status::VARIANT_ERROR;
->>>>>>> 075dd494
         this->state.details["running"] = false;
         this->state.details["message"] = err.message();
         return ctx->set_state(state);
     }
-<<<<<<< HEAD
-    this->state.variant = status::variant::SUCCESS;
-=======
     this->state.variant = status::VARIANT_SUCCESS;
->>>>>>> 075dd494
     this->state.details["running"] = true;
     this->state.details["message"] = "Sequence started";
     this->ctx->set_state(this->state);
     loop::Timer timer(this->cfg.rate);
     while (this->breaker.running()) {
         if (const auto next_err = this->seq->next()) {
-<<<<<<< HEAD
-            this->state.variant = status::variant::ERROR;
-=======
             this->state.variant = status::VARIANT_ERROR;
->>>>>>> 075dd494
             this->state.details["message"] = next_err.message();
             break;
         }
         auto [elapsed, ok] = timer.wait(this->breaker);
         if (!ok) {
-<<<<<<< HEAD
-            this->state.variant = status::variant::WARNING;
-=======
             this->state.variant = status::VARIANT_WARNING;
->>>>>>> 075dd494
             this->state
                 .details["message"] = "Sequence script is executing too slowly for the "
                                       "configured loop rate. Last execution took " +
@@ -80,15 +60,6 @@
         }
     }
     if (const auto end_err = this->seq->end()) {
-<<<<<<< HEAD
-        this->state.variant = status::variant::ERROR;
-        this->state.details["message"] = end_err.message();
-    }
-    this->state.details["running"] = false;
-    if (this->state.variant == status::variant::ERROR)
-        return this->ctx->set_state(this->state);
-    this->state.variant = status::variant::SUCCESS;
-=======
         this->state.variant = status::VARIANT_ERROR;
         this->state.details["message"] = end_err.message();
     }
@@ -96,7 +67,6 @@
     if (this->state.variant == status::VARIANT_ERROR)
         return this->ctx->set_state(this->state);
     this->state.variant = status::VARIANT_SUCCESS;
->>>>>>> 075dd494
     this->state.details["message"] = "Sequence stopped";
 }
 
@@ -137,11 +107,7 @@
     if (!parser.ok()) {
         LOG(ERROR) << "[sequence] failed to parse task configuration: "
                    << parser.error();
-<<<<<<< HEAD
-        cfg_state.variant = status::variant::ERROR;
-=======
         cfg_state.variant = status::VARIANT_ERROR;
->>>>>>> 075dd494
         cfg_state.details = parser.error_json();
         ctx->set_state(cfg_state);
         return nullptr;
@@ -158,11 +124,7 @@
         auto [read_channels, r_err] = ctx->client->channels.retrieve(cfg.read);
         if (r_err) {
             LOG(ERROR) << "[sequence] failed to retrieve read channels: " << r_err;
-<<<<<<< HEAD
-            cfg_state.variant = status::variant::ERROR;
-=======
             cfg_state.variant = status::VARIANT_ERROR;
->>>>>>> 075dd494
             cfg_state.details = {
                 {"running", false},
                 {"message", r_err.message()},
@@ -180,11 +142,7 @@
         auto [write_channels, w_err] = ctx->client->channels.retrieve(cfg.write);
         if (w_err) {
             LOG(ERROR) << "[sequence] failed to retrieve write channels: " << w_err;
-<<<<<<< HEAD
-            cfg_state.variant = status::variant::ERROR;
-=======
             cfg_state.variant = status::VARIANT_ERROR;
->>>>>>> 075dd494
             cfg_state.details = {
                 {"running", false},
                 {"message", w_err.message()},
@@ -221,21 +179,13 @@
         cfg.script
     );
     if (const auto compile_err = seq->compile(); compile_err) {
-<<<<<<< HEAD
-        cfg_state.variant = status::variant::ERROR;
-=======
         cfg_state.variant = status::VARIANT_ERROR;
->>>>>>> 075dd494
         cfg_state.details = {{"running", false}, {"message", compile_err.message()}};
         ctx->set_state(cfg_state);
         return nullptr;
     }
 
-<<<<<<< HEAD
-    cfg_state.variant = status::variant::SUCCESS;
-=======
     cfg_state.variant = status::VARIANT_SUCCESS;
->>>>>>> 075dd494
     cfg_state.details = {
         {"running", false},
         {"message", "Sequence configured successfully"}
