// Copyright 2025 Synnax Labs, Inc.
//
// Use of this software is governed by the Business Source License included in the file
// licenses/BSL.txt.
//
// As of the Change Date specified in that file, in accordance with the Business Source
// License, use of this software will be governed by the Apache License, Version 2.0,
// included in the file licenses/APL.txt.

/// std
#include <exception>
#include <stdexcept>
#include <thread>

/// external
#include "nlohmann/json.hpp"

/// module
#include "driver/errors/errors.h"

/// internal
#include "driver/pipeline/acquisition.h"

using json = nlohmann::json;

namespace pipeline {
SynnaxWriter::SynnaxWriter(synnax::Writer internal): internal(std::move(internal)) {}

xerrors::Error SynnaxWriter::write(const synnax::Frame &fr) {
    return this->internal.write(fr);
}

xerrors::Error SynnaxWriter::close() {
    return this->internal.close();
}

SynnaxWriterFactory::SynnaxWriterFactory(std::shared_ptr<synnax::Synnax> client):
    client(std::move(client)) {}

std::pair<std::unique_ptr<pipeline::Writer>, xerrors::Error>
SynnaxWriterFactory::open_writer(const synnax::WriterConfig &config) {
    auto [sw, err] = client->telem.open_writer(config);
    if (err) return {nullptr, err};
    return {std::make_unique<SynnaxWriter>(std::move(sw)), xerrors::NIL};
}

Acquisition::Acquisition(
    std::shared_ptr<synnax::Synnax> client,
    synnax::WriterConfig writer_config,
    std::shared_ptr<Source> source,
    const breaker::Config &breaker_config
):
    Acquisition(
        std::make_shared<SynnaxWriterFactory>(std::move(client)),
        std::move(writer_config),
        std::move(source),
        breaker_config
    ) {}

Acquisition::Acquisition(
    std::shared_ptr<WriterFactory> factory,
    synnax::WriterConfig writer_config,
    std::shared_ptr<Source> source,
    const breaker::Config &breaker_config
):
    Base(breaker_config),
    factory(std::move(factory)),
    source(std::move(source)),
    writer_config(std::move(writer_config)) {}

/// @brief attempts to resolve the start timestamp for the writer from a series in
/// the frame with a timestamp data type. If that can't be found, resolveStart falls
/// back to the
telem::TimeStamp resolve_start(const synnax::Frame &frame) {
    for (size_t i = 0; i < frame.size(); i++)
        if (frame.series->at(i).data_type() == telem::TIMESTAMP_T) {
            const auto ts = frame.series->at(i).at<int64_t>(0);
            if (ts != 0) return telem::TimeStamp(ts);
        }
    return telem::TimeStamp::now();
}

void Acquisition::run() {
    std::unique_ptr<Writer> writer;
    bool writer_opened = false;
    xerrors::Error writer_err;
    xerrors::Error source_err;
    // A running breaker means the pipeline user has not called stop.
    synnax::Frame frame(0);
    while (this->breaker.running()) {

        if (auto source_err_i = this->source->read(this->breaker, frame)) {
            source_err = source_err_i;
            LOG(ERROR) << "[acquisition] failed to read source: "
                       << source_err.message();
            // With a temporary error, we just continue the loop. With any other
            // error we break and shut things down.
            if (source_err.matches(driver::TEMPORARY_HARDWARE_ERROR) &&
                this->breaker.wait(source_err.message()))
                continue;
            break;
        }
        if (source_err) source_err = xerrors::NIL;
        if (frame.empty()) continue;
        // Open the writer after receiving the first frame so we can resolve the
        // start timestamp from the data. This helps to account for clock drift
        // between the source we're recording data from and the system clock.
        if (!writer_opened) {
            this->writer_config.start = resolve_start(frame);
            // There are no scenarios where an acquisition task would want control
            // handoff between different levels of authorization, so we just reject
            // unauthorized writes.
            this->writer_config.err_on_unauthorized = true;
            auto [writer_i, writer_err_i] = factory->open_writer(writer_config);
            writer_err = writer_err_i;
            if (writer_err) {
                LOG(ERROR) << "[acquisition] failed to open writer: "
                           << writer_err.message();
                break;
            }
            writer = std::move(writer_i);
            writer_opened = true;
        }
        if (auto err = writer->write(frame)) {
<<<<<<< HEAD
            LOG(ERROR) << "[acquisition] failed to write frame";
=======
            LOG(ERROR) << "[acquisition] failed to write frame" << err;
>>>>>>> 831c09e9
            break;
        }
        this->breaker.reset();
    }
    if (writer_opened) writer_err = writer->close();
    if (writer_err.matches(freighter::UNREACHABLE) &&
        this->breaker.wait(writer_err.message()))
        return this->run();
    if (source_err)
        this->source->stopped_with_err(source_err);
    else if (writer_err)
        this->source->stopped_with_err(writer_err);
    VLOG(1) << "[acquisition] acquisition thread stopped";
}
}<|MERGE_RESOLUTION|>--- conflicted
+++ resolved
@@ -122,11 +122,7 @@
             writer_opened = true;
         }
         if (auto err = writer->write(frame)) {
-<<<<<<< HEAD
-            LOG(ERROR) << "[acquisition] failed to write frame";
-=======
             LOG(ERROR) << "[acquisition] failed to write frame" << err;
->>>>>>> 831c09e9
             break;
         }
         this->breaker.reset();
