// Copyright 2025 Synnax Labs, Inc.
//
// Use of this software is governed by the Business Source License included in the file
// licenses/BSL.txt.
//
// As of the Change Date specified in that file, in accordance with the Business Source
// License, use of this software will be governed by the Apache License, Version 2.0,
// included in the file licenses/APL.txt.

#pragma once

#include "client/cpp/synnax.h"

#include "driver/pipeline/acquisition.h"
#include "driver/pipeline/control.h"

namespace pipeline::mock {
// Configuration for a mock Streamer that allows controlling its behavior in tests.
struct StreamerConfig {
    // A sequence of frames that the Streamer will return on each read() call.
    // When all frames are consumed, the Streamer will block briefly and return
    // empty frames.
    std::shared_ptr<std::vector<telem::Frame>> reads;

    // A sequence of errors to return alongside frames during read() calls.
    // If provided, each read will return the corresponding error at the same index.
    // If nullptr or index exceeds size, returns NIL error.
    std::shared_ptr<std::vector<xerrors::Error>> read_errors;

    // Error to return when close() is called on the Streamer.
    xerrors::Error close_err;
};

// Mock implementation of pipeline::Streamer for testing.
class Streamer final : public pipeline::Streamer {
public:
    // Configuration controlling this Streamer's behavior
    StreamerConfig config;

    // Tracks the current position in the reads sequence
    size_t current_read = 0;

    explicit Streamer(StreamerConfig config): config(std::move(config)) {}

    std::pair<telem::Frame, xerrors::Error> read() override {
        if (current_read >= config.reads->size()) {
            // block "indefinitely"
            std::this_thread::sleep_for(std::chrono::milliseconds(5));
<<<<<<< HEAD
            return {telem::Frame(0), xerrors::NIL};
=======
            if (this->config.read_errors != nullptr &&
                !this->config.read_errors->empty())
                return {synnax::Frame{}, this->config.read_errors->at(0)};
            return {synnax::Frame(0), xerrors::NIL};
>>>>>>> 99ffa699
        }
        auto fr = std::move(config.reads->at(current_read));
        auto err = xerrors::NIL;
        if (config.read_errors != nullptr && config.read_errors->size() > current_read)
            err = config.read_errors->at(current_read);
        current_read++;
        return {std::move(fr), err};
    }

    xerrors::Error close() override { return config.close_err; }

    void close_send() override {
        if (this->config.read_errors == nullptr)
            this->config.read_errors = std::make_shared<std::vector<xerrors::Error>>();
        this->config.read_errors->push_back(freighter::STREAM_CLOSED);
    }
};

// Factory for creating mock Streamers with configurable behavior.
class StreamerFactory final : public pipeline::StreamerFactory {
public:
    // Sequence of errors to return when opening new Streamers.
    // Each call to open_streamer consumes the next error.
    std::vector<xerrors::Error> open_errors;

    // Sequence of configurations for created Streamers.
    // Each new Streamer takes the next config, or the last config if exhausted.
    std::shared_ptr<std::vector<StreamerConfig>> configs;

    // Stores the most recent streamer configuration passed to open_streamer
    synnax::StreamerConfig config;

    // Counts how many times open_streamer has been called
    size_t streamer_opens = 0;

    StreamerFactory(
        std::vector<xerrors::Error> open_errors,
        std::shared_ptr<std::vector<StreamerConfig>> configs
    ):
        open_errors(std::move(open_errors)), configs(std::move(configs)) {}

    std::pair<std::unique_ptr<pipeline::Streamer>, xerrors::Error>
    open_streamer(const synnax::StreamerConfig config) override {
        this->streamer_opens++;
        this->config = config;
        /// try to grab the next config
        size_t idx = this->streamer_opens - 1;
        if (this->streamer_opens > this->configs->size())
            idx = this->configs->size() - 1;
        // try to grab the first error. if not, freighter nil
        auto err = this->streamer_opens > this->open_errors.size()
                     ? xerrors::NIL
                     : this->open_errors.at(this->streamer_opens - 1);
        if (err) return {nullptr, err};
        return {std::make_unique<Streamer>((*this->configs)[idx]), xerrors::NIL};
    }
};

inline std::shared_ptr<pipeline::mock::StreamerFactory> simple_streamer_factory(
    const std::vector<synnax::ChannelKey> &keys,
    const std::shared_ptr<std::vector<telem::Frame>> &reads
) {
    const auto cfg = synnax::StreamerConfig{.channels = keys};
    const auto factory = std::make_shared<pipeline::mock::StreamerFactory>(
        std::vector<xerrors::Error>{},
        std::make_shared<std::vector<pipeline::mock::StreamerConfig>>(
            std::vector{pipeline::mock::StreamerConfig{reads, {}, xerrors::NIL}}
        )
    );
    return factory;
}

// Mock implementation of pipeline::Writer for testing.
class Writer final : public pipeline::Writer {
public:
    // Stores all frames written through this writer
    std::shared_ptr<std::vector<telem::Frame>> writes;

    // Error to return when close() is called
    xerrors::Error close_err;

    // Index at which write() should return false to simulate failure
    // -1 means never return false
    int return_false_ok_on;

    explicit Writer(
        std::shared_ptr<std::vector<telem::Frame>> writes,
        const xerrors::Error &close_err = xerrors::NIL,
        const int return_false_ok_on = -1
    ):
        writes(std::move(writes)),
        close_err(close_err),
        return_false_ok_on(return_false_ok_on) {}

    xerrors::Error write(const telem::Frame &fr) override {
        if (this->return_false_ok_on != -1 &&
            this->writes->size() == static_cast<size_t>(this->return_false_ok_on))
            return xerrors::VALIDATION;
        this->writes->push_back(fr.deep_copy());
        return xerrors::NIL;
    }

    xerrors::Error close() override { return this->close_err; }
};

class WriterFactory final : public pipeline::WriterFactory {
public:
    // Stores all frames written through this factory's writers. Shared across all
    // writers created by this factory to allow test verification of written data.
    std::shared_ptr<std::vector<telem::Frame>> writes;

    // A queue of errors to return when opening writers. Each call to open_writer
    // will consume and return the next error in this vector. Empty vector means no
    // errors.
    std::vector<xerrors::Error> open_errors;

    // A queue of errors for writers to return when closed. Each new writer created
    // will consume and use the next error in this vector for its close() method.
    std::vector<xerrors::Error> close_errors;

    // A queue of indices at which writers should return false for write operations.
    // Each new writer will consume the next value. When a writer's writes->size()
    // equals this value, its write() method will return false, simulating a write
    // failure. A value of -1 (default) means never return false.
    std::vector<int> return_false_ok_on;

    // Stores the most recent writer configuration passed to open_writer
    synnax::WriterConfig config;

    // Counts how many times open_writer has been called, useful for testing retry
    // behavior
    size_t writer_opens;

    explicit WriterFactory(
        std::shared_ptr<std::vector<telem::Frame>> writes =
            std::make_shared<std::vector<telem::Frame>>(),
        std::vector<xerrors::Error> open_errors = {},
        std::vector<xerrors::Error> close_errors = {},
        std::vector<int> return_false_ok_on = {}
    ):
        writes(std::move(writes)),
        open_errors(std::move(open_errors)),
        close_errors(std::move(close_errors)),
        return_false_ok_on(std::move(return_false_ok_on)),
        config(),
        writer_opens(0) {}

    std::pair<std::unique_ptr<pipeline::Writer>, xerrors::Error>
    open_writer(const synnax::WriterConfig &config) override {
        this->writer_opens++;
        this->config = config;
        auto err = this->open_errors.empty() ? xerrors::NIL : this->open_errors.front();
        if (!this->open_errors.empty())
            this->open_errors.erase(this->open_errors.begin());
        auto close_err = this->close_errors.empty() ? xerrors::NIL
                                                    : this->close_errors.front();
        if (!this->close_errors.empty())
            this->close_errors.erase(this->close_errors.begin());
        auto return_false_ok_on = this->return_false_ok_on.empty()
                                    ? -1
                                    : this->return_false_ok_on.front();
        if (!this->return_false_ok_on.empty())
            this->return_false_ok_on.erase(this->return_false_ok_on.begin());
        auto writer = std::make_unique<Writer>(
            this->writes,
            close_err,
            return_false_ok_on
        );
        return {std::move(writer), err};
    }
};

// Mock implementation of pipeline::Sink for testing.
class Sink : public pipeline::Sink {
public:
    // Stores all frames written through this sink
    std::shared_ptr<std::vector<telem::Frame>> writes;

    // Sequence of errors to return for write operations
    // Each write consumes the next error in the sequence
    std::shared_ptr<std::vector<xerrors::Error>> write_errors;

    // Stores the error passed to stopped_with_err
    xerrors::Error stop_err;

    Sink():
        writes(std::make_shared<std::vector<telem::Frame>>()),
        write_errors(std::make_shared<std::vector<xerrors::Error>>()) {}

    Sink(
        const std::shared_ptr<std::vector<telem::Frame>> &writes,
        const std::shared_ptr<std::vector<xerrors::Error>> &write_errors
    ):
        writes(writes), write_errors(write_errors) {}

    xerrors::Error write(const telem::Frame &frame) override {
        if (frame.empty()) return xerrors::NIL;
        this->writes->emplace_back(frame.deep_copy());
        // try to grab and remove the first error. if not, freighter nil
        if (this->write_errors->empty()) return xerrors::NIL;
        auto err = this->write_errors->front();
        this->write_errors->erase(this->write_errors->begin());
        return err;
    }

    void stopped_with_err(const xerrors::Error &err) override { this->stop_err = err; }
};

// Mock implementation of pipeline::Source for testing.
class Source : public pipeline::Source {
public:
    // A sequence of frames that the Source will return on each read() call.
    // When all frames are consumed, the Source will block briefly and return empty
    // frames.
    std::shared_ptr<std::vector<telem::Frame>> reads;

    // A sequence of errors to return alongside frames during read() calls.
    // If provided, each read will return the corresponding error at the same index.
    // If nullptr or index exceeds size, returns NIL error.
    std::shared_ptr<std::vector<xerrors::Error>> read_errors;

    // Stores the error passed to stopped_with_err
    xerrors::Error stop_err;

    // Tracks the current position in the reads sequence
    size_t current_read = 0;

    // Tracks how many times read() has been called
    size_t read_count = 0;

    explicit Source(
        std::shared_ptr<std::vector<telem::Frame>> reads =
            std::make_shared<std::vector<telem::Frame>>(),
        std::shared_ptr<std::vector<xerrors::Error>> read_errors = nullptr
    ):
        reads(std::move(reads)), read_errors(std::move(read_errors)) {}

    xerrors::Error read(breaker::Breaker &breaker, telem::Frame &fr) override {
        read_count++;
        std::this_thread::sleep_for(std::chrono::milliseconds(1));

        if (current_read >= reads->size()) {
            std::this_thread::sleep_for(std::chrono::milliseconds(5));
            return xerrors::NIL;
        }

        fr.clear();
        const auto &curr_read = reads->at(current_read);
        for (auto [k, s]: curr_read)
            fr.emplace(k, std::move(s));
        auto err = xerrors::NIL;
        if (read_errors != nullptr && read_errors->size() > current_read)
            err = read_errors->at(current_read);
        current_read++;
        return err;
    }

    void stopped_with_err(const xerrors::Error &err) override { this->stop_err = err; }
};

// Helper function to create a simple Source with predefined frames
inline std::shared_ptr<pipeline::mock::Source>
simple_source(const std::shared_ptr<std::vector<telem::Frame>> &reads) {
    return std::make_shared<pipeline::mock::Source>(reads);
}
}<|MERGE_RESOLUTION|>--- conflicted
+++ resolved
@@ -46,14 +46,10 @@
         if (current_read >= config.reads->size()) {
             // block "indefinitely"
             std::this_thread::sleep_for(std::chrono::milliseconds(5));
-<<<<<<< HEAD
-            return {telem::Frame(0), xerrors::NIL};
-=======
             if (this->config.read_errors != nullptr &&
                 !this->config.read_errors->empty())
-                return {synnax::Frame{}, this->config.read_errors->at(0)};
-            return {synnax::Frame(0), xerrors::NIL};
->>>>>>> 99ffa699
+                return {telem::Frame{}, this->config.read_errors->at(0)};
+            return {telem::Frame(0), xerrors::NIL};
         }
         auto fr = std::move(config.reads->at(current_read));
         auto err = xerrors::NIL;
