// Copyright 2024 Synnax Labs, Inc.
//
// Use of this software is governed by the Business Source License included in the file
// licenses/BSL.txt.
//
// As of the Change Date specified in that file, in accordance with the Business Source
// License, use of this software will be governed by the Apache License, Version 2.0,
// included in the file licenses/APL.txt.

#pragma once

#include <thread>
#include <mutex>
#include <condition_variable>

#include "glog/logging.h"
#include "client/cpp/synnax.h"
#include "freighter/cpp/freighter.h"


namespace breaker {
<<<<<<< HEAD
    /// @brief struct for configuring a breaker.
    struct Config {
        /// @brief the name of the breaker.
        std::string name;
        /// @brief the interval that will be used by the breaker on the first trigger.
        /// This interval will be scaled on each successive retry based on the value of
        /// scale.
        TimeSpan base_interval;
        /// @brief sets the maximum number of retries before the wait() method returns false.
        uint32_t max_retries;
        /// @brief sets the rate at which the base_interval will scale on each successive
        /// call to wait(). We do not recommend setting this factor lower than 1.
        float_t scale;

        [[nodiscard]] Config child(const std::string &name) const {
            return Config{this->name + "." + name, base_interval, max_retries, scale};
=======
/// @brief struct for configuring a breaker.
struct Config {
    /// @brief the name of the breaker.
    std::string name;
    /// @brief the interval that will be used by the breaker on the first trigger.
    /// This interval will be scaled on each successive retry based on the value of
    /// scale.
    TimeSpan base_interval;
    /// @brief sets the maximum number of retries before the wait() method returns false.
    uint32_t max_retries;
    /// @brief sets the rate at which the base_interval will scale on each successive
    /// call to wait(). We do not recommend setting this factor lower than 1.
    float_t scale;

    [[nodiscard]] Config child(const std::string &name) const {
        return Config{this->name + "." + name, base_interval, max_retries, scale};
    }
};


/// @brief implements a general purpose circuit breaker that allows for retry at a
/// scaled interval, with a set number of maximum retries before giving up.
/// @see breaker::Config for information on configuring the breaker.
class Breaker {
public:
    explicit Breaker(
        const Config &config
    ) : config(config),
        interval(config.base_interval),
        retries(0),
        is_running(false),
        breaker_shutdown(std::make_unique<std::condition_variable>()) {
    }

    Breaker(): Breaker(Config{
        "default",
        TimeSpan(1 * SECOND),
        10,
        1.1 }) {
    }

    Breaker(
        const Breaker &other
    ) noexcept: config(other.config),
                interval(other.interval),
                retries(other.retries),
                is_running(other.is_running),
                breaker_shutdown(std::make_unique<std::condition_variable>()) {
    }

    Breaker(Breaker &&other) noexcept : config(other.config),
                                        interval(other.interval),
                                        retries(other.retries),
                                        is_running(other.is_running),
                                        breaker_shutdown(
                                            std::make_unique<
                                                std::condition_variable>()) {
    }

    Breaker &operator=(const Breaker &other) noexcept {
        if (this == &other) return *this;
        this->config = other.config;
        this->interval = other.interval;
        this->retries = other.retries;
        this->is_running = other.is_running;
        this->breaker_shutdown = std::make_unique<std::condition_variable>();
        return *this;
    }

    ~Breaker() {
        stop();
        // sleep to allow for the breaker to shutdown.
        std::this_thread::sleep_for(std::chrono::milliseconds(10));
    }


    /// @brief triggers the breaker. If the maximum number of retries has been exceeded,
    /// immediately returns false. Otherwise, sleeps the current thread for the current
    /// retry interval and returns true. Also Logs information about the breaker trigger.
    bool wait() { return wait(""); }

    bool wait(const freighter::Error &err) { return wait(err.message()); }

    /// @brief triggers the breaker. If the maximum number of retries has been exceeded,
    /// immediately returns false. Otherwise, sleeps the current thread for the current
    /// retry interval and returns true.
    /// @param message a message to inject additional information into the logs about what
    /// error occurred to trigger the breaker.
    bool wait(const std::string &message) {
        if (!running()) {
            LOG(ERROR) << "[" << config.name << "] breaker not started. Exiting.";
            return false;
>>>>>>> 6ac78390
        }
    };


    /// @brief implements a general purpose circuit breaker that allows for retry at a
    /// scaled interval, with a set number of maximum retries before giving up.
    /// @see breaker::Config for information on configuring the breaker.
    class Breaker {
    public:
        explicit Breaker(
            const Config &config
        ) : config(config),
            interval(config.base_interval),
            retries(0),
            is_running(false),
            breaker_shutdown(std::make_unique<std::condition_variable>()) {
        }

        Breaker() : Breaker(Config{
            "default",
            TimeSpan(1 * SECOND),
            10,
            1.1
        }) {
        }

        Breaker(
            const Breaker &other
        ) noexcept: config(other.config),
                    interval(other.interval),
                    retries(other.retries),
                    is_running(other.is_running),
                    breaker_shutdown(std::make_unique<std::condition_variable>()) {
            std::cout << "copy constructor called" << std::endl;
        }

        Breaker(Breaker &&other) noexcept: config(other.config),
                                           interval(other.interval),
                                           retries(other.retries),
                                           is_running(other.is_running),
                                           breaker_shutdown(
                                               std::make_unique<
                                                   std::condition_variable>()) {
            std::cout << "move constructor called" << std::endl;
        }

        Breaker &operator=(const Breaker &other) noexcept {
            if (this == &other) return *this;
            this->config = other.config;
            this->interval = other.interval;
            this->retries = other.retries;
            this->is_running = other.is_running;
            this->breaker_shutdown = std::make_unique<std::condition_variable>();
            return *this;
        }

        ~Breaker() {
            stop();
            // sleep to allow for the breaker to shutdown.
            std::this_thread::sleep_for(std::chrono::milliseconds(10));
        }


        /// @brief triggers the breaker. If the maximum number of retries has been exceeded,
        /// immediately returns false. Otherwise, sleeps the current thread for the current
        /// retry interval and returns true. Also Logs information about the breaker trigger.
        bool wait() { return wait(""); }

        bool wait(const freighter::Error &err) { return wait(err.message()); }

        /// @brief triggers the breaker. If the maximum number of retries has been exceeded,
        /// immediately returns false. Otherwise, sleeps the current thread for the current
        /// retry interval and returns true.
        /// @param message a message to inject additional information into the logs about what
        /// error occurred to trigger the breaker.
        bool wait(const std::string &message) {
            if (!running()) {
                LOG(ERROR) << "[" << config.name << "] breaker not started. Exiting.";
                return false;
            }
            retries++;
            if (retries > config.max_retries) {
                LOG(ERROR) << "[" << config.name << "] exceeded the maximum retry count of "
                        << config.max_retries << ". Exiting." << "Error: " << message <<
                        ".";
                reset();
                return false;
            }
            LOG(ERROR) << "[" << config.name << "] failed " << retries << "/" << config.
                    max_retries
                    << " times. " << "Retrying in " << interval / SECOND << " seconds. "
                    <<
                    "Error: " << message << "."; {
                std::unique_lock lock(shutdown_mutex);
                breaker_shutdown->wait_for(lock, interval.chrono());
                if (!running()) {
                    LOG(INFO) << "[" << config.name << "] is shutting down. Exiting.";
                    reset();
                    return false;
                }
            }
            interval = interval * config.scale;
            return true;
        }

        void waitFor(const TimeSpan &time) { this->waitFor(time.chrono()); }

        void waitFor(const std::chrono::nanoseconds &time) {
            if (!running()) return;
            std::unique_lock lock(shutdown_mutex);
            breaker_shutdown->wait_for(lock, time);
        }
<<<<<<< HEAD

        void start() {
            if (running()) return;
            is_running = true;
        }

        /// @brief shuts down the breaker, preventing any further retries.
        void stop() {
            if (!running()) return;
            std::lock_guard lock(shutdown_mutex);
            is_running = false;
            breaker_shutdown->notify_all();
        }

        [[nodiscard]] bool running() const { return is_running; }

        /// @brief resets the retry count and the retry interval on the breaker, allowing
        /// it to be re-used. It's typically to call this method after the breaker has been
        /// triggered, but the request has succeeded.
        void reset() {
            retries = 0;
            interval = config.base_interval;
        }

    private:
        Config config;
        TimeSpan interval;
        uint32_t retries;
        volatile bool is_running;
        std::unique_ptr<std::condition_variable> breaker_shutdown;
        std::mutex shutdown_mutex;
    };
=======
        interval = interval * config.scale;
        return true;
    }

    /// @brief waits for the given time duration. If the breaker stopped before the specified time,
    /// the method will return immediately to ensure graceful exit of objects using the breaker.
    /// @param time the time to wait (supports multiple time units).
    void waitFor(const TimeSpan &time) { this->waitFor(time.chrono()); }

    /// @brief waits for the given time duration. If the breaker stopped before the specified time,
    /// the method will return immediately to ensure graceful exit of objects using the breaker.
    /// @param time the time to wait for in nanoseconds.
    void waitFor(const std::chrono::nanoseconds &time) {
        if (!running()) return;
        std::unique_lock lock(shutdown_mutex);
        breaker_shutdown->wait_for(lock, time);
    }

    void start() {
        if (running()) return;
        is_running = true;
    }

    /// @brief shuts down the breaker, preventing any further retries.
    void stop() {
        if (!running()) return;
        std::lock_guard lock(shutdown_mutex);
        is_running = false;
        breaker_shutdown->notify_all();
    }

    [[nodiscard]] bool running() const { return is_running; }

    /// @brief resets the retry count and the retry interval on the breaker, allowing
    /// it to be re-used. It's typically to call this method after the breaker has been
    /// triggered, but the request has succeeded.
    void reset() {
        retries = 0;
        interval = config.base_interval;
    }

private:
    Config config;
    TimeSpan interval;
    uint32_t retries;
    volatile bool is_running;
    /// @brief a condition variable used to notify the breaker to shutdown immediately.
    std::unique_ptr<std::condition_variable> breaker_shutdown;
    std::mutex shutdown_mutex;
};
>>>>>>> 6ac78390
}<|MERGE_RESOLUTION|>--- conflicted
+++ resolved
@@ -19,24 +19,6 @@
 
 
 namespace breaker {
-<<<<<<< HEAD
-    /// @brief struct for configuring a breaker.
-    struct Config {
-        /// @brief the name of the breaker.
-        std::string name;
-        /// @brief the interval that will be used by the breaker on the first trigger.
-        /// This interval will be scaled on each successive retry based on the value of
-        /// scale.
-        TimeSpan base_interval;
-        /// @brief sets the maximum number of retries before the wait() method returns false.
-        uint32_t max_retries;
-        /// @brief sets the rate at which the base_interval will scale on each successive
-        /// call to wait(). We do not recommend setting this factor lower than 1.
-        float_t scale;
-
-        [[nodiscard]] Config child(const std::string &name) const {
-            return Config{this->name + "." + name, base_interval, max_retries, scale};
-=======
 /// @brief struct for configuring a breaker.
 struct Config {
     /// @brief the name of the breaker.
@@ -75,7 +57,8 @@
         "default",
         TimeSpan(1 * SECOND),
         10,
-        1.1 }) {
+        1.1
+    }) {
     }
 
     Breaker(
@@ -129,7 +112,6 @@
         if (!running()) {
             LOG(ERROR) << "[" << config.name << "] breaker not started. Exiting.";
             return false;
->>>>>>> 6ac78390
         }
     };
 
@@ -235,14 +217,19 @@
             return true;
         }
 
+        /// @brief waits for the given time duration. If the breaker stopped before the specified time,
+        /// the method will return immediately to ensure graceful exit of objects using the breaker.
+        /// @param time the time to wait (supports multiple time units).
         void waitFor(const TimeSpan &time) { this->waitFor(time.chrono()); }
 
+        /// @brief waits for the given time duration. If the breaker stopped before the specified time,
+        /// the method will return immediately to ensure graceful exit of objects using the breaker.
+        /// @param time the time to wait for in nanoseconds.
         void waitFor(const std::chrono::nanoseconds &time) {
             if (!running()) return;
             std::unique_lock lock(shutdown_mutex);
             breaker_shutdown->wait_for(lock, time);
         }
-<<<<<<< HEAD
 
         void start() {
             if (running()) return;
@@ -272,59 +259,8 @@
         TimeSpan interval;
         uint32_t retries;
         volatile bool is_running;
+        /// @brief a condition variable used to notify the breaker to shutdown immediately.
         std::unique_ptr<std::condition_variable> breaker_shutdown;
         std::mutex shutdown_mutex;
     };
-=======
-        interval = interval * config.scale;
-        return true;
-    }
-
-    /// @brief waits for the given time duration. If the breaker stopped before the specified time,
-    /// the method will return immediately to ensure graceful exit of objects using the breaker.
-    /// @param time the time to wait (supports multiple time units).
-    void waitFor(const TimeSpan &time) { this->waitFor(time.chrono()); }
-
-    /// @brief waits for the given time duration. If the breaker stopped before the specified time,
-    /// the method will return immediately to ensure graceful exit of objects using the breaker.
-    /// @param time the time to wait for in nanoseconds.
-    void waitFor(const std::chrono::nanoseconds &time) {
-        if (!running()) return;
-        std::unique_lock lock(shutdown_mutex);
-        breaker_shutdown->wait_for(lock, time);
-    }
-
-    void start() {
-        if (running()) return;
-        is_running = true;
-    }
-
-    /// @brief shuts down the breaker, preventing any further retries.
-    void stop() {
-        if (!running()) return;
-        std::lock_guard lock(shutdown_mutex);
-        is_running = false;
-        breaker_shutdown->notify_all();
-    }
-
-    [[nodiscard]] bool running() const { return is_running; }
-
-    /// @brief resets the retry count and the retry interval on the breaker, allowing
-    /// it to be re-used. It's typically to call this method after the breaker has been
-    /// triggered, but the request has succeeded.
-    void reset() {
-        retries = 0;
-        interval = config.base_interval;
-    }
-
-private:
-    Config config;
-    TimeSpan interval;
-    uint32_t retries;
-    volatile bool is_running;
-    /// @brief a condition variable used to notify the breaker to shutdown immediately.
-    std::unique_ptr<std::condition_variable> breaker_shutdown;
-    std::mutex shutdown_mutex;
-};
->>>>>>> 6ac78390
 }