// Copyright 2025 Synnax Labs, Inc.
//
// Use of this software is governed by the Business Source License included in the file
// licenses/BSL.txt.
//
// As of the Change Date specified in that file, in accordance with the Business Source
// License, use of this software will be governed by the Apache License, Version 2.0,
// included in the file licenses/APL.txt.

#pragma once

#include <future>
#include <memory>
#include <mutex>
#include <thread>
#include <utility>

#include "glog/logging.h"
#include "nlohmann/json.hpp"

#include "client/cpp/synnax.h"
#include "x/cpp/breaker/breaker.h"
#include "x/cpp/xjson/xjson.h"

using json = nlohmann::json;

namespace task {
/// @brief A command that can be executed on a task in order to change its state.
struct Command {
    /// @brief the key of the task to be commanded.
    synnax::TaskKey task = 0;
    /// @brief the type of the command to execute.
    std::string type;
    /// @brief an optional key to assign to the command. This is useful for tracking
    /// state updates related to the command.
    std::string key;
    /// @brief json arguments to the command.
    json args = {};

    Command() = default;

    /// @brief constructs the command from the provided configuration parser.
    explicit Command(xjson::Parser parser):
        task(parser.field<synnax::TaskKey>("task")),
        type(parser.field<std::string>("type")),
        key(parser.field<std::string>("key", "")),
        args(parser.field<json>("args", json{})) {}

    /// @brief Construct a new Task Command object
    Command(const synnax::TaskKey task, std::string type, json args):
        task(task), type(std::move(type)), args(std::move(args)) {}

    [[nodiscard]] json to_json() const {
        return {{"task", task}, {"type", type}, {"key", key}, {"args", args}};
    }
};

/// @brief interface for a task that can be executed by the driver. Tasks should be
/// constructed by an @see Factory.
class Task {
public:
    /// @brief the key of the task
    synnax::TaskKey key = 0;

    [[nodiscard]] virtual std::string name() const { return ""; }

    /// @brief executes the command on the task. The task is responsible for
    /// updating its state.
    virtual void exec(Command &cmd) {}

    /// @brief stops the task, halting activities and freeing all resources. stop
    /// is called when the task is no longer needed, and is typically followed by a
    /// a call to the destructor.
    virtual void stop(bool will_reconfigure) = 0;

    virtual ~Task() = default;
};

/// @brief an interface for a standard context that is provided to every task in the
/// driver. This context provides access to the Synnax client and allows tasks to
/// easily update their state.
class Context {
public:
    /// @brief the client used to communicate with the Synnax core.
    std::shared_ptr<synnax::Synnax> client;

    Context() = default;

    virtual ~Context() = default;

    explicit Context(std::shared_ptr<synnax::Synnax> client):
        client(std::move(client)) {}

<<<<<<< HEAD
    /// @brief updates the state of the task in the Synnax core.
    virtual void set_status(const synnax::TaskStatus &status) = 0;
=======
    /// @brief updates the state of the task in the Synnax cluster.
    virtual void set_status(synnax::TaskStatus &status) = 0;
>>>>>>> 29dd906b
};

/// @brief a mock context that can be used for testing tasks.
class MockContext final : public Context {
    std::mutex mu;

public:
    std::vector<synnax::TaskStatus> statuses{};

    explicit MockContext(const std::shared_ptr<synnax::Synnax> &client):
        Context(client) {}

    void set_status(synnax::TaskStatus &status) override {
        mu.lock();
        statuses.push_back(status);
        mu.unlock();
    }
};

class SynnaxContext final : public Context {
public:
    explicit SynnaxContext(const std::shared_ptr<synnax::Synnax> &client):
        Context(client) {}

    void set_status(synnax::TaskStatus &status) override {
        if (status.time == 0) status.time = telem::TimeStamp::now();
        if (const auto err = this->client->statuses.set<synnax::TaskStatusDetails>(
                status
            );
            err)
            LOG(ERROR) << "[task.context] failed to write task status update: " << err;
    }
};

class Factory {
public:
    virtual std::vector<std::pair<synnax::Task, std::unique_ptr<Task>>>
    configure_initial_tasks(
        const std::shared_ptr<Context> &ctx,
        const synnax::Rack &rack
    ) {
        return {};
    }

    virtual std::string name() { return ""; }

    virtual std::pair<std::unique_ptr<Task>, bool>
    configure_task(const std::shared_ptr<Context> &ctx, const synnax::Task &task) = 0;

    virtual ~Factory() = default;
};

class MultiFactory final : public Factory {
    std::vector<std::unique_ptr<Factory>> factories;

public:
    explicit MultiFactory(std::vector<std::unique_ptr<Factory>> &&factories):
        factories(std::move(factories)) {}

    std::vector<std::pair<synnax::Task, std::unique_ptr<Task>>> configure_initial_tasks(
        const std::shared_ptr<Context> &ctx,
        const synnax::Rack &rack
    ) override {
        std::vector<std::pair<synnax::Task, std::unique_ptr<Task>>> tasks;
        for (const auto &factory: factories) {
            const std::string factory_name = factory->name();
            VLOG(1) << "[" << factory_name << "] configuring initial tasks";
            auto new_tasks = factory->configure_initial_tasks(ctx, rack);
            VLOG(1) << "[" << factory_name << "] configured " << new_tasks.size()
                    << " initial tasks";
            for (auto &task: new_tasks)
                tasks.emplace_back(std::move(task));
        }
        return tasks;
    }

    std::pair<std::unique_ptr<Task>, bool> configure_task(
        const std::shared_ptr<Context> &ctx,
        const synnax::Task &task
    ) override {
        for (const auto &factory: factories) {
            auto [t, ok] = factory->configure_task(ctx, task);
            if (ok) return {std::move(t), true};
        }
        return {nullptr, false};
    }
};

/// @brief TaskManager is responsible for configuring, executing, and commanding
/// data acquisition and control tasks.
class Manager {
public:
    Manager(
        synnax::Rack rack,
        const std::shared_ptr<synnax::Synnax> &client,
        std::unique_ptr<task::Factory> factory
    ):
        rack(std::move(rack)),
        ctx(std::make_shared<SynnaxContext>(client)),
        factory(std::move(factory)),
        channels({}) {}

    /// @brief runs the main task manager loop, booting up initial tasks retrieved from
    /// the core, and processing task modifications (set, delete, and command) requests
    /// through streamed channel values. Note that this function does not for a thread
    /// to run in, and blocks until stop() is called.
    ///
    /// This function NOT be called concurrently with any other calls to run(). It is
    /// safe to call run() concurrently with stop().
    ///
    /// @param on_started an optional callback that will be called when the manager has
    /// started successfully.
    xerrors::Error run(std::function<void()> on_started = nullptr);

    /// @brief stops the task manager, halting all tasks and freeing all resources.
    /// Once the manager has shut down, the run() function will return with any
    /// errors encountered during operation.
    void stop();

private:
    /// @brief the rack that this task manager belongs to.
    synnax::Rack rack;
    /// @brief a common context object passed to all tasks.
    std::shared_ptr<task::Context> ctx;
    /// @brief the factory used to create tasks.
    std::unique_ptr<task::Factory> factory;
    /// @brief a map of tasks that have been configured on the rack.
    std::unordered_map<synnax::TaskKey, std::unique_ptr<task::Task>> tasks{};

    /// @brief the streamer variable is read from in both the run() and stop()
    /// functions, so we need to lock its assignment.
    std::mutex mu;
    /// @brief receives streamed values from the Synnax server to change tasks in
    /// the manager.
    std::unique_ptr<synnax::Streamer> streamer;
    std::atomic<bool> exit_early = false;

    /// @brief information on channels we need to work with tasks.
    struct {
        synnax::Channel task_set;
        synnax::Channel task_delete;
        synnax::Channel task_cmd;
    } channels;

    [[nodiscard]] bool skip_foreign_rack(const synnax::TaskKey &task_key) const;

    /// @brief opens the streamer for the task manager, which is used to listen for
    /// incoming task set, delete, and command requests.
    xerrors::Error open_streamer();

    /// @brief retrieves and configures all initial tasks for the rack from the
    /// server.
    xerrors::Error configure_initial_tasks();

    /// @brief stops all tasks.
    void stop_all_tasks();

    /// @brief processes when a new task is created or an existing task needs to be
    /// reconfigured.
    void process_task_set(const telem::Series &series);

    /// @brief processes when a task is deleted.
    void process_task_delete(const telem::Series &series);

    /// @brief processes when a command needs to be executed on a configured task.
    void process_task_cmd(const telem::Series &series);
};
}<|MERGE_RESOLUTION|>--- conflicted
+++ resolved
@@ -91,13 +91,8 @@
     explicit Context(std::shared_ptr<synnax::Synnax> client):
         client(std::move(client)) {}
 
-<<<<<<< HEAD
-    /// @brief updates the state of the task in the Synnax core.
-    virtual void set_status(const synnax::TaskStatus &status) = 0;
-=======
-    /// @brief updates the state of the task in the Synnax cluster.
+    /// @brief updates the state of the task in the Synnax Core.
     virtual void set_status(synnax::TaskStatus &status) = 0;
->>>>>>> 29dd906b
 };
 
 /// @brief a mock context that can be used for testing tasks.
