--- conflicted
+++ resolved
@@ -79,11 +79,7 @@
     auto start_state = ctx->states[0];
     EXPECT_EQ(start_state.key, start_cmd_key);
     EXPECT_EQ(start_state.task, t.key);
-<<<<<<< HEAD
-    EXPECT_EQ(start_state.variant, status::variant::SUCCESS);
-=======
     EXPECT_EQ(start_state.variant, status::VARIANT_SUCCESS);
->>>>>>> 075dd494
     EXPECT_EQ(start_state.details["message"], "Task started successfully");
     ASSERT_EVENTUALLY_EQ(mock_writer_factory->writer_opens, 1);
     read_task.stop("stop_cmd", true);
@@ -91,11 +87,7 @@
     auto stop_state = ctx->states[1];
     EXPECT_EQ(stop_state.key, "stop_cmd");
     EXPECT_EQ(stop_state.task, t.key);
-<<<<<<< HEAD
-    EXPECT_EQ(stop_state.variant, status::variant::SUCCESS);
-=======
     EXPECT_EQ(stop_state.variant, status::VARIANT_SUCCESS);
->>>>>>> 075dd494
 }
 
 TEST(TestCommonReadTask, testErrorOnStart) {
@@ -124,11 +116,7 @@
     auto start_state = ctx->states[0];
     EXPECT_EQ(start_state.key, start_cmd_key);
     EXPECT_EQ(start_state.task, t.key);
-<<<<<<< HEAD
-    EXPECT_EQ(start_state.variant, status::variant::ERROR);
-=======
     EXPECT_EQ(start_state.variant, status::VARIANT_ERROR);
->>>>>>> 075dd494
     EXPECT_EQ(start_state.details["message"], "start error");
 }
 
@@ -159,11 +147,7 @@
     auto start_state = ctx->states[0];
     EXPECT_EQ(start_state.key, start_cmd_key);
     EXPECT_EQ(start_state.task, t.key);
-<<<<<<< HEAD
-    EXPECT_EQ(start_state.variant, status::variant::SUCCESS);
-=======
     EXPECT_EQ(start_state.variant, status::VARIANT_SUCCESS);
->>>>>>> 075dd494
 
     const std::string stop_cmd_key = "stop_cmd";
     ASSERT_TRUE(read_task.stop(stop_cmd_key, true));
@@ -171,11 +155,7 @@
     auto stop_state = ctx->states[1];
     EXPECT_EQ(stop_state.key, stop_cmd_key);
     EXPECT_EQ(stop_state.task, t.key);
-<<<<<<< HEAD
-    EXPECT_EQ(stop_state.variant, status::variant::ERROR);
-=======
     EXPECT_EQ(stop_state.variant, status::VARIANT_ERROR);
->>>>>>> 075dd494
     EXPECT_EQ(stop_state.details["message"], "stop error");
 }
 
@@ -206,11 +186,7 @@
     auto start_state1 = ctx->states[0];
     EXPECT_EQ(start_state1.key, start_cmd_key1);
     EXPECT_EQ(start_state1.task, t.key);
-<<<<<<< HEAD
-    EXPECT_EQ(start_state1.variant, status::variant::SUCCESS);
-=======
     EXPECT_EQ(start_state1.variant, status::VARIANT_SUCCESS);
->>>>>>> 075dd494
 
     ASSERT_EVENTUALLY_EQ(mock_writer_factory->writer_opens, 1);
 
@@ -220,11 +196,7 @@
     auto stop_state1 = ctx->states[1];
     EXPECT_EQ(stop_state1.key, stop_cmd_key1);
     EXPECT_EQ(stop_state1.task, t.key);
-<<<<<<< HEAD
-    EXPECT_EQ(stop_state1.variant, status::variant::SUCCESS);
-=======
     EXPECT_EQ(stop_state1.variant, status::VARIANT_SUCCESS);
->>>>>>> 075dd494
 
     // Second start-stop cycle
     const std::string start_cmd_key2 = "start_cmd2";
@@ -233,11 +205,7 @@
     auto start_state2 = ctx->states[2];
     EXPECT_EQ(start_state2.key, start_cmd_key2);
     EXPECT_EQ(start_state2.task, t.key);
-<<<<<<< HEAD
-    EXPECT_EQ(start_state2.variant, status::variant::SUCCESS);
-=======
     EXPECT_EQ(start_state2.variant, status::VARIANT_SUCCESS);
->>>>>>> 075dd494
 
     ASSERT_EVENTUALLY_EQ(mock_writer_factory->writer_opens, 2);
 
@@ -247,11 +215,7 @@
     auto stop_state2 = ctx->states[3];
     EXPECT_EQ(stop_state2.key, stop_cmd_key2);
     EXPECT_EQ(stop_state2.task, t.key);
-<<<<<<< HEAD
-    EXPECT_EQ(stop_state2.variant, status::variant::SUCCESS);
-=======
     EXPECT_EQ(stop_state2.variant, status::VARIANT_SUCCESS);
->>>>>>> 075dd494
 }
 
 TEST(TestCommonReadTask, testReadError) {
@@ -284,11 +248,7 @@
     auto start_state = ctx->states[0];
     EXPECT_EQ(start_state.key, start_cmd_key);
     EXPECT_EQ(start_state.task, t.key);
-<<<<<<< HEAD
-    EXPECT_EQ(start_state.variant, status::variant::SUCCESS);
-=======
     EXPECT_EQ(start_state.variant, status::VARIANT_SUCCESS);
->>>>>>> 075dd494
     EXPECT_EQ(start_state.details["message"], "Task started successfully");
 
     ASSERT_EVENTUALLY_GE(mock_writer_factory->writer_opens, 1);
@@ -296,11 +256,7 @@
     auto run_err = ctx->states[1];
     ASSERT_EQ(run_err.key, "");
     ASSERT_EQ(run_err.task, t.key);
-<<<<<<< HEAD
-    ASSERT_EQ(run_err.variant, status::variant::ERROR);
-=======
     ASSERT_EQ(run_err.variant, status::VARIANT_ERROR);
->>>>>>> 075dd494
     ASSERT_EQ(run_err.details["message"], "read error");
 
     ASSERT_FALSE(read_task.stop("stop_cmd", true));
@@ -308,11 +264,7 @@
     auto stop_state = ctx->states[2];
     EXPECT_EQ(stop_state.key, "stop_cmd");
     EXPECT_EQ(stop_state.task, t.key);
-<<<<<<< HEAD
-    EXPECT_EQ(stop_state.variant, status::variant::ERROR);
-=======
     EXPECT_EQ(stop_state.variant, status::VARIANT_ERROR);
->>>>>>> 075dd494
     EXPECT_EQ(stop_state.details["message"], "read error");
 }
 
@@ -347,11 +299,7 @@
     auto start_state1 = ctx->states[0];
     EXPECT_EQ(start_state1.key, start_cmd_key1);
     EXPECT_EQ(start_state1.task, t.key);
-<<<<<<< HEAD
-    EXPECT_EQ(start_state1.variant, status::variant::ERROR);
-=======
     EXPECT_EQ(start_state1.variant, status::VARIANT_ERROR);
->>>>>>> 075dd494
     EXPECT_EQ(start_state1.details["message"], "first start error");
 
     // Second start attempt - should succeed
@@ -361,11 +309,7 @@
     auto start_state2 = ctx->states[1];
     EXPECT_EQ(start_state2.key, start_cmd_key2);
     EXPECT_EQ(start_state2.task, t.key);
-<<<<<<< HEAD
-    EXPECT_EQ(start_state2.variant, status::variant::SUCCESS);
-=======
     EXPECT_EQ(start_state2.variant, status::VARIANT_SUCCESS);
->>>>>>> 075dd494
     EXPECT_EQ(start_state2.details["message"], "Task started successfully");
 
     ASSERT_EVENTUALLY_EQ(mock_writer_factory->writer_opens, 1);
@@ -377,11 +321,7 @@
     auto stop_state = ctx->states[2];
     EXPECT_EQ(stop_state.key, stop_cmd_key);
     EXPECT_EQ(stop_state.task, t.key);
-<<<<<<< HEAD
-    EXPECT_EQ(stop_state.variant, status::variant::SUCCESS);
-=======
     EXPECT_EQ(stop_state.variant, status::VARIANT_SUCCESS);
->>>>>>> 075dd494
 }
 
 TEST(TestCommonReadTask, testErrorOnFirstStopNominalSecondStop) {
@@ -419,11 +359,7 @@
     auto start_state = ctx->states[0];
     EXPECT_EQ(start_state.key, start_cmd_key);
     EXPECT_EQ(start_state.task, t.key);
-<<<<<<< HEAD
-    EXPECT_EQ(start_state.variant, status::variant::SUCCESS);
-=======
     EXPECT_EQ(start_state.variant, status::VARIANT_SUCCESS);
->>>>>>> 075dd494
     EXPECT_EQ(start_state.details["message"], "Task started successfully");
 
     ASSERT_EVENTUALLY_EQ(mock_writer_factory->writer_opens, 1);
@@ -435,11 +371,7 @@
     auto stop_state1 = ctx->states[1];
     EXPECT_EQ(stop_state1.key, stop_cmd_key1);
     EXPECT_EQ(stop_state1.task, t.key);
-<<<<<<< HEAD
-    EXPECT_EQ(stop_state1.variant, status::variant::ERROR);
-=======
     EXPECT_EQ(stop_state1.variant, status::VARIANT_ERROR);
->>>>>>> 075dd494
     EXPECT_EQ(stop_state1.details["message"], "first stop error");
 
     // Start the task again
@@ -449,11 +381,7 @@
     auto start_state2 = ctx->states[2];
     EXPECT_EQ(start_state2.key, start_cmd_key2);
     EXPECT_EQ(start_state2.task, t.key);
-<<<<<<< HEAD
-    EXPECT_EQ(start_state2.variant, status::variant::SUCCESS);
-=======
     EXPECT_EQ(start_state2.variant, status::VARIANT_SUCCESS);
->>>>>>> 075dd494
 
     ASSERT_EVENTUALLY_EQ(mock_writer_factory->writer_opens, 2);
 
@@ -464,11 +392,7 @@
     auto stop_state2 = ctx->states[3];
     EXPECT_EQ(stop_state2.key, stop_cmd_key2);
     EXPECT_EQ(stop_state2.task, t.key);
-<<<<<<< HEAD
-    EXPECT_EQ(stop_state2.variant, status::variant::SUCCESS);
-=======
     EXPECT_EQ(stop_state2.variant, status::VARIANT_SUCCESS);
->>>>>>> 075dd494
 }
 
 TEST(TestCommonReadTask, testTemporaryErrorWarning) {
@@ -495,20 +419,12 @@
     ASSERT_EVENTUALLY_EQ(ctx->states.size(), 1);
     auto start_state = ctx->states[0];
     EXPECT_EQ(start_state.key, "start_cmd");
-<<<<<<< HEAD
-    EXPECT_EQ(start_state.variant, status::variant::SUCCESS);
-=======
     EXPECT_EQ(start_state.variant, status::VARIANT_SUCCESS);
->>>>>>> 075dd494
 
     ASSERT_EVENTUALLY_GE(ctx->states.size(), 2);
     auto warning_state = ctx->states[1];
     EXPECT_EQ(warning_state.key, "");
-<<<<<<< HEAD
-    EXPECT_EQ(warning_state.variant, status::variant::WARNING);
-=======
     EXPECT_EQ(warning_state.variant, status::VARIANT_WARNING);
->>>>>>> 075dd494
     EXPECT_EQ(
         warning_state.details["message"],
         driver::TEMPORARY_HARDWARE_ERROR.message()
@@ -517,11 +433,7 @@
     ASSERT_EVENTUALLY_GE(ctx->states.size(), 3);
     auto recovered_state = ctx->states[2];
     EXPECT_EQ(recovered_state.key, "");
-<<<<<<< HEAD
-    EXPECT_EQ(recovered_state.variant, status::variant::SUCCESS);
-=======
     EXPECT_EQ(recovered_state.variant, status::VARIANT_SUCCESS);
->>>>>>> 075dd494
     EXPECT_EQ(recovered_state.details["message"], "Task started successfully");
 
     read_task.stop("stop_cmd", true);
@@ -529,11 +441,7 @@
     ASSERT_EVENTUALLY_GE(ctx->states.size(), 4);
     auto stop_state = ctx->states[3];
     EXPECT_EQ(stop_state.key, "stop_cmd");
-<<<<<<< HEAD
-    EXPECT_EQ(stop_state.variant, status::variant::SUCCESS);
-=======
     EXPECT_EQ(stop_state.variant, status::VARIANT_SUCCESS);
->>>>>>> 075dd494
     EXPECT_EQ(stop_state.details["message"], "Task stopped successfully");
 }
 
