--- conflicted
+++ resolved
@@ -105,11 +105,7 @@
     auto start_state = ctx->states[0];
     EXPECT_EQ(start_state.key, cmd_key);
     EXPECT_EQ(start_state.task, task.key);
-<<<<<<< HEAD
-    EXPECT_EQ(start_state.variant, status::variant::SUCCESS);
-=======
     EXPECT_EQ(start_state.variant, status::VARIANT_SUCCESS);
->>>>>>> 075dd494
     EXPECT_EQ(start_state.details["message"], "Task started successfully");
 
     ASSERT_EVENTUALLY_GE(mock_writer_factory->writer_opens, 1);
@@ -134,11 +130,7 @@
     auto stop_state = ctx->states[1];
     EXPECT_EQ(stop_state.key, stop_cmd_key);
     EXPECT_EQ(stop_state.task, task.key);
-<<<<<<< HEAD
-    EXPECT_EQ(stop_state.variant, status::variant::SUCCESS);
-=======
     EXPECT_EQ(stop_state.variant, status::VARIANT_SUCCESS);
->>>>>>> 075dd494
     EXPECT_EQ(stop_state.details["message"], "Task stopped successfully");
 
     auto write_fr = std::move(writes->at(0));
