// Copyright 2025 Synnax Labs, Inc.
//
// Use of this software is governed by the Business Source License included in the file
// licenses/BSL.txt.
//
// As of the Change Date specified in that file, in accordance with the Business Source
// License, use of this software will be governed by the Apache License, Version 2.0,
// included in the file licenses/APL.txt.

#pragma once

/// module
#include "glog/logging.h"


/// module
#include "client/cpp/hardware/hardware.h"
#include "x/cpp/breaker/breaker.h"
#include "x/cpp/loop/loop.h"

/// internal
#include "driver/pipeline/base.h"
#include "driver/task/common/state.h"
#include "driver/task/task.h"

namespace common {
struct ScannerContext {
    std::size_t count = 0;
};

struct Scanner {
    virtual ~Scanner() = default;

    virtual xerrors::Error start() { return xerrors::NIL; }

    virtual xerrors::Error stop() { return xerrors::NIL; }

    virtual std::pair<std::vector<synnax::Device>, xerrors::Error>
    scan(const ScannerContext &ctx) = 0;
};

struct ClusterAPI {
    virtual ~ClusterAPI() = default;

    virtual std::pair<std::vector<synnax::Device>, xerrors::Error>
    retrieve_devices(std::vector<std::string> &keys) = 0;

    virtual xerrors::Error create_devices(std::vector<synnax::Device> &devs) = 0;

    virtual xerrors::Error propagate_state(telem::Series &states) = 0;
};

struct SynnaxClusterAPI final : ClusterAPI {
    std::shared_ptr<synnax::Synnax> client;
    synnax::Channel state_channel;
    std::unique_ptr<synnax::Writer> state_writer;

    explicit SynnaxClusterAPI(const std::shared_ptr<synnax::Synnax> &client):
        client(client) {}

    std::pair<std::vector<synnax::Device>, xerrors::Error>
    retrieve_devices(std::vector<std::string> &keys) override {
        // Ignore devices that are not found, as we can still work with partial
        // results.
        return this->client->hardware.retrieve_devices(keys, true);
    }

    xerrors::Error create_devices(std::vector<synnax::Device> &devs) override {
        return this->client->hardware.create_devices(devs);
    }

    xerrors::Error propagate_state(telem::Series &states) override {
        if (this->state_writer == nullptr) {
            const auto [state_channel, ch_err] = this->client->channels.retrieve(
<<<<<<< HEAD
                "sy_device_state"
=======
                synnax::DEVICE_STATE_CHAN_NAME
>>>>>>> 67890a62
            );
            if (ch_err) return ch_err;
            this->state_channel = state_channel;
            auto [w, err] = this->client->telem.open_writer(synnax::WriterConfig{
                .channels = {this->state_channel.key},
                .start = telem::TimeStamp::now(),
            });
            if (err) return err;
            this->state_writer = std::make_unique<synnax::Writer>(std::move(w));
        }
        this->state_writer->write(
            synnax::Frame(this->state_channel.key, std::move(states))
        );
        return xerrors::NIL;
    }
};

struct DeviceInfo {
    synnax::Device dev;
    telem::TimeStamp last_available;
};

class ScanTask final : public task::Task, public pipeline::Base {
    const std::string task_name;
    loop::Timer timer;
    std::unique_ptr<Scanner> scanner;
    std::shared_ptr<task::Context> ctx;
    task::State state;
    ScannerContext scanner_ctx;
    std::unique_ptr<ClusterAPI> client;
    std::unordered_map<std::string, DeviceInfo> dev_state;

    synnax::Channel state_channel;
    std::unique_ptr<synnax::Writer> state_writer;

    [[nodiscard]] bool update_threshold_exceeded(const std::string &dev_key) {
        auto last_updated = telem::TimeStamp(0);
        if (const auto dev_state = this->dev_state.find(dev_key);
            dev_state != this->dev_state.end()) {
            last_updated = dev_state->second.last_available;
        }
        const auto delta = telem::TimeStamp::now() - last_updated;
        return delta > telem::SECOND * 30;
    }

public:
    ScanTask(
        std::unique_ptr<Scanner> scanner,
        const std::shared_ptr<task::Context> &ctx,
        const synnax::Task &task,
        const breaker::Config &breaker_config,
        const telem::Rate scan_rate,
        std::unique_ptr<ClusterAPI> client
    ):
        pipeline::Base(breaker_config),
        task_name(task.name),
        timer(scan_rate),
        scanner(std::move(scanner)),
        ctx(ctx),
        client(std::move(client)) {
        this->state.task = task.key;
        this->ctx->set_state(this->state);
    }

    ScanTask(
        std::unique_ptr<Scanner> scanner,
        const std::shared_ptr<task::Context> &ctx,
        const synnax::Task &task,
        const breaker::Config &breaker_config,
        const telem::Rate scan_rate
    ):
        ScanTask(
            std::move(scanner),
            ctx,
            task,
            breaker_config,
            scan_rate,
            std::make_unique<SynnaxClusterAPI>(ctx->client)
        ) {}


    void run() override {
        if (const auto err = this->scanner->start()) {
            this->state.variant = status::variant::ERROR;
            this->state.details["message"] = err.message();
            this->ctx->set_state(this->state);
            return;
        }
        this->state.variant = status::variant::SUCCESS;
        this->state.details["message"] = "scan task started";
        this->ctx->set_state(this->state);
        while (this->breaker.running()) {
            if (const auto err = this->scan()) {
                this->state.variant = status::variant::WARNING;
                this->state.details["message"] = err.message();
                this->ctx->set_state(this->state);
                LOG(WARNING) << "[scan_task] failed to scan for devices: " << err;
            }
            this->timer.wait(this->breaker);
        }
        if (const auto err = this->scanner->stop()) {
            this->state.variant = status::variant::ERROR;
            this->state.details["message"] = err.message();
        } else {
            this->state.variant = status::variant::SUCCESS;
            this->state.details["message"] = "scan task stopped";
        }
        this->ctx->set_state(this->state);
    }

    void exec(task::Command &cmd) override {
        this->state.key = cmd.key;
        if (cmd.type == common::STOP_CMD_TYPE) return this->stop(false);
        if (cmd.type == common::START_CMD_TYPE)
            this->start();
        else if (cmd.type == common::SCAN_CMD_TYPE) {
            const auto err = this->scan();
            this->state.variant = status::variant::ERROR;
            this->state.details["message"] = err.message();
            this->ctx->set_state(this->state);
        }
    }

    xerrors::Error scan() {
        auto [scanned_devs, err] = this->scanner->scan(scanner_ctx);
        if (err) return err;
        this->scanner_ctx.count++;

        std::vector<std::string> devices;
        for (const auto &device: scanned_devs)
            devices.push_back(device.key);
        auto [remote_devs_vec, ret_err] = this->client->retrieve_devices(devices);
        if (ret_err && !ret_err.matches(xerrors::NOT_FOUND)) return ret_err;

        auto remote_devs = synnax::map_device_keys(remote_devs_vec);

        std::vector<synnax::Device> to_create;
        std::set<std::string> present;
        auto last_available = telem::TimeStamp::now();
        for (auto &scanned_dev: scanned_devs) {
            present.insert(scanned_dev.key);
            // Unless the device already exists on the remote, it should not
            // be configured. No exceptions.
            scanned_dev.configured = false;
            auto iter = remote_devs.find(scanned_dev.key);
            if (iter == remote_devs.end()) {
                to_create.push_back(scanned_dev);
                this->dev_state[scanned_dev.key] = DeviceInfo{
                    .dev = scanned_dev,
                    .last_available = last_available
                };
                continue;
            }
            const auto remote_dev = iter->second;
            if (scanned_dev.rack != remote_dev.rack &&
                this->update_threshold_exceeded(scanned_dev.key)) {
                scanned_dev.properties = remote_dev.properties;
                scanned_dev.name = remote_dev.name;
                scanned_dev.configured = remote_dev.configured;
                to_create.push_back(scanned_dev);
            }
            scanned_dev.state.details["last_available"] = last_available.nanoseconds();
            this->dev_state[scanned_dev.key] = DeviceInfo{
                .dev = scanned_dev,
                .last_available = last_available
            };
        }

        for (auto &[key, dev]: this->dev_state) {
            if (present.find(key) != present.end()) continue;
            this->dev_state[key].dev.state = synnax::DeviceState{
                .key = dev.dev.key,
<<<<<<< HEAD
                .variant = "warning",
=======
                .variant = status::variant::WARNING,
>>>>>>> 67890a62
                .rack = dev.dev.rack,
                .details =
                    json{
                        {"message", "Device disconnected"},
                        {"last_available", dev.last_available.nanoseconds()}
                    }
            };
        }
        if (const auto state_err = this->propagate_state())
            LOG(ERROR) << "[scan_task] failed to propagate state: " << state_err;

        if (to_create.empty()) return xerrors::NIL;
        return this->client->create_devices(to_create);
    }

    xerrors::Error propagate_state() {
        std::vector<json> states;
        states.reserve(this->dev_state.size());
        for (auto &[key, info]: this->dev_state)
            states.push_back(info.dev.state.to_json());
        telem::Series s(states);
        return this->client->propagate_state(s);
    }

    std::string name() override { return this->task_name; }

    void stop(bool will_reconfigure) override { pipeline::Base::stop(); }
};
}<|MERGE_RESOLUTION|>--- conflicted
+++ resolved
@@ -72,11 +72,7 @@
     xerrors::Error propagate_state(telem::Series &states) override {
         if (this->state_writer == nullptr) {
             const auto [state_channel, ch_err] = this->client->channels.retrieve(
-<<<<<<< HEAD
-                "sy_device_state"
-=======
                 synnax::DEVICE_STATE_CHAN_NAME
->>>>>>> 67890a62
             );
             if (ch_err) return ch_err;
             this->state_channel = state_channel;
@@ -249,11 +245,7 @@
             if (present.find(key) != present.end()) continue;
             this->dev_state[key].dev.state = synnax::DeviceState{
                 .key = dev.dev.key,
-<<<<<<< HEAD
-                .variant = "warning",
-=======
                 .variant = status::variant::WARNING,
->>>>>>> 67890a62
                 .rack = dev.dev.rack,
                 .details =
                     json{
