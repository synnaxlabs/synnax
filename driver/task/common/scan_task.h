// Copyright 2025 Synnax Labs, Inc.
//
// Use of this software is governed by the Business Source License included in the file
// licenses/BSL.txt.
//
// As of the Change Date specified in that file, in accordance with the Business Source
// License, use of this software will be governed by the Apache License, Version 2.0,
// included in the file licenses/APL.txt.

#pragma once

/// module
#include "glog/logging.h"


/// module
#include "client/cpp/hardware/hardware.h"
#include "x/cpp/breaker/breaker.h"
#include "x/cpp/loop/loop.h"

/// internal
#include "driver/pipeline/base.h"
#include "driver/task/common/state.h"
#include "driver/task/task.h"

namespace common {
struct ScannerContext {
    std::size_t count = 0;
};

struct Scanner {
    virtual ~Scanner() = default;

    virtual xerrors::Error start() { return xerrors::NIL; }

    virtual xerrors::Error stop() { return xerrors::NIL; }

    virtual std::pair<std::vector<synnax::Device>, xerrors::Error>
    scan(const ScannerContext &ctx) = 0;
};

struct ClusterAPI {
    virtual ~ClusterAPI() = default;

    virtual std::pair<std::vector<synnax::Device>, xerrors::Error>
    retrieve_devices(std::vector<std::string> &keys) = 0;

    virtual xerrors::Error create_devices(std::vector<synnax::Device> &devs) = 0;

    virtual xerrors::Error propagate_state(telem::Series &states) = 0;
};

struct SynnaxClusterAPI final : ClusterAPI {
    std::shared_ptr<synnax::Synnax> client;
    synnax::Channel state_channel;
    std::unique_ptr<synnax::Writer> state_writer;

    explicit SynnaxClusterAPI(const std::shared_ptr<synnax::Synnax> &client):
        client(client) {}

    std::pair<std::vector<synnax::Device>, xerrors::Error>
    retrieve_devices(std::vector<std::string> &keys) override {
        // Ignore devices that are not found, as we can still work with partial
        // results.
        return this->client->hardware.retrieve_devices(keys, true);
    }

    xerrors::Error create_devices(std::vector<synnax::Device> &devs) override {
        return this->client->hardware.create_devices(devs);
    }

    xerrors::Error propagate_state(telem::Series &states) override {
        if (this->state_writer == nullptr) {
            const auto [state_channel, ch_err] = this->client->channels.retrieve(
                synnax::DEVICE_STATE_CHAN_NAME
            );
            if (ch_err) return ch_err;
            this->state_channel = state_channel;
            auto [w, err] = this->client->telem.open_writer(synnax::WriterConfig{
                .channels = {this->state_channel.key},
                .start = telem::TimeStamp::now(),
            });
            if (err) return err;
            this->state_writer = std::make_unique<synnax::Writer>(std::move(w));
        }
        this->state_writer->write(
            synnax::Frame(this->state_channel.key, std::move(states))
        );
        return xerrors::NIL;
    }
};

struct DeviceInfo {
    synnax::Device dev;
    telem::TimeStamp last_available;
};

class ScanTask final : public task::Task, public pipeline::Base {
    const std::string task_name;
    loop::Timer timer;
    std::unique_ptr<Scanner> scanner;
    std::shared_ptr<task::Context> ctx;
    task::State state;
    ScannerContext scanner_ctx;
    std::unique_ptr<ClusterAPI> client;
    std::unordered_map<std::string, DeviceInfo> dev_state;

    synnax::Channel state_channel;
    std::unique_ptr<synnax::Writer> state_writer;

    [[nodiscard]] bool update_threshold_exceeded(const std::string &dev_key) {
        auto last_updated = telem::TimeStamp(0);
        if (const auto dev_state = this->dev_state.find(dev_key);
            dev_state != this->dev_state.end()) {
            last_updated = dev_state->second.last_available;
        }
        const auto delta = telem::TimeStamp::now() - last_updated;
        return delta > telem::SECOND * 30;
    }

public:
    ScanTask(
        std::unique_ptr<Scanner> scanner,
        const std::shared_ptr<task::Context> &ctx,
        const synnax::Task &task,
        const breaker::Config &breaker_config,
        const telem::Rate scan_rate,
        std::unique_ptr<ClusterAPI> client
    ):
        pipeline::Base(breaker_config),
        task_name(task.name),
        timer(scan_rate),
        scanner(std::move(scanner)),
        ctx(ctx),
        client(std::move(client)) {
        this->state.task = task.key;
        this->ctx->set_state(this->state);
    }

    ScanTask(
        std::unique_ptr<Scanner> scanner,
        const std::shared_ptr<task::Context> &ctx,
        const synnax::Task &task,
        const breaker::Config &breaker_config,
        const telem::Rate scan_rate
    ):
        ScanTask(
            std::move(scanner),
            ctx,
            task,
            breaker_config,
            scan_rate,
            std::make_unique<SynnaxClusterAPI>(ctx->client)
        ) {}


    void run() override {
        if (const auto err = this->scanner->start()) {
<<<<<<< HEAD
            this->state.variant = status::variant::ERROR;
=======
            this->state.variant = status::VARIANT_ERROR;
>>>>>>> 075dd494
            this->state.details["message"] = err.message();
            this->ctx->set_state(this->state);
            return;
        }
<<<<<<< HEAD
        this->state.variant = status::variant::SUCCESS;
=======
        this->state.variant = status::VARIANT_SUCCESS;
>>>>>>> 075dd494
        this->state.details["message"] = "scan task started";
        this->ctx->set_state(this->state);
        while (this->breaker.running()) {
            if (const auto err = this->scan()) {
<<<<<<< HEAD
                this->state.variant = status::variant::WARNING;
=======
                this->state.variant = status::VARIANT_WARNING;
>>>>>>> 075dd494
                this->state.details["message"] = err.message();
                this->ctx->set_state(this->state);
                LOG(WARNING) << "[scan_task] failed to scan for devices: " << err;
            }
            this->timer.wait(this->breaker);
        }
        if (const auto err = this->scanner->stop()) {
<<<<<<< HEAD
            this->state.variant = status::variant::ERROR;
            this->state.details["message"] = err.message();
        } else {
            this->state.variant = status::variant::SUCCESS;
=======
            this->state.variant = status::VARIANT_ERROR;
            this->state.details["message"] = err.message();
        } else {
            this->state.variant = status::VARIANT_SUCCESS;
>>>>>>> 075dd494
            this->state.details["message"] = "scan task stopped";
        }
        this->ctx->set_state(this->state);
    }

    void exec(task::Command &cmd) override {
        this->state.key = cmd.key;
        if (cmd.type == common::STOP_CMD_TYPE) return this->stop(false);
        if (cmd.type == common::START_CMD_TYPE)
            this->start();
        else if (cmd.type == common::SCAN_CMD_TYPE) {
            const auto err = this->scan();
<<<<<<< HEAD
            this->state.variant = status::variant::ERROR;
=======
            this->state.variant = status::VARIANT_ERROR;
>>>>>>> 075dd494
            this->state.details["message"] = err.message();
            this->ctx->set_state(this->state);
        }
    }

    xerrors::Error scan() {
        auto [scanned_devs, err] = this->scanner->scan(scanner_ctx);
        if (err) return err;
        this->scanner_ctx.count++;

        std::vector<std::string> devices;
        for (const auto &device: scanned_devs)
            devices.push_back(device.key);
        auto [remote_devs_vec, ret_err] = this->client->retrieve_devices(devices);
        if (ret_err && !ret_err.matches(xerrors::NOT_FOUND)) return ret_err;

        auto remote_devs = synnax::map_device_keys(remote_devs_vec);

        std::vector<synnax::Device> to_create;
        std::set<std::string> present;
        auto last_available = telem::TimeStamp::now();
        for (auto &scanned_dev: scanned_devs) {
            present.insert(scanned_dev.key);
            // Unless the device already exists on the remote, it should not
            // be configured. No exceptions.
            scanned_dev.configured = false;
            auto iter = remote_devs.find(scanned_dev.key);
            if (iter == remote_devs.end()) {
                to_create.push_back(scanned_dev);
                this->dev_state[scanned_dev.key] = DeviceInfo{
                    .dev = scanned_dev,
                    .last_available = last_available
                };
                continue;
            }
            const auto remote_dev = iter->second;
            if (scanned_dev.rack != remote_dev.rack &&
                this->update_threshold_exceeded(scanned_dev.key)) {
                scanned_dev.properties = remote_dev.properties;
                scanned_dev.name = remote_dev.name;
                scanned_dev.configured = remote_dev.configured;
                to_create.push_back(scanned_dev);
            }
            scanned_dev.state.details["last_available"] = last_available.nanoseconds();
            this->dev_state[scanned_dev.key] = DeviceInfo{
                .dev = scanned_dev,
                .last_available = last_available
            };
        }

        for (auto &[key, dev]: this->dev_state) {
            if (present.find(key) != present.end()) continue;
            this->dev_state[key].dev.state = synnax::DeviceState{
                .key = dev.dev.key,
<<<<<<< HEAD
                .variant = status::variant::WARNING,
=======
                .variant = status::VARIANT_WARNING,
>>>>>>> 075dd494
                .rack = dev.dev.rack,
                .details =
                    json{
                        {"message", "Device disconnected"},
                        {"last_available", dev.last_available.nanoseconds()}
                    }
            };
        }
        if (const auto state_err = this->propagate_state())
            LOG(ERROR) << "[scan_task] failed to propagate state: " << state_err;

        if (to_create.empty()) return xerrors::NIL;
        return this->client->create_devices(to_create);
    }

    xerrors::Error propagate_state() {
        std::vector<json> states;
        states.reserve(this->dev_state.size());
        for (auto &[key, info]: this->dev_state)
            states.push_back(info.dev.state.to_json());
        telem::Series s(states);
        return this->client->propagate_state(s);
    }

    std::string name() override { return this->task_name; }

    void stop(bool will_reconfigure) override { pipeline::Base::stop(); }
};
}<|MERGE_RESOLUTION|>--- conflicted
+++ resolved
@@ -156,29 +156,17 @@
 
     void run() override {
         if (const auto err = this->scanner->start()) {
-<<<<<<< HEAD
-            this->state.variant = status::variant::ERROR;
-=======
             this->state.variant = status::VARIANT_ERROR;
->>>>>>> 075dd494
             this->state.details["message"] = err.message();
             this->ctx->set_state(this->state);
             return;
         }
-<<<<<<< HEAD
-        this->state.variant = status::variant::SUCCESS;
-=======
         this->state.variant = status::VARIANT_SUCCESS;
->>>>>>> 075dd494
         this->state.details["message"] = "scan task started";
         this->ctx->set_state(this->state);
         while (this->breaker.running()) {
             if (const auto err = this->scan()) {
-<<<<<<< HEAD
-                this->state.variant = status::variant::WARNING;
-=======
                 this->state.variant = status::VARIANT_WARNING;
->>>>>>> 075dd494
                 this->state.details["message"] = err.message();
                 this->ctx->set_state(this->state);
                 LOG(WARNING) << "[scan_task] failed to scan for devices: " << err;
@@ -186,17 +174,10 @@
             this->timer.wait(this->breaker);
         }
         if (const auto err = this->scanner->stop()) {
-<<<<<<< HEAD
-            this->state.variant = status::variant::ERROR;
-            this->state.details["message"] = err.message();
-        } else {
-            this->state.variant = status::variant::SUCCESS;
-=======
             this->state.variant = status::VARIANT_ERROR;
             this->state.details["message"] = err.message();
         } else {
             this->state.variant = status::VARIANT_SUCCESS;
->>>>>>> 075dd494
             this->state.details["message"] = "scan task stopped";
         }
         this->ctx->set_state(this->state);
@@ -209,11 +190,7 @@
             this->start();
         else if (cmd.type == common::SCAN_CMD_TYPE) {
             const auto err = this->scan();
-<<<<<<< HEAD
-            this->state.variant = status::variant::ERROR;
-=======
             this->state.variant = status::VARIANT_ERROR;
->>>>>>> 075dd494
             this->state.details["message"] = err.message();
             this->ctx->set_state(this->state);
         }
@@ -268,11 +245,7 @@
             if (present.find(key) != present.end()) continue;
             this->dev_state[key].dev.state = synnax::DeviceState{
                 .key = dev.dev.key,
-<<<<<<< HEAD
-                .variant = status::variant::WARNING,
-=======
                 .variant = status::VARIANT_WARNING,
->>>>>>> 075dd494
                 .rack = dev.dev.rack,
                 .details =
                     json{
