// Copyright 2025 Synnax Labs, Inc.
//
// Use of this software is governed by the Business Source License included in the file
// licenses/BSL.txt.
//
// As of the Change Date specified in that file, in accordance with the Business Source
// License, use of this software will be governed by the Apache License, Version 2.0,
// included in the file licenses/APL.txt.

#pragma once

/// module
#include "glog/logging.h"


/// module
#include "client/cpp/hardware/hardware.h"
#include "x/cpp/breaker/breaker.h"
#include "x/cpp/loop/loop.h"

/// internal
#include "driver/pipeline/base.h"
#include "driver/task/common/status.h"
#include "driver/task/task.h"

namespace common {
struct ScannerContext {
    std::size_t count = 0;
};

struct Scanner {
    virtual ~Scanner() = default;

    virtual xerrors::Error start() { return xerrors::NIL; }

    virtual xerrors::Error stop() { return xerrors::NIL; }

    virtual std::pair<std::vector<synnax::Device>, xerrors::Error>
    scan(const ScannerContext &ctx) = 0;
};

struct ClusterAPI {
    virtual ~ClusterAPI() = default;

    virtual std::pair<std::vector<synnax::Device>, xerrors::Error>
    retrieve_devices(std::vector<std::string> &keys) = 0;

    virtual xerrors::Error create_devices(std::vector<synnax::Device> &devs) = 0;

    virtual xerrors::Error propagate_state(telem::Series &states) = 0;
};

struct SynnaxClusterAPI final : ClusterAPI {
    std::shared_ptr<synnax::Synnax> client;
    synnax::Channel state_channel;
    std::unique_ptr<synnax::Writer> state_writer;

    explicit SynnaxClusterAPI(const std::shared_ptr<synnax::Synnax> &client):
        client(client) {}

    std::pair<std::vector<synnax::Device>, xerrors::Error>
    retrieve_devices(std::vector<std::string> &keys) override {
        // Ignore devices that are not found, as we can still work with partial
        // results.
        return this->client->hardware.retrieve_devices(keys, true);
    }

    xerrors::Error create_devices(std::vector<synnax::Device> &devs) override {
        return this->client->hardware.create_devices(devs);
    }

    xerrors::Error propagate_state(telem::Series &states) override {
        if (this->state_writer == nullptr) {
            const auto [state_channel, ch_err] = this->client->channels.retrieve(
                synnax::DEVICE_STATUS_CHANNEL_NAME
            );
            if (ch_err) return ch_err;
            this->state_channel = state_channel;
            auto [w, err] = this->client->telem.open_writer(synnax::WriterConfig{
                .channels = {this->state_channel.key},
                .start = telem::TimeStamp::now(),
            });
            if (err) return err;
            this->state_writer = std::make_unique<synnax::Writer>(std::move(w));
        }
        this->state_writer->write(
            synnax::Frame(this->state_channel.key, std::move(states))
        );
        return xerrors::NIL;
    }
};

struct DeviceInfo {
    synnax::Device dev;
    telem::TimeStamp last_available = telem::TimeStamp(0);
};

class ScanTask final : public task::Task, public pipeline::Base {
    const std::string task_name;
    loop::Timer timer;
    std::unique_ptr<Scanner> scanner;
    std::shared_ptr<task::Context> ctx;
    synnax::TaskStatus state;
    ScannerContext scanner_ctx;
    std::unique_ptr<ClusterAPI> client;
    std::unordered_map<std::string, DeviceInfo> dev_state;

    synnax::Channel state_channel;
    std::unique_ptr<synnax::Writer> state_writer;

    [[nodiscard]] bool update_threshold_exceeded(const std::string &dev_key) {
        auto last_updated = telem::TimeStamp(0);
        if (const auto dev_state = this->dev_state.find(dev_key);
            dev_state != this->dev_state.end()) {
            last_updated = dev_state->second.last_available;
        }
        const auto delta = telem::TimeStamp::now() - last_updated;
        return delta > telem::SECOND * 30;
    }

public:
    ScanTask(
        std::unique_ptr<Scanner> scanner,
        const std::shared_ptr<task::Context> &ctx,
        const synnax::Task &task,
        const breaker::Config &breaker_config,
        const telem::Rate scan_rate,
        std::unique_ptr<ClusterAPI> client
    ):
        pipeline::Base(breaker_config),
        task_name(task.name),
        timer(scan_rate),
        scanner(std::move(scanner)),
        ctx(ctx),
        client(std::move(client)) {
        this->key = task.key;
        this->state.details.task = task.key;
        this->ctx->set_status(this->state);
    }

    ScanTask(
        std::unique_ptr<Scanner> scanner,
        const std::shared_ptr<task::Context> &ctx,
        const synnax::Task &task,
        const breaker::Config &breaker_config,
        const telem::Rate scan_rate
    ):
        ScanTask(
            std::move(scanner),
            ctx,
            task,
            breaker_config,
            scan_rate,
            std::make_unique<SynnaxClusterAPI>(ctx->client)
        ) {}


    void run() override {
        if (const auto err = this->scanner->start()) {
<<<<<<< HEAD
            this->state.variant = status::variant::ERROR;
=======
            this->state.variant = status::variant::ERR;
>>>>>>> d0e4900d
            this->state.message = err.message();
            this->ctx->set_status(this->state);
            return;
        }
        this->state.variant = status::variant::SUCCESS;
        this->state.message = "scan task started";
        this->ctx->set_status(this->state);
        while (this->breaker.running()) {
            if (const auto err = this->scan()) {
                this->state.variant = status::variant::WARNING;
                this->state.message = err.message();
                this->ctx->set_status(this->state);
                LOG(WARNING) << "[scan_task] failed to scan for devices: " << err;
            }
            this->timer.wait(this->breaker);
        }
        if (const auto err = this->scanner->stop()) {
<<<<<<< HEAD
            this->state.variant = status::variant::ERROR;
=======
            this->state.variant = status::variant::ERR;
>>>>>>> d0e4900d
            this->state.message = err.message();
        } else {
            this->state.variant = status::variant::SUCCESS;
            this->state.message = "scan task stopped";
        }
        this->ctx->set_status(this->state);
    }

    void exec(task::Command &cmd) override {
        this->state.key = cmd.key;
        if (cmd.type == common::STOP_CMD_TYPE) return this->stop(false);
        if (cmd.type == common::START_CMD_TYPE)
            this->start();
        else if (cmd.type == common::SCAN_CMD_TYPE) {
            const auto err = this->scan();
<<<<<<< HEAD
            this->state.variant = status::variant::ERROR;
=======
            this->state.variant = status::variant::ERR;
>>>>>>> d0e4900d
            this->state.message = err.message();
            this->ctx->set_status(this->state);
        }
    }

    xerrors::Error scan() {
        auto [scanned_devs, err] = this->scanner->scan(scanner_ctx);
        if (err) return err;
        this->scanner_ctx.count++;

        std::vector<std::string> devices;
        for (const auto &device: scanned_devs)
            devices.push_back(device.key);
        auto [remote_devs_vec, ret_err] = this->client->retrieve_devices(devices);
        if (ret_err && !ret_err.matches(xerrors::NOT_FOUND)) return ret_err;

        auto remote_devs = synnax::map_device_keys(remote_devs_vec);

        std::vector<synnax::Device> to_create;
        std::set<std::string> present;
        auto last_available = telem::TimeStamp::now();
        for (auto &scanned_dev: scanned_devs) {
            present.insert(scanned_dev.key);
            // Unless the device already exists on the remote, it should not
            // be configured. No exceptions.
            scanned_dev.configured = false;
            auto iter = remote_devs.find(scanned_dev.key);
            if (iter == remote_devs.end()) {
                to_create.push_back(scanned_dev);
                this->dev_state[scanned_dev.key] = DeviceInfo{
                    .dev = scanned_dev,
                    .last_available = last_available
                };
                continue;
            }
            const auto remote_dev = iter->second;
            if (scanned_dev.rack != remote_dev.rack &&
                this->update_threshold_exceeded(scanned_dev.key)) {
                LOG(INFO) << "[scan_task] taking ownership over device";
                scanned_dev.properties = remote_dev.properties;
                scanned_dev.name = remote_dev.name;
                scanned_dev.configured = remote_dev.configured;
                to_create.push_back(scanned_dev);
            }
            scanned_dev.status.time = last_available;
            this->dev_state[scanned_dev.key] = DeviceInfo{
                .dev = scanned_dev,
                .last_available = last_available
            };
        }

        std::vector<std::string> to_erase;
        for (auto &[key, dev]: this->dev_state) {
            if (present.find(key) != present.end()) continue;
            this->dev_state[key].dev.status = synnax::DeviceStatus{
                .key = dev.dev.key,
                .variant = status::variant::WARNING,
                .message = "Device disconnected",
                .time = dev.last_available,
                .details =
                    synnax::DeviceStatusDetails{
                        .rack = dev.dev.rack,
<<<<<<< HEAD
=======
                        .device = dev.dev.key,
>>>>>>> d0e4900d
                    },
            };
            std::vector keys{dev.dev.key};
            auto [remote_devs, err] = this->client->retrieve_devices(keys);
            if (err && !err.matches(xerrors::NOT_FOUND)) {
                LOG(WARNING) << "[scan_task] failed to retrieve device: "
                             << err.message();
                continue;
            }
            if (!remote_devs.empty() &&
                remote_devs[0].rack != synnax::rack_key_from_task_key(this->key))
                to_erase.push_back(key);
        }
        for (const auto &key: to_erase)
            this->dev_state.erase(key);
        if (const auto state_err = this->propagate_state())
            LOG(ERROR) << "[scan_task] failed to propagate state: " << state_err;

        if (to_create.empty()) return xerrors::NIL;
        return this->client->create_devices(to_create);
    }

    xerrors::Error propagate_state() {
        std::vector<json> states;
        states.reserve(this->dev_state.size());
        for (auto &[key, info]: this->dev_state)
            states.push_back(info.dev.status.to_json());
        telem::Series s(states);
        return this->client->propagate_state(s);
    }

    std::string name() const override { return this->task_name; }

    void stop(bool will_reconfigure) override { pipeline::Base::stop(); }
};
}<|MERGE_RESOLUTION|>--- conflicted
+++ resolved
@@ -157,11 +157,7 @@
 
     void run() override {
         if (const auto err = this->scanner->start()) {
-<<<<<<< HEAD
-            this->state.variant = status::variant::ERROR;
-=======
             this->state.variant = status::variant::ERR;
->>>>>>> d0e4900d
             this->state.message = err.message();
             this->ctx->set_status(this->state);
             return;
@@ -179,11 +175,7 @@
             this->timer.wait(this->breaker);
         }
         if (const auto err = this->scanner->stop()) {
-<<<<<<< HEAD
-            this->state.variant = status::variant::ERROR;
-=======
             this->state.variant = status::variant::ERR;
->>>>>>> d0e4900d
             this->state.message = err.message();
         } else {
             this->state.variant = status::variant::SUCCESS;
@@ -199,11 +191,7 @@
             this->start();
         else if (cmd.type == common::SCAN_CMD_TYPE) {
             const auto err = this->scan();
-<<<<<<< HEAD
-            this->state.variant = status::variant::ERROR;
-=======
             this->state.variant = status::variant::ERR;
->>>>>>> d0e4900d
             this->state.message = err.message();
             this->ctx->set_status(this->state);
         }
@@ -266,10 +254,7 @@
                 .details =
                     synnax::DeviceStatusDetails{
                         .rack = dev.dev.rack,
-<<<<<<< HEAD
-=======
                         .device = dev.dev.key,
->>>>>>> d0e4900d
                     },
             };
             std::vector keys{dev.dev.key};
