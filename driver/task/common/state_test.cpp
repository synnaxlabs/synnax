--- conflicted
+++ resolved
@@ -29,11 +29,7 @@
     const auto first = ctx->states[0];
     EXPECT_EQ(first.key, "cmd_key");
     EXPECT_EQ(first.task, task.key);
-<<<<<<< HEAD
-    EXPECT_EQ(first.variant, status::variant::SUCCESS);
-=======
     EXPECT_EQ(first.variant, status::VARIANT_SUCCESS);
->>>>>>> 075dd494
     EXPECT_EQ(first.details["running"], true);
     EXPECT_EQ(first.details["message"], "Task started successfully");
 
@@ -43,11 +39,7 @@
     const auto second = ctx->states[1];
     EXPECT_EQ(second.key, "cmd_key");
     EXPECT_EQ(second.task, task.key);
-<<<<<<< HEAD
-    EXPECT_EQ(second.variant, status::variant::ERROR);
-=======
     EXPECT_EQ(second.variant, status::VARIANT_ERROR);
->>>>>>> 075dd494
     EXPECT_EQ(second.details["running"], false);
     EXPECT_EQ(second.details["message"], "task validation error");
 }
@@ -62,11 +54,7 @@
     ASSERT_GE(ctx->states.size(), 1);
     const auto first = ctx->states[0];
     EXPECT_EQ(first.task, task.key);
-<<<<<<< HEAD
-    EXPECT_EQ(first.variant, status::variant::WARNING);
-=======
     EXPECT_EQ(first.variant, status::VARIANT_WARNING);
->>>>>>> 075dd494
     EXPECT_EQ(first.details["message"], "Test warning message");
 
     handler.error(xerrors::Error(xerrors::VALIDATION, "task validation error"));
@@ -74,11 +62,7 @@
     ASSERT_EQ(ctx->states.size(), 2);
     const auto second = ctx->states[1];
     EXPECT_EQ(second.task, task.key);
-<<<<<<< HEAD
-    EXPECT_EQ(second.variant, status::variant::ERROR);
-=======
     EXPECT_EQ(second.variant, status::VARIANT_ERROR);
->>>>>>> 075dd494
     EXPECT_EQ(second.details["message"], "task validation error");
 }
 
@@ -93,11 +77,7 @@
     ASSERT_GE(ctx->states.size(), 1);
     const auto first = ctx->states[0];
     EXPECT_EQ(first.task, task.key);
-<<<<<<< HEAD
-    EXPECT_EQ(first.variant, status::variant::WARNING);
-=======
     EXPECT_EQ(first.variant, status::VARIANT_WARNING);
->>>>>>> 075dd494
     EXPECT_EQ(first.details["message"], "Test warning message");
 
     // Now clear the warning
@@ -105,11 +85,7 @@
     ASSERT_GE(ctx->states.size(), 2);
     const auto second = ctx->states[1];
     EXPECT_EQ(second.task, task.key);
-<<<<<<< HEAD
-    EXPECT_EQ(second.variant, status::variant::SUCCESS);
-=======
     EXPECT_EQ(second.variant, status::VARIANT_SUCCESS);
->>>>>>> 075dd494
     EXPECT_EQ(second.details["message"], "Task started successfully");
 
     // Test that clear_warning doesn't do anything if not in warning state
@@ -117,11 +93,7 @@
     handler.send_warning("This is an error");
     ASSERT_GE(ctx->states.size(), 3);
     const auto third = ctx->states[2];
-<<<<<<< HEAD
-    EXPECT_EQ(third.variant, status::variant::ERROR);
-=======
     EXPECT_EQ(third.variant, status::VARIANT_ERROR);
->>>>>>> 075dd494
 
     // Clear warning should have no effect when in error state
     const size_t stateCount = ctx->states.size();
@@ -140,11 +112,7 @@
     const auto first = ctx->states[0];
     EXPECT_EQ(first.key, "cmd_key");
     EXPECT_EQ(first.task, task.key);
-<<<<<<< HEAD
-    EXPECT_EQ(first.variant, status::variant::SUCCESS);
-=======
     EXPECT_EQ(first.variant, status::VARIANT_SUCCESS);
->>>>>>> 075dd494
     EXPECT_EQ(first.details["running"], false);
     EXPECT_EQ(first.details["message"], "Task stopped successfully");
 
@@ -154,11 +122,7 @@
     const auto second = ctx->states[1];
     EXPECT_EQ(second.key, "cmd_key");
     EXPECT_EQ(second.task, task.key);
-<<<<<<< HEAD
-    EXPECT_EQ(second.variant, status::variant::ERROR);
-=======
     EXPECT_EQ(second.variant, status::VARIANT_ERROR);
->>>>>>> 075dd494
     EXPECT_EQ(second.details["running"], false);
     EXPECT_EQ(second.details["message"], "task validation error");
 }