--- conflicted
+++ resolved
@@ -87,7 +87,7 @@
     ///
     /// The PID controller implements the following equation:
     /// u(t) = Kp * e(t) + Ki * ∫e(t)dt + Kd * de/dt
-    /// 
+    ///
     /// where:
     /// - e(t) = expected_end_time - system_end_time
     ///   (error between expected end time based on period and the actual system time)
@@ -96,11 +96,7 @@
     /// - Ki = integral gain (1/nanoseconds)
     /// - Kd = derivative gain (nanoseconds)
     ///
-<<<<<<< HEAD
-    double k_p = 0.01, k_i = 0, k_d;
-=======
-    double k_p = 0.1, k_i, k_d;
->>>>>>> 686b87be
+    double k_p = 0.01, k_i = 0, k_d = 0;
     /// @brief the maximum value of the integral term of the PID controller. This is used
     /// to prevent windup. The value scales with the stream period to ensure the integral
     /// term remains effective at different sampling rates.
@@ -114,11 +110,7 @@
     ///
     /// Expressed as a fraction of the stream period i.e.
     /// (stream_rate.period() * max_back_correction_factor);
-<<<<<<< HEAD
     double max_back_correction_factor = 0.5;
-=======
-    double max_back_correction_factor = 0.001;
->>>>>>> 686b87be
 
     [[nodiscard]] telem::TimeSpan max_back_correction() const {
         return this->stream_rate.period() * this->max_back_correction_factor;
