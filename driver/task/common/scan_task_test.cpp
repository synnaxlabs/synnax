--- conflicted
+++ resolved
@@ -268,11 +268,7 @@
     dev1.name = "Device 1";
     dev1.rack = 1;
     dev1.state.key = "device1";
-<<<<<<< HEAD
-    dev1.state.variant = status::variant::SUCCESS;
-=======
     dev1.state.variant = status::VARIANT_SUCCESS;
->>>>>>> 075dd494
     dev1.state.rack = 1;
     dev1.state.details = json::object();
 
@@ -281,11 +277,7 @@
     dev2.name = "Device 2";
     dev2.rack = 2;
     dev2.state.key = "device2";
-<<<<<<< HEAD
-    dev2.state.variant = status::variant::WARNING;
-=======
     dev2.state.variant = status::VARIANT_WARNING;
->>>>>>> 075dd494
     dev2.state.rack = 2;
     dev2.state.details = json::object();
 
@@ -335,17 +327,10 @@
     for (auto i = 0; i < first_states.size(); i++) {
         first_states.at(0, state);
         if (state["key"] == "device1") {
-<<<<<<< HEAD
-            ASSERT_EQ(state["variant"], status::variant::SUCCESS);
-            ASSERT_EQ(state["rack"], 1);
-        } else if (state["key"] == "device2") {
-            ASSERT_EQ(state["variant"], status::variant::WARNING);
-=======
             ASSERT_EQ(state["variant"], status::VARIANT_SUCCESS);
             ASSERT_EQ(state["rack"], 1);
         } else if (state["key"] == "device2") {
             ASSERT_EQ(state["variant"], status::VARIANT_WARNING);
->>>>>>> 075dd494
             ASSERT_EQ(state["rack"], 2);
         } else
             FAIL() << "Unexpected device key: " << state["key"];
@@ -360,17 +345,10 @@
     for (auto i = 0; i < second_states.size(); i++) {
         second_states.at(0, state);
         if (state["key"] == "device1") {
-<<<<<<< HEAD
-            ASSERT_EQ(state["variant"], status::variant::SUCCESS);
-            ASSERT_EQ(state["rack"], 1);
-        } else if (state["key"] == "device2") {
-            ASSERT_EQ(state["variant"], status::variant::WARNING);
-=======
             ASSERT_EQ(state["variant"], status::VARIANT_SUCCESS);
             ASSERT_EQ(state["rack"], 1);
         } else if (state["key"] == "device2") {
             ASSERT_EQ(state["variant"], status::VARIANT_WARNING);
->>>>>>> 075dd494
             ASSERT_EQ(state["rack"], 2);
             ASSERT_EQ(state["details"]["message"], "Device disconnected");
         } else
