--- conflicted
+++ resolved
@@ -181,20 +181,12 @@
     auto input_frames = std::make_shared<std::vector<telem::Frame>>();
     telem::Frame trigger_fr(2);
     auto now = telem::TimeStamp::now();
-<<<<<<< HEAD
     auto trigger_idx_series = telem::Series(now);
     trigger_idx_series.alignment = telem::Alignment(1, 0);
     auto trigger_val_series = telem::Series(static_cast<uint8_t>(1));
     trigger_val_series.alignment = telem::Alignment(1, 0);
     trigger_fr.emplace(start_cmd_idx.key, std::move(trigger_idx_series));
     trigger_fr.emplace(start_cmd_ch.key, std::move(trigger_val_series));
-=======
-    trigger_fr.emplace(
-        start_cmd_idx.key,
-        telem::Series(std::vector<telem::TimeStamp>{now})
-    );
-    trigger_fr.emplace(start_cmd_ch.key, telem::Series(std::vector<uint8_t>{1}));
->>>>>>> 125074cd
     input_frames->push_back(std::move(trigger_fr));
 
     auto mock_streamer = pipeline::mock::simple_streamer_factory(
