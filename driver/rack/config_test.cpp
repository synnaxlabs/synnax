// Copyright 2025 Synnax Labs, Inc.
//
// Use of this software is governed by the Business Source License included in the file
// licenses/BSL.txt.
//
// As of the Change Date specified in that file, in accordance with the Business Source
// License, use of this software will be governed by the Apache License, Version 2.0,
// included in the file licenses/APL.txt.

#include "gtest/gtest.h"

#include "client/cpp/testutil/testutil.h"
#include "x/cpp/defer/defer.h"
#include "x/cpp/xenv/xenv.h"
#include "x/cpp/xtest/xtest.h"

#include "driver/rack/rack.h"

class RackConfigTest : public ::testing::Test {
protected:
    xargs::Parser args;
    breaker::Breaker brk;

    void SetUp() override {
        args = xargs::Parser(
            std::vector<std::string>{
                "program",
                "--state-file",
                "/tmp/rack-config-test/state.json"
            }
        );
        std::cout << args.field<std::string>("--state-file") << std::endl;
        ASSERT_NIL(rack::Config::clear_persisted_state(args));
    }
};

/// @brief it should load default configuration values.
TEST_F(RackConfigTest, testDefault) {
    const auto cfg = ASSERT_NIL_P(rack::Config::load(args, brk));
    ASSERT_EQ(cfg.connection.port, 9090);
    ASSERT_EQ(cfg.connection.host, "localhost");
    ASSERT_EQ(cfg.connection.username, "synnax");
    ASSERT_EQ(cfg.connection.password, "seldon");
    ASSERT_NE(cfg.rack.key, 0);
    ASSERT_NE(cfg.rack.name, "");
}

/// @brief it should load rack key from persisted state file.
TEST_F(RackConfigTest, loadRackFromPersistedState) {
    const auto cfg = ASSERT_NIL_P(rack::Config::load(args, brk));
    const auto rack_key = cfg.rack.key;
    const auto cfg2 = ASSERT_NIL_P(rack::Config::load(args, brk));
    ASSERT_NE(cfg2.rack.key, 0);
    ASSERT_EQ(cfg2.rack.key, rack_key);
}

/// @brief it should create a new rack after clearing persisted state.
TEST_F(RackConfigTest, clearRackFromPersistedState) {
    const auto cfg = ASSERT_NIL_P(rack::Config::load(args, brk));
    ASSERT_NE(cfg.rack.key, 0);
    ASSERT_NIL(rack::Config::clear_persisted_state(args));
    const auto cfg2 = ASSERT_NIL_P(rack::Config::load(args, brk));
    ASSERT_NE(cfg2.rack.key, cfg.rack.key);
}

/// @brief it should save and load connection parameters from persisted state.
TEST_F(RackConfigTest, saveConnParamsToPersistedState) {
    rack::Config::save_conn_params(
        args,
        {
            .host = "dog",
            .port = 450,
            .username = "cat",
            .password = "nip",
        }
    );
    auto [cfg, err] = rack::Config::load(args, brk);
    ASSERT_OCCURRED_AS(err, freighter::UNREACHABLE);
    ASSERT_EQ(cfg.connection.host, "dog");
    ASSERT_EQ(cfg.connection.port, 450);
    ASSERT_EQ(cfg.connection.username, "cat");
    ASSERT_EQ(cfg.connection.password, "nip");
}

/// @brief it should load rack configuration from remote info in persisted state.
TEST_F(RackConfigTest, parseRackFromConfigArg) {
    const auto client = new_test_client();
    const auto rack = ASSERT_NIL_P(client.racks.create("abc rack"));
    rack::RemoteInfo remote_info{
        .rack_key = rack.key,
        .cluster_key = client.auth->cluster_info.cluster_key,
    };
    rack::Config::save_remote_info(args, remote_info);
    const auto cfg = ASSERT_NIL_P(rack::Config::load(args, brk));
    ASSERT_EQ(cfg.rack.key, rack.key);
    ASSERT_EQ(cfg.rack.name, "abc rack");
    ASSERT_EQ(cfg.remote_info.cluster_key, client.auth->cluster_info.cluster_key);
}

/// @brief it should recreate rack when cluster key does not match.
TEST_F(RackConfigTest, recreateOnClusterKeyMismatch) {
    const auto client = new_test_client();
    const auto rack = ASSERT_NIL_P(client.racks.create("abc rack"));
    rack::Config::save_remote_info(
        args,
        {
            .rack_key = rack.key,
            .cluster_key = "abc",
        }
    );
    const auto cfg = ASSERT_NIL_P(rack::Config::load(args, brk));
    ASSERT_NE(cfg.rack.key, rack.key);
    ASSERT_NE(cfg.remote_info.cluster_key, "abc");
}

/// @brief it should load default timing configuration.
TEST_F(RackConfigTest, testDefaultTimingConfig) {
    const auto cfg = ASSERT_NIL_P(rack::Config::load(args, brk));
    // Assert default timing values
    ASSERT_TRUE(cfg.timing.correct_skew); // Assuming the default is true
}

/// @brief it should load timing configuration from config file.
TEST_F(RackConfigTest, loadTimingConfigFromFile) {
    // Create a temporary config file with timing settings
    const std::string config_path = "/tmp/rack-config-test/config.json";
    std::ofstream config_file(config_path);
    config_file << R"({
        "timing": {
            "correct_skew": false
        }
    })";
    config_file.close();

    // Set up args with config file
    xargs::Parser config_args(
        std::vector<std::string>{
            "program",
            "--state-file",
            "/tmp/rack-config-test/state.json",
            "--config",
            config_path
        }
    );

    // Load config and verify timing settings
    const auto cfg = ASSERT_NIL_P(rack::Config::load(config_args, brk));
    ASSERT_FALSE(cfg.timing.correct_skew); // Verify the loaded value

    // Clean up
    std::remove(config_path.c_str());
}

/// @brief it should load connection parameters from command line arguments.
TEST_F(RackConfigTest, loadFromCommandLineArgs) {
    xargs::Parser args_with_config(
        std::vector<std::string>{
            "program",
            "--state-file",
            "/tmp/rack-config-test/state.json",
            "--host",
            "localhost",
            "--port",
            "9090",
            "--username",
            "arguser",
            "--password",
            "argpass"
        }
    );

<<<<<<< HEAD
    const auto cfg = ASSERT_NIL_P(rack::Config::load(args_with_config, brk));
    ASSERT_EQ(cfg.connection.host, "arghost");
    ASSERT_EQ(cfg.connection.port, 8080);
=======
    const auto [cfg, err] = rack::Config::load(args_with_config, brk);
    ASSERT_OCCURRED_AS(err, AUTH_ERROR);
    ASSERT_EQ(cfg.connection.host, "localhost");
    ASSERT_EQ(cfg.connection.port, 9090);
>>>>>>> 83ff841b
    ASSERT_EQ(cfg.connection.username, "arguser");
    ASSERT_EQ(cfg.connection.password, "argpass");
}

/// @brief it should load connection parameters from environment variables.
TEST_F(RackConfigTest, loadFromEnvironmentVariables) {
    // Set environment variables
    xenv::set("SYNNAX_DRIVER_HOST", "localhost");
    xenv::set("SYNNAX_DRIVER_PORT", "9090");
    xenv::set("SYNNAX_DRIVER_USERNAME", "envuser");
    xenv::set("SYNNAX_DRIVER_PASSWORD", "envpass");

<<<<<<< HEAD
    const auto cfg = ASSERT_NIL_P(rack::Config::load(args, brk));
    ASSERT_EQ(cfg.connection.host, "envhost");
    ASSERT_EQ(cfg.connection.port, 7070);
=======
    const auto [cfg, err] = rack::Config::load(args, brk);
    ASSERT_OCCURRED_AS(err, AUTH_ERROR);
    ASSERT_EQ(cfg.connection.host, "localhost");
    ASSERT_EQ(cfg.connection.port, 9090);
>>>>>>> 83ff841b
    ASSERT_EQ(cfg.connection.username, "envuser");
    ASSERT_EQ(cfg.connection.password, "envpass");

    // Clean up environment variables
    xenv::unset("SYNNAX_DRIVER_HOST");
    xenv::unset("SYNNAX_DRIVER_PORT");
    xenv::unset("SYNNAX_DRIVER_USERNAME");
    xenv::unset("SYNNAX_DRIVER_PASSWORD");
}

/// @brief it should respect configuration precedence: args > env > file.
TEST_F(RackConfigTest, configurationPrecedence) {
    // Create config file
    const std::string config_path = "/tmp/rack-config-test/config.json";
    std::ofstream config_file(config_path);
    config_file << R"({
        "connection": {
            "host": "localhost",
            "port": 6060,
            "username": "fileuser",
            "password": "filepass"
        }
    })";
    config_file.close();

    // Set environment variables (should override file)
    xenv::set("SYNNAX_DRIVER_PORT", "9090");
    xenv::set("SYNNAX_DRIVER_USERNAME", "envuser");
    xenv::set("SYNNAX_DRIVER_PASSWORD", "envpass");
    x::defer unset_env([&] {
        xenv::unset("SYNNAX_DRIVER_PORT");
        xenv::unset("SYNNAX_DRIVER_USERNAME");
        xenv::unset("SYNNAX_DRIVER_PASSWORD");
        std::remove(config_path.c_str());
    });

    // Set command line args (should override environment)
    xargs::Parser args_with_config(
        std::vector<std::string>{
            "program",
            "--state-file",
            "/tmp/rack-config-test/state.json",
            "--config",
            config_path,
            "--username",
            "arguser",
            "--password",
            "argpass"
        }
    );

<<<<<<< HEAD
    const auto cfg = ASSERT_NIL_P(rack::Config::load(args_with_config, brk));
=======
    const auto [cfg, err] = rack::Config::load(args_with_config, brk);
    ASSERT_OCCURRED_AS(err, AUTH_ERROR);
>>>>>>> 83ff841b

    // Command line args should take precedence
    ASSERT_EQ(cfg.connection.host, "localhost");
    ASSERT_EQ(cfg.connection.port, 9090);
    ASSERT_EQ(cfg.connection.username, "arguser");
    ASSERT_EQ(cfg.connection.password, "argpass");
}

// We need to explicitly define a main function here instead of using gtest_main
// because otherwise the lua interpreters main function will get executed instead.
int main(int argc, char **argv) {
    testing::InitGoogleTest(&argc, argv);
    return RUN_ALL_TESTS();
}<|MERGE_RESOLUTION|>--- conflicted
+++ resolved
@@ -169,16 +169,10 @@
         }
     );
 
-<<<<<<< HEAD
-    const auto cfg = ASSERT_NIL_P(rack::Config::load(args_with_config, brk));
-    ASSERT_EQ(cfg.connection.host, "arghost");
-    ASSERT_EQ(cfg.connection.port, 8080);
-=======
     const auto [cfg, err] = rack::Config::load(args_with_config, brk);
     ASSERT_OCCURRED_AS(err, AUTH_ERROR);
     ASSERT_EQ(cfg.connection.host, "localhost");
     ASSERT_EQ(cfg.connection.port, 9090);
->>>>>>> 83ff841b
     ASSERT_EQ(cfg.connection.username, "arguser");
     ASSERT_EQ(cfg.connection.password, "argpass");
 }
@@ -191,16 +185,10 @@
     xenv::set("SYNNAX_DRIVER_USERNAME", "envuser");
     xenv::set("SYNNAX_DRIVER_PASSWORD", "envpass");
 
-<<<<<<< HEAD
-    const auto cfg = ASSERT_NIL_P(rack::Config::load(args, brk));
-    ASSERT_EQ(cfg.connection.host, "envhost");
-    ASSERT_EQ(cfg.connection.port, 7070);
-=======
     const auto [cfg, err] = rack::Config::load(args, brk);
     ASSERT_OCCURRED_AS(err, AUTH_ERROR);
     ASSERT_EQ(cfg.connection.host, "localhost");
     ASSERT_EQ(cfg.connection.port, 9090);
->>>>>>> 83ff841b
     ASSERT_EQ(cfg.connection.username, "envuser");
     ASSERT_EQ(cfg.connection.password, "envpass");
 
@@ -252,12 +240,8 @@
         }
     );
 
-<<<<<<< HEAD
-    const auto cfg = ASSERT_NIL_P(rack::Config::load(args_with_config, brk));
-=======
     const auto [cfg, err] = rack::Config::load(args_with_config, brk);
     ASSERT_OCCURRED_AS(err, AUTH_ERROR);
->>>>>>> 83ff841b
 
     // Command line args should take precedence
     ASSERT_EQ(cfg.connection.host, "localhost");
