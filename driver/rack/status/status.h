// Copyright 2025 Synnax Labs, Inc.
//
// Use of this software is governed by the Business Source License included in the file
// licenses/BSL.txt.
//
// As of the Change Date specified in that file, in accordance with the Business Source
// License, use of this software will be governed by the Apache License, Version 2.0,
// included in the file licenses/APL.txt.

#pragma once

#include "client/cpp/synnax.h"
#include "x/cpp/breaker/breaker.h"
#include "x/cpp/loop/loop.h"
#include "x/cpp/status/status.h"

#include "driver/pipeline/acquisition.h"
#include "driver/task/common/factory.h"
#include "driver/task/task.h"

namespace rack::status {
const std::string INTEGRATION_NAME = "rack_status";
const std::string LEGACY_HEARTBEAT_TYPE = "heartbeat";
const std::string TASK_NAME = "Rack Status";
const std::string TASK_TYPE = TASK_NAME;
const auto EMISSION_RATE = telem::HERTZ * 1;

class Source final : public pipeline::Base {
    /// @brief the key of the rack the heartbeat is for.
    const synnax::Rack rack;
    const synnax::Task task;
    /// @brief the loop used to control the emission rate of the heartbeat.
    loop::Timer loop;
    std::shared_ptr<synnax::Synnax> client;

public:
    Source(
        const synnax::Rack &rack,
        const synnax::Task &task,
        const std::shared_ptr<synnax::Synnax> &client
    ):
        Base(
            breaker::Config{
                .name = TASK_NAME,
                .base_interval = 1 * telem::SECOND,
                .max_retries = breaker::RETRY_INFINITELY,
                .scale = 1.05f,
                .max_interval = 5 * telem::SECOND,
            },
            TASK_NAME
        ),
        rack(rack),
        task(task),
        loop(loop::Timer(EMISSION_RATE)),
        client(client) {}

<<<<<<< HEAD
    xerrors::Error read(breaker::Breaker &breaker, telem::Frame &fr) override {
        fr.clear();
        this->loop.wait(breaker);
        const synnax::RackStatus status{
=======
    void run() override {
        synnax::TaskStatus stat{
            .key = this->task.status_key(),
            .name = this->task.name,
>>>>>>> 99ffa699
            .variant = ::status::variant::SUCCESS,
            .message = "Started",
            .time = telem::TimeStamp::now(),
            .details = synnax::TaskStatusDetails{
                .task = this->task.key,
            }
        };
        if (const auto err = this->client->statuses.set(stat); err)
            LOG(ERROR) << "[rack_status] failed to update task status" << err;
        while (breaker.running()) {
            this->loop.wait(breaker);
            synnax::RackStatus status{
                .key = synnax::rack_ontology_id(this->rack.key).string(),
                .name = this->rack.name,
                .variant = ::status::variant::SUCCESS,
                .message = "Driver is running",
                .time = telem::TimeStamp::now(),
                .details = synnax::RackStatusDetails{.rack = this->rack.key}
            };
            if (const auto err = this->client->statuses.set<synnax::RackStatusDetails>(
                    status
                );
                err)
                LOG(ERROR) << "[rack_status] error updating status: " << err;
            else
                VLOG(1) << "[rack_status] successfully set status" << this->rack.key;
        }
    };
};

/// @brief a task that periodically
/// to indicate that the driver is still alive.
class Task final : public task::Task {
    Source pipe;

public:
    Task(
        const synnax::Rack &rack,
        const synnax::Task &task,
        const std::shared_ptr<task::Context> &ctx
    ):
        pipe(rack, task, ctx->client) {
        this->pipe.start();
    }

    /// @brief implements task::Task.
    std::string name() const override { return TASK_NAME; }

    /// @brief stop the heartbeat process
    void stop(bool will_reconfigure) override { this->pipe.stop(); }

    /// @brief configures the heartbeat task.
    static std::unique_ptr<task::Task>
    configure(const std::shared_ptr<task::Context> &ctx, const synnax::Task &task) {
        auto rack_key = synnax::rack_key_from_task_key(task.key);
        auto [rack, rack_err] = ctx->client->racks.retrieve(rack_key);
        if (rack_err) {
            synnax::TaskStatus stat{
                .key = task.status_key(),
                .name = TASK_NAME,
                .variant = ::status::variant::ERR,
                .message = "Failed to retrieve rack for status task",
                .description = rack_err.message(),
                .details = synnax::TaskStatusDetails{
                    .task = task.key,
                }
            };
            ctx->set_status(stat);
            return nullptr;
        }
        return std::make_unique<Task>(rack, task, ctx);
    }
};

struct Factory final : task::Factory {
    std::pair<std::unique_ptr<task::Task>, bool> configure_task(
        const std::shared_ptr<task::Context> &ctx,
        const synnax::Task &task
    ) override {
        if (task.type == TASK_TYPE) return {Task::configure(ctx, task), true};
        return {nullptr, false};
    }

    std::vector<std::pair<synnax::Task, std::unique_ptr<task::Task>>>
    configure_initial_tasks(
        const std::shared_ptr<task::Context> &ctx,
        const synnax::Rack &rack
    ) override {
        common::delete_legacy_task_by_type(
            rack,
            LEGACY_HEARTBEAT_TYPE,
            INTEGRATION_NAME
        );
        return common::configure_initial_factory_tasks(
            this,
            ctx,
            rack,
            TASK_NAME,
            TASK_TYPE,
            INTEGRATION_NAME
        );
    }

    std::string name() override { return INTEGRATION_NAME; }
};
}<|MERGE_RESOLUTION|>--- conflicted
+++ resolved
@@ -54,17 +54,10 @@
         loop(loop::Timer(EMISSION_RATE)),
         client(client) {}
 
-<<<<<<< HEAD
-    xerrors::Error read(breaker::Breaker &breaker, telem::Frame &fr) override {
-        fr.clear();
-        this->loop.wait(breaker);
-        const synnax::RackStatus status{
-=======
     void run() override {
         synnax::TaskStatus stat{
             .key = this->task.status_key(),
             .name = this->task.name,
->>>>>>> 99ffa699
             .variant = ::status::variant::SUCCESS,
             .message = "Started",
             .time = telem::TimeStamp::now(),
