// Copyright 2025 Synnax Labs, Inc.
//
// Use of this software is governed by the Business Source License included in the file
// licenses/BSL.txt.
//
// As of the Change Date specified in that file, in accordance with the Business Source
// License, use of this software will be governed by the Apache License, Version 2.0,
// included in the file licenses/APL.txt.

#pragma once

#ifdef _WIN32
#ifndef WIN32_LEAN_AND_MEAN
#define WIN32_LEAN_AND_MEAN
#endif
#include <windows.h>
#include <winsock2.h>
#endif


/// module
#include "x/cpp/xargs/xargs.h"
#include "x/cpp/xlog/xlog.h"

/// external
#include "nlohmann/json.hpp"

/// internal
#include "driver/labjack/labjack.h"
<<<<<<< HEAD
#include "driver/sequence/sequence.h"
#include "driver/heartbeat/heartbeat.h"
#include "driver/modbus/modbus.h"
=======
#include "driver/ni/ni.h"
>>>>>>> 7c8970af
#include "driver/opc/opc.h"
#include "driver/rack/state/state.h"
#include "driver/sequence/sequence.h"
#include "driver/task/common/sample_clock.h"
#include "driver/task/task.h"

using json = nlohmann::json;

namespace rack {
struct RemoteInfo {
    synnax::RackKey rack_key = 0;
    std::string cluster_key;

    template<typename Parser>
    void override(Parser &p) {
        this->rack_key = p.optional("rack_key", this->rack_key);
        this->cluster_key = p.optional("cluster_key", this->cluster_key);
    }

    [[nodiscard]] json to_json() const {
        return {
            {"rack_key", this->rack_key},
            {"cluster_key", this->cluster_key},
        };
    }
};

inline std::vector<std::string> default_integrations() {
    return {
        opc::INTEGRATION_NAME,
        ni::INTEGRATION_NAME,
        sequence::INTEGRATION_NAME,
        labjack::INTEGRATION_NAME,
        modbus::INTEGRATION_NAME,
    };
}

/// @brief the configuration information necessary for running the driver. The
/// driver gets this configuration information from 3 places, in increasing order of
/// priority.
///
/// 1. Reasonable defaults.
/// 2. Persisted state. The driver maintains a persisted state file (used by both
/// the 'login' command and the task manager ot save rack information). Cached rack,
/// cluster, and connection information will be kept in this file.
/// 3. Configuration file. The driver can be provided with a configuration file
/// using the --config flag followed by a path to a configuration file. This file
/// can override the values in the persisted state file.
struct Config {
    /// @brief this is the rack that the driver will attach to on the server. If not
    /// provided, the driver will automatically create a new rack and persist it in
    /// state.
    synnax::Rack rack;
    /// @brief important info used to determine the identity of the driver when
    /// connecting to a cluster. This is cached on the local file system to compare
    /// and contrast.
    RemoteInfo remote_info;
    /// @brief timing options for tasks in the driver.
    common::TimingConfig timing;
    /// @brief connection parameters to the Synnax cluster.
    synnax::Config connection;
    /// @brief the list of integrations enabled for the driver.
    std::vector<std::string> integrations;

    /// @brief returns a new task factory to use for creating tasks in the task
    /// manager.
    [[nodiscard]] std::unique_ptr<task::Factory> new_factory() const;

    /// @brief returns a new Synnax client using the stored connection parameters.
    [[nodiscard]] std::shared_ptr<synnax::Synnax> new_client() const {
        return std::make_shared<synnax::Synnax>(this->connection);
    }

    /// @brief returns true if the integration with the given name is enabled.
    [[nodiscard]] bool integration_enabled(const std::string &i) const;

    friend std::ostream &operator<<(std::ostream &os, const Config &cfg) {
        os << "[driver] configuration:\n"
<<<<<<< HEAD
                << "  " << xlog::SHALE() << "cluster address" << xlog::RESET() << ": "
                <<
                cfg.connection.host << ":" << cfg.connection
                .port << "\n"
                << "  " << xlog::SHALE() << "username" << xlog::RESET() << ": " << cfg.
                connection.username << "\n"
                << "  " << xlog::SHALE() << "secure" << xlog::RESET() << ": " <<
                xlog::bool_to_str(cfg.connection.is_secure()) << "\n"
                << "  " << xlog::SHALE() << "rack" << xlog::RESET() << ": " << cfg.rack.
                name
                << " (" << cfg.rack.key << ")\n"
                << "  " << xlog::SHALE() << "cluster key" << xlog::RESET() << ": " <<
                cfg.
                remote_info.cluster_key << "\n"
                << "  " << xlog::SHALE() << "enabled integrations" << xlog::RESET() <<
                ": ";
=======
           << cfg.connection << cfg.timing << "\n"
           << "  " << xlog::SHALE() << "enabled integrations" << xlog::RESET() << ": ";
>>>>>>> 7c8970af
        for (size_t i = 0; i < cfg.integrations.size(); ++i) {
            os << cfg.integrations[i];
            if (i < cfg.integrations.size() - 1) os << ", ";
        }
        os << "\n";
        return os;
    }

    static std::pair<Config, xerrors::Error>
    load(xargs::Parser &parser, breaker::Breaker &breaker) {
        rack::Config cfg{
            .connection =
                {
                    .host = "localhost",
                    .port = 9090,
                    .username = "synnax",
                    .password = "seldon",
                },
            .integrations = default_integrations(),
        };
        VLOG(1) << "[driver] loading configuration from persisted state";
        if (const auto err = cfg.load_persisted_state(parser)) return {cfg, err};
        VLOG(1) << "[driver] loading configuration from config file";
        if (const auto err = cfg.load_config_file(parser, breaker)) return {cfg, err};
        VLOG(1) << "[driver] loading configuration from environment";
        if (const auto err = cfg.load_env()) return {cfg, err};
        VLOG(1) << "[driver] loading configuration from command line";
        if (const auto err = cfg.load_args(parser)) return {cfg, err};
        if (breaker.retry_count() == 0) LOG(INFO) << cfg;
        if (const auto err = cfg.load_remote(breaker)) return {cfg, err};
        LOG(INFO) << xlog::BLUE() << "[driver] successfully reached cluster at "
                  << cfg.connection.address() << ". Continuing with driver startup"
                  << xlog::RESET();
        LOG(INFO) << "[driver] remote info" << "\n"
                  << xlog::SHALE() << "  rack: " << xlog::RESET() << cfg.rack.name
                  << " (" << cfg.remote_info.rack_key << ")\n"
                  << xlog::SHALE() << "  cluster: " << xlog::RESET()
                  << cfg.remote_info.cluster_key;
        VLOG(1) << "[driver] saving remote info";
        const auto err = Config::save_remote_info(parser, cfg.remote_info);
        VLOG(1) << "[driver] saved remote info";
        return {cfg, err};
    }

    void override_integrations(
        const std::vector<std::string> &enable,
        const std::vector<std::string> &disable
    ) {
        std::set i_set(this->integrations.begin(), this->integrations.end());
        for (const auto &integration: disable)
            i_set.erase(integration);
        for (const auto &integration: enable)
            i_set.insert(integration);
        this->integrations = std::vector(i_set.begin(), i_set.end());
    }

    /// @brief permanently saves connection parameters to the persisted state file.
    static xerrors::Error
    save_conn_params(xargs::Parser &args, const synnax::Config &conn_params);

    /// @brief permanently saves the remote info to the persisted state file.
    static xerrors::Error
    save_remote_info(xargs::Parser &args, const RemoteInfo &remote_info);

    static xerrors::Error clear_persisted_state(xargs::Parser &args);

    /// @brief loads the configuration from the provided command line arguments.
    /// Looks for a "--config" flag followed by a configuration file path.
    [[nodiscard]] xerrors::Error load_persisted_state(xargs::Parser &args);

    [[nodiscard]] xerrors::Error
    load_config_file(xargs::Parser &args, breaker::Breaker &breaker);

    [[nodiscard]] xerrors::Error load_env();

    [[nodiscard]] xerrors::Error load_args(xargs::Parser &args);

    [[nodiscard]] xerrors::Error load_remote(breaker::Breaker &breaker);
};

/// @brief clears the persisted state file, removing all cached information.
xerrors::Error clear_persisted_state();

/// @brief rack is the entry point for driver operation. It is responsible for
/// communicating its identity to the Synnax cluster and managing the lifecycle
/// of tasks that are assigned to it.
class Rack {
    std::thread run_thread;
    std::unique_ptr<task::Manager> task_manager;
    breaker::Breaker breaker = breaker::Breaker({
        .name = "driver",
        .base_interval = telem::SECOND,
        .max_retries = 200,
        .scale = 1.1,
        .max_interval = telem::MINUTE,
    });
    xerrors::Error run_err = xerrors::NIL;

    /// @brief returns true if the error cannot be recovered from and the rack
    /// should stop operations and shut down.
    bool
    should_exit(const xerrors::Error &err, const std::function<void()> &on_shutdown);

    /// @brief starts the main loop for the rack.
    void run(xargs::Parser &args, const std::function<void()> &on_shutdown);

public:
    /// @brief starts the rack.
    /// @param args Parser containing command line arguments
    /// @param on_shutdown Optional callback that will be called if the rack shuts
    /// down prematurely
    void start(xargs::Parser &args, std::function<void()> on_shutdown = nullptr);

    /// @brief stops the rack.
    xerrors::Error stop();
};
}<|MERGE_RESOLUTION|>--- conflicted
+++ resolved
@@ -27,14 +27,9 @@
 
 /// internal
 #include "driver/labjack/labjack.h"
-<<<<<<< HEAD
-#include "driver/sequence/sequence.h"
-#include "driver/heartbeat/heartbeat.h"
+#include "driver/ni/ni.h"
+#include "driver/opc/opc.h"
 #include "driver/modbus/modbus.h"
-=======
-#include "driver/ni/ni.h"
->>>>>>> 7c8970af
-#include "driver/opc/opc.h"
 #include "driver/rack/state/state.h"
 #include "driver/sequence/sequence.h"
 #include "driver/task/common/sample_clock.h"
@@ -112,27 +107,8 @@
 
     friend std::ostream &operator<<(std::ostream &os, const Config &cfg) {
         os << "[driver] configuration:\n"
-<<<<<<< HEAD
-                << "  " << xlog::SHALE() << "cluster address" << xlog::RESET() << ": "
-                <<
-                cfg.connection.host << ":" << cfg.connection
-                .port << "\n"
-                << "  " << xlog::SHALE() << "username" << xlog::RESET() << ": " << cfg.
-                connection.username << "\n"
-                << "  " << xlog::SHALE() << "secure" << xlog::RESET() << ": " <<
-                xlog::bool_to_str(cfg.connection.is_secure()) << "\n"
-                << "  " << xlog::SHALE() << "rack" << xlog::RESET() << ": " << cfg.rack.
-                name
-                << " (" << cfg.rack.key << ")\n"
-                << "  " << xlog::SHALE() << "cluster key" << xlog::RESET() << ": " <<
-                cfg.
-                remote_info.cluster_key << "\n"
-                << "  " << xlog::SHALE() << "enabled integrations" << xlog::RESET() <<
-                ": ";
-=======
            << cfg.connection << cfg.timing << "\n"
            << "  " << xlog::SHALE() << "enabled integrations" << xlog::RESET() << ": ";
->>>>>>> 7c8970af
         for (size_t i = 0; i < cfg.integrations.size(); ++i) {
             os << cfg.integrations[i];
             if (i < cfg.integrations.size() - 1) os << ", ";
