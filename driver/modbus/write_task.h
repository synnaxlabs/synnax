--- conflicted
+++ resolved
@@ -145,12 +145,8 @@
     bool auto_start;
 
     WriteTaskConfig(const std::shared_ptr<synnax::Synnax> &client, xjson::Parser &cfg):
-<<<<<<< HEAD
-        device_key(cfg.field<std::string>("device")) {
-=======
         device_key(cfg.field<std::string>("device")),
         auto_start(cfg.field<bool>("auto_start", false)) {
->>>>>>> 37de8639
         auto [dev_info, dev_err] = client->hardware.retrieve_device(this->device_key);
         if (dev_err) {
             cfg.field_err("device", dev_err);
