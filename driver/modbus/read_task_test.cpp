// Copyright 2025 Synnax Labs, Inc.
//
// Use of this software is governed by the Business Source License included in the file
// licenses/BSL.txt.
//
// As of the Change Date specified in that file, in accordance with the Business Source
// License, use of this software will be governed by the Apache License, Version 2.0,
// included in the file licenses/APL.txt.

#include "gtest/gtest.h"

#include "client/cpp/testutil/testutil.h"
#include "x/cpp/defer/defer.h"
#include "x/cpp/xtest/xtest.h"

#include "driver/modbus/device/device.h"
#include "driver/modbus/mock/slave.h"
#include "driver/modbus/modbus.h"
#include "driver/modbus/read_task.h"
#include "driver/pipeline/mock/pipeline.h"

class ModbusReadTest : public ::testing::Test {
protected:
    std::shared_ptr<synnax::Synnax> client;
    synnax::Task task;
    std::shared_ptr<task::MockContext> ctx;
    std::shared_ptr<pipeline::mock::WriterFactory> mock_factory;
    synnax::Channel index_channel;
    synnax::Device device;
    synnax::Rack rack;

    void SetUp() override {
        client = std::make_shared<synnax::Synnax>(new_test_client());

        // Create index channel
<<<<<<< HEAD
        index_channel = synnax::Channel("time_channel", telem::TIMESTAMP_T, 0, true);
        ASSERT_NIL(client->channels.create(index_channel));
=======
        index_channel = synnax::Channel(
            make_unique_channel_name("time_channel"),
            telem::TIMESTAMP_T,
            0,
            true
        );
        ASSERT_NIL(sy->channels.create(index_channel));
>>>>>>> ee258a7a

        // Create rack and device
        rack = ASSERT_NIL_P(client->racks.create("test_rack"));

        auto conn_cfg = modbus::device::ConnectionConfig{"127.0.0.1", 1502};
        json properties{{"connection", conn_cfg.to_json()}};

        device = synnax::Device(
            "modbus_test_device",
            "modbus_test_device",
            rack.key,
            "dev1",
            "modbus",
            "Modbus Device",
            nlohmann::to_string(properties)
        );
        ASSERT_NIL(client->devices.create(device));

        ctx = std::make_shared<task::MockContext>(client);
        mock_factory = std::make_shared<pipeline::mock::WriterFactory>();
    }

    // Helper to create a basic task configuration
    json create_base_config() {
        return {
            {"data_saving", false},
            {"sample_rate", 25},
            {"stream_rate", 25},
            {"device", device.key},
            {"channels", json::array()}
        };
    }

    static json create_channel_config(
        const std::string &type,
        const synnax::Channel &channel,
        uint16_t address,
        bool enabled = true
    ) {
        json cfg = {
            {"type", type},
            {"enabled", enabled},
            {"channel", channel.key},
            {"address", address}
        };

        // Add data_type for register inputs if the channel type requires it
        if (type == "holding_register_input" || type == "register_input") {
            cfg["data_type"] = channel.data_type.name();
        }
        return cfg;
    }
};

TEST_F(ModbusReadTest, testInvalidDeviceConfig) {
    auto cfg = create_base_config();
    cfg["device"] = "non_existent_device";

<<<<<<< HEAD
    auto ch = ASSERT_NIL_P(client->channels.create("test", telem::UINT8_T, true));
=======
    auto ch = ASSERT_NIL_P(
        sy->channels.create(make_unique_channel_name("test"), telem::UINT8_T, true)
    );
>>>>>>> ee258a7a
    cfg["channels"].push_back(create_channel_config("coil_input", ch, 0));

    auto p = xjson::Parser(cfg);
    auto task_cfg = std::make_unique<modbus::ReadTaskConfig>(client, p);
    ASSERT_OCCURRED_AS(p.error(), xerrors::VALIDATION);
}

TEST_F(ModbusReadTest, testInvalidChannelConfig) {
    auto cfg = create_base_config();
    synnax::Channel ch;
    ch.key = 12345;
    cfg["channels"].push_back(create_channel_config("coil_input", ch, 0));
    auto p = xjson::Parser(cfg);
    auto task_cfg = std::make_unique<modbus::ReadTaskConfig>(client, p);
    ASSERT_OCCURRED_AS(p.error(), xerrors::VALIDATION);
}

TEST_F(ModbusReadTest, testInvalidChannelType) {
    auto cfg = create_base_config();

<<<<<<< HEAD
    auto ch = ASSERT_NIL_P(client->channels.create("test", telem::UINT8_T, true));
=======
    auto ch = ASSERT_NIL_P(
        sy->channels.create(make_unique_channel_name("test"), telem::UINT8_T, true)
    );
>>>>>>> ee258a7a
    cfg["channels"].push_back(
        {{"type", "invalid_type"},
         {"enabled", true},
         {"channel", ch.key},
         {"address", 0}}
    );

    auto p = xjson::Parser(cfg);
    auto task_cfg = std::make_unique<modbus::ReadTaskConfig>(client, p);
    ASSERT_OCCURRED_AS(p.error(), xerrors::VALIDATION);
}

TEST_F(ModbusReadTest, testMultiChannelConfig) {
    auto cfg = create_base_config();

    // Create channels for different types
<<<<<<< HEAD
    auto coil_ch = ASSERT_NIL_P(client->channels.create("coil", telem::UINT8_T, true));
    auto discrete_ch = ASSERT_NIL_P(
        client->channels.create("discrete", telem::UINT8_T, true)
    );
    auto holding_ch = ASSERT_NIL_P(
        client->channels.create("holding", telem::UINT16_T, true)
    );
    auto input_ch = ASSERT_NIL_P(
        client->channels.create("input", telem::UINT16_T, true)
=======
    auto coil_ch = ASSERT_NIL_P(
        sy->channels.create(make_unique_channel_name("coil"), telem::UINT8_T, true)
    );
    auto discrete_ch = ASSERT_NIL_P(
        sy->channels.create(make_unique_channel_name("discrete"), telem::UINT8_T, true)
    );
    auto holding_ch = ASSERT_NIL_P(
        sy->channels.create(make_unique_channel_name("holding"), telem::UINT16_T, true)
    );
    auto input_ch = ASSERT_NIL_P(
        sy->channels.create(make_unique_channel_name("input"), telem::UINT16_T, true)
>>>>>>> ee258a7a
    );

    // Add different channel types
    cfg["channels"].push_back(create_channel_config("coil_input", coil_ch, 0));
    cfg["channels"].push_back(create_channel_config("discrete_input", discrete_ch, 1));
    cfg["channels"].push_back(
        create_channel_config("holding_register_input", holding_ch, 2)
    );
    cfg["channels"].push_back(create_channel_config("register_input", input_ch, 3));

    auto p = xjson::Parser(cfg);
    auto task_cfg = std::make_unique<modbus::ReadTaskConfig>(client, p);
    ASSERT_NIL(p.error());
}

TEST(ReadTask, testBasicReadTask) {
    modbus::mock::SlaveConfig slave_cfg;
    // Set up coil at address 0 with value 1 and ensure we have at least 1 coil mapped
    slave_cfg.coils[0] = 1;
    slave_cfg.coils[1] = 0; // Add an extra coil to ensure proper mapping size
    slave_cfg.host = "127.0.0.1";
    slave_cfg.port = 1502;

    auto slave = modbus::mock::Slave(slave_cfg);
    ASSERT_NIL(slave.start());
    x::defer stop_slave([&slave] { slave.stop(); });

    auto index_channel = synnax::Channel(
        make_unique_channel_name("time_channel"),
        telem::TIMESTAMP_T,
        0,
        true
    );

    auto data_channel = synnax::Channel(
        make_unique_channel_name("data_channel"),
        telem::UINT8_T,
        index_channel.key,
        false
    );

    auto client = std::make_shared<synnax::Synnax>(new_test_client());

    ASSERT_NIL(client->channels.create(index_channel));
    data_channel.index = index_channel.key;
    ASSERT_NIL(client->channels.create(data_channel));

    auto rack = ASSERT_NIL_P(client->racks.create("cat"));

    auto conn_cfg = modbus::device::ConnectionConfig{"127.0.0.1", 1502};
    json properties{{"connection", conn_cfg.to_json()}};
    synnax::Device dev(
        "my_modbus_lover",
        "my_mobdus_lover",
        rack.key,
        "dev1",
        "modbus",
        "Modbus Device",
        nlohmann::to_string(properties)
    );

    ASSERT_NIL(client->devices.create(dev));

    auto tsk = synnax::Task(rack.key, "my_task", "modbus_read", "");

    json j{
        {"data_saving", false},
        {"sample_rate", 25},
        {"stream_rate", 25},
        {"device", dev.key},
        {"channels",
         json::array(
             {{{"type", "coil_input"},
               {"enabled", true},
               {"channel", data_channel.key},
               {"address", 0}}}
         )}
    };
    auto p = xjson::Parser(j);
    auto cfg = std::make_unique<modbus::ReadTaskConfig>(client, p);
    ASSERT_NIL(p.error());

    auto ctx = std::make_shared<task::MockContext>(client);
    auto factory = std::make_shared<pipeline::mock::WriterFactory>();

    auto devs = std::make_shared<modbus::device::Manager>();

    auto modbus_dev = ASSERT_NIL_P(
        devs->acquire(modbus::device::ConnectionConfig{"127.0.0.1", 1502})
    );

    auto task = common::ReadTask(
        tsk,
        ctx,
        breaker::default_config(tsk.name),
        std::make_unique<modbus::ReadTaskSource>(modbus_dev, std::move(*cfg)),
        factory
    );

    task.start("start_cmd");
    ASSERT_EVENTUALLY_GE(ctx->statuses.size(), 1);
    const auto first_state = ctx->statuses[0];
    EXPECT_EQ(first_state.key, tsk.status_key());
    EXPECT_EQ(first_state.details.cmd, "start_cmd");
    EXPECT_EQ(first_state.variant, status::variant::SUCCESS);
    EXPECT_EQ(first_state.details.task, tsk.key);
    EXPECT_EQ(first_state.message, "Task started successfully");
    ASSERT_EVENTUALLY_GE(factory->writer_opens, 1);
    task.stop("stop_cmd", true);
    ASSERT_EQ(ctx->statuses.size(), 2);
    const auto second_state = ctx->statuses[1];
    EXPECT_EQ(second_state.key, tsk.status_key());
    EXPECT_EQ(second_state.details.cmd, "stop_cmd");
    EXPECT_EQ(second_state.variant, status::variant::SUCCESS);
    EXPECT_EQ(second_state.details.task, tsk.key);
    EXPECT_EQ(second_state.message, "Task stopped successfully");

    ASSERT_GE(factory->writes->size(), 1);
    auto &fr = factory->writes->at(0);
    ASSERT_EQ(fr.size(), 2);
    ASSERT_EQ(fr.length(), 1);
    ASSERT_EQ(fr.contains(data_channel.key), true);
    ASSERT_EQ(fr.contains(index_channel.key), true);
    ASSERT_EQ(fr.at<uint8_t>(data_channel.key, 0), 1);
    ASSERT_GE(fr.at<uint64_t>(index_channel.key, 0), 0);
}

TEST_F(ModbusReadTest, testDiscreteInputRead) {
    // Set up mock slave with discrete input values
    modbus::mock::SlaveConfig slave_cfg;
    slave_cfg.discrete_inputs[1] = 1; // Set discrete input 1 to HIGH
    slave_cfg.discrete_inputs[2] = 0; // Set discrete input 2 to LOW
    slave_cfg.host = "127.0.0.1";
    slave_cfg.port = 1502;

    auto slave = modbus::mock::Slave(slave_cfg);
    ASSERT_NIL(slave.start());
    x::defer stop_slave([&slave] { slave.stop(); });

    // Create data channel
<<<<<<< HEAD
    auto data_channel = ASSERT_NIL_P(
        client->channels
            .create("discrete_input", telem::UINT8_T, index_channel.key, false)
    );
=======
    auto data_channel = ASSERT_NIL_P(sy->channels.create(
        make_unique_channel_name("discrete_input"),
        telem::UINT8_T,
        index_channel.key,
        false
    ));
>>>>>>> ee258a7a

    // Create task configuration
    auto cfg = create_base_config();
    cfg["channels"].push_back(create_channel_config("discrete_input", data_channel, 1));

    auto p = xjson::Parser(cfg);
    auto task_cfg = std::make_unique<modbus::ReadTaskConfig>(client, p);
    ASSERT_NIL(p.error());

    auto devs = std::make_shared<modbus::device::Manager>();
    auto modbus_dev = ASSERT_NIL_P(
        devs->acquire(modbus::device::ConnectionConfig{"127.0.0.1", 1502})
    );

    auto task = common::ReadTask(
        synnax::Task(rack.key, "discrete_test", "modbus_read", ""),
        ctx,
        breaker::default_config("discrete_test"),
        std::make_unique<modbus::ReadTaskSource>(modbus_dev, std::move(*task_cfg)),
        mock_factory
    );

    task.start("start_cmd");
    ASSERT_EVENTUALLY_GE(mock_factory->writes->size(), 1);
    task.stop("stop_cmd", true);

    auto &fr = mock_factory->writes->at(0);
    ASSERT_EQ(fr.size(), 2); // Data channel + index channel
    ASSERT_EQ(fr.length(), 1);
    ASSERT_EQ(fr.at<uint8_t>(data_channel.key, 0), 1);
}

TEST_F(ModbusReadTest, testHoldingRegisterRead) {
    // Set up mock slave with holding register values
    modbus::mock::SlaveConfig slave_cfg;
    slave_cfg.holding_registers[0] = 12345; // Set holding register 0
    slave_cfg.host = "127.0.0.1";
    slave_cfg.port = 1502;

    auto slave = modbus::mock::Slave(slave_cfg);
    ASSERT_NIL(slave.start());
    std::this_thread::sleep_for(std::chrono::milliseconds(100));
    x::defer stop_slave([&slave] { slave.stop(); });

    // Create data channel
<<<<<<< HEAD
    auto data_channel = ASSERT_NIL_P(client->channels.create(
        "holding_register",
=======
    auto data_channel = ASSERT_NIL_P(sy->channels.create(
        make_unique_channel_name("holding_register"),
>>>>>>> ee258a7a
        telem::UINT16_T, // Holding registers are 16-bit
        index_channel.key,
        false
    ));

    // Create task configuration
    auto cfg = create_base_config();
    cfg["channels"].push_back(
        create_channel_config("holding_register_input", data_channel, 0)
    );

    auto p = xjson::Parser(cfg);
    auto task_cfg = std::make_unique<modbus::ReadTaskConfig>(client, p);
    ASSERT_NIL(p.error());

    auto devs = std::make_shared<modbus::device::Manager>();
    auto modbus_dev = ASSERT_NIL_P(
        devs->acquire(modbus::device::ConnectionConfig{"127.0.0.1", 1502})
    );

    auto task = common::ReadTask(
        synnax::Task(rack.key, "holding_test", "modbus_read", ""),
        ctx,
        breaker::default_config("holding_test"),
        std::make_unique<modbus::ReadTaskSource>(modbus_dev, std::move(*task_cfg)),
        mock_factory
    );

    task.start("start_cmd");
    ASSERT_EVENTUALLY_GE(mock_factory->writes->size(), 1);
    task.stop("stop_cmd", true);

    auto &fr = mock_factory->writes->at(0);
    ASSERT_EQ(fr.size(), 2);
    ASSERT_EQ(fr.length(), 1);
    ASSERT_EQ(fr.at<uint16_t>(data_channel.key, 0), 12345);
}

TEST_F(ModbusReadTest, testMultiChannelRead) {
    // Set up mock slave with various register values
    modbus::mock::SlaveConfig slave_cfg;
    slave_cfg.coils[0] = 1;
    slave_cfg.discrete_inputs[1] = 1;
    slave_cfg.holding_registers[2] = 12345;
    slave_cfg.input_registers[3] = 54321;
    slave_cfg.host = "127.0.0.1";
    slave_cfg.port = 1502;

    auto slave = modbus::mock::Slave(slave_cfg);
    ASSERT_NIL(slave.start());
    x::defer stop_slave([&slave] { slave.stop(); });

    // Create channels for different types
<<<<<<< HEAD
    auto coil_ch = ASSERT_NIL_P(client->channels.create("coil", telem::UINT8_T, true));
    auto discrete_ch = ASSERT_NIL_P(
        client->channels.create("discrete", telem::UINT8_T, true)
    );
    auto holding_ch = ASSERT_NIL_P(
        client->channels.create("holding", telem::UINT16_T, true)
    );
    auto input_ch = ASSERT_NIL_P(
        client->channels.create("input", telem::UINT16_T, true)
=======
    auto coil_ch = ASSERT_NIL_P(
        sy->channels.create(make_unique_channel_name("coil"), telem::UINT8_T, true)
    );
    auto discrete_ch = ASSERT_NIL_P(
        sy->channels.create(make_unique_channel_name("discrete"), telem::UINT8_T, true)
    );
    auto holding_ch = ASSERT_NIL_P(
        sy->channels.create(make_unique_channel_name("holding"), telem::UINT16_T, true)
    );
    auto input_ch = ASSERT_NIL_P(
        sy->channels.create(make_unique_channel_name("input"), telem::UINT16_T, true)
>>>>>>> ee258a7a
    );

    // Create task configuration with all channel types
    auto cfg = create_base_config();
    cfg["channels"].push_back(create_channel_config("coil_input", coil_ch, 0));
    cfg["channels"].push_back(create_channel_config("discrete_input", discrete_ch, 1));
    cfg["channels"].push_back(
        create_channel_config("holding_register_input", holding_ch, 2)
    );
    cfg["channels"].push_back(create_channel_config("register_input", input_ch, 3));

    auto p = xjson::Parser(cfg);
    auto task_cfg = std::make_unique<modbus::ReadTaskConfig>(client, p);
    ASSERT_NIL(p.error());

    auto devs = std::make_shared<modbus::device::Manager>();
    auto modbus_dev = ASSERT_NIL_P(
        devs->acquire(modbus::device::ConnectionConfig{"127.0.0.1", 1502})
    );

    auto task = common::ReadTask(
        synnax::Task(rack.key, "multi_test", "modbus_read", ""),
        ctx,
        breaker::default_config("multi_test"),
        std::make_unique<modbus::ReadTaskSource>(modbus_dev, std::move(*task_cfg)),
        mock_factory
    );

    task.start("start_cmd");
    ASSERT_EVENTUALLY_GE(mock_factory->writes->size(), 1);
    task.stop("stop_cmd", true);

    auto &fr = mock_factory->writes->at(0);
    ASSERT_EQ(fr.size(), 4); // 4 data channels + 1 index channel
    ASSERT_EQ(fr.length(), 1);
    ASSERT_EQ(fr.at<uint8_t>(coil_ch.key, 0), 1);
    ASSERT_EQ(fr.at<uint8_t>(discrete_ch.key, 0), 1);
    ASSERT_EQ(fr.at<uint16_t>(holding_ch.key, 0), 12345);
    ASSERT_EQ(fr.at<uint16_t>(input_ch.key, 0), 54321);
}

/// Regression test to ensure enable_auto_commit is set to true in WriterConfig.
/// This prevents data from being written but not committed, making it unavailable for
/// reads.
TEST_F(ModbusReadTest, testModbusDriverSetsAutoCommitTrue) {
    auto cfg = create_base_config();
    cfg["data_saving"] = true;

<<<<<<< HEAD
    auto coil_ch = ASSERT_NIL_P(
        client->channels.create("coil", telem::UINT8_T, index_channel.key)
    );
=======
    auto coil_ch = ASSERT_NIL_P(sy->channels.create(
        make_unique_channel_name("coil"),
        telem::UINT8_T,
        index_channel.key
    ));
>>>>>>> ee258a7a
    cfg["channels"].push_back(create_channel_config("coil_input", coil_ch, 0));

    auto p = xjson::Parser(cfg);
    auto task_cfg = std::make_unique<modbus::ReadTaskConfig>(client, p);
    ASSERT_NIL(p.error());

    // Verify that writer_config has enable_auto_commit set to true
    auto writer_cfg = task_cfg->writer_config();
    ASSERT_TRUE(writer_cfg.enable_auto_commit);
}

/// Regression test for buffer size calculation bug with UINT8 registers.
/// This test ensures that multiple sequential UINT8 input registers are read correctly,
/// especially the last channel which was previously always zero due to an off-by-one
/// error in the buffer size calculation (density / 2 should be ceiling division).
TEST_F(ModbusReadTest, testMultipleUint8InputRegisters) {
    // Set up mock slave with multiple UINT8 input register values
    modbus::mock::SlaveConfig slave_cfg;
    slave_cfg.input_registers[0] = static_cast<uint8_t>(100);
    slave_cfg.input_registers[1] = static_cast<uint8_t>(150);
    slave_cfg.input_registers[2] = static_cast<uint8_t>(200);
    slave_cfg.host = "127.0.0.1";
    slave_cfg.port = 1502;

    auto slave = modbus::mock::Slave(slave_cfg);
    ASSERT_NIL(slave.start());
    x::defer stop_slave([&slave] { slave.stop(); });

    // Create three UINT8 channels for sequential input registers
<<<<<<< HEAD
    auto input0 = ASSERT_NIL_P(
        client->channels.create("input_reg_0", telem::UINT8_T, index_channel.key)
    );
    auto input1 = ASSERT_NIL_P(
        client->channels.create("input_reg_1", telem::UINT8_T, index_channel.key)
    );
    auto input2 = ASSERT_NIL_P(
        client->channels.create("input_reg_2", telem::UINT8_T, index_channel.key)
    );
=======
    auto input0 = ASSERT_NIL_P(sy->channels.create(
        make_unique_channel_name("input_reg_0"),
        telem::UINT8_T,
        index_channel.key
    ));
    auto input1 = ASSERT_NIL_P(sy->channels.create(
        make_unique_channel_name("input_reg_1"),
        telem::UINT8_T,
        index_channel.key
    ));
    auto input2 = ASSERT_NIL_P(sy->channels.create(
        make_unique_channel_name("input_reg_2"),
        telem::UINT8_T,
        index_channel.key
    ));
>>>>>>> ee258a7a

    // Create task configuration with three sequential UINT8 input registers
    auto cfg = create_base_config();
    cfg["channels"].push_back(create_channel_config("register_input", input0, 0));
    cfg["channels"].push_back(create_channel_config("register_input", input1, 1));
    cfg["channels"].push_back(create_channel_config("register_input", input2, 2));

    auto p = xjson::Parser(cfg);
    auto task_cfg = std::make_unique<modbus::ReadTaskConfig>(client, p);
    ASSERT_NIL(p.error());

    auto devs = std::make_shared<modbus::device::Manager>();
    auto modbus_dev = ASSERT_NIL_P(
        devs->acquire(modbus::device::ConnectionConfig{"127.0.0.1", 1502})
    );

    auto task = common::ReadTask(
        synnax::Task(rack.key, "uint8_test", "modbus_read", ""),
        ctx,
        breaker::default_config("uint8_test"),
        std::make_unique<modbus::ReadTaskSource>(modbus_dev, std::move(*task_cfg)),
        mock_factory
    );

    task.start("start_cmd");
    ASSERT_EVENTUALLY_GE(mock_factory->writes->size(), 1);
    task.stop("stop_cmd", true);

    auto &fr = mock_factory->writes->at(0);
    ASSERT_EQ(fr.size(), 4); // 3 data channels + 1 index channel
    ASSERT_EQ(fr.length(), 1);
    // All three channels should have correct values, including the last one
    ASSERT_EQ(fr.at<uint8_t>(input0.key, 0), 100);
    ASSERT_EQ(fr.at<uint8_t>(input1.key, 0), 150);
    ASSERT_EQ(fr.at<uint8_t>(input2.key, 0), 200);
}

/// Regression test for buffer size calculation bug with UINT8 holding registers.
/// Similar to testMultipleUint8InputRegisters but tests holding registers instead.
TEST_F(ModbusReadTest, testMultipleUint8HoldingRegisters) {
    // Set up mock slave with multiple UINT8 holding register values
    modbus::mock::SlaveConfig slave_cfg;
    slave_cfg.holding_registers[0] = static_cast<uint8_t>(50);
    slave_cfg.holding_registers[1] = static_cast<uint8_t>(75);
    slave_cfg.holding_registers[2] = static_cast<uint8_t>(125);
    slave_cfg.host = "127.0.0.1";
    slave_cfg.port = 1502;

    auto slave = modbus::mock::Slave(slave_cfg);
    ASSERT_NIL(slave.start());
    x::defer stop_slave([&slave] { slave.stop(); });

    // Create three UINT8 channels for sequential holding registers
<<<<<<< HEAD
    auto holding0 = ASSERT_NIL_P(
        client->channels.create("holding_reg_0", telem::UINT8_T, index_channel.key)
    );
    auto holding1 = ASSERT_NIL_P(
        client->channels.create("holding_reg_1", telem::UINT8_T, index_channel.key)
    );
    auto holding2 = ASSERT_NIL_P(
        client->channels.create("holding_reg_2", telem::UINT8_T, index_channel.key)
    );
=======
    auto holding0 = ASSERT_NIL_P(sy->channels.create(
        make_unique_channel_name("holding_reg_0"),
        telem::UINT8_T,
        index_channel.key
    ));
    auto holding1 = ASSERT_NIL_P(sy->channels.create(
        make_unique_channel_name("holding_reg_1"),
        telem::UINT8_T,
        index_channel.key
    ));
    auto holding2 = ASSERT_NIL_P(sy->channels.create(
        make_unique_channel_name("holding_reg_2"),
        telem::UINT8_T,
        index_channel.key
    ));
>>>>>>> ee258a7a

    // Create task configuration with three sequential UINT8 holding registers
    auto cfg = create_base_config();
    cfg["channels"].push_back(
        create_channel_config("holding_register_input", holding0, 0)
    );
    cfg["channels"].push_back(
        create_channel_config("holding_register_input", holding1, 1)
    );
    cfg["channels"].push_back(
        create_channel_config("holding_register_input", holding2, 2)
    );

    auto p = xjson::Parser(cfg);
    auto task_cfg = std::make_unique<modbus::ReadTaskConfig>(client, p);
    ASSERT_NIL(p.error());

    auto devs = std::make_shared<modbus::device::Manager>();
    auto modbus_dev = ASSERT_NIL_P(
        devs->acquire(modbus::device::ConnectionConfig{"127.0.0.1", 1502})
    );

    auto task = common::ReadTask(
        synnax::Task(rack.key, "uint8_holding_test", "modbus_read", ""),
        ctx,
        breaker::default_config("uint8_holding_test"),
        std::make_unique<modbus::ReadTaskSource>(modbus_dev, std::move(*task_cfg)),
        mock_factory
    );

    task.start("start_cmd");
    ASSERT_EVENTUALLY_GE(mock_factory->writes->size(), 1);
    task.stop("stop_cmd", true);

    auto &fr = mock_factory->writes->at(0);
    ASSERT_EQ(fr.size(), 4); // 3 data channels + 1 index channel
    ASSERT_EQ(fr.length(), 1);
    // All three channels should have correct values, including the last one
    ASSERT_EQ(fr.at<uint8_t>(holding0.key, 0), 50);
    ASSERT_EQ(fr.at<uint8_t>(holding1.key, 0), 75);
    ASSERT_EQ(
        fr.at<uint8_t>(holding2.key, 0),
        125
    ); // This would have been 0 before the fix
}

/// Test that auto_start=true causes the task to start automatically
TEST_F(ModbusReadTest, testAutoStartTrue) {
    // Set up mock slave
    modbus::mock::SlaveConfig slave_cfg;
    slave_cfg.input_registers[0] = 42;
    slave_cfg.host = "127.0.0.1";
    slave_cfg.port = 1502;

    auto slave = modbus::mock::Slave(slave_cfg);
    ASSERT_NIL(slave.start());
    x::defer stop_slave([&slave] { slave.stop(); });

    // Create data channel
<<<<<<< HEAD
    auto data_channel = ASSERT_NIL_P(
        client->channels.create("input_reg", telem::UINT8_T, index_channel.key, false)
    );
=======
    auto data_channel = ASSERT_NIL_P(sy->channels.create(
        make_unique_channel_name("input_reg"),
        telem::UINT8_T,
        index_channel.key,
        false
    ));
>>>>>>> ee258a7a

    // Create task with auto_start=true
    json config{
        {"data_saving", false},
        {"sample_rate", 25},
        {"stream_rate", 25},
        {"device", device.key},
        {"auto_start", true}, // Enable auto-start
        {"channels",
         json::array(
             {{{"type", "register_input"},
               {"enabled", true},
               {"channel", data_channel.key},
               {"address", 0},
               {"data_type", "uint8"}}}
         )}
    };

    task = synnax::Task(rack.key, "test_task", "modbus_read", config.dump(), false);

    // Configure task through factory
    auto factory = modbus::Factory();
    auto [configured_task, ok] = factory.configure_task(ctx, task);

    ASSERT_TRUE(ok);
    ASSERT_NE(configured_task, nullptr);

    // Task should have auto-started - check that a start status was sent
    ASSERT_EVENTUALLY_GE(ctx->statuses.size(), 1);
    bool found_start = false;
    for (const auto &s: ctx->statuses) {
        if (s.details.running && s.variant == status::variant::SUCCESS) {
            found_start = true;
            break;
        }
    }
    ASSERT_TRUE(found_start);

    // Stop the task to clean up
    task::Command stop_cmd(task.key, "stop", {});
    configured_task->exec(stop_cmd);
}

/// Test that auto_start=false does NOT start the task automatically
TEST_F(ModbusReadTest, testAutoStartFalse) {
    // Set up mock slave
    modbus::mock::SlaveConfig slave_cfg;
    slave_cfg.input_registers[0] = 99;
    slave_cfg.host = "127.0.0.1";
    slave_cfg.port = 1502;

    auto slave = modbus::mock::Slave(slave_cfg);
    ASSERT_NIL(slave.start());
    x::defer stop_slave([&slave] { slave.stop(); });

    // Create data channel
<<<<<<< HEAD
    auto data_channel = ASSERT_NIL_P(
        client->channels.create("input_reg_2", telem::UINT8_T, index_channel.key, false)
    );
=======
    auto data_channel = ASSERT_NIL_P(sy->channels.create(
        make_unique_channel_name("input_reg_2"),
        telem::UINT8_T,
        index_channel.key,
        false
    ));
>>>>>>> ee258a7a

    // Create task with auto_start=false
    json config{
        {"data_saving", false},
        {"sample_rate", 25},
        {"stream_rate", 25},
        {"device", device.key},
        {"auto_start", false}, // Disable auto-start
        {"channels",
         json::array(
             {{{"type", "register_input"},
               {"enabled", true},
               {"channel", data_channel.key},
               {"address", 0},
               {"data_type", "uint8"}}}
         )}
    };

    task = synnax::Task(
        rack.key,
        "test_task_no_auto",
        "modbus_read",
        config.dump(),
        false
    );

    // Configure task through factory
    auto factory = modbus::Factory();
    auto [configured_task, ok] = factory.configure_task(ctx, task);

    ASSERT_TRUE(ok);
    ASSERT_NE(configured_task, nullptr);

    // Task should NOT have auto-started - check that the status is "configured" not
    // "running"
    ASSERT_EVENTUALLY_GE(ctx->statuses.size(), 1);
    const auto &initial_state = ctx->statuses[0];
    ASSERT_FALSE(initial_state.details.running);
    ASSERT_EQ(initial_state.variant, status::variant::SUCCESS);
    ASSERT_EQ(initial_state.message, "Task configured successfully");

    // Manually start the task
    task::Command start_cmd(task.key, "start", {});
    configured_task->exec(start_cmd);

    // Now task should be running
    ASSERT_EVENTUALLY_GE(ctx->statuses.size(), 2);
    bool found_start = false;
    for (const auto &s: ctx->statuses) {
        if (s.details.running && s.variant == status::variant::SUCCESS) {
            found_start = true;
            break;
        }
    }
    ASSERT_TRUE(found_start);

    // Stop the task to clean up
    task::Command stop_cmd(task.key, "stop", {});
    configured_task->exec(stop_cmd);
}<|MERGE_RESOLUTION|>--- conflicted
+++ resolved
@@ -33,18 +33,13 @@
         client = std::make_shared<synnax::Synnax>(new_test_client());
 
         // Create index channel
-<<<<<<< HEAD
-        index_channel = synnax::Channel("time_channel", telem::TIMESTAMP_T, 0, true);
-        ASSERT_NIL(client->channels.create(index_channel));
-=======
         index_channel = synnax::Channel(
             make_unique_channel_name("time_channel"),
             telem::TIMESTAMP_T,
             0,
             true
         );
-        ASSERT_NIL(sy->channels.create(index_channel));
->>>>>>> ee258a7a
+        ASSERT_NIL(client->channels.create(index_channel));
 
         // Create rack and device
         rack = ASSERT_NIL_P(client->racks.create("test_rack"));
@@ -103,13 +98,9 @@
     auto cfg = create_base_config();
     cfg["device"] = "non_existent_device";
 
-<<<<<<< HEAD
-    auto ch = ASSERT_NIL_P(client->channels.create("test", telem::UINT8_T, true));
-=======
     auto ch = ASSERT_NIL_P(
-        sy->channels.create(make_unique_channel_name("test"), telem::UINT8_T, true)
-    );
->>>>>>> ee258a7a
+        client->channels.create(make_unique_channel_name("test"), telem::UINT8_T, true)
+    );
     cfg["channels"].push_back(create_channel_config("coil_input", ch, 0));
 
     auto p = xjson::Parser(cfg);
@@ -130,13 +121,9 @@
 TEST_F(ModbusReadTest, testInvalidChannelType) {
     auto cfg = create_base_config();
 
-<<<<<<< HEAD
-    auto ch = ASSERT_NIL_P(client->channels.create("test", telem::UINT8_T, true));
-=======
     auto ch = ASSERT_NIL_P(
-        sy->channels.create(make_unique_channel_name("test"), telem::UINT8_T, true)
-    );
->>>>>>> ee258a7a
+        client->channels.create(make_unique_channel_name("test"), telem::UINT8_T, true)
+    );
     cfg["channels"].push_back(
         {{"type", "invalid_type"},
          {"enabled", true},
@@ -153,29 +140,17 @@
     auto cfg = create_base_config();
 
     // Create channels for different types
-<<<<<<< HEAD
-    auto coil_ch = ASSERT_NIL_P(client->channels.create("coil", telem::UINT8_T, true));
+    auto coil_ch = ASSERT_NIL_P(
+        client->channels.create(make_unique_channel_name("coil"), telem::UINT8_T, true)
+    );
     auto discrete_ch = ASSERT_NIL_P(
-        client->channels.create("discrete", telem::UINT8_T, true)
+        client->channels.create(make_unique_channel_name("discrete"), telem::UINT8_T, true)
     );
     auto holding_ch = ASSERT_NIL_P(
-        client->channels.create("holding", telem::UINT16_T, true)
+        client->channels.create(make_unique_channel_name("holding"), telem::UINT16_T, true)
     );
     auto input_ch = ASSERT_NIL_P(
-        client->channels.create("input", telem::UINT16_T, true)
-=======
-    auto coil_ch = ASSERT_NIL_P(
-        sy->channels.create(make_unique_channel_name("coil"), telem::UINT8_T, true)
-    );
-    auto discrete_ch = ASSERT_NIL_P(
-        sy->channels.create(make_unique_channel_name("discrete"), telem::UINT8_T, true)
-    );
-    auto holding_ch = ASSERT_NIL_P(
-        sy->channels.create(make_unique_channel_name("holding"), telem::UINT16_T, true)
-    );
-    auto input_ch = ASSERT_NIL_P(
-        sy->channels.create(make_unique_channel_name("input"), telem::UINT16_T, true)
->>>>>>> ee258a7a
+        client->channels.create(make_unique_channel_name("input"), telem::UINT16_T, true)
     );
 
     // Add different channel types
@@ -316,19 +291,12 @@
     x::defer stop_slave([&slave] { slave.stop(); });
 
     // Create data channel
-<<<<<<< HEAD
-    auto data_channel = ASSERT_NIL_P(
-        client->channels
-            .create("discrete_input", telem::UINT8_T, index_channel.key, false)
-    );
-=======
-    auto data_channel = ASSERT_NIL_P(sy->channels.create(
+    auto data_channel = ASSERT_NIL_P(client->channels.create(
         make_unique_channel_name("discrete_input"),
         telem::UINT8_T,
         index_channel.key,
         false
     ));
->>>>>>> ee258a7a
 
     // Create task configuration
     auto cfg = create_base_config();
@@ -374,13 +342,8 @@
     x::defer stop_slave([&slave] { slave.stop(); });
 
     // Create data channel
-<<<<<<< HEAD
     auto data_channel = ASSERT_NIL_P(client->channels.create(
-        "holding_register",
-=======
-    auto data_channel = ASSERT_NIL_P(sy->channels.create(
         make_unique_channel_name("holding_register"),
->>>>>>> ee258a7a
         telem::UINT16_T, // Holding registers are 16-bit
         index_channel.key,
         false
@@ -434,29 +397,17 @@
     x::defer stop_slave([&slave] { slave.stop(); });
 
     // Create channels for different types
-<<<<<<< HEAD
-    auto coil_ch = ASSERT_NIL_P(client->channels.create("coil", telem::UINT8_T, true));
+    auto coil_ch = ASSERT_NIL_P(
+        client->channels.create(make_unique_channel_name("coil"), telem::UINT8_T, true)
+    );
     auto discrete_ch = ASSERT_NIL_P(
-        client->channels.create("discrete", telem::UINT8_T, true)
+        client->channels.create(make_unique_channel_name("discrete"), telem::UINT8_T, true)
     );
     auto holding_ch = ASSERT_NIL_P(
-        client->channels.create("holding", telem::UINT16_T, true)
+        client->channels.create(make_unique_channel_name("holding"), telem::UINT16_T, true)
     );
     auto input_ch = ASSERT_NIL_P(
-        client->channels.create("input", telem::UINT16_T, true)
-=======
-    auto coil_ch = ASSERT_NIL_P(
-        sy->channels.create(make_unique_channel_name("coil"), telem::UINT8_T, true)
-    );
-    auto discrete_ch = ASSERT_NIL_P(
-        sy->channels.create(make_unique_channel_name("discrete"), telem::UINT8_T, true)
-    );
-    auto holding_ch = ASSERT_NIL_P(
-        sy->channels.create(make_unique_channel_name("holding"), telem::UINT16_T, true)
-    );
-    auto input_ch = ASSERT_NIL_P(
-        sy->channels.create(make_unique_channel_name("input"), telem::UINT16_T, true)
->>>>>>> ee258a7a
+        client->channels.create(make_unique_channel_name("input"), telem::UINT16_T, true)
     );
 
     // Create task configuration with all channel types
@@ -505,17 +456,11 @@
     auto cfg = create_base_config();
     cfg["data_saving"] = true;
 
-<<<<<<< HEAD
-    auto coil_ch = ASSERT_NIL_P(
-        client->channels.create("coil", telem::UINT8_T, index_channel.key)
-    );
-=======
-    auto coil_ch = ASSERT_NIL_P(sy->channels.create(
+    auto coil_ch = ASSERT_NIL_P(client->channels.create(
         make_unique_channel_name("coil"),
         telem::UINT8_T,
         index_channel.key
     ));
->>>>>>> ee258a7a
     cfg["channels"].push_back(create_channel_config("coil_input", coil_ch, 0));
 
     auto p = xjson::Parser(cfg);
@@ -545,33 +490,21 @@
     x::defer stop_slave([&slave] { slave.stop(); });
 
     // Create three UINT8 channels for sequential input registers
-<<<<<<< HEAD
-    auto input0 = ASSERT_NIL_P(
-        client->channels.create("input_reg_0", telem::UINT8_T, index_channel.key)
-    );
-    auto input1 = ASSERT_NIL_P(
-        client->channels.create("input_reg_1", telem::UINT8_T, index_channel.key)
-    );
-    auto input2 = ASSERT_NIL_P(
-        client->channels.create("input_reg_2", telem::UINT8_T, index_channel.key)
-    );
-=======
-    auto input0 = ASSERT_NIL_P(sy->channels.create(
+    auto input0 = ASSERT_NIL_P(client->channels.create(
         make_unique_channel_name("input_reg_0"),
         telem::UINT8_T,
         index_channel.key
     ));
-    auto input1 = ASSERT_NIL_P(sy->channels.create(
+    auto input1 = ASSERT_NIL_P(client->channels.create(
         make_unique_channel_name("input_reg_1"),
         telem::UINT8_T,
         index_channel.key
     ));
-    auto input2 = ASSERT_NIL_P(sy->channels.create(
+    auto input2 = ASSERT_NIL_P(client->channels.create(
         make_unique_channel_name("input_reg_2"),
         telem::UINT8_T,
         index_channel.key
     ));
->>>>>>> ee258a7a
 
     // Create task configuration with three sequential UINT8 input registers
     auto cfg = create_base_config();
@@ -625,33 +558,21 @@
     x::defer stop_slave([&slave] { slave.stop(); });
 
     // Create three UINT8 channels for sequential holding registers
-<<<<<<< HEAD
-    auto holding0 = ASSERT_NIL_P(
-        client->channels.create("holding_reg_0", telem::UINT8_T, index_channel.key)
-    );
-    auto holding1 = ASSERT_NIL_P(
-        client->channels.create("holding_reg_1", telem::UINT8_T, index_channel.key)
-    );
-    auto holding2 = ASSERT_NIL_P(
-        client->channels.create("holding_reg_2", telem::UINT8_T, index_channel.key)
-    );
-=======
-    auto holding0 = ASSERT_NIL_P(sy->channels.create(
+    auto holding0 = ASSERT_NIL_P(client->channels.create(
         make_unique_channel_name("holding_reg_0"),
         telem::UINT8_T,
         index_channel.key
     ));
-    auto holding1 = ASSERT_NIL_P(sy->channels.create(
+    auto holding1 = ASSERT_NIL_P(client->channels.create(
         make_unique_channel_name("holding_reg_1"),
         telem::UINT8_T,
         index_channel.key
     ));
-    auto holding2 = ASSERT_NIL_P(sy->channels.create(
+    auto holding2 = ASSERT_NIL_P(client->channels.create(
         make_unique_channel_name("holding_reg_2"),
         telem::UINT8_T,
         index_channel.key
     ));
->>>>>>> ee258a7a
 
     // Create task configuration with three sequential UINT8 holding registers
     auto cfg = create_base_config();
@@ -711,18 +632,12 @@
     x::defer stop_slave([&slave] { slave.stop(); });
 
     // Create data channel
-<<<<<<< HEAD
-    auto data_channel = ASSERT_NIL_P(
-        client->channels.create("input_reg", telem::UINT8_T, index_channel.key, false)
-    );
-=======
-    auto data_channel = ASSERT_NIL_P(sy->channels.create(
+    auto data_channel = ASSERT_NIL_P(client->channels.create(
         make_unique_channel_name("input_reg"),
         telem::UINT8_T,
         index_channel.key,
         false
     ));
->>>>>>> ee258a7a
 
     // Create task with auto_start=true
     json config{
@@ -779,18 +694,12 @@
     x::defer stop_slave([&slave] { slave.stop(); });
 
     // Create data channel
-<<<<<<< HEAD
-    auto data_channel = ASSERT_NIL_P(
-        client->channels.create("input_reg_2", telem::UINT8_T, index_channel.key, false)
-    );
-=======
-    auto data_channel = ASSERT_NIL_P(sy->channels.create(
+    auto data_channel = ASSERT_NIL_P(client->channels.create(
         make_unique_channel_name("input_reg_2"),
         telem::UINT8_T,
         index_channel.key,
         false
     ));
->>>>>>> ee258a7a
 
     // Create task with auto_start=false
     json config{
