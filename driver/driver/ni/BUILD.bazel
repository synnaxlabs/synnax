cc_library(
    name = "daqmx_hds",
    hdrs = ["daqmx.h"],
    visibility = ["//visibility:public"],
    deps = ["@nidaqmx//:lib"],
)

cc_library(
    name = "syscfg_hds",
    hdrs = [
        "nisyscfg.h",
        "nisyscfg_errors.h",
        "nisyscfg_wide.h",
    ],
    visibility = ["//visibility:public"],
    deps = [
        "@nidaqmx//:lib",
        "@nisyscfg//:lib",
    ],
)

cc_library(
    name = "ni",
    srcs = [
        "ni_reader.cpp",
        "ni_scanner.cpp"
    ],
    hdrs = [
        "daqmx.h",
        "ni_reader.h",
        "nisyscfg.h",
        "nisyscfg_errors.h",
        "nisyscfg_wide.h",
        "ni_scanner.h",
    ],
    copts = ["/std:c++20"],
    linkopts = ["user32.lib"],
    target_compatible_with = select({
        "@platforms//os:windows": [],
        "//conditions:default": ["@platforms//:incompatible"],
    }),
    visibility = ["//visibility:public"],
    deps = [
        "daqmx_hds",
        "syscfg_hds",
        "//driver/breaker",
        "//driver/errors",
        "//driver/modules:module",
        "//driver/pipeline:acqReader",
        "@nlohmann_json//:json",
        "@synnax//synnax",
        "@synnax//synnax/testutil",
    ],
)

cc_library(
    name = "ni_module",
    srcs = ["ni_module.cpp"],
    hdrs = ["ni_module.h"],
    copts = ["/std:c++20"],
    target_compatible_with = select({
        "@platforms//os:windows": [],
        "//conditions:default": ["@platforms//:incompatible"],
    }),
    visibility = ["//visibility:public"],
    deps = [
        "ni",
        "//driver/breaker",
        "//driver/modules:module",
        "//driver/pipeline",
        "//driver/pipeline:acqReader",
        "@nlohmann_json//:json",
        "@synnax//synnax",
    ],
)

cc_test(
    name = "ni_reader_test",
    srcs = [
        "ni_reader_test.cpp",
    ],
    copts = ["/std:c++20"],
    deps = [
        "daqmx_hds",
        "ni",
        "syscfg_hds",
        "@com_google_googletest//:gtest_main",
    ],
)

cc_test(
    name = "ni_writer_test",
    srcs = [
        "ni_writer_test.cpp",
    ],
    copts = ["/std:c++20"],
    deps = [
        "daqmx_hds",
        "ni",
        "syscfg_hds",
        "//driver/testutil",
        "@com_google_googletest//:gtest_main",
    ],
)

cc_test(
    name = "ni_module_test",
    srcs = [
        "ni_module_test.cpp",
    ],
    copts = ["/std:c++20"],
    deps = [
        "ni_module",
        "//driver/testutil",
        "@com_google_googletest//:gtest_main",
        "@synnax//synnax/testutil",
    ],
<<<<<<< HEAD
    copts = ["/std:c++17"],
)

cc_test(
    name = "ni_scanner_test",
    srcs = [
        "ni_scanner_test.cpp",
    ],
    deps = [
        "ni",
        "@com_google_googletest//:gtest_main",
        "daqmx_hds",
        "syscfg_hds",
        "//driver/testutil",
    ],
    copts = ["/std:c++17"],
)
=======
)
>>>>>>> 9b02b623
<|MERGE_RESOLUTION|>--- conflicted
+++ resolved
@@ -115,8 +115,6 @@
         "@com_google_googletest//:gtest_main",
         "@synnax//synnax/testutil",
     ],
-<<<<<<< HEAD
-    copts = ["/std:c++17"],
 )
 
 cc_test(
@@ -133,6 +131,3 @@
     ],
     copts = ["/std:c++17"],
 )
-=======
-)
->>>>>>> 9b02b623
