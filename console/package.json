--- conflicted
+++ resolved
@@ -1,11 +1,7 @@
 {
   "name": "@synnaxlabs/console",
   "private": true,
-<<<<<<< HEAD
-  "version": "0.43.0",
-=======
   "version": "0.42.0",
->>>>>>> 831c09e9
   "type": "module",
   "scripts": {
     "dev": "tauri dev",
