--- conflicted
+++ resolved
@@ -40,21 +40,10 @@
 import { UserServices } from "@/user/services";
 import { WorkspaceServices } from "@/workspace/services";
 
-<<<<<<< HEAD
 const generateEmpty = (type: ontology.ResourceType): Ontology.Service => ({
   ...Ontology.BASE_SERVICE,
   type,
 });
-=======
-export const EMPTY_ONTOLOGY_SERVICE: Ontology.Service = {
-  type: rack.ONTOLOGY_TYPE,
-  icon: <></>,
-  hasChildren: true,
-  canDrop: () => false,
-  haulItems: () => [],
-  allowRename: () => false,
-};
->>>>>>> 4718c22c
 
 export const SERVICES: Ontology.Services = {
   [schematic.ONTOLOGY_TYPE]: SchematicServices.ONTOLOGY_SERVICE,
