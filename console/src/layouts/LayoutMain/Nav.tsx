// Copyright 2023 Synnax Labs, Inc.
//
// Use of this software is governed by the Business Source License included in the file
// licenses/BSL.txt.
//
// As of the Change Date specified in that file, in accordance with the Business Source
// License, use of this software will be governed by the Apache License, Version 2.0,
// included in the file licenses/APL.txt.

import { type ReactElement } from "react";

import { Icon, Logo } from "@synnaxlabs/media";
<<<<<<< HEAD
import { Divider, Nav, Menu as PMenu, Button, OS, Text } from "@synnaxlabs/pluto";
import { location } from "@synnaxlabs/x";
=======
import { Divider, Nav, Button, OS, Text } from "@synnaxlabs/pluto";
>>>>>>> e48454ba

import { Cluster } from "@/cluster";
import { Controls } from "@/components";
import { NAV_DRAWERS, NavMenu } from "@/components/nav/Nav";
import { CSS } from "@/css";
import { Docs } from "@/docs";
import { Label } from "@/label";
import { Layout } from "@/layout";
import { NAV_SIZES } from "@/layouts/LayoutMain/constants";
import { LinePlot } from "@/lineplot";
import { Palette } from "@/palette/Palette";
import { type TriggerConfig } from "@/palette/types";
import { PID } from "@/pid";
import { Range } from "@/range";
import { SERVICES } from "@/services";
import { Version } from "@/version";
import { Vis } from "@/vis";
import { Workspace } from "@/workspace";

import "@/layouts/LayoutMain/Nav.css";

const DEFAULT_TRIGGER: TriggerConfig = {
  defaultMode: "command",
  resource: [["Control", "P"]],
  command: [["Control", "Shift", "P"]],
};

const COMMANDS = [
  ...LinePlot.COMMANDS,
  ...Layout.COMMANDS,
  ...PID.COMMANDS,
  ...Docs.COMMANDS,
  ...Workspace.COMMANDS,
  ...Cluster.COMMANDS,
  ...Range.COMMANDS,
  ...Label.COMMANDS,
];

const NavTopPalette = (): ReactElement => {
  return (
    <Palette
      commands={COMMANDS}
      triggers={DEFAULT_TRIGGER}
      services={SERVICES}
      commandSymbol=">"
    />
  );
};

/**
 * NavTop is the top navigation bar for the Synnax Console. Try to keep this component
 * presentational.
 */
export const NavTop = (): ReactElement => {
  const placer = Layout.usePlacer();

  const os = OS.use();
  const handleDocs = (): void => {
    placer(Docs.createLayout());
  };

  return (
    <Nav.Bar
      data-tauri-drag-region
      location="top"
      size={NAV_SIZES.top}
      className={CSS(CSS.B("main-nav"), CSS.B("main-nav-top"))}
    >
      <Nav.Bar.Start className="console-main-nav-top__start" data-tauri-drag-region>
        <Controls className="console-controls--macos" visibleIfOS="MacOS" />
        {os === "Windows" && (
          <Logo
            className="console-main-nav-top__logo"
            variant="icon"
            data-tauri-drag-region
          />
        )}
        <Workspace.Selector />
      </Nav.Bar.Start>
      <Nav.Bar.Content
        grow
        justify="center"
        className="console-main-nav-top__center"
        data-tauri-drag-region
      >
        <NavTopPalette />
      </Nav.Bar.Content>
      <Nav.Bar.End
        className="console-main-nav-top__end"
        justify="end"
        data-tauri-drag-region
      >
        <Button.Icon
          size="medium"
          onClick={handleDocs}
          tooltip={<Text.Text level="small">Documentation</Text.Text>}
        >
          <Icon.QuestionMark />
        </Button.Icon>
        <Controls className="console-controls--windows" visibleIfOS="Windows" />
      </Nav.Bar.End>
    </Nav.Bar>
  );
};

/**
 * NavLeft is the left navigation drawer for the Synnax Console. Try to keep this component
 * presentational.
 */
export const NavLeft = (): ReactElement => {
  const { onSelect, menuItems } = Layout.useNavDrawer("left", NAV_DRAWERS);
  const os = OS.use();
  return (
    <Nav.Bar className={CSS.B("main-nav")} location="left" size={NAV_SIZES.side}>
      {os !== "Windows" && (
        <Nav.Bar.Start className="console-main-nav-left__start" bordered>
          <Logo className="console-main-nav-left__logo" />
        </Nav.Bar.Start>
      )}
      <Nav.Bar.Content className="console-main-nav__content">
        <NavMenu onChange={onSelect}>{menuItems}</NavMenu>
      </Nav.Bar.Content>
    </Nav.Bar>
  );
};

/**
 * NavRight is the right navigation bar for the Synnax Console. Try to keep this component
 * presentational.
 */
export const NavRight = (): ReactElement | null => {
  const { menuItems, onSelect } = Layout.useNavDrawer("right", NAV_DRAWERS);
  const { menuItems: bottomMenuItems, onSelect: onBottomSelect } = Layout.useNavDrawer(
    "bottom",
    NAV_DRAWERS,
  );
  return (
    <Nav.Bar className={CSS.B("main-nav")} location="right" size={NAV_SIZES.side}>
      <Nav.Bar.Content className="console-main-nav__content" size="small">
        <NavMenu onChange={onSelect}>{menuItems}</NavMenu>
      </Nav.Bar.Content>
      {bottomMenuItems.length > 0 && (
        <Nav.Bar.End className="console-main-nav__content" bordered>
          <NavMenu onChange={onBottomSelect}>{bottomMenuItems}</NavMenu>
        </Nav.Bar.End>
      )}
    </Nav.Bar>
  );
};

/**
 * NavBottom is the bottom navigation bar for the Synnax Console. Try to keep this component
 * presentational.
 */
export const NavBottom = (): ReactElement => {
  return (
    <Nav.Bar className={CSS.B("main-nav")} location="bottom" size={NAV_SIZES.bottom}>
      <Nav.Bar.Start>
        <Vis.NavControls />
      </Nav.Bar.Start>
      <Nav.Bar.End className="console-main-nav-bottom__end" empty>
        <Divider.Divider />
        <Version.Badge level="p" />
        <Divider.Divider />
        <Cluster.Dropdown />
        <Divider.Divider />
        <Cluster.ConnectionBadge />
      </Nav.Bar.End>
    </Nav.Bar>
  );
};<|MERGE_RESOLUTION|>--- conflicted
+++ resolved
@@ -10,12 +10,7 @@
 import { type ReactElement } from "react";
 
 import { Icon, Logo } from "@synnaxlabs/media";
-<<<<<<< HEAD
-import { Divider, Nav, Menu as PMenu, Button, OS, Text } from "@synnaxlabs/pluto";
-import { location } from "@synnaxlabs/x";
-=======
 import { Divider, Nav, Button, OS, Text } from "@synnaxlabs/pluto";
->>>>>>> e48454ba
 
 import { Cluster } from "@/cluster";
 import { Controls } from "@/components";
