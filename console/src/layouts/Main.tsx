--- conflicted
+++ resolved
@@ -90,26 +90,15 @@
     <SideEffect />
     <Nav.Top />
     <Layout.Modals />
-<<<<<<< HEAD
     <Align.Space className="console-main-fixed--y" direction="x" size={0.5}>
-      <NavLeft />
-=======
-    <Align.Space className="console-main-fixed--y" direction="x" empty>
       <Nav.Left />
->>>>>>> 146ae03d
       <Align.Space
         className="console-main-content-drawers console-main-fixed--y console-main-fixed--x"
         size={0.5}
       >
-<<<<<<< HEAD
         <Align.Space className="console-main--driven" direction="x" size={0.5}>
-          <NavDrawer location="left" />
+          <Nav.Drawer location="left" />
           <main className="console-main--driven">
-=======
-        <Align.Space className="console-main--driven" direction="x" empty>
-          <Nav.Drawer location="left" />
-          <main className="console-main--driven" style={{ position: "relative" }}>
->>>>>>> 146ae03d
             <Mosaic />
           </main>
           <Nav.Drawer location="right" />
@@ -118,9 +107,5 @@
       </Align.Space>
       <Nav.Right />
     </Align.Space>
-<<<<<<< HEAD
-=======
-    <Nav.Bottom />
->>>>>>> 146ae03d
   </>
 );