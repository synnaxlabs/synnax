// Copyright 2024 Synnax Labs, Inc.
//
// Use of this software is governed by the Business Source License included in the file
// licenses/BSL.txt.
//
// As of the Change Date specified in that file, in accordance with the Business Source
// License, use of this software will be governed by the Apache License, Version 2.0,
// included in the file licenses/APL.txt.

import "@/layouts/Main.css";

import { Drift } from "@synnaxlabs/drift";
import { Align } from "@synnaxlabs/pluto";
import { type ReactElement, useEffect } from "react";
import { useDispatch } from "react-redux";

import { ChannelServices } from "@/channel/services";
import { Cluster } from "@/cluster";
import { NavDrawer } from "@/components/nav/Nav";
import { Device } from "@/hardware/device";
<<<<<<< HEAD
=======
import { DeviceServices } from "@/hardware/device/services";
>>>>>>> 62c5d0e5
import { Task } from "@/hardware/task";
import { Layout } from "@/layout";
import { Mosaic } from "@/layouts/Mosaic";
import { NavBottom, NavLeft, NavRight, NavTop } from "@/layouts/Nav";
import { LinePlotServices } from "@/lineplot/services";
import { Link } from "@/link";
import { LogServices } from "@/log/services";
import { Notifications } from "@/notifications";
import { Permissions } from "@/permissions";
import { RangeServices } from "@/range/services";
import { SchematicServices } from "@/schematic/services";
import { TableServices } from "@/table/services";
import { Version } from "@/version";
import { Workspace } from "@/workspace";

const NOTIFICATION_ADAPTERS = [
  ...DeviceServices.NOTIFICATION_ADAPTERS,
  ...Version.NOTIFICATION_ADAPTERS,
  ...Cluster.NOTIFICATION_ADAPTERS,
];

const LINK_HANDLERS: Link.Handler[] = [
  ChannelServices.linkHandler,
  LinePlotServices.linkHandler,
  RangeServices.linkHandler,
  SchematicServices.linkHandler,
  Task.linkHandler,
  Workspace.linkHandler,
  LogServices.linkHandler,
  TableServices.linkHandler,
];

const SideEffect = (): null => {
  const dispatch = useDispatch();
  useEffect(() => {
    dispatch(Layout.maybeCreateGetStartedTab());
  }, []);
  Version.useLoadTauri();
  Device.useListenForChanges();
  Workspace.useSyncLayout();
  Link.useDeep({ handlers: LINK_HANDLERS });
  Layout.useTriggers();
  Permissions.useFetchPermissions();
  Layout.useDropOutside();
  return null;
};

export const MAIN_TYPE = Drift.MAIN_WINDOW;

/**
 * The center of it all. This is the main layout for the Synnax Console. Try to keep this
 * component as simple, presentational, and navigatable as possible.
 */
export const Main = (): ReactElement => (
  <>
    {/* We need to place notifications here so they are in the proper stacking context */}
    <Notifications.Notifications adapters={NOTIFICATION_ADAPTERS} />
    <SideEffect />
    <NavTop />
    <Layout.Modals />
    <Align.Space className="console-main-fixed--y" direction="x" empty>
      <NavLeft />
      <Align.Space
        className="console-main-content-drawers console-main-fixed--y console-main-fixed--x"
        empty
      >
        <Align.Space className="console-main--driven" direction="x" empty>
          <NavDrawer location="left" />
          <main className="console-main--driven" style={{ position: "relative" }}>
            <Mosaic />
          </main>
          <NavDrawer location="right" />
        </Align.Space>
        <NavDrawer location="bottom" />
      </Align.Space>
      <NavRight />
    </Align.Space>
    <NavBottom />
  </>
);<|MERGE_RESOLUTION|>--- conflicted
+++ resolved
@@ -18,10 +18,7 @@
 import { Cluster } from "@/cluster";
 import { NavDrawer } from "@/components/nav/Nav";
 import { Device } from "@/hardware/device";
-<<<<<<< HEAD
-=======
 import { DeviceServices } from "@/hardware/device/services";
->>>>>>> 62c5d0e5
 import { Task } from "@/hardware/task";
 import { Layout } from "@/layout";
 import { Mosaic } from "@/layouts/Mosaic";
