// Copyright 2024 Synnax Labs, Inc.
//
// Use of this software is governed by the Business Source License included in the file
// licenses/BSL.txt.
//
// As of the Change Date specified in that file, in accordance with the Business Source
// License, use of this software will be governed by the Apache License, Version 2.0,
// included in the file licenses/APL.txt.

import { ontology } from "@synnaxlabs/client";
import { selectWindowKey } from "@synnaxlabs/drift";
import { Icon, Logo } from "@synnaxlabs/media";
import {
  Breadcrumb,
  Button,
  componentRenderProp,
  Eraser,
  Menu as PMenu,
  Modal,
  Mosaic as Core,
  Nav,
  OS,
  Portal,
  Status,
  Synnax,
  type Tabs,
  Text,
  useDebouncedCallback,
} from "@synnaxlabs/pluto";
import { type location } from "@synnaxlabs/x";
import { memo, type ReactElement, useCallback, useLayoutEffect } from "react";
import { useDispatch, useStore } from "react-redux";

import { Controls } from "@/components";
import { Menu } from "@/components/menu";
import { NAV_DRAWERS, NavDrawer, NavMenu } from "@/components/nav/Nav";
import { Import } from "@/import";
import { INGESTORS } from "@/ingestors";
import { Layout } from "@/layout";
<<<<<<< HEAD
import { Content } from "@/layout/Content";
import { usePlacer } from "@/layout/hooks";
import { useMoveIntoMainWindow } from "@/layout/Menu";
import { useSelectActiveMosaicTabKey } from "@/layout/selectors";
import {
  moveMosaicTab,
  remove,
  rename,
  resizeMosaicTab,
  selectMosaicTab,
  setNavDrawer,
} from "@/layout/slice";
=======
>>>>>>> 5174cca6
import { createSelector } from "@/layouts/Selector";
import { LinePlot } from "@/lineplot";
import { SERVICES } from "@/services";
import { type RootState, type RootStore } from "@/store";
import { Workspace } from "@/workspace";
import { WorkspaceServices } from "@/workspace/services";

const EmptyContent = (): ReactElement => (
  <Eraser.Eraser>
    <Logo.Watermark />;
  </Eraser.Eraser>
);

const emptyContent = <EmptyContent />;

export const MOSAIC_TYPE = "mosaic";

export const ContextMenu = ({
  keys,
}: PMenu.ContextMenuMenuProps): ReactElement | null => {
  if (keys.length === 0)
    return (
      <PMenu.Menu level="small" iconSpacing="small">
        <Menu.HardReloadItem />
      </PMenu.Menu>
    );
  const layoutKey = keys[0];
  const layout = Layout.useSelect(layoutKey);
  if (layout == null) return null;
  const C = Layout.useContextMenuRenderer(layout?.type);
  if (C == null)
    return (
      <PMenu.Menu level="small" iconSpacing="small">
        <Layout.MenuItems layoutKey={layoutKey} />
      </PMenu.Menu>
    );
  const res = <C layoutKey={layoutKey} />;
  return res;
};

interface ContentCProps extends Tabs.Tab {
  node: Portal.Node;
}

const ModalContent = ({ node, tabKey }: ContentCProps) => {
  const d = useDispatch();
  const layout = Layout.useSelectRequired(tabKey);
  const { windowKey, focused: focusedKey } = Layout.useSelectFocused();
  const focused = tabKey === focusedKey;
  const handleClose = () =>
    windowKey != null && d(Layout.setFocus({ windowKey, key: null }));
  const openInNewWindow = Layout.useOpenInNewWindow();
  const handleOpenInNewWindow = () => {
    openInNewWindow(tabKey);
    handleClose();
  };
  return (
    <Modal.Dialog visible close={handleClose} centered enabled={focused}>
      <Nav.Bar
        location="top"
        size="5rem"
        style={{ display: focused ? "flex" : "none" }}
      >
        {/*
         * We do this to reduce the number of mounted DOM nodes. For some reason removing
         * the entire bar causes react to crash, so we just hide its children.
         */}
        {focused && (
          <>
            <Nav.Bar.Start style={{ paddingLeft: "2rem" }}>
              <Breadcrumb.Breadcrumb icon={layout.icon}>
                {layout.name}
              </Breadcrumb.Breadcrumb>
            </Nav.Bar.Start>
            <Nav.Bar.End style={{ paddingRight: "1rem" }} empty>
              <Button.Icon onClick={handleOpenInNewWindow} size="small">
                <Icon.OpenInNewWindow style={{ color: "var(--pluto-gray-l8)" }} />
              </Button.Icon>
              <Button.Icon onClick={handleClose} size="small">
                <Icon.Subtract style={{ color: "var(--pluto-gray-l8)" }} />
              </Button.Icon>
            </Nav.Bar.End>
          </>
        )}
      </Nav.Bar>
      <Portal.Out node={node} />
    </Modal.Dialog>
  );
};

const contextMenu = componentRenderProp(ContextMenu);

interface MosaicProps {
  windowKey: string;
  mosaic: Core.Node;
}

export const Mosaic = memo((): ReactElement | null => {
  const [windowKey, mosaic] = Layout.useSelectMosaic();
  if (windowKey == null || mosaic == null) return null;
  return <Internal windowKey={windowKey} mosaic={mosaic} />;
});
Mosaic.displayName = "Mosaic";

/** LayoutMosaic renders the central layout mosaic of the application. */
<<<<<<< HEAD
const Internal = ({ windowKey, mosaic }: MosaicProps): ReactElement => {
=======
export const Mosaic = memo((): ReactElement => {
  const [windowKey, mosaic] = Layout.useSelectMosaic();
>>>>>>> 5174cca6
  const store = useStore();
  const activeTab = Layout.useSelectActiveMosaicTabKey();
  const client = Synnax.use();
  const place = Layout.usePlacer();
  const dispatch = useDispatch();
  const addStatus = Status.useAggregator();
  const handleException = Status.useExceptionHandler();

  const handleDrop = useCallback(
    (key: number, tabKey: string, loc: location.Location): void => {
<<<<<<< HEAD
      if (windowKey == null) return;
      dispatch(moveMosaicTab({ key, tabKey, loc, windowKey }));
=======
      dispatch(Layout.moveMosaicTab({ key, tabKey, loc, windowKey }));
>>>>>>> 5174cca6
    },
    [dispatch, windowKey],
  );

  const handleCreate = useCallback(
    (mosaicKey: number, location: location.Location, tabKeys?: string[]) => {
      if (tabKeys == null) {
        place(
          createSelector({
            tab: { mosaicKey, location },
            location: "mosaic",
          }),
        );
        return;
      }
      tabKeys.forEach((tabKey) => {
        const res = ontology.stringIDZ.safeParse(tabKey);
        if (res.success) {
          const id = new ontology.ID(res.data);
          if (client == null) return;
          SERVICES[id.type].onMosaicDrop?.({
            client,
            store: store as RootStore,
            id,
            nodeKey: mosaicKey,
            location,
            placeLayout: place,
            addStatus,
            handleException,
          });
        } else
          place(
            createSelector({
              tab: { mosaicKey, location },
              location: "mosaic",
            }),
          );
      });
    },
    [place, store, client, addStatus],
  );

  LinePlot.useTriggerHold({
    defaultMode: "hold",
    hold: [["H"]],
    toggle: [["H", "H"]],
  });

  const handleClose = useCallback(
    (tabKey: string): void => {
      dispatch(Layout.remove({ keys: [tabKey] }));
    },
    [dispatch],
  );

  const handleSelect = useCallback(
    (tabKey: string): void => {
      dispatch(Layout.selectMosaicTab({ tabKey }));
    },
    [dispatch],
  );

  const handleRename = useCallback(
    (tabKey: string, name: string): void => {
      dispatch(Layout.rename({ key: tabKey, name }));
    },
    [dispatch],
  );

  const handleResize = useDebouncedCallback(
    (key, size) => {
      dispatch(Layout.resizeMosaicTab({ key, size, windowKey }));
    },
    100,
    [dispatch, windowKey],
  );
  const handleFileDrop = useCallback(
    async (nodeKey: number, loc: location.Location, event: React.DragEvent) => {
      const items = Array.from(event.dataTransfer.items);
      await Promise.all(
        items.map(async (item) => {
          try {
            await Import.dataTransferItem(item, {
              client,
              fileIngestors: INGESTORS,
              ingestDirectory: WorkspaceServices.ingest,
              layout: { tab: { mosaicKey: nodeKey, location: loc } },
              placeLayout: place,
              store,
            });
          } catch (e) {
            handleException(e, `Failed to read ${item.getAsFile()?.name ?? "file"}`);
          }
        }),
      );
    },
    [client, place, store],
  );

  // Creates a wrapper around the general purpose layout content to create a set of
  // content nodes that are rendered at the top level of the Mosaic and then 'portaled'
  // into their correct location. This means that moving layouts around in the Mosaic
  // or focusing them will not cause them to re-mount. This has considerable impacts
  // on the user experience, as it reduces necessary data fetching and expensive
  const [portalRef, portalNodes] = Core.usePortal({
    root: mosaic,
    onSelect: handleSelect,
    children: ({ tabKey, visible }) => (
      <Layout.Content key={tabKey} layoutKey={tabKey} forceHidden={visible === false} />
    ),
  });

  const renderProp = useCallback<Tabs.RenderProp>(
    (props) => (
      <ModalContent
        key={props.tabKey}
        node={portalRef.current.get(props.tabKey) as Portal.Node}
        {...props}
      />
    ),
    [],
  );

  return (
    <>
      {portalNodes}
      <Core.Mosaic
        root={mosaic}
        onDrop={handleDrop}
        onClose={handleClose}
        onSelect={handleSelect}
        contextMenu={contextMenu}
        onResize={handleResize}
        emptyContent={emptyContent}
        onRename={handleRename}
        onCreate={handleCreate}
        activeTab={activeTab ?? undefined}
        onFileDrop={handleFileDrop}
      >
        {renderProp}
      </Core.Mosaic>
    </>
  );
};

export const NavTop = (): ReactElement | null => {
  const os = OS.use();
  const active = Layout.useSelectActiveMosaicLayout();
  const ws = Workspace.useSelectActive();
  const store = useStore<RootState>();
  const moveToMain = Layout.useMoveIntoMainWindow();
  const collapseButton = (
    <Button.Icon
      onClick={() => {
        const state = store.getState();
        const winKey = selectWindowKey(state);
        Object.values(state.layout.layouts)
          .filter((l) => l.windowKey === winKey && l.location === "mosaic")
          .forEach((l) => moveToMain(l.key));
      }}
    >
      <Icon.MoveToMainWindow />
    </Button.Icon>
  );
  return (
    <Nav.Bar
      className="console-main-nav-top"
      location="top"
      size={"5rem"}
      data-tauri-drag-region
    >
      <Nav.Bar.Start className="console-main-nav-top__start" data-tauri-drag-region>
        <Controls
          className="console-controls--macos"
          visibleIfOS="MacOS"
          forceOS={os}
        />
        {os === "Windows" && <Logo className="console-main-nav-top__logo" />}
      </Nav.Bar.Start>
      <Nav.Bar.AbsoluteCenter data-tauri-drag-region>
        <Text.Text
          level="p"
          shade={6}
          style={{ transform: "scale(0.9)", cursor: "default" }}
          data-tauri-drag-region
        >
          {active?.name} {ws?.name != null ? ` - ${ws.name}` : ""}
        </Text.Text>
      </Nav.Bar.AbsoluteCenter>
      <Nav.Bar.End
        data-tauri-drag-region
        style={{ paddingRight: os == "Windows" ? "0" : "1.5rem" }}
      >
        {collapseButton}
        {os === "Windows" && (
          <Controls
            className="console-controls--windows"
            visibleIfOS="Windows"
            forceOS={os}
          />
        )}
      </Nav.Bar.End>
    </Nav.Bar>
  );
};

export const MosaicWindow = memo(
  ({ layoutKey }: Layout.RendererProps): ReactElement | null => {
    const { menuItems, onSelect } = Layout.useNavDrawer("bottom", NAV_DRAWERS);
    const dispatch = useDispatch();
    const [windowKey, mosaic] = Layout.useSelectMosaic();
    useLayoutEffect(() => {
      dispatch(
        Layout.setNavDrawer({
          windowKey: layoutKey,
          location: "bottom",
          menuItems: ["visualization"],
          activeItem: "visualization",
        }),
      );
    }, [layoutKey]);
    if (windowKey == null || mosaic == null) return null;
    return (
      <>
        <NavTop />
        <Internal windowKey={windowKey} mosaic={mosaic} />
        <NavDrawer location="bottom" />
        <Nav.Bar
          className="console-main-nav"
          location="bottom"
          style={{ paddingRight: "1.5rem", zIndex: 8 }}
          size="6rem"
        >
          <Nav.Bar.End>
            <NavMenu onChange={onSelect}>{menuItems}</NavMenu>
          </Nav.Bar.End>
        </Nav.Bar>
      </>
    );
  },
);
MosaicWindow.displayName = "MosaicWindow";<|MERGE_RESOLUTION|>--- conflicted
+++ resolved
@@ -37,21 +37,6 @@
 import { Import } from "@/import";
 import { INGESTORS } from "@/ingestors";
 import { Layout } from "@/layout";
-<<<<<<< HEAD
-import { Content } from "@/layout/Content";
-import { usePlacer } from "@/layout/hooks";
-import { useMoveIntoMainWindow } from "@/layout/Menu";
-import { useSelectActiveMosaicTabKey } from "@/layout/selectors";
-import {
-  moveMosaicTab,
-  remove,
-  rename,
-  resizeMosaicTab,
-  selectMosaicTab,
-  setNavDrawer,
-} from "@/layout/slice";
-=======
->>>>>>> 5174cca6
 import { createSelector } from "@/layouts/Selector";
 import { LinePlot } from "@/lineplot";
 import { SERVICES } from "@/services";
@@ -157,12 +142,7 @@
 Mosaic.displayName = "Mosaic";
 
 /** LayoutMosaic renders the central layout mosaic of the application. */
-<<<<<<< HEAD
 const Internal = ({ windowKey, mosaic }: MosaicProps): ReactElement => {
-=======
-export const Mosaic = memo((): ReactElement => {
-  const [windowKey, mosaic] = Layout.useSelectMosaic();
->>>>>>> 5174cca6
   const store = useStore();
   const activeTab = Layout.useSelectActiveMosaicTabKey();
   const client = Synnax.use();
@@ -173,12 +153,8 @@
 
   const handleDrop = useCallback(
     (key: number, tabKey: string, loc: location.Location): void => {
-<<<<<<< HEAD
       if (windowKey == null) return;
-      dispatch(moveMosaicTab({ key, tabKey, loc, windowKey }));
-=======
       dispatch(Layout.moveMosaicTab({ key, tabKey, loc, windowKey }));
->>>>>>> 5174cca6
     },
     [dispatch, windowKey],
   );
