--- conflicted
+++ resolved
@@ -25,7 +25,7 @@
   useDebouncedCallback,
 } from "@synnaxlabs/pluto";
 import { type location } from "@synnaxlabs/x";
-import { memo, useCallback, useLayoutEffect } from "react";
+import { memo, type ReactElement, useCallback, useLayoutEffect } from "react";
 import { useDispatch, useStore } from "react-redux";
 
 import { Menu } from "@/components";
@@ -36,7 +36,7 @@
 import { SELECTOR_LAYOUT } from "@/layouts/Selector";
 import { LinePlot } from "@/lineplot";
 import { SERVICES } from "@/services";
-import { type RootStore } from "@/store";
+import { type RootState, type RootStore } from "@/store";
 import { WorkspaceServices } from "@/workspace/services";
 
 const EmptyContent = () => (
@@ -135,13 +135,8 @@
 Mosaic.displayName = "Mosaic";
 
 /** LayoutMosaic renders the central layout mosaic of the application. */
-<<<<<<< HEAD
-const Internal = ({ windowKey, mosaic }: MosaicProps) => {
-  const store = useStore();
-=======
 const Internal = ({ windowKey, mosaic }: MosaicProps): ReactElement => {
   const store = useStore<RootState>();
->>>>>>> 206af58e
   const activeTab = Layout.useSelectActiveMosaicTabKey();
   const client = Synnax.use();
   const placeLayout = Layout.usePlacer();
