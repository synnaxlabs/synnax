// Copyright 2024 Synnax Labs, Inc.
//
// Use of this software is governed by the Business Source License included in the file
// licenses/BSL.txt.
//
// As of the Change Date specified in that file, in accordance with the Business Source
// License, use of this software will be governed by the Apache License, Version 2.0,
// included in the file licenses/APL.txt.

import { type ReactElement } from "react";
import { v4 as uuid } from "uuid";

import { LabJack } from "@/hardware/labjack";
import { NI } from "@/hardware/ni";
import { OPC } from "@/hardware/opc";
import { Layout } from "@/layout";
import { LinePlot } from "@/lineplot";
import { Log } from "@/log";
import { Schematic } from "@/schematic";

const SELECTABLES: Layout.Selectable[] = [
  LinePlot.SELECTABLE,
  Schematic.SELECTABLE,
<<<<<<< HEAD
  ...LabJack.SELECTABLES,
=======
  ...Log.SELECTABLES,
>>>>>>> eaf328e6
  ...NI.SELECTABLES,
  ...OPC.SELECTABLES,
];

export const SELECTOR_TYPE = "visLayoutSelector";

export const createSelector = (
  props: Omit<Partial<Layout.State>, "type">,
): Omit<Layout.State, "windowKey"> => {
  const { location = "mosaic", name = "New Layout", key = uuid(), window, tab } = props;
  return {
    type: SELECTOR_TYPE,
    location,
    name,
    key,
    window,
    tab,
  };
};

export const Selector = (props: Layout.SelectorProps): ReactElement => {
  const canCreateSchematic = Schematic.useSelectHasPermission();
  const selectables = SELECTABLES.filter((s) => {
    if (s.key === Schematic.SELECTABLE.key) return canCreateSchematic;
    return true;
  });
  return Layout.createSelectorComponent(selectables)(props);
};<|MERGE_RESOLUTION|>--- conflicted
+++ resolved
@@ -21,11 +21,8 @@
 const SELECTABLES: Layout.Selectable[] = [
   LinePlot.SELECTABLE,
   Schematic.SELECTABLE,
-<<<<<<< HEAD
+  ...Log.SELECTABLES,
   ...LabJack.SELECTABLES,
-=======
-  ...Log.SELECTABLES,
->>>>>>> eaf328e6
   ...NI.SELECTABLES,
   ...OPC.SELECTABLES,
 ];
