// Copyright 2024 Synnax Labs, Inc.
//
// Use of this software is governed by the Business Source License included in the file
// licenses/BSL.txt.
//
// As of the Change Date specified in that file, in accordance with the Business Source
// License, use of this software will be governed by the Apache License, Version 2.0,
// included in the file licenses/APL.txt.

import { type Dispatch, type UnknownAction } from "@reduxjs/toolkit";
import { type ontology, Synnax } from "@synnaxlabs/client";
import { Drift } from "@synnaxlabs/drift";
import { useSelectWindowKey } from "@synnaxlabs/drift/react";
import { Icon } from "@synnaxlabs/media";
import {
  Menu,
  Status,
  Synnax as PSynnax,
  useAsyncEffect,
  useSyncedRef,
} from "@synnaxlabs/pluto";
import { onOpenUrl } from "@tauri-apps/plugin-deep-link";
import { type ReactElement } from "react";
import { useDispatch, useStore } from "react-redux";

import { Cluster } from "@/cluster";
import { Layout } from "@/layout";
import { type RootState } from "@/store";

export interface HandlerProps {
  addStatus: (status: Status.CrudeSpec) => void;
  client: Synnax;
  dispatch: Dispatch<UnknownAction>;
  placer: Layout.Placer;
  resource: string;
  resourceKey: string;
  windowKey: string;
}

export type Handler = (props: HandlerProps) => Promise<boolean>;

export interface UseDeepProps {
  handlers: Handler[];
}

const openUrlErrorMessage =
  "Cannot open URL, URLs must be of the form synnax://cluster/<cluster-key> or synnax://cluster/<cluster-key>/<resource>/<resource-key>";
const scheme = "synnax://";

export const useDeep = ({ handlers }: UseDeepProps): void => {
  const client = PSynnax.use();
  const clientRef = useSyncedRef(client);
  const addStatus = Status.useAggregator();
  const dispatch = useDispatch();
  const placer = Layout.usePlacer();
  const store = useStore<RootState>();
  const windowKey = useSelectWindowKey() as string;
  const addOpenUrlErrorStatus = () =>
    addStatus({
      variant: "error",
      message: openUrlErrorMessage,
    });

  useAsyncEffect(async () => {
    const unlisten = await onOpenUrl(async (urls) => {
      dispatch(Drift.focusWindow({}));

      // Processing URL, making sure is has valid form
      if (urls.length === 0 || !urls[0].startsWith(scheme))
        return addOpenUrlErrorStatus();
      const urlParts = urls[0].slice(scheme.length).split("/");
      if ((urlParts.length !== 2 && urlParts.length !== 4) || urlParts[0] !== "cluster")
        return addOpenUrlErrorStatus();

      // Connecting to the cluster
      const clusterKey = urlParts[1];
      const connParams = Cluster.select(store.getState(), clusterKey)?.props;
      const addClusterErrorStatus = () =>
        addStatus({
          variant: "error",
          message: `Cannot open URL, Cluster with key ${clusterKey} not found`,
        });
      if (connParams == null) return addClusterErrorStatus();
      dispatch(Cluster.setActive(clusterKey));
      clientRef.current = new Synnax(connParams);
      if (clientRef.current == null) return addClusterErrorStatus();
      if (urlParts.length === 2) return;

      // Processing the resource part of URL
      const resource = urlParts[2];
      const resourceKey = urlParts[3];
      for (const h of handlers)
        if (
          await h({
            resource,
            resourceKey,
            client: clientRef.current,
            dispatch,
            placer,
            addStatus,
            windowKey,
          })
        )
          return;
      addStatus({
        variant: "error",
        message: `Cannot open link, ${resource} is unknown`,
      });
    });
    return unlisten;
  }, []);
};

export const CopyMenuItem = (): ReactElement => (
  <Menu.Item itemKey="link" size="small" startIcon={<Icon.Link />}>
    Copy link
  </Menu.Item>
);

export interface CopyToClipboardProps {
  clusterKey?: string;
  name?: string;
  ontologyID?: ontology.IDPayload;
}

export const useCopyToClipboard = (): ((props: CopyToClipboardProps) => void) => {
  const activeClusterKey = Cluster.useSelectActiveKey();
  const addStatus = Status.useAggregator();
  return ({ ontologyID, name, clusterKey }) => {
    let url = "synnax://cluster/";
    const key = clusterKey ?? activeClusterKey;
    const linkMessage = name == null ? "" : `to ${name}`;
    if (key == null)
      return addStatus({
        variant: "error",
        message: `Failed to copy link ${linkMessage} to clipboard`,
        description: "No active cluster found",
      });
    url += key;
    if (ontologyID != undefined) url += `/${ontologyID.type}/${ontologyID.key}`;
    navigator.clipboard.writeText(url).then(
      () =>
        addStatus({
          variant: "success",
<<<<<<< HEAD
          message: `Link ${linkMessage} copied to clipboard.`,
        });
      },
      () => {
        addStatus({
          variant: "error",
          message: `Failed to copy link ${linkMessage} to clipboard.`,
        });
      },
=======
          message: `Link to ${name} copied to clipboard.`,
        }),
      () =>
        addStatus({
          variant: "error",
          message: `Failed to copy link to ${name} to clipboard.`,
        }),
>>>>>>> 42f2ebaa
    );
  };
};

const urlRegex = new RegExp(
  "^(https?:\\/\\/)?" + // http:// or https:// (optional)
    "((([a-zA-Z0-9][a-zA-Z0-9-]*\\.)+[a-zA-Z]{2,})|" + // domain name and extension
    "localhost|" + // localhost
    "(\\d{1,3}\\.){3}\\d{1,3})" + // or IP address
    "(\\:\\d+)?" + // port (optional)
    "(\\/[-a-zA-Z0-9@:%._\\+~#=]*)*" + // path (optional)
    "(\\?[;&a-zA-Z0-9%_.,~+=-]*)?" + // query string (optional)
    "(#[-a-zA-Z0-9_]*)?$", // fragment identifier (optional)
);

export const isLink = (string: string): boolean => urlRegex.test(string);<|MERGE_RESOLUTION|>--- conflicted
+++ resolved
@@ -142,25 +142,14 @@
       () =>
         addStatus({
           variant: "success",
-<<<<<<< HEAD
           message: `Link ${linkMessage} copied to clipboard.`,
-        });
-      },
+        }),
       () => {
         addStatus({
           variant: "error",
           message: `Failed to copy link ${linkMessage} to clipboard.`,
         });
       },
-=======
-          message: `Link to ${name} copied to clipboard.`,
-        }),
-      () =>
-        addStatus({
-          variant: "error",
-          message: `Failed to copy link to ${name} to clipboard.`,
-        }),
->>>>>>> 42f2ebaa
     );
   };
 };
