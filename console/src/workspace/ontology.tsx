--- conflicted
+++ resolved
@@ -7,11 +7,6 @@
 // License, use of this software will be governed by the Apache License, Version 2.0,
 // included in the file licenses/APL.txt.
 
-<<<<<<< HEAD
-import { type ReactElement, PropsWithChildren } from "react";
-
-=======
->>>>>>> c21587eb
 import { ontology } from "@synnaxlabs/client";
 import { Icon } from "@synnaxlabs/media";
 import { Menu } from "@synnaxlabs/pluto";
