--- conflicted
+++ resolved
@@ -184,8 +184,6 @@
     },
   }).mutate;
 };
-<<<<<<< HEAD
-=======
 
 const useCreateLog = (): ((props: Ontology.TreeContextMenuProps) => void) => {
   const maybeChangeWorkspace = useMaybeChangeWorkspace();
@@ -231,7 +229,6 @@
     },
   }).mutate;
 };
->>>>>>> 7d3e364b
 
 const TreeContextMenu: Ontology.TreeContextMenu = (props): ReactElement => {
   const {
@@ -241,10 +238,7 @@
   const handleDelete = useDelete();
   const group = Group.useCreateFromSelection();
   const createPlot = useCreateLinePlot();
-<<<<<<< HEAD
-=======
   const createLog = useCreateLog();
->>>>>>> 7d3e364b
   const importPlot = LinePlot.useImport(selection.resources[0].id.key);
   const createSchematic = useCreateSchematic();
   const importSchematic = Schematic.useImport(selection.resources[0].id.key);
@@ -253,10 +247,7 @@
     delete: () => handleDelete(props),
     rename: () => Tree.startRenaming(resources[0].id.toString()),
     group: () => group(props),
-<<<<<<< HEAD
-=======
     createLog: () => createLog(props),
->>>>>>> 7d3e364b
     createPlot: () => createPlot(props),
     importPlot: () => importPlot(),
     createSchematic: () => createSchematic(props),
