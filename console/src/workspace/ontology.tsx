--- conflicted
+++ resolved
@@ -24,10 +24,7 @@
 import { useConfirmDelete } from "@/ontology/hooks";
 import { Schematic } from "@/schematic";
 import { SchematicServices } from "@/schematic/services";
-<<<<<<< HEAD
 import { useExport } from "@/workspace/hooks";
-=======
->>>>>>> bb88060d
 import { selectActiveKey } from "@/workspace/selectors";
 import { add, rename, setActive } from "@/workspace/slice";
 
@@ -165,10 +162,7 @@
   const group = Group.useCreateFromSelection();
   const handleLink = Link.useCopyToClipboard();
   const importSchematic = Schematic.useImport(selection.resources[0].id.key);
-<<<<<<< HEAD
   const exprt = useExport(selection.resources[0].name);
-=======
->>>>>>> bb88060d
   const handleSelect = {
     delete: () => del(props),
     rename: () => Tree.startRenaming(resources[0].id.toString()),
@@ -210,11 +204,11 @@
           <PMenu.Item itemKey="schematic" startIcon={<SchematicServices.CreateIcon />}>
             New Schematic
           </PMenu.Item>
-<<<<<<< HEAD
-=======
-          <PMenu.Divider />
+          <PMenu.Divider />
+          <PMenu.Item itemKey="export" startIcon={<Icon.Export />}>
+            Export
+          </PMenu.Item>
           <Link.CopyMenuItem />
->>>>>>> bb88060d
           <PMenu.Item
             itemKey="importSchematic"
             startIcon={<SchematicServices.ImportIcon />}
@@ -222,10 +216,7 @@
             Import Schematic
           </PMenu.Item>
           <PMenu.Divider />
-          <PMenu.Item itemKey="export" startIcon={<Icon.Export />}>
-            Export
-          </PMenu.Item>
-          <Link.CopyMenuItem />
+
           <PMenu.Divider />
         </>
       )}
