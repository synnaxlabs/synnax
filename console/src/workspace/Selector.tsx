// Copyright 2025 Synnax Labs, Inc.
//
// Use of this software is governed by the Business Source License included in the file
// licenses/BSL.txt.
//
// As of the Change Date specified in that file, in accordance with the Business Source
// License, use of this software will be governed by the Apache License, Version 2.0,
// included in the file licenses/APL.txt.

import "@/workspace/Selector.css";

import { type workspace } from "@synnaxlabs/client";
import {
  Button,
  Component,
  Dialog,
  Flex,
  Icon,
  Input,
  List,
  Select,
  Status,
  Synnax,
  Text,
  Workspace,
} from "@synnaxlabs/pluto";
import { type ReactElement, useCallback, useState } from "react";
import { useDispatch } from "react-redux";

import { Cluster } from "@/cluster";
import { CSS } from "@/css";
import { Layout } from "@/layout";
import { CREATE_LAYOUT } from "@/workspace/Create";
import { useSelectActive } from "@/workspace/selectors";
import { add, setActive } from "@/workspace/slice";

export const selectorListItem = Component.renderProp(
  (props: List.ItemProps<workspace.Key>): ReactElement | null => {
    const { itemKey } = props;
    const ws = List.useItem<workspace.Key, workspace.Workspace>(itemKey);
    if (ws == null) return null;
    return (
      <Select.ListItem {...props}>
        <Text.Text>{ws.name}</Text.Text>
      </Select.ListItem>
    );
  },
);

<<<<<<< HEAD
=======
const DIALOG_STYLE = { minHeight: 200, minWidth: 400 };

>>>>>>> 3c518da9
export const Selector = (): ReactElement => {
  const client = Synnax.use();
  const dispatch = useDispatch();
  const active = useSelectActive();
  const placeLayout = Layout.usePlacer();
  const handleError = Status.useErrorHandler();
  const [dialogVisible, setDialogVisible] = useState(false);
  const { data, retrieve, getItem, subscribe } = Workspace.useList();
  const [search, setSearch] = useState("");
  const handleChange = useCallback(
    (v: string | null) => {
      if (v === null) {
        dispatch(setActive(null));
        dispatch(Layout.clearWorkspace());
        return;
      }
      if (client == null) return;
      handleError(async () => {
        const ws = await client.workspaces.retrieve(v);
        dispatch(add(ws));
        dispatch(
          Layout.setWorkspace({
            slice: ws.layout as Layout.SliceState,
            keepNav: false,
          }),
        );
        setDialogVisible(false);
      }, "Failed to switch workspace");
    },
    [active, client, dispatch, handleError],
  );

  return (
    <Dialog.Frame visible={dialogVisible} onVisibleChange={setDialogVisible}>
      <Select.Frame
        data={data}
        value={active?.key}
        onChange={handleChange}
        getItem={getItem}
        subscribe={subscribe}
        onFetchMore={() => retrieve({})}
        allowNone
      >
        <Dialog.Trigger
<<<<<<< HEAD
=======
          variant="text"
>>>>>>> 3c518da9
          size="medium"
          className={CSS.B("trigger")}
          contrast={2}
          weight={400}
        >
          <Icon.Workspace key="workspace" />
          {active?.name ?? "No Workspace"}
        </Dialog.Trigger>
<<<<<<< HEAD
        <Dialog.Dialog
          style={{ minHeight: 200, minWidth: 400 }}
          bordered={client == null}
          borderColor={6}
        >
=======
        <Dialog.Dialog style={DIALOG_STYLE} bordered={client == null} borderColor={6}>
>>>>>>> 3c518da9
          <Cluster.NoneConnectedBoundary>
            <Flex.Box pack rounded>
              <Input.Text
                size="large"
                rounded
                placeholder={
                  <>
                    <Icon.Search key="search" />
                    Search Workspaces
                  </>
                }
                contrast={0}
                value={search}
                onChange={(v) => {
                  setSearch(v);
                  retrieve((p) => ({ ...p, search: v }));
                }}
                full="x"
                style={{ borderBottomLeftRadius: 0 }}
                borderColor={6}
              />
              <Button.Button
                size="large"
                variant="outlined"
                onClick={() => {
                  handleChange(null);
                  setDialogVisible(false);
                }}
                gap="small"
                tooltip="Switch to no workspace"
                borderColor={6}
              >
                <Icon.Close />
                Clear
              </Button.Button>
              <Button.Button
                size="large"
                variant="outlined"
                onClick={() => {
                  setDialogVisible(false);
                  placeLayout(CREATE_LAYOUT);
                }}
                gap="small"
                tooltip="Create a new workspace"
                tooltipLocation={{ y: "bottom" }}
                borderColor={6}
              >
                <Icon.Add />
                New
              </Button.Button>
            </Flex.Box>
            <List.Items bordered borderColor={6} grow>
              {selectorListItem}
            </List.Items>
          </Cluster.NoneConnectedBoundary>
        </Dialog.Dialog>
      </Select.Frame>
    </Dialog.Frame>
  );
};<|MERGE_RESOLUTION|>--- conflicted
+++ resolved
@@ -47,11 +47,8 @@
   },
 );
 
-<<<<<<< HEAD
-=======
 const DIALOG_STYLE = { minHeight: 200, minWidth: 400 };
 
->>>>>>> 3c518da9
 export const Selector = (): ReactElement => {
   const client = Synnax.use();
   const dispatch = useDispatch();
@@ -96,10 +93,7 @@
         allowNone
       >
         <Dialog.Trigger
-<<<<<<< HEAD
-=======
           variant="text"
->>>>>>> 3c518da9
           size="medium"
           className={CSS.B("trigger")}
           contrast={2}
@@ -108,15 +102,7 @@
           <Icon.Workspace key="workspace" />
           {active?.name ?? "No Workspace"}
         </Dialog.Trigger>
-<<<<<<< HEAD
-        <Dialog.Dialog
-          style={{ minHeight: 200, minWidth: 400 }}
-          bordered={client == null}
-          borderColor={6}
-        >
-=======
         <Dialog.Dialog style={DIALOG_STYLE} bordered={client == null} borderColor={6}>
->>>>>>> 3c518da9
           <Cluster.NoneConnectedBoundary>
             <Flex.Box pack rounded>
               <Input.Text
