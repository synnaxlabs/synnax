// Copyright 2025 Synnax Labs, Inc.
//
// Use of this software is governed by the Business Source License included in the file
// licenses/BSL.txt.
//
// As of the Change Date specified in that file, in accordance with the Business Source
// License, use of this software will be governed by the Apache License, Version 2.0,
// included in the file licenses/APL.txt.

import { workspace } from "@synnaxlabs/client";
import { Access, Icon } from "@synnaxlabs/pluto";

import { type Palette } from "@/palette";
import { Workspace } from "@/workspace";
import { ImportIcon } from "@/workspace/services/Icon";
import { import_ } from "@/workspace/services/import";

const CREATE_COMMAND: Palette.Command = {
  key: "workspace-create",
  name: "Create a Workspace",
  icon: <Icon.Workspace />,
  onSelect: ({ placeLayout }) => placeLayout(Workspace.CREATE_LAYOUT),
  visible: ({ store, client }) =>
<<<<<<< HEAD
    Access.editGranted({ id: workspace.TYPE_ONTOLOGY_ID, store, client }),
=======
    Access.updateGranted({ id: workspace.TYPE_ONTOLOGY_ID, store, client }),
>>>>>>> 99ffa699
};

const IMPORT_COMMAND: Palette.Command = {
  key: "workspace-import",
  name: "Import a Workspace",
  sortOrder: -1,
  icon: <ImportIcon />,
  onSelect: import_,
  visible: ({ store, client }) =>
<<<<<<< HEAD
    Access.editGranted({ id: workspace.TYPE_ONTOLOGY_ID, store, client }),
=======
    Access.updateGranted({ id: workspace.TYPE_ONTOLOGY_ID, store, client }),
>>>>>>> 99ffa699
};

const EXPORT_COMMAND: Palette.Command = {
  key: "workspace-export",
  name: "Export Current Workspace",
  sortOrder: -1,
  icon: <Icon.Workspace />,
  onSelect: (ctx) => Workspace.export_(null, ctx),
  visible: ({ store, client }) =>
    Access.viewGranted({ id: workspace.TYPE_ONTOLOGY_ID, store, client }),
};

export const COMMANDS = [CREATE_COMMAND, IMPORT_COMMAND, EXPORT_COMMAND];<|MERGE_RESOLUTION|>--- conflicted
+++ resolved
@@ -21,11 +21,7 @@
   icon: <Icon.Workspace />,
   onSelect: ({ placeLayout }) => placeLayout(Workspace.CREATE_LAYOUT),
   visible: ({ store, client }) =>
-<<<<<<< HEAD
-    Access.editGranted({ id: workspace.TYPE_ONTOLOGY_ID, store, client }),
-=======
     Access.updateGranted({ id: workspace.TYPE_ONTOLOGY_ID, store, client }),
->>>>>>> 99ffa699
 };
 
 const IMPORT_COMMAND: Palette.Command = {
@@ -35,11 +31,7 @@
   icon: <ImportIcon />,
   onSelect: import_,
   visible: ({ store, client }) =>
-<<<<<<< HEAD
-    Access.editGranted({ id: workspace.TYPE_ONTOLOGY_ID, store, client }),
-=======
     Access.updateGranted({ id: workspace.TYPE_ONTOLOGY_ID, store, client }),
->>>>>>> 99ffa699
 };
 
 const EXPORT_COMMAND: Palette.Command = {
