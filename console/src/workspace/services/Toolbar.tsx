--- conflicted
+++ resolved
@@ -18,11 +18,7 @@
 
 const CreateButton = (): ReactElement | null => {
   const placeLayout = Layout.usePlacer();
-<<<<<<< HEAD
-  const canCreateWorkspace = Access.useEditGranted(workspace.TYPE_ONTOLOGY_ID);
-=======
   const canCreateWorkspace = Access.useUpdateGranted(workspace.TYPE_ONTOLOGY_ID);
->>>>>>> 99ffa699
   if (!canCreateWorkspace) return null;
   return (
     <Toolbar.Action
@@ -51,11 +47,7 @@
 
 const EmptyContent = () => {
   const placeLayout = Layout.usePlacer();
-<<<<<<< HEAD
-  const canCreateWorkspace = Access.useEditGranted(workspace.TYPE_ONTOLOGY_ID);
-=======
   const canCreateWorkspace = Access.useUpdateGranted(workspace.TYPE_ONTOLOGY_ID);
->>>>>>> 99ffa699
   const handleClick = () => placeLayout(CREATE_LAYOUT);
   return (
     <EmptyAction
