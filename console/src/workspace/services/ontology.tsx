// Copyright 2025 Synnax Labs, Inc.
//
// Use of this software is governed by the Business Source License included in the file
// licenses/BSL.txt.
//
// As of the Change Date specified in that file, in accordance with the Business Source
// License, use of this software will be governed by the Apache License, Version 2.0,
// included in the file licenses/APL.txt.

import { DisconnectedError, type ontology, workspace } from "@synnaxlabs/client";
import {
  ContextMenu as PContextMenu,
  Icon,
  LinePlot as PLinePlot,
  Log as PLog,
  Schematic as PSchematic,
  Synnax,
  Table as PTable,
  Workspace as Core,
} from "@synnaxlabs/pluto";
import { array, deep, strings } from "@synnaxlabs/x";
import { type ReactElement, useCallback } from "react";
import { useDispatch } from "react-redux";

import { Cluster } from "@/cluster";
import { ContextMenu } from "@/components";
import { Export } from "@/export";
import { EXTRACTORS } from "@/extractors";
import { Group } from "@/group";
import { Layout } from "@/layout";
import { LinePlot } from "@/lineplot";
import { LinePlotServices } from "@/lineplot/services";
import { Link } from "@/link";
import { Log } from "@/log";
import { LogServices } from "@/log/services";
import { Ontology } from "@/ontology";
import { createUseDelete } from "@/ontology/createUseDelete";
import { createUseRename } from "@/ontology/createUseRename";
import { Schematic } from "@/schematic";
import { SchematicServices } from "@/schematic/services";
import { Table } from "@/table";
import { TableServices } from "@/table/services";
import { useExport } from "@/workspace/export";
import { selectActiveKey, useSelectActiveKey } from "@/workspace/selectors";
import { maybeRename, setActive } from "@/workspace/slice";

const useDelete = createUseDelete({
  type: "Workspace",
  query: Core.useDelete,
  convertKey: String,
  afterSuccess: ({ data, store }) => {
    const s = store.getState();
    const activeKey = selectActiveKey(s);
    const active = array.toArray(data).find((k) => k === activeKey);
    if (active == null) return;
    store.dispatch(setActive(null));
    store.dispatch(Layout.clearWorkspace());
  },
});

const useMaybeChangeWorkspace = (): ((key: string) => Promise<void>) => {
  const dispatch = useDispatch();
  const activeWS = useSelectActiveKey();
  const client = Synnax.use();
  return async (key) => {
    if (activeWS === key) return;
    if (client == null) throw new DisconnectedError();
    const { layout, ...ws } = await client.workspaces.retrieve(key);
    dispatch(setActive(ws));
    dispatch(
      Layout.setWorkspace({ slice: layout as Layout.SliceState, keepNav: false }),
    );
  };
};

const useCreateSchematic = ({
  placeLayout,
  selection: { ids },
}: Ontology.TreeContextMenuProps): (() => void) => {
  const maybeChangeWorkspace = useMaybeChangeWorkspace();
  const workspaceID = ids[0];
  const { update } = PSchematic.useCreate({
    afterSuccess: async ({ data }) => {
      const { workspace, ...schematic } = data;
      await maybeChangeWorkspace(workspace);
      const { key, name, snapshot } = schematic;
      placeLayout(Schematic.create({ ...schematic.data, key, name, snapshot }));
    },
  });
  return useCallback(
    () =>
      update({
        workspace: workspaceID.key,
        name: "New Schematic",
        snapshot: false,
        data: deep.copy(Schematic.ZERO_STATE),
      }),
    [workspaceID.key],
  );
};

const useCreateLinePlot = ({
  placeLayout,
  selection: { ids },
}: Ontology.TreeContextMenuProps): (() => void) => {
  const maybeChangeWorkspace = useMaybeChangeWorkspace();
  const workspaceID = ids[0];
  const { update } = PLinePlot.useCreate({
    afterSuccess: async ({ data }) => {
      const { workspace, ...linePlot } = data;
      await maybeChangeWorkspace(workspaceID.key);
      placeLayout(LinePlot.create({ ...linePlot.data, ...linePlot }));
    },
  });
  return useCallback(
    () =>
      update({
        workspace: workspaceID.key,
        name: "New Line Plot",
        data: deep.copy(LinePlot.ZERO_SLICE_STATE),
      }),
    [workspaceID.key],
  );
};

const useCreateLog = ({
  placeLayout,
  selection: { ids },
}: Ontology.TreeContextMenuProps): (() => void) => {
  const maybeChangeWorkspace = useMaybeChangeWorkspace();
  const workspaceID = ids[0];
  const { update } = PLog.useCreate({
    afterSuccess: async ({ data }) => {
      const { workspace, ...log } = data;
      await maybeChangeWorkspace(workspace);
      placeLayout(Log.create({ ...log.data, key: log.key, name: log.name }));
    },
  });
  return useCallback(
    () =>
      update({
        workspace: workspaceID.key,
        name: "New Log",
        data: deep.copy(Log.ZERO_STATE),
      }),
    [workspaceID.key],
  );
};

const useCreateTable = ({
  placeLayout,
  selection: { ids },
}: Ontology.TreeContextMenuProps): (() => void) => {
  const maybeChangeWorkspace = useMaybeChangeWorkspace();
  const workspaceID = ids[0];
  const { update } = PTable.useCreate({
    afterSuccess: async ({ data }) => {
      const { workspace, ...table } = data;
      await maybeChangeWorkspace(workspace);
      placeLayout(Table.create({ ...table.data, key: table.key, name: table.name }));
    },
  });
  return useCallback(
    () =>
      update({
        workspace: workspaceID.key,
        name: "New Table",
        data: deep.copy(Table.ZERO_STATE),
      }),
    [workspaceID.key],
  );
};

const useRename = createUseRename({
  query: Core.useRename,
  ontologyID: workspace.ontologyID,
  convertKey: String,
  beforeUpdate: async ({ data, rollbacks, store, oldName }) => {
    const { key, name } = data;
    store.dispatch(maybeRename({ key, name }));
    rollbacks.push(() => store.dispatch(maybeRename({ key, name: oldName })));
    return { ...data, name };
  },
});

const TreeContextMenu: Ontology.TreeContextMenu = (props): ReactElement => {
  const {
    selection,
    selection: { ids },
    state: { getResource },
  } = props;
  const handleDelete = useDelete(props);
  const handleCreatePlot = useCreateLinePlot(props);
  const handleCreateLog = useCreateLog(props);
  const handleCreateTable = useCreateTable(props);
  const firstID = selection.ids[0];
  const handleImportPlot = LinePlotServices.useImport(firstID.key);
  const handleCreateSchematic = useCreateSchematic(props);
  const importSchematic = SchematicServices.useImport(firstID.key);
  const copyLinkToClipboard = Cluster.useCopyLinkToClipboard();
  const exportWS = useExport(EXTRACTORS);
  const handleImportLog = LogServices.useImport(firstID.key);
  const importTable = TableServices.useImport(firstID.key);
  const handleRename = useRename(props);
  const resources = getResource(ids);
  const first = resources[0];
  const handleExport = () => exportWS(first.id.key);
  const handleLink = () =>
    copyLinkToClipboard({ name: first.name, ontologyID: first.id });
  const singleResource = resources.length === 1;
  const canCreateSchematic = Schematic.useSelectHasPermission();
  return (
    <>
      {singleResource && (
        <ContextMenu.RenameItem onClick={handleRename} showBottomDivider />
      )}
      <ContextMenu.DeleteItem onClick={handleDelete} />
      <Group.ContextMenuItem {...props} showBottomDivider />
      {singleResource && (
        <>
          <PContextMenu.Item onClick={handleCreatePlot}>
            <LinePlotServices.CreateIcon />
            Create line plot
<<<<<<< HEAD
          </PContextMenu.Item>
          <PContextMenu.Item onClick={handleCreateLog}>
            <LogServices.CreateIcon />
            Create log
          </PContextMenu.Item>
=======
          </PMenu.Item>
          <PMenu.Item itemKey="createLog">
            <LogServices.CreateIcon />
            Create log
          </PMenu.Item>
          <PMenu.Item itemKey="createTable">
            <TableServices.CreateIcon />
            Create table
          </PMenu.Item>
>>>>>>> 7a469269
          {canCreateSchematic && (
            <PContextMenu.Item onClick={handleCreateSchematic}>
              <SchematicServices.CreateIcon />
              Create schematic
<<<<<<< HEAD
            </PContextMenu.Item>
=======
            </PMenu.Item>
>>>>>>> 7a469269
          )}
          <PContextMenu.Item onClick={handleCreateTable} showBottomDivider>
            <TableServices.CreateIcon />
            Create table
          </PContextMenu.Item>
          <PContextMenu.Item onClick={handleImportPlot}>
            <LinePlotServices.ImportIcon />
            Import line plot(s)
<<<<<<< HEAD
          </PContextMenu.Item>
          <PContextMenu.Item onClick={handleImportLog}>
            <LogServices.ImportIcon />
            Import log(s)
          </PContextMenu.Item>
=======
          </PMenu.Item>
          <PMenu.Item itemKey="importLog">
            <LogServices.ImportIcon />
            Import log(s)
          </PMenu.Item>
>>>>>>> 7a469269
          {canCreateSchematic && (
            <PContextMenu.Item onClick={importSchematic}>
              <SchematicServices.ImportIcon />
              Import schematic(s)
<<<<<<< HEAD
            </PContextMenu.Item>
=======
            </PMenu.Item>
>>>>>>> 7a469269
          )}
          <PContextMenu.Item onClick={importTable} showBottomDivider>
            <TableServices.ImportIcon />
            Import table(s)
<<<<<<< HEAD
          </PContextMenu.Item>
          <Export.ContextMenuItem onClick={handleExport} />
          <Link.CopyContextMenuItem onClick={handleLink} />
          <Ontology.CopyContextMenuItem {...props} showBottomDivider />
        </>
      )}
      <ContextMenu.ReloadConsoleItem />
    </>
=======
          </PMenu.Item>
          <PMenu.Divider />
          <Export.MenuItem />
          <Link.CopyMenuItem />
          <Ontology.CopyMenuItem {...props} />
          <PMenu.Divider />
        </>
      )}
      <Menu.ReloadConsoleItem />
    </PMenu.Menu>
>>>>>>> 7a469269
  );
};

const handleSelect: Ontology.HandleSelect = ({
  selection,
  client,
  store,
  handleError,
}) => {
  const names = strings.naturalLanguageJoin(
    selection.map(({ name }) => name),
    "workspace",
  );
  handleError(async () => {
    const ws = await client.workspaces.retrieve(selection[0].id.key);
    store.dispatch(setActive(ws));
    store.dispatch(
      Layout.setWorkspace({ slice: ws.layout as Layout.SliceState, keepNav: false }),
    );
  }, `Failed to select ${names}`);
};

const VALID_CHILDREN: ontology.ResourceType[] = [
  "schematic",
  "lineplot",
  "log",
  "table",
  "group",
];

export const ONTOLOGY_SERVICE: Ontology.Service = {
  ...Ontology.NOOP_SERVICE,
  type: "workspace",
  icon: <Icon.Workspace />,
  onSelect: handleSelect,
  TreeContextMenu,
  canDrop: ({ items }) =>
    items.every(({ key }) => VALID_CHILDREN.some((c) => key.toString().includes(c))),
};<|MERGE_RESOLUTION|>--- conflicted
+++ resolved
@@ -221,32 +221,16 @@
           <PContextMenu.Item onClick={handleCreatePlot}>
             <LinePlotServices.CreateIcon />
             Create line plot
-<<<<<<< HEAD
           </PContextMenu.Item>
           <PContextMenu.Item onClick={handleCreateLog}>
             <LogServices.CreateIcon />
             Create log
           </PContextMenu.Item>
-=======
-          </PMenu.Item>
-          <PMenu.Item itemKey="createLog">
-            <LogServices.CreateIcon />
-            Create log
-          </PMenu.Item>
-          <PMenu.Item itemKey="createTable">
-            <TableServices.CreateIcon />
-            Create table
-          </PMenu.Item>
->>>>>>> 7a469269
           {canCreateSchematic && (
             <PContextMenu.Item onClick={handleCreateSchematic}>
               <SchematicServices.CreateIcon />
               Create schematic
-<<<<<<< HEAD
             </PContextMenu.Item>
-=======
-            </PMenu.Item>
->>>>>>> 7a469269
           )}
           <PContextMenu.Item onClick={handleCreateTable} showBottomDivider>
             <TableServices.CreateIcon />
@@ -255,33 +239,20 @@
           <PContextMenu.Item onClick={handleImportPlot}>
             <LinePlotServices.ImportIcon />
             Import line plot(s)
-<<<<<<< HEAD
           </PContextMenu.Item>
           <PContextMenu.Item onClick={handleImportLog}>
             <LogServices.ImportIcon />
             Import log(s)
           </PContextMenu.Item>
-=======
-          </PMenu.Item>
-          <PMenu.Item itemKey="importLog">
-            <LogServices.ImportIcon />
-            Import log(s)
-          </PMenu.Item>
->>>>>>> 7a469269
           {canCreateSchematic && (
             <PContextMenu.Item onClick={importSchematic}>
               <SchematicServices.ImportIcon />
               Import schematic(s)
-<<<<<<< HEAD
             </PContextMenu.Item>
-=======
-            </PMenu.Item>
->>>>>>> 7a469269
           )}
           <PContextMenu.Item onClick={importTable} showBottomDivider>
             <TableServices.ImportIcon />
             Import table(s)
-<<<<<<< HEAD
           </PContextMenu.Item>
           <Export.ContextMenuItem onClick={handleExport} />
           <Link.CopyContextMenuItem onClick={handleLink} />
@@ -290,18 +261,6 @@
       )}
       <ContextMenu.ReloadConsoleItem />
     </>
-=======
-          </PMenu.Item>
-          <PMenu.Divider />
-          <Export.MenuItem />
-          <Link.CopyMenuItem />
-          <Ontology.CopyMenuItem {...props} />
-          <PMenu.Divider />
-        </>
-      )}
-      <Menu.ReloadConsoleItem />
-    </PMenu.Menu>
->>>>>>> 7a469269
   );
 };
 
