--- conflicted
+++ resolved
@@ -183,11 +183,7 @@
   beforeUpdate: async ({ data, rollbacks, store, oldName }) => {
     const { key, name } = data;
     store.dispatch(rename({ key, name }));
-<<<<<<< HEAD
-    rollbacks.add(() => store.dispatch(rename({ key, name: oldName })));
-=======
     rollbacks.push(() => store.dispatch(rename({ key, name: oldName })));
->>>>>>> d581d075
     return { ...data, name };
   },
 });
