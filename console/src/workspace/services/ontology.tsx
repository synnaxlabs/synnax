// Copyright 2025 Synnax Labs, Inc.
//
// Use of this software is governed by the Business Source License included in the file
// licenses/BSL.txt.
//
// As of the Change Date specified in that file, in accordance with the Business Source
// License, use of this software will be governed by the Apache License, Version 2.0,
// included in the file licenses/APL.txt.

import {
  DisconnectedError,
  linePlot as clientLinePlot,
  log as clientLog,
  ontology,
  schematic as clientSchematic,
  table as clientTable,
  workspace as clientWorkspace,
} from "@synnaxlabs/client";
import { Icon, Menu as PMenu, Synnax, Text, Tree } from "@synnaxlabs/pluto";
import { deep, errors, type record, strings } from "@synnaxlabs/x";
import { useMutation } from "@tanstack/react-query";
import { type ReactElement } from "react";
import { useDispatch, useStore } from "react-redux";

import { Cluster } from "@/cluster";
import { Menu } from "@/components";
import { Export } from "@/export";
import { EXTRACTORS } from "@/extractors";
import { Group } from "@/group";
import { Layout } from "@/layout";
import { LinePlot } from "@/lineplot";
import { LinePlotServices } from "@/lineplot/services";
import { Link } from "@/link";
import { Log } from "@/log";
import { LogServices } from "@/log/services";
import { Ontology } from "@/ontology";
import { useConfirmDelete } from "@/ontology/hooks";
import { Schematic } from "@/schematic";
import { SchematicServices } from "@/schematic/services";
import { type RootState } from "@/store";
import { Table } from "@/table";
import { TableServices } from "@/table/services";
import { useExport } from "@/workspace/export";
import { select, selectActiveKey, useSelectActiveKey } from "@/workspace/selectors";
import { add, rename, setActive } from "@/workspace/slice";

const useDelete = (): ((props: Ontology.TreeContextMenuProps) => void) => {
  const confirm = useConfirmDelete({ type: "Workspace" });
  return useMutation<void, Error, Ontology.TreeContextMenuProps, Tree.Node[]>({
    onMutate: async ({
      state: { nodes, setNodes, getResource },
      selection: { resourceIDs },
    }) => {
      const resources = getResource(resourceIDs);
      if (!(await confirm(resources))) throw new errors.Canceled();
      const prevNodes = Tree.deepCopy(nodes);
      setNodes([
        ...Tree.removeNode({
          tree: nodes,
          keys: resources.map(({ id }) => ontology.idToString(id)),
        }),
      ]);
      return prevNodes;
    },
    mutationFn: async ({
      selection: { resourceIDs },
      client,
      store,
      state: { getResource },
    }) => {
      const resources = getResource(resourceIDs);
      await client.workspaces.delete(resources.map(({ id }) => id.key));
      const s = store.getState();
      const activeKey = selectActiveKey(s);
      const active = resources.find((r) => r.id.key === activeKey);
      if (active != null) {
        store.dispatch(setActive(null));
        store.dispatch(Layout.clearWorkspace());
      }
    },
    onError: (e, { handleError, state: { setNodes } }, prevNodes) => {
      if (prevNodes != null) setNodes(prevNodes);
      if (errors.Canceled.matches(e)) return;
      handleError(e, "Failed to delete workspace");
    },
  }).mutate;
};

const useMaybeChangeWorkspace = (): ((key: string) => Promise<void>) => {
  const dispatch = useDispatch();
  const store = useStore<RootState>();
  const activeWS = useSelectActiveKey();
  const client = Synnax.use();
  return async (key) => {
    if (activeWS === key) return;
    let ws = select(store.getState(), key);
    if (ws == null) {
      if (client == null) throw new DisconnectedError();
      ws = await client.workspaces.retrieve(key);
    }
    dispatch(add(ws));
    dispatch(
      Layout.setWorkspace({ slice: ws.layout as Layout.SliceState, keepNav: false }),
    );
  };
};

const useCreateSchematic = (): ((props: Ontology.TreeContextMenuProps) => void) => {
  const maybeChangeWorkspace = useMaybeChangeWorkspace();
  return useMutation<void, Error, Ontology.TreeContextMenuProps, Tree.Node[]>({
    mutationFn: async ({
      selection,
      placeLayout,
      state: { nodes, setNodes, setResource },
      client,
    }) => {
      const workspaceID = selection.resourceIDs[0];
      const schematic = await client.workspaces.schematic.create(workspaceID.key, {
        name: "New Schematic",
        snapshot: false,
        data: deep.copy(Schematic.ZERO_STATE) as unknown as record.Unknown,
      });
      const otg = await client.ontology.retrieve(
        clientSchematic.ontologyID(schematic.key),
      );
      await maybeChangeWorkspace(workspaceID.key);
      placeLayout(
        Schematic.create({
          ...schematic.data,
          key: schematic.key,
          name: schematic.name,
          snapshot: schematic.snapshot,
        }),
      );
      setResource(otg);
      const nextNodes = Tree.setNode({
        tree: nodes,
        destination: ontology.idToString(workspaceID),
        additions: otg,
      });
      setNodes([...nextNodes]);
    },
    onError: (e, { handleError, state: { setNodes } }, prevNodes) => {
      if (prevNodes != null) setNodes(prevNodes);
      handleError(e, "Failed to create schematic");
    },
  }).mutate;
};

const useCreateLinePlot = (): ((props: Ontology.TreeContextMenuProps) => void) => {
  const maybeChangeWorkspace = useMaybeChangeWorkspace();
  return useMutation<void, Error, Ontology.TreeContextMenuProps, Tree.Node[]>({
    mutationFn: async ({
      selection,
      placeLayout,
      state: { nodes, setNodes, setResource },
      client,
    }) => {
      const workspaceID = selection.resourceIDs[0];
      const linePlot = await client.workspaces.linePlot.create(workspaceID.key, {
        name: "New Line Plot",
        data: deep.copy(LinePlot.ZERO_SLICE_STATE),
      });
      const otg = await client.ontology.retrieve(
        clientLinePlot.ontologyID(linePlot.key),
      );
      await maybeChangeWorkspace(workspaceID.key);
      placeLayout(LinePlot.create({ ...linePlot.data, ...linePlot }));
      setResource(otg);
      const nextNodes = Tree.setNode({
        tree: nodes,
        destination: ontology.idToString(workspaceID),
        additions: { key: ontology.idToString(otg.id) },
      });
      setNodes([...nextNodes]);
    },
    onError: (e, { handleError, state: { setNodes } }, prevNodes) => {
      if (prevNodes != null) setNodes(prevNodes);
      handleError(e, "Failed to create line plot");
    },
  }).mutate;
};

const useCreateLog = (): ((props: Ontology.TreeContextMenuProps) => void) => {
  const maybeChangeWorkspace = useMaybeChangeWorkspace();
  return useMutation<void, Error, Ontology.TreeContextMenuProps, Tree.Node[]>({
    mutationFn: async ({
      selection,
      placeLayout,
      state: { nodes, setNodes, setResource },
      client,
    }) => {
      const workspaceID = selection.resourceIDs[0];
      const log = await client.workspaces.log.create(workspaceID.key, {
        name: "New Log",
        data: deep.copy(Log.ZERO_STATE),
      });
      const otg = await client.ontology.retrieve(clientLog.ontologyID(log.key));
      await maybeChangeWorkspace(workspaceID.key);
      placeLayout(Log.create({ ...log.data, key: log.key, name: log.name }));
      setResource(otg);
      const nextNodes = Tree.setNode({
        tree: nodes,
        destination: ontology.idToString(workspaceID),
        additions: { key: ontology.idToString(otg.id) },
      });
      setNodes([...nextNodes]);
    },
    onError: (e, { handleError, state: { setNodes } }, prevNodes) => {
      if (prevNodes != null) setNodes(prevNodes);
      handleError(e, "Failed to create log");
    },
  }).mutate;
};

const useCreateTable = (): ((props: Ontology.TreeContextMenuProps) => void) => {
  const maybeChangeWorkspace = useMaybeChangeWorkspace();
  return useMutation<void, Error, Ontology.TreeContextMenuProps, Tree.Node[]>({
    mutationFn: async ({
      selection,
      placeLayout,
      state: { nodes, setNodes, setResource },
      client,
    }) => {
      const workspaceID = selection.resourceIDs[0];
      const table = await client.workspaces.table.create(workspaceID.key, {
        name: "New Table",
        data: deep.copy(Table.ZERO_STATE),
      });
      const otg = await client.ontology.retrieve(clientTable.ontologyID(table.key));
      await maybeChangeWorkspace(workspaceID.key);
      placeLayout(Table.create({ ...table.data, key: table.key, name: table.name }));
      setResource(otg);
      const nextNodes = Tree.setNode({
        tree: nodes,
        destination: ontology.idToString(workspaceID),
        additions: { key: ontology.idToString(otg.id) },
      });
      setNodes([...nextNodes]);
    },
    onError: (e, { handleError, state: { setNodes } }, prevNodes) => {
      if (prevNodes != null) setNodes(prevNodes);
      handleError(e, "Failed to create table");
    },
  }).mutate;
};

const TreeContextMenu: Ontology.TreeContextMenu = (props): ReactElement => {
  const {
    selection,
    selection: { resourceIDs },
    state: { getResource, shape },
  } = props;
  const handleDelete = useDelete();
  const group = Group.useCreateFromSelection();
  const createPlot = useCreateLinePlot();
  const createLog = useCreateLog();
  const createTable = useCreateTable();
  const firstID = selection.resourceIDs[0];
  const importPlot = LinePlotServices.useImport(firstID.key);
  const createSchematic = useCreateSchematic();
  const importSchematic = SchematicServices.useImport(firstID.key);
  const handleLink = Cluster.useCopyLinkToClipboard();
  const handleExport = useExport(EXTRACTORS);
  const importLog = LogServices.useImport(firstID.key);
  const importTable = TableServices.useImport(firstID.key);
  const resources = getResource(resourceIDs);
  const first = resources[0];
  const handleSelect = {
    delete: () => handleDelete(props),
    rename: () => Text.edit(ontology.idToString(first.id)),
    group: () => group(props),
    createLog: () => createLog(props),
    createPlot: () => createPlot(props),
    createTable: () => createTable(props),
    importPlot,
    importLog,
    importTable,
    createSchematic: () => createSchematic(props),
<<<<<<< HEAD
    importSchematic: () => importSchematic(),
    export: () => handleExport(first.id.key),
    link: () => handleLink({ name: first.name, ontologyID: first.id }),
=======
    importSchematic,
    export: () => handleExport(resources[0].id.key),
    link: () => handleLink({ name: resources[0].name, ontologyID: resources[0].id }),
>>>>>>> a2e6d5cc
  };
  const singleResource = resources.length === 1;
  const canCreateSchematic = Schematic.useSelectHasPermission();
  return (
    <PMenu.Menu onChange={handleSelect} level="small" shade={1} gap="small">
      {singleResource && (
        <>
          <Menu.RenameItem />
          <PMenu.Divider />
        </>
      )}
      <Menu.DeleteItem />
      <Group.MenuItem resourceIDs={resourceIDs} shape={shape} />
      <PMenu.Divider />
      {singleResource && (
        <>
          <PMenu.Item itemKey="createPlot" startIcon={<LinePlotServices.CreateIcon />}>
            Create Line Plot
          </PMenu.Item>
          <PMenu.Item itemKey="createLog" startIcon={<LogServices.CreateIcon />}>
            Create Log
          </PMenu.Item>
          <PMenu.Item itemKey="createTable" startIcon={<TableServices.CreateIcon />}>
            Create Table
          </PMenu.Item>
          {canCreateSchematic && (
            <PMenu.Item
              itemKey="createSchematic"
              startIcon={<SchematicServices.CreateIcon />}
            >
              Create Schematic
            </PMenu.Item>
          )}
          <PMenu.Divider />
          <PMenu.Item itemKey="importPlot" startIcon={<LinePlotServices.ImportIcon />}>
            Import Line Plot(s)
          </PMenu.Item>
          <PMenu.Item itemKey="importLog" startIcon={<LogServices.ImportIcon />}>
            Import Log(s)
          </PMenu.Item>
          {canCreateSchematic && (
            <PMenu.Item
              itemKey="importSchematic"
              startIcon={<SchematicServices.ImportIcon />}
            >
              Import Schematic(s)
            </PMenu.Item>
          )}
          <PMenu.Item itemKey="importTable" startIcon={<TableServices.ImportIcon />}>
            Import Table(s)
          </PMenu.Item>
          <PMenu.Divider />
          <Export.MenuItem />
          <Link.CopyMenuItem />
          <PMenu.Divider />
        </>
      )}
      <Menu.HardReloadItem />
    </PMenu.Menu>
  );
};

const handleSelect: Ontology.HandleSelect = ({
  selection,
  client,
  store,
  handleError,
}) => {
  client.workspaces
    .retrieve(selection[0].id.key)
    .then((workspace) => {
      store.dispatch(add(workspace));
      store.dispatch(
        Layout.setWorkspace({
          slice: workspace.layout as Layout.SliceState,
          keepNav: false,
        }),
      );
    })
    .catch((e) => {
      const names = strings.naturalLanguageJoin(
        selection.map(({ name }) => name),
        "workspace",
      );
      handleError(e, `Failed to select ${names}`);
    });
};

const handleRename: Ontology.HandleTreeRename = {
  eager: ({ id, name, store }) => store.dispatch(rename({ key: id.key, name })),
  execute: async ({ client, id, name }) => await client.workspaces.rename(id.key, name),
  rollback: ({ id, store }, prevName) =>
    store.dispatch(rename({ key: id.key, name: prevName })),
};

export const ONTOLOGY_SERVICE: Ontology.Service = {
  ...Ontology.NOOP_SERVICE,
  type: clientWorkspace.ONTOLOGY_TYPE,
  icon: <Icon.Workspace />,
  onSelect: handleSelect,
  allowRename: () => true,
  onRename: handleRename,
  TreeContextMenu,
};<|MERGE_RESOLUTION|>--- conflicted
+++ resolved
@@ -277,15 +277,9 @@
     importLog,
     importTable,
     createSchematic: () => createSchematic(props),
-<<<<<<< HEAD
-    importSchematic: () => importSchematic(),
+    importSchematic,
     export: () => handleExport(first.id.key),
     link: () => handleLink({ name: first.name, ontologyID: first.id }),
-=======
-    importSchematic,
-    export: () => handleExport(resources[0].id.key),
-    link: () => handleLink({ name: resources[0].name, ontologyID: resources[0].id }),
->>>>>>> a2e6d5cc
   };
   const singleResource = resources.length === 1;
   const canCreateSchematic = Schematic.useSelectHasPermission();
