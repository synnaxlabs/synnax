--- conflicted
+++ resolved
@@ -14,43 +14,36 @@
     --editor-token-delimiter-parenthesis: #cc255f;
 }
 
-<<<<<<< HEAD
-/* 
-Monaco does some fancy stuff with web workers to move the cursor around, and 
-Geist Mono runs a bit larger than the standard monospace font on Windows, so we need
-to manually downsize a tad. 
-*/
-.console--os-windows .monaco-editor *:not(.codicon) {
-    font-size: 13px !important;
-}
-
-.monaco-editor *:not(.codicon) {
-=======
 /* Monaco editor on windows does a bad job of dealing with custom fonts, so we're just
 using the default for now.  */
 .console-main--macos .monaco-editor *:not(.codicon) {
->>>>>>> ab21d614
     font-family: "Geist Mono" !important;
 }
 
 .mtk1 {
     color: var(--pluto-gray-l11) !important;
 }
+
 .mtk5 {
     color: var(--editor-token-keyword) !important;
 }
+
 .mtk6 {
     color: var(--pluto-primary-p1) !important;
 }
+
 .mtk11 {
     color: var(--pluto-secondary-m1) !important;
 }
+
 .monaco-editor-background {
     background: var(--pluto-gray-l1) !important;
 }
+
 .monaco-editor .margin {
     background: var(--pluto-gray-l1) !important;
 }
+
 .monaco-editor .line-numbers {
     color: var(--pluto-gray-l9) !important;
 }
