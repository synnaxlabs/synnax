--- conflicted
+++ resolved
@@ -50,11 +50,7 @@
         const beforeWord = lineContent.substring(0, word.startColumn - 1);
         const isInSetCall = /set\s*\($/.test(beforeWord.trim());
 
-<<<<<<< HEAD
-        const channels = await searcher.retrieve({ search: word.word });
-=======
         const channels = await searcher.retrieve({ searchTerm: word.word });
->>>>>>> 3c518da9
         const filteredChannels = IS_DEV
           ? channels
           : channels.filter(({ internal }) => !internal);
