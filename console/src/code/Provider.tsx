--- conflicted
+++ resolved
@@ -23,16 +23,11 @@
   requestInit: () => void;
 }
 
-<<<<<<< HEAD
-const Context = createContext<ContextValue>({ monaco: null, requestInit: () => {} });
-Context.displayName = "Code.Context";
-=======
 const [Context, useContext] = context.create<ContextValue>({
   defaultValue: { monaco: null, requestInit: () => {} },
   displayName: "Code.Context",
 });
 
->>>>>>> 8bb8053a
 export interface ProviderProps extends PropsWithChildren {
   importExtensions: Extension[];
   initServices: Service[];
