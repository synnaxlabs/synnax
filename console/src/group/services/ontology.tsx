// Copyright 2025 Synnax Labs, Inc.
//
// Use of this software is governed by the Business Source License included in the file
// licenses/BSL.txt.
//
// As of the Change Date specified in that file, in accordance with the Business Source
// License, use of this software will be governed by the Apache License, Version 2.0,
// included in the file licenses/APL.txt.

import { group, ontology } from "@synnaxlabs/client";
import { Flux, Group, Icon, Menu as PMenu, Text, Tree } from "@synnaxlabs/pluto";
import { uuid } from "@synnaxlabs/x";
import { useCallback } from "react";

import { Cluster } from "@/cluster";
import { Menu } from "@/components/menu";
import { MenuItem } from "@/group/MenuItem";
import { useCreateFromSelection } from "@/group/useCreateFromSelection";
import { Link } from "@/link";
import { Ontology } from "@/ontology";
import { createUseRename } from "@/ontology/createUseRename";

const useRename = createUseRename({
  query: Group.useRename,
  ontologyID: group.ontologyID,
  convertKey: String,
});

const TreeContextMenu: Ontology.TreeContextMenu = (props) => {
  const {
    selection: { ids, rootID },
    state: { getResource, nodes, shape },
  } = props;
  const ungroup = useUngroupSelection();
  const createEmptyGroup = useCreateEmpty(props);
  const createFromSelection = useCreateFromSelection();
  const handleLink = Cluster.useCopyLinkToClipboard();
  const firstID = ids[0];
  const firstResource = getResource(firstID);
  const rename = useRename(props);
  const isSingle = ids.length === 1;
  const isZeroDepth =
    Tree.getDepth(ontology.idToString(firstID), shape) === 0 &&
    ontology.idsEqual(rootID, ontology.ROOT_ID);
  const onSelect = {
    ungroup: () => ungroup.update(props),
    rename,
    newGroup: createEmptyGroup,
    group: () => createFromSelection(props),
    link: () => handleLink({ name: firstResource.name, ontologyID: firstID }),
  };
  const isDelete = ids.every((id) => {
    const node = Tree.findNode({ tree: nodes, key: ontology.idToString(id) });
    return node?.children == null || node?.children.length === 0;
  });
  const ungroupIcon = isDelete ? <Icon.Delete /> : <Icon.Group />;
  return (
    <PMenu.Menu onChange={onSelect} level="small" gap="small">
      {isSingle && (
        <>
          {!isZeroDepth && (
            <>
              <Menu.RenameItem />
              <PMenu.Divider />
            </>
          )}
          <PMenu.Item itemKey="newGroup">
            <Icon.Group />
            New Group
          </PMenu.Item>
        </>
      )}
      <MenuItem ids={ids} shape={shape} rootID={rootID} />
      {!isZeroDepth && (
        <>
          <PMenu.Item itemKey="ungroup">
            {ungroupIcon}
            {isDelete ? "Delete" : "Ungroup"}
          </PMenu.Item>
          <PMenu.Divider />
        </>
      )}
      {isSingle && (
        <>
          <Link.CopyMenuItem />
          <PMenu.Divider />
        </>
      )}
      <Menu.HardReloadItem />
    </PMenu.Menu>
  );
};

interface UngroupParams extends Ontology.TreeContextMenuProps {
  prevNodes?: Tree.Node<string>[];
}

const baseUngroup = Flux.createUpdate<UngroupParams, Group.FluxSubStore>({
  name: Group.RESOURCE_NAME,
  verbs: {
    present: "ungroup",
    past: "ungrouped",
    participle: "ungrouping",
  },
  update: async ({ client, data: args }) => {
    const { selection, prevNodes } = args;
    if (selection.parentID == null || prevNodes == null) return args;
    const resourceIDStrings = new Set(
      selection.ids.map((id) => ontology.idToString(id)),
    );
    for (const id of selection.ids) {
      const children =
        Tree.findNode({ tree: prevNodes, key: ontology.idToString(id) })?.children ??
        [];
      const parentID = selection.parentID;
      const childKeys = ontology.parseIDs(
        children.map(({ key }) => key).filter((k) => !resourceIDStrings.has(k)),
      );
      await client.ontology.moveChildren(id, parentID, ...childKeys);
    }
    await client.ontology.groups.delete(selection.ids.map((id) => id.key));
    return args;
  },
});

const beforeUngroup = async ({ data }: Flux.BeforeUpdateParams<UngroupParams>) => {
  const {
    selection,
    state: { shape, nodes, setNodes },
  } = data;
  if (selection.parentID == null) return false;
  // Sort the groups by depth that way deeper nested groups are ungrouped first.
  selection.ids.sort(
    (a, b) =>
      Tree.getDepth(ontology.idToString(a), shape) -
      Tree.getDepth(ontology.idToString(b), shape),
  );
  const prevNodes = Tree.deepCopy(nodes);
  const nextNodes = [
    ...selection.ids.reduce(
      (acc, id) => {
        const key = ontology.idToString(id);
        const children = Tree.findNode({ tree: nodes, key })?.children ?? [];
        acc = Tree.moveNode({
          tree: acc,
          destination: ontology.idsEqual(selection.parentID, selection.rootID)
            ? null
            : ontology.idToString(selection.parentID),
          keys: children.map((c) => c.key),
        });
        acc = Tree.removeNode({ tree: acc, keys: key });
        return [...acc];
      },
      [...nodes],
    ),
  ];
  setNodes(nextNodes);
  return { ...data, prevNodes };
};

const afterUngroupFailure = async ({
  data: {
    prevNodes,
    state: { setNodes },
  },
}: Flux.AfterFailureParams<UngroupParams>) => {
  if (prevNodes != null) setNodes(prevNodes);
};

const useUngroupSelection = () =>
  baseUngroup.useUpdate({
    beforeUpdate: beforeUngroup,
    afterFailure: afterUngroupFailure,
  });

const useCreateEmpty = ({
  selection: {
    ids: [firstID],
  },
  state: { nodes: tree, setNodes, setResource, expand },
}: Ontology.TreeContextMenuProps) => {
  const { update } = Group.useCreate({
    beforeUpdate: useCallback(
      async ({ data, rollbacks }: Flux.BeforeUpdateParams<Group.CreateParams>) => {
        const newID = group.ontologyID(uuid.create());
        const newIDString = ontology.idToString(newID);
        const res: ontology.Resource = { key: newIDString, id: newID, name: "" };
        const node: Tree.Node<string> = { key: newIDString, children: [] };
        setResource(res);
        const destination = ontology.idToString(data.parent);
        expand(destination);
        setNodes([...Tree.setNode({ tree, destination, additions: node })]);
<<<<<<< HEAD
        rollbacks.add(() =>
=======
        rollbacks.push(() =>
>>>>>>> d581d075
          setNodes([...Tree.removeNode({ tree, keys: newIDString })]),
        );
        const [name, renamed] = await Text.asyncEdit(newIDString);
        if (!renamed || name === "") return false;
        return { ...data, key: newID.key, name };
      },
      [tree, setNodes, setResource, expand],
    ),
  });
  return useCallback(
    () => update({ key: uuid.create(), name: "", parent: firstID }),
    [firstID],
  );
};

export const ONTOLOGY_SERVICE: Ontology.Service = {
  ...Ontology.NOOP_SERVICE,
  type: "group",
  icon: <Icon.Group />,
  canDrop: () => true,
  // This haul item allows the group to be dragged between nodes in the tree.
  haulItems: ({ id }) => [id],
  TreeContextMenu,
};<|MERGE_RESOLUTION|>--- conflicted
+++ resolved
@@ -190,11 +190,7 @@
         const destination = ontology.idToString(data.parent);
         expand(destination);
         setNodes([...Tree.setNode({ tree, destination, additions: node })]);
-<<<<<<< HEAD
-        rollbacks.add(() =>
-=======
         rollbacks.push(() =>
->>>>>>> d581d075
           setNodes([...Tree.removeNode({ tree, keys: newIDString })]),
         );
         const [name, renamed] = await Text.asyncEdit(newIDString);
