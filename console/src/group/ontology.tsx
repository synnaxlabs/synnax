// Copyright 2024 Synnax Labs, Inc.
//
// Use of this software is governed by the Business Source License included in the file
// licenses/BSL.txt.
//
// As of the Change Date specified in that file, in accordance with the Business Source
// License, use of this software will be governed by the Apache License, Version 2.0,
// included in the file licenses/APL.txt.

import { NotFoundError, ontology } from "@synnaxlabs/client";
import { Icon } from "@synnaxlabs/media";
import { Menu as PMenu } from "@synnaxlabs/pluto";
import { Tree } from "@synnaxlabs/pluto/tree";
import { useMutation } from "@tanstack/react-query";
import { type ReactElement } from "react";
import { v4 as uuid } from "uuid";

import { Menu } from "@/components/menu";
import { useAsyncActionMenu } from "@/hooks/useAsyncAction";
import { Ontology } from "@/ontology";

const TreeContextMenu: Ontology.TreeContextMenu = (props) => {
  const {
    selection: { nodes, parent, resources },
  } = props;
  const ungroup = useUngroupSelection();
  const createEmptyGroup = useCreateEmpty();
  const onSelect = useAsyncActionMenu("group.menu", {
    ungroup: () => ungroup(props),
    rename: () => Tree.startRenaming(nodes[0].key),
    group: () => createEmptyGroup(props),
  });
  const isDelete = nodes.every((n) => n.children == null || n.children.length === 0);
  const ungroupIcon = isDelete ? <Icon.Delete /> : <Icon.Group />;
  const singleResource = resources.length === 1;
  return (
    <PMenu.Menu onChange={onSelect} level="small" iconSpacing="small">
      {singleResource && (
        <>
          <Ontology.RenameMenuItem />
          <PMenu.Divider />
        </>
      )}

      <PMenu.Item itemKey="group" startIcon={<Icon.Group />}>
        New Group
      </PMenu.Item>
      {parent != null && (
        <PMenu.Item itemKey="ungroup" startIcon={ungroupIcon}>
          {/* TODO: Maybe we shouldn't force them into keeping the ontology tree like this? */}
          {isDelete ? "Delete" : "Ungroup"}
        </PMenu.Item>
      )}
      <PMenu.Divider />
      <Menu.HardReloadItem />
    </PMenu.Menu>
  );
};

export const UngroupMenuItem = (): ReactElement => (
  <PMenu.Item itemKey="ungroup" startIcon={<Icon.Group />}>
    Ungroup
  </PMenu.Item>
);

const createNewID = (): ontology.ID => new ontology.ID({ type: "group", key: uuid() });

export interface GroupMenuItemProps {
  selection: Ontology.TreeContextMenuProps["selection"];
}

export const GroupMenuItem = ({
  selection,
}: GroupMenuItemProps): ReactElement | null =>
  canGroupSelection(selection) ? (
    <PMenu.Item itemKey="group" startIcon={<Icon.Group />}>
      Group
    </PMenu.Item>
  ) : null;

<<<<<<< HEAD
const useUngroupSelection = (): ((props: Ontology.TreeContextMenuProps) => void) => {
  const mut = useMutation<void, Error, Ontology.TreeContextMenuProps, Tree.Node[]>({
    mutationFn: async ({ client, selection, state: { nodes } }) => {
      if (selection.parent == null) return;
      for (const res of selection.resources) {
        const id = res.id;
        const children =
          Tree.findNode({ tree: nodes, key: id.toString() })?.children ?? [];
        const parentID = new ontology.ID(selection.parent.key as string);
        const childKeys = children.map((c) => new ontology.ID(c.key));
        await client.ontology.moveChildren(id, parentID, ...childKeys);
        await client.ontology.groups.delete(id.key);
      }
    },
    onError: async (
      { message },
      { selection, addStatus, state: { setNodes, nodes: prevNodes } },
    ) => {
      if (selection.parent == null || prevNodes == null) return;
      setNodes(prevNodes);
      addStatus({
        key: uuid(),
        variant: "error",
        message: "Failed to ungroup resources",
        description: message,
      });
    },
  });
  return (props: Ontology.TreeContextMenuProps) => {
    // Instead of using an onMutate argument to the useMutationHook, we do the eager
    // update beforehand so we can pass the previous nodes to the mutation. This lets
    // the mutationFn have access to the un-removed nodes while still allowing us
    // to eagerly update the UI.
    const {
      selection,
      state: { nodes, setNodes },
    } = props;
    if (selection.parent == null) return;
    const prevNodes = Tree.deepCopy(nodes);
    setNodes([
      ...selection.resources.reduce((acc, { id }) => {
        const children =
          Tree.findNode({ tree: nodes, key: id.toString() })?.children ?? [];
        acc = Tree.moveNode({
          tree: acc,
          destination: selection.parent?.key as string,
          keys: children.map((c) => c.key),
        });
        acc = Tree.removeNode({ tree: acc, keys: id.toString() });
        return acc;
      }, nodes),
    ]);
    mut.mutate({ ...props, state: { ...props.state, nodes: prevNodes } });
  };
=======
const ungroupSelection = async ({
  client,
  selection,
  state,
}: Ontology.TreeContextMenuProps): Promise<void> => {
  if (selection.parent == null) return;

  // Sort the groups by depth that way deeper nested groups are ungrouped first.
  selection.resources.sort((a, b) => {
    const a_depth = selection.nodes.find((n) => n.key === a.id.toString())?.depth ?? 0;
    const b_depth = selection.nodes.find((n) => n.key === b.id.toString())?.depth ?? 0;
    return b_depth - a_depth;
  });
  for (const node of selection.resources) {
    const id = node.id;
    const children =
      Tree.findNode({ tree: state.nodes, key: id.toString() })?.children ?? [];
    const parentID = new ontology.ID(selection.parent.key);
    state.setLoading(id.toString());
    await client.ontology.moveChildren(
      id,
      parentID,
      ...children.map((c) => new ontology.ID(c.key)),
    );
    await client.ontology.groups.delete(id.key);
    state.setLoading(false);
    let nextNodes = Tree.moveNode({
      tree: state.nodes,
      destination: parentID.toString(),
      keys: children.map((c) => c.key),
    });
    nextNodes = Tree.removeNode({ tree: nextNodes, keys: id.toString() });
    state.setNodes([...nextNodes]);
  }
>>>>>>> 2dc97516
};

export const canGroupSelection = (
  selection: Ontology.TreeContextMenuProps["selection"],
): boolean => getAllNodesOfMinDepth(selection.nodes).length > 1;

const getAllNodesOfMinDepth = (
  nodes: Tree.NodeWithPosition[],
): Tree.NodeWithPosition[] => {
  if (nodes.length === 0) return [];
  const depths = nodes.map(({ depth }) => depth).sort((a, b) => a - b);
  const minDepth = depths[0];
  return nodes.filter(({ depth }) => depth === minDepth);
};

export const useCreateEmpty = (): ((
  props: Ontology.TreeContextMenuProps,
) => Promise<void>) => {
  const mut = useMutation<
    void,
    Error,
    Ontology.TreeContextMenuProps & { newID: ontology.ID }
  >({
    onMutate: async ({
      services,
      selection: { resources },
      state: { nodes, setNodes, expand },
      newID,
    }) => {
      if (resources.length === 0) return;
      const resource = resources[resources.length - 1];
      const res: ontology.Resource = {
        key: newID.toString(),
        id: newID,
        name: "",
      };
      expand(resource.id.toString());
      const newGroupNode = Ontology.toTreeNode(services, res);
      setNodes([
        ...Tree.setNode({
          tree: nodes,
          destination: resource.id.toString(),
          additions: newGroupNode,
        }),
      ]);
    },
    mutationFn: async ({ client, selection: { resources }, newID }) => {
      const resource = resources[resources.length - 1];
      const [name, renamed] = await Tree.asyncRename(newID.toString());
      if (!renamed) throw new Error(renameCancel);
      await client.ontology.groups.create(resource.id, name, newID.key);
    },
    onError: async (
      { message },
      { state: { nodes, setNodes }, addStatus, selection, newID },
    ) => {
      if (selection.resources.length === 0) return;
      if (message !== renameCancel)
        addStatus({
          key: uuid(),
          variant: "error",
          message: "Failed to create group",
          description: message,
        });
      setNodes([...Tree.removeNode({ tree: nodes, keys: newID.toString() })]);
    },
  });
  return async (props: Ontology.TreeContextMenuProps) =>
    mut.mutate({ ...props, newID: createNewID() });
};

const renameCancel = "Rename Cancelled";

const getResourcesToGroup = (
  selection: Ontology.TreeContextMenuProps["selection"],
): ontology.ID[] => {
  const nodesOfMinDepth = getAllNodesOfMinDepth(selection.nodes);
  const nodesOfMinDepthKeys = nodesOfMinDepth.map(({ key }) => key);
  return selection.resources
    .filter(({ id }) => nodesOfMinDepthKeys.includes(id.toString()))
    .map(({ id }) => id);
};

export const useCreateFromSelection = (): ((
  props: Ontology.TreeContextMenuProps,
) => void) => {
  const mut = useMutation<
    void,
    Error,
    Ontology.TreeContextMenuProps & { newID: ontology.ID },
    Tree.Node[]
  >({
    onMutate: async ({
      selection,
      state: { nodes, setNodes, setSelection },
      newID,
    }) => {
      if (selection.parent == null) return;
      const resourcesToGroup = getResourcesToGroup(selection);
      const prevNodes = Tree.deepCopy(nodes);
      let nextNodes = Tree.setNode({
        tree: nodes,
        destination: selection.parent.key,
        additions: {
          key: newID.toString(),
          icon: <Icon.Group />,
          children: [],
          name: "",
          allowRename: true,
        },
      });
      nextNodes = Tree.moveNode({
        tree: nodes,
        destination: newID.toString(),
        keys: resourcesToGroup.map((id) => id.toString()),
      });
      setNodes([...nextNodes]);
      setSelection([newID.toString()]);
      return prevNodes;
    },
    mutationFn: async ({ client, selection, newID }) => {
      if (selection.parent == null) return;
      const [groupName, renamed] = await Tree.asyncRename(newID.toString());
      if (!renamed) throw new Error(renameCancel);
      const resourcesToGroup = getResourcesToGroup(selection);
      const parentID = new ontology.ID(selection.parent.key);
      await client.ontology.groups.create(parentID, groupName, newID.key);
      await client.ontology.moveChildren(parentID, newID, ...resourcesToGroup);
    },
    onError: async ({ message }, { state: { setNodes }, addStatus }, prevNodes) => {
      if (prevNodes != null) setNodes(prevNodes);
      if (message === renameCancel) return;
      addStatus({
        key: uuid(),
        variant: "error",
        message: "Failed to group resources",
        description: message,
      });
    },
  });
  return (props: Ontology.TreeContextMenuProps) =>
    mut.mutate({ ...props, newID: createNewID() });
};

const handleRename: Ontology.HandleTreeRename = {
  execute: async ({ client, id, name }) => {
    try {
      await client.ontology.groups.rename(id.key, name);
    } catch (e) {
      // We check for this because the rename might be a side effect of creating
      // a new group, in which case the group might not exist yet. This is fine
      // and we don't want to throw an error.
      if (!(e instanceof NotFoundError)) throw e;
    }
  },
};

export const ONTOLOGY_SERVICE: Ontology.Service = {
  type: "group",
  icon: <Icon.Group />,
  hasChildren: true,
  onRename: handleRename,
  canDrop: () => true,
  onSelect: () => {},
  haulItems: () => [],
  allowRename: () => true,
  onMosaicDrop: () => {},
  TreeContextMenu,
};<|MERGE_RESOLUTION|>--- conflicted
+++ resolved
@@ -78,7 +78,6 @@
     </PMenu.Item>
   ) : null;
 
-<<<<<<< HEAD
 const useUngroupSelection = (): ((props: Ontology.TreeContextMenuProps) => void) => {
   const mut = useMutation<void, Error, Ontology.TreeContextMenuProps, Tree.Node[]>({
     mutationFn: async ({ client, selection, state: { nodes } }) => {
@@ -117,6 +116,12 @@
       state: { nodes, setNodes },
     } = props;
     if (selection.parent == null) return;
+    // Sort the groups by depth that way deeper nested groups are ungrouped first.
+    selection.resources.sort((a, b) => {
+      const a_depth = selection.nodes.find((n) => n.key === a.id.toString())?.depth ?? 0;
+      const b_depth = selection.nodes.find((n) => n.key === b.id.toString())?.depth ?? 0;
+      return b_depth - a_depth;
+    });
     const prevNodes = Tree.deepCopy(nodes);
     setNodes([
       ...selection.resources.reduce((acc, { id }) => {
@@ -133,42 +138,6 @@
     ]);
     mut.mutate({ ...props, state: { ...props.state, nodes: prevNodes } });
   };
-=======
-const ungroupSelection = async ({
-  client,
-  selection,
-  state,
-}: Ontology.TreeContextMenuProps): Promise<void> => {
-  if (selection.parent == null) return;
-
-  // Sort the groups by depth that way deeper nested groups are ungrouped first.
-  selection.resources.sort((a, b) => {
-    const a_depth = selection.nodes.find((n) => n.key === a.id.toString())?.depth ?? 0;
-    const b_depth = selection.nodes.find((n) => n.key === b.id.toString())?.depth ?? 0;
-    return b_depth - a_depth;
-  });
-  for (const node of selection.resources) {
-    const id = node.id;
-    const children =
-      Tree.findNode({ tree: state.nodes, key: id.toString() })?.children ?? [];
-    const parentID = new ontology.ID(selection.parent.key);
-    state.setLoading(id.toString());
-    await client.ontology.moveChildren(
-      id,
-      parentID,
-      ...children.map((c) => new ontology.ID(c.key)),
-    );
-    await client.ontology.groups.delete(id.key);
-    state.setLoading(false);
-    let nextNodes = Tree.moveNode({
-      tree: state.nodes,
-      destination: parentID.toString(),
-      keys: children.map((c) => c.key),
-    });
-    nextNodes = Tree.removeNode({ tree: nextNodes, keys: id.toString() });
-    state.setNodes([...nextNodes]);
-  }
->>>>>>> 2dc97516
 };
 
 export const canGroupSelection = (
