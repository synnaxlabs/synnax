// Copyright 2025 Synnax Labs, Inc.
//
// Use of this software is governed by the Business Source License included in the file
// licenses/BSL.txt.
//
// As of the Change Date specified in that file, in accordance with the Business Source
// License, use of this software will be governed by the Apache License, Version 2.0,
// included in the file licenses/APL.txt.

import { ontology } from "@synnaxlabs/client";
import { Tree } from "@synnaxlabs/pluto";

export const canGroupSelection = (
  selection: ontology.ID[],
  shape: Tree.Shape,
  rootID: ontology.ID,
): boolean => {
  const strIDs = selection.map((id) => ontology.idToString(id));
  const filteredShape = Tree.filterShape(shape, (key) => strIDs.includes(key));
  const nodeKeysOfMinDepth = Tree.getAllNodesOfMinDepth(filteredShape);
<<<<<<< HEAD
  if (nodeKeysOfMinDepth.length === 0) return false;
  const isZeroDepth =
    Tree.getDepth(nodeKeysOfMinDepth[0], shape) &&
=======
  if (nodeKeysOfMinDepth.length < 2) return false;
  const isZeroDepth =
    Tree.getDepth(nodeKeysOfMinDepth[0], shape) === 0 &&
>>>>>>> d9134481
    ontology.idsEqual(rootID, ontology.ROOT_ID);
  return !isZeroDepth;
};<|MERGE_RESOLUTION|>--- conflicted
+++ resolved
@@ -18,15 +18,9 @@
   const strIDs = selection.map((id) => ontology.idToString(id));
   const filteredShape = Tree.filterShape(shape, (key) => strIDs.includes(key));
   const nodeKeysOfMinDepth = Tree.getAllNodesOfMinDepth(filteredShape);
-<<<<<<< HEAD
-  if (nodeKeysOfMinDepth.length === 0) return false;
-  const isZeroDepth =
-    Tree.getDepth(nodeKeysOfMinDepth[0], shape) &&
-=======
   if (nodeKeysOfMinDepth.length < 2) return false;
   const isZeroDepth =
     Tree.getDepth(nodeKeysOfMinDepth[0], shape) === 0 &&
->>>>>>> d9134481
     ontology.idsEqual(rootID, ontology.ROOT_ID);
   return !isZeroDepth;
 };