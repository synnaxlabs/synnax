// Copyright 2025 Synnax Labs, Inc.
//
// Use of this software is governed by the Business Source License included in the file
// licenses/BSL.txt.
//
// As of the Change Date specified in that file, in accordance with the Business Source
// License, use of this software will be governed by the Apache License, Version 2.0,
// included in the file licenses/APL.txt.

import "@/range/list/List.css";

import { ranger } from "@synnaxlabs/client";
import {
  Access,
  Button,
  Flex,
  type Flux,
  Icon,
  Input,
  List as PList,
  Select,
  type state,
} from "@synnaxlabs/pluto";
import { type ReactElement, type ReactNode, useCallback, useState } from "react";

import { EmptyAction } from "@/components";
import { Layout } from "@/layout";
import { CREATE_LAYOUT } from "@/range/Create";
import { Item, type ItemProps } from "@/range/list/Item";
import { Filters, SelectFilters } from "@/range/list/SelectFilters";

export interface ListProps
  extends Pick<
      Flux.UseListReturn<PList.PagerParams, ranger.Key, ranger.Range>,
      "data" | "getItem" | "subscribe" | "retrieve"
    >,
    Pick<ItemProps, "showParent" | "showLabels" | "showTimeRange" | "showFavorite"> {
  enableSearch?: boolean;
  enableFilters?: boolean;
  enableAddButton?: boolean;
  initialRequest?: ranger.RetrieveRequest;
  emptyContent?: ReactNode;
}

const EmptyContent = () => {
  const placeLayout = Layout.usePlacer();
<<<<<<< HEAD
  const canCreateRange = Access.useEditGranted(ranger.TYPE_ONTOLOGY_ID);
=======
  const canCreateRange = Access.useUpdateGranted(ranger.TYPE_ONTOLOGY_ID);
>>>>>>> 99ffa699
  return (
    <EmptyAction
      message="No ranges found."
      action={canCreateRange ? "Create a range" : undefined}
      onClick={() => placeLayout(CREATE_LAYOUT)}
    />
  );
};

export const List = ({
  data,
  getItem,
  subscribe,
  retrieve,
  enableSearch = false,
  enableFilters = false,
  enableAddButton = false,
  showParent = true,
  showLabels = true,
  showTimeRange = true,
  showFavorite = true,
  initialRequest = {},
  emptyContent = <EmptyContent />,
}: ListProps) => {
  const [request, setRequest] = useState<ranger.RetrieveRequest>(initialRequest);
  const [selected, setSelected] = useState<ranger.Key[]>([]);
  const handleRequestChange = useCallback(
    (setter: state.SetArg<ranger.RetrieveRequest>, opts?: Flux.AsyncListOptions) => {
      retrieve(setter, opts);
      setRequest(setter);
    },
    [retrieve],
  );
  const handleSearch = useCallback(
    (term: string) =>
      handleRequestChange((p: ranger.RetrieveRequest) => PList.search(p, term)),
    [handleRequestChange],
  );
  const handleFetchMore = useCallback(
    () => handleRequestChange((r) => PList.page(r, 25), { mode: "append" }),
    [handleRequestChange],
  );
  return (
    <Flex.Box full="y" empty>
      <Select.Frame<ranger.Key, ranger.Range>
        multiple
        data={data}
        virtual
        getItem={getItem}
        subscribe={subscribe}
        onChange={setSelected}
        value={selected}
        onFetchMore={handleFetchMore}
        itemHeight={45}
      >
        {enableSearch && (
          <Flex.Box
            x
            bordered
            style={{ padding: "1.5rem" }}
            background={1}
            justify="between"
          >
            <Input.Text
              size="small"
              level="h5"
              variant="text"
              value={request.searchTerm ?? ""}
              placeholder={
                <>
                  <Icon.Search />
                  Search Ranges...
                </>
              }
              onChange={handleSearch}
            />
            {enableAddButton && <AddButton />}
          </Flex.Box>
        )}
        {(enableFilters || enableAddButton) && (
          <Flex.Box
            x
            bordered
            style={{ padding: "1rem 2rem", borderTop: "none" }}
            background={1}
            justify="between"
          >
            {enableFilters && (
              <>
                <SelectFilters
                  request={request}
                  onRequestChange={handleRequestChange}
                />
                <Filters request={request} onRequestChange={handleRequestChange} />
              </>
            )}
          </Flex.Box>
        )}
        <PList.Items<string> emptyContent={emptyContent} grow>
          {({ key, ...rest }) => (
            <Item
              key={key}
              {...rest}
              showParent={showParent}
              showLabels={showLabels}
              showTimeRange={showTimeRange}
              showFavorite={showFavorite}
            />
          )}
        </PList.Items>
      </Select.Frame>
    </Flex.Box>
  );
};

const AddButton = (): ReactElement | null => {
  const placeLayout = Layout.usePlacer();
<<<<<<< HEAD
  const canCreateRange = Access.useEditGranted(ranger.TYPE_ONTOLOGY_ID);
=======
  const canCreateRange = Access.useUpdateGranted(ranger.TYPE_ONTOLOGY_ID);
>>>>>>> 99ffa699
  if (!canCreateRange) return null;
  return (
    <Button.Button tooltip="Create Range" onClick={() => placeLayout(CREATE_LAYOUT)}>
      <Icon.Add />
    </Button.Button>
  );
};<|MERGE_RESOLUTION|>--- conflicted
+++ resolved
@@ -44,11 +44,7 @@
 
 const EmptyContent = () => {
   const placeLayout = Layout.usePlacer();
-<<<<<<< HEAD
-  const canCreateRange = Access.useEditGranted(ranger.TYPE_ONTOLOGY_ID);
-=======
   const canCreateRange = Access.useUpdateGranted(ranger.TYPE_ONTOLOGY_ID);
->>>>>>> 99ffa699
   return (
     <EmptyAction
       message="No ranges found."
@@ -166,11 +162,7 @@
 
 const AddButton = (): ReactElement | null => {
   const placeLayout = Layout.usePlacer();
-<<<<<<< HEAD
-  const canCreateRange = Access.useEditGranted(ranger.TYPE_ONTOLOGY_ID);
-=======
   const canCreateRange = Access.useUpdateGranted(ranger.TYPE_ONTOLOGY_ID);
->>>>>>> 99ffa699
   if (!canCreateRange) return null;
   return (
     <Button.Button tooltip="Create Range" onClick={() => placeLayout(CREATE_LAYOUT)}>
