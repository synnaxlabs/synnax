--- conflicted
+++ resolved
@@ -60,11 +60,7 @@
   }, [item]);
   const { form } = Ranger.useForm({
     query: {},
-<<<<<<< HEAD
-    initialValues: initialValues ?? undefined,
-=======
     initialValues,
->>>>>>> 46448fc2
     sync: true,
     autoSave: true,
   });
