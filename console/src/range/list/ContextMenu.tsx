// Copyright 2025 Synnax Labs, Inc.
//
// Use of this software is governed by the Business Source License included in the file
// licenses/BSL.txt.
//
// As of the Change Date specified in that file, in accordance with the Business Source
// License, use of this software will be governed by the Apache License, Version 2.0,
// included in the file licenses/APL.txt.

import { ranger } from "@synnaxlabs/client";
import {
  Access,
  Divider,
  Form,
  Icon,
  type List,
  Menu as PMenu,
  Ranger,
  Status,
} from "@synnaxlabs/pluto";
import { useDispatch } from "react-redux";

import { Cluster } from "@/cluster";
import { Menu } from "@/components";
import { Layout } from "@/layout";
import { Link } from "@/link";
import { Modals } from "@/modals";
import { useConfirmDelete } from "@/ontology/hooks";
import {
  createChildRangeMenuItem,
  deleteMenuItem,
  viewDetailsMenuItem,
} from "@/range/ContextMenu";
import { createCreateLayout } from "@/range/Create";
import { OVERVIEW_LAYOUT } from "@/range/overview/layout";
import { useSelectKeys } from "@/range/selectors";
import { add, remove } from "@/range/slice";
import { fromClientRange } from "@/range/translate";

export interface ContextMenuProps extends PMenu.ContextMenuMenuProps {
  getItem: List.GetItem<string, ranger.Range>;
}

export const ContextMenu = ({ keys, getItem }: ContextMenuProps) => {
  const ranges = getItem(keys);
  const isNotEmpty = ranges.length !== 0;
  const isSingle = ranges.length === 1;
  const ids = ranger.ontologyID(keys);
<<<<<<< HEAD
  const canEditAccess = Access.useEditGranted(ids);
=======
  const canEditAccess = Access.useUpdateGranted(ids);
>>>>>>> 99ffa699
  const canDeleteAccess = Access.useDeleteGranted(ids);
  const placeLayout = Layout.usePlacer();
  const favoriteKeys = useSelectKeys();
  const someAreFavorites = ranges.some((r) => favoriteKeys.includes(r.key));
  const someAreNotFavorites = ranges.some((r) => !favoriteKeys.includes(r.key));
  const dispatch = useDispatch();
  const ctx = Form.useContext();
  const rename = Modals.useRename();
  const confirm = useConfirmDelete({
    type: "Range",
    description: "Deleting this range will also delete all child ranges.",
  });
  const { update: del } = Ranger.useDelete();
  const handleAddChildRange = () => {
    placeLayout(createCreateLayout({ parent: ranges[0].key }));
  };
  const handleFavorite = () => {
    dispatch(add({ ranges: fromClientRange(ranges) }));
  };
  const handleUnfavorite = () => {
    dispatch(remove({ keys: ranges.map((r) => r.key) }));
  };
  const handleError = Status.useErrorHandler();
  const handleLink = Cluster.useCopyLinkToClipboard();

  const handleSelect: PMenu.MenuProps["onChange"] = {
    details: () => {
      placeLayout({ ...OVERVIEW_LAYOUT, name: ranges[0].name, key: ranges[0].key });
    },
    rename: () => {
      handleError(async () => {
        const renamed = await rename(
          { initialValue: ranges[0].name },
          { icon: "Range", name: "Range.Rename" },
        );
        if (renamed == null) return;
        ctx.set("name", renamed);
      }, "Failed to rename range");
    },
    delete: () => {
      handleError(async () => {
        const confirmed = await confirm(ranges);
        if (!confirmed) return;
        const keys = ranges.map((r) => r.key);
        dispatch(remove({ keys }));
        dispatch(Layout.remove({ keys }));
        del(keys);
      }, "Failed to delete range");
    },
    addChildRange: handleAddChildRange,
    favorite: handleFavorite,
    unfavorite: handleUnfavorite,
    link: () =>
      handleLink({
        name: ranges[0].name,
        ontologyID: ranger.ontologyID(ranges[0].key),
      }),
  };

  return (
    <PMenu.Menu level="small" gap="small" onChange={handleSelect}>
      {isSingle && (
        <>
          {viewDetailsMenuItem}
          {canEditAccess && (
            <>
              <Menu.RenameItem />
              {createChildRangeMenuItem}
            </>
          )}
          <Divider.Divider x />
        </>
      )}
      {someAreNotFavorites && (
        <PMenu.Item itemKey="favorite">
          <Icon.StarFilled />
          Add to favorites
        </PMenu.Item>
      )}
      {someAreFavorites && (
        <PMenu.Item itemKey="unfavorite">
          <Icon.StarOutlined />
          Remove from favorites
        </PMenu.Item>
      )}
      {(someAreFavorites || someAreNotFavorites) && <Divider.Divider x />}
      {canDeleteAccess && isNotEmpty && (
        <>
          {deleteMenuItem}
          <Divider.Divider x />
        </>
      )}
      {isSingle && (
        <>
          <Link.CopyMenuItem />
          <Divider.Divider x />
        </>
      )}
      <Menu.ReloadConsoleItem />
    </PMenu.Menu>
  );
};<|MERGE_RESOLUTION|>--- conflicted
+++ resolved
@@ -46,11 +46,7 @@
   const isNotEmpty = ranges.length !== 0;
   const isSingle = ranges.length === 1;
   const ids = ranger.ontologyID(keys);
-<<<<<<< HEAD
-  const canEditAccess = Access.useEditGranted(ids);
-=======
   const canEditAccess = Access.useUpdateGranted(ids);
->>>>>>> 99ffa699
   const canDeleteAccess = Access.useDeleteGranted(ids);
   const placeLayout = Layout.usePlacer();
   const favoriteKeys = useSelectKeys();
