// Copyright 2025 Synnax Labs, Inc.
//
// Use of this software is governed by the Business Source License included in the file
// licenses/BSL.txt.
//
// As of the Change Date specified in that file, in accordance with the Business Source
// License, use of this software will be governed by the Apache License, Version 2.0,
// included in the file licenses/APL.txt.

import { type Store } from "@reduxjs/toolkit";
import { ranger, type Synnax as Client } from "@synnaxlabs/client";
import {
  ContextMenu as PContextMenu,
  type Flux,
  Icon,
  Ranger,
  Status,
  Synnax,
  Text,
} from "@synnaxlabs/pluto";
import { array } from "@synnaxlabs/x";
import { type ReactElement, useCallback } from "react";
import { useDispatch } from "react-redux";

import { Cluster } from "@/cluster";
import { ContextMenu as CMenu } from "@/components";
import { Layout } from "@/layout";
import { LAYOUT_TYPE as LINE_PLOT_LAYOUT_TYPE } from "@/lineplot/layout";
import { Link } from "@/link";
import { useConfirmDelete } from "@/ontology/hooks";
import { createCreateLayout } from "@/range/Create";
import { OVERVIEW_LAYOUT } from "@/range/overview/layout";
import { select, useSelect, useSelectMultiple } from "@/range/selectors";
import { add, type Range, remove, setActive, type StoreState } from "@/range/slice";
import { fromClientRange } from "@/range/translate";
import { useAddToActivePlot } from "@/range/useAddToActivePlot";
import { useAddToNewPlot } from "@/range/useAddToNewPlot";

export interface SnapshotContextMenuItemProps
  extends Omit<PContextMenu.ItemProps, "children"> {
  range?: Range | null;
}

export const SnapshotContextMenuItem = ({
  range,
  ...rest
}: SnapshotContextMenuItemProps): ReactElement | null =>
  range?.persisted === true ? (
    <PContextMenu.Item {...rest}>
      <Icon.Snapshot />
      Snapshot to {range.name}
    </PContextMenu.Item>
  ) : null;

export const fetchIfNotInState = async (
  store: Store<StoreState>,
  client: Client,
  key: string,
): Promise<Range> => {
  const existing = select(store.getState(), key);
  if (existing == null) {
    const range = fromClientRange(await client.ranges.retrieve(key));
    store.dispatch(add({ ranges: range }));
    return range[0];
  }
  return existing;
};

export interface SetAsActiveContextMenuItemProps
  extends Pick<PContextMenu.ItemProps, "onClick"> {}

export const SetAsActiveContextMenuItem = (
  props: SetAsActiveContextMenuItemProps,
): ReactElement => (
  <PContextMenu.Item {...props}>
    <Icon.Dynamic />
    Set as active range
  </PContextMenu.Item>
);

export interface ClearActiveContextMenuItemProps
  extends Pick<PContextMenu.ItemProps, "onClick"> {}

export const ClearActiveContextMenuItem = (
  props: ClearActiveContextMenuItemProps,
): ReactElement => (
  <PContextMenu.Item {...props}>
    <Icon.Dynamic />
    Clear active range
  </PContextMenu.Item>
);

export interface ViewDetailsContextMenuItemProps
  extends Pick<PContextMenu.ItemProps, "onClick"> {}

export const ViewDetailsContextMenuItem = (
  props: ViewDetailsContextMenuItemProps,
): ReactElement => (
  <PContextMenu.Item {...props}>
    <Icon.Details />
    View details
  </PContextMenu.Item>
);

const AddToNewPlotIcon = Icon.createComposite(Icon.LinePlot, {
  topRight: Icon.Add,
});

export interface AddToNewPlotContextMenuItemProps
  extends Pick<PContextMenu.ItemProps, "onClick"> {}

export const AddToNewPlotContextMenuItem = (
  props: AddToNewPlotContextMenuItemProps,
): ReactElement => (
  <PContextMenu.Item {...props}>
    <AddToNewPlotIcon />
    Add to new plot
  </PContextMenu.Item>
);

const AddToActivePlotIcon = Icon.createComposite(Icon.LinePlot, {
  topRight: Icon.Range,
});

export interface AddToActivePlotContextMenuItemProps
  extends Pick<PContextMenu.ItemProps, "onClick"> {}

export const AddToActivePlotContextMenuItem = (
  props: AddToActivePlotContextMenuItemProps,
): ReactElement => (
  <PContextMenu.Item {...props}>
    <AddToActivePlotIcon />
    Add to active plot
  </PContextMenu.Item>
);

export const CreateChildRangeIcon = Icon.createComposite(Icon.Range, {
  topRight: Icon.Add,
});

export interface CreateChildRangeContextMenuItemProps
  extends Pick<PContextMenu.ItemProps, "onClick"> {}

export const CreateChildRangeContextMenuItem = (
  props: CreateChildRangeContextMenuItemProps,
): ReactElement => (
  <PContextMenu.Item {...props}>
    <CreateChildRangeIcon />
    Create child range
  </PContextMenu.Item>
);

export const useViewDetails = (): ((key: string) => void) => {
  const addStatus = Status.useAdder();
  const placeLayout = Layout.usePlacer();
  const { retrieve } = Ranger.useRetrieveObservable({
    onChange: useCallback(
      ({ data, variant, status }) => {
        if (variant !== "success") {
          if (variant === "error") addStatus(status);
          return;
        }
        placeLayout({ ...OVERVIEW_LAYOUT, name: data.name, key: data.key });
      },
      [placeLayout],
    ),
  });
  return useCallback((key: string) => retrieve({ key }), [retrieve]);
};

export const useDelete = () => {
  const dispatch = useDispatch();
  const remover = Layout.useRemover();
  const ranges = useSelectMultiple();
  const handleRemove = (keys: string[]): void => {
    dispatch(remove({ keys }));
  };
  const confirm = useConfirmDelete({
    type: "Range",
    description: "Deleting this range will also delete all child ranges.",
  });
  const { update } = Ranger.useDelete({
    beforeUpdate: useCallback(
      async ({ data }: Flux.BeforeUpdateParams<Ranger.DeleteParams>) => {
        const keys = array.toArray(data);
        const rng = ranges.filter((r) => keys.includes(r.key));
        if (!(await confirm(rng))) return false;
        handleRemove(keys);
        remover(...keys);
        return true;
      },
      [],
    ),
  });
  return update;
};

export const usePersist = () => {
  const dispatch = useDispatch();
  const ranges = useSelectMultiple();
  const { update } = Ranger.useCreate();
  return useCallback(
    (key: string) => {
      const range = ranges.find((r) => r.key === key);
      if (range == null || range.variant === "dynamic") return;
      dispatch(add({ ranges: [{ ...range, persisted: true }] }));
      update(range);
    },
    [dispatch, ranges],
  );
};

export const ContextMenu = ({ keys: [key] }: PContextMenu.MenuProps) => {
  const dispatch = useDispatch();
  const client = Synnax.use();
  const ranges = useSelectMultiple();
  const handleCreate = (key?: string): void => {
    placeLayout(createCreateLayout({ key }));
  };

  const handleRemove = (keys: string[]): void => {
    dispatch(remove({ keys }));
  };

  const rng = ranges.find((r) => r.key === key);
  const activeLayout = Layout.useSelectActiveMosaicLayout();
  const addToActivePlot = useAddToActivePlot();
  const addToNewPlot = useAddToNewPlot();
  const activeRange = useSelect();
  const placeLayout = Layout.usePlacer();
  const handleSetActive = () => {
    dispatch(setActive(key));
  };
  const handleClearActive = () => {
    dispatch(setActive(null));
  };
  const handleViewDetails = useViewDetails();
  const handleAddChildRange = () => {
    placeLayout(createCreateLayout({ parent: key }));
  };

  const rangeExists = rng != null;
  const del = useDelete();
  const persist = usePersist();
  const copyLink = Cluster.useCopyLinkToClipboard();
  const handleLink = () => {
    if (!rangeExists) return;
    copyLink({ name: rng.name, ontologyID: ranger.ontologyID(rng.key) });
  };
  return (
    <>
      <PContextMenu.Item onClick={() => handleCreate()}>
        <Icon.Add />
        Create new
      </PContextMenu.Item>
      {rangeExists && (
        <>
          <PContextMenu.Divider />
          {rng.key !== activeRange?.key ? (
            <SetAsActiveContextMenuItem onClick={handleSetActive} />
          ) : (
            <ClearActiveContextMenuItem onClick={handleClearActive} />
          )}
          {rng.persisted && (
            <ViewDetailsContextMenuItem onClick={() => handleViewDetails(rng.key)} />
          )}
          <PContextMenu.Divider />
          <CMenu.RenameItem onClick={() => Text.edit(`text-${key}`)} />
          {rng.persisted && (
            <CreateChildRangeContextMenuItem onClick={handleAddChildRange} />
          )}
          <PContextMenu.Divider />
          {activeLayout?.type === LINE_PLOT_LAYOUT_TYPE && (
            <AddToActivePlotContextMenuItem onClick={() => addToActivePlot([key])} />
          )}
          <AddToNewPlotContextMenuItem onClick={() => addToNewPlot([key])} />
          <PContextMenu.Divider />
          <PContextMenu.Item onClick={() => handleRemove([rng.key])}>
            <Icon.Close />
            Remove from favorites
          </PContextMenu.Item>
          {rng.persisted ? (
            <>
              <CMenu.DeleteItem onClick={() => del(rng.key)} />
              <PContextMenu.Divider />
              <Link.CopyContextMenuItem onClick={handleLink} />
            </>
          ) : (
            client != null && (
              <>
                <PContextMenu.Divider />
                <PContextMenu.Item onClick={() => persist(rng.key)}>
                  <Icon.Save />
<<<<<<< HEAD
                  {`Save to ${client.props.name ?? "Synnax"}`}
                </PContextMenu.Item>
=======
                  {`Save to ${client.params.name ?? "Synnax"}`}
                </PMenu.Item>
>>>>>>> 4505e7b1
              </>
            )
          )}
        </>
      )}
      <PContextMenu.Divider />
      <CMenu.ReloadConsoleItem />
    </>
  );
};<|MERGE_RESOLUTION|>--- conflicted
+++ resolved
@@ -291,13 +291,8 @@
                 <PContextMenu.Divider />
                 <PContextMenu.Item onClick={() => persist(rng.key)}>
                   <Icon.Save />
-<<<<<<< HEAD
-                  {`Save to ${client.props.name ?? "Synnax"}`}
+                  {`Save to ${client.params.name ?? "Synnax"}`}
                 </PContextMenu.Item>
-=======
-                  {`Save to ${client.params.name ?? "Synnax"}`}
-                </PMenu.Item>
->>>>>>> 4505e7b1
               </>
             )
           )}
