// Copyright 2025 Synnax Labs, Inc.
//
// Use of this software is governed by the Business Source License included in the file
// licenses/BSL.txt.
//
// As of the Change Date specified in that file, in accordance with the Business Source
// License, use of this software will be governed by the Apache License, Version 2.0,
// included in the file licenses/APL.txt.

import { type Store } from "@reduxjs/toolkit";
import { lineplot, ranger, type Synnax as Client } from "@synnaxlabs/client";
import {
  Access,
  type Flux,
  Icon,
  Menu as PMenu,
  Ranger,
  Status,
  Synnax,
  Text,
} from "@synnaxlabs/pluto";
import { array } from "@synnaxlabs/x";
import { type ReactElement, useCallback } from "react";
import { useDispatch } from "react-redux";

import { Cluster } from "@/cluster";
import { Menu } from "@/components";
import { Layout } from "@/layout";
import { LAYOUT_TYPE as LINE_PLOT_LAYOUT_TYPE } from "@/lineplot/layout";
import { Link } from "@/link";
import { useConfirmDelete } from "@/ontology/hooks";
import { createCreateLayout } from "@/range/Create";
import { OVERVIEW_LAYOUT } from "@/range/overview/layout";
import { select, useSelect, useSelectMultiple } from "@/range/selectors";
import { add, type Range, remove, setActive, type StoreState } from "@/range/slice";
import { fromClientRange } from "@/range/translate";
import { useAddToActivePlot } from "@/range/useAddToActivePlot";
import { useAddToNewPlot } from "@/range/useAddToNewPlot";

export interface SnapshotMenuItemProps {
  range?: Range | null;
}

export const SnapshotMenuItem = ({
  range,
}: SnapshotMenuItemProps): ReactElement | null =>
  range?.persisted === true ? (
    <PMenu.Item itemKey="rangeSnapshot">
      <Icon.Snapshot />
      Snapshot to {range.name}
    </PMenu.Item>
  ) : null;

export const fetchIfNotInState = async (
  store: Store<StoreState>,
  client: Client,
  key: string,
): Promise<Range> => {
  const existing = select(store.getState(), key);
  if (existing == null) {
    const range = fromClientRange(await client.ranges.retrieve(key));
    store.dispatch(add({ ranges: range }));
    return range[0];
  }
  return existing;
};

export const deleteMenuItem = (
  <PMenu.Item itemKey="delete">
    <Icon.Delete />
    Delete
  </PMenu.Item>
);

export const setAsActiveMenuItem = (
  <PMenu.Item itemKey="setAsActive" gap="small">
    <Icon.Dynamic />
    Set as active range
  </PMenu.Item>
);

export const clearActiveMenuItem = (
  <PMenu.Item itemKey="clearActive" gap="small">
    <Icon.Dynamic />
    Clear active range
  </PMenu.Item>
);

export const viewDetailsMenuItem = (
  <PMenu.Item itemKey="details">
    <Icon.Details />
    View details
  </PMenu.Item>
);

const AddToNewPlotIcon = Icon.createComposite(Icon.LinePlot, {
  topRight: Icon.Add,
});

export const AddToNewPlotMenuItem = () => {
<<<<<<< HEAD
  const canAddToNewPlot = Access.useEditGranted(lineplot.TYPE_ONTOLOGY_ID);
=======
  const canAddToNewPlot = Access.useUpdateGranted(lineplot.TYPE_ONTOLOGY_ID);
>>>>>>> 99ffa699
  if (!canAddToNewPlot) return null;
  return (
    <PMenu.Item itemKey="addToNewPlot">
      <AddToNewPlotIcon key="plot" />
      Add to new plot
    </PMenu.Item>
  );
};

const AddToActivePlotIcon = Icon.createComposite(Icon.LinePlot, {
  topRight: Icon.Range,
});

export const AddToActivePlotMenuItem = () => {
<<<<<<< HEAD
  const canAddToActivePlot = Access.useEditGranted(lineplot.TYPE_ONTOLOGY_ID);
=======
  const canAddToActivePlot = Access.useUpdateGranted(lineplot.TYPE_ONTOLOGY_ID);
>>>>>>> 99ffa699
  if (!canAddToActivePlot) return null;
  return (
    <PMenu.Item itemKey="addToActivePlot">
      <AddToActivePlotIcon key="plot" />
      Add to active plot
    </PMenu.Item>
  );
};
export const CreateChildRangeIcon = Icon.createComposite(Icon.Range, {
  topRight: Icon.Add,
});

export const createChildRangeMenuItem = (
  <PMenu.Item itemKey="addChildRange">
    <CreateChildRangeIcon key="plot" />
    Create child range
  </PMenu.Item>
);

export const useViewDetails = (): ((key: string) => void) => {
  const addStatus = Status.useAdder();
  const placeLayout = Layout.usePlacer();
  const { retrieve } = Ranger.useRetrieveObservable({
    onChange: useCallback(
      ({ data, variant, status }) => {
        if (variant !== "success") {
          if (variant === "error") addStatus(status);
          return;
        }
        placeLayout({ ...OVERVIEW_LAYOUT, name: data.name, key: data.key });
      },
      [placeLayout],
    ),
  });
  return useCallback((key: string) => retrieve({ key }), [retrieve]);
};

export const useDelete = () => {
  const dispatch = useDispatch();
  const remover = Layout.useRemover();
  const ranges = useSelectMultiple();
  const handleRemove = (keys: string[]): void => {
    dispatch(remove({ keys }));
  };
  const confirm = useConfirmDelete({
    type: "Range",
    description: "Deleting this range will also delete all child ranges.",
  });
  const { update } = Ranger.useDelete({
    beforeUpdate: useCallback(
      async ({ data }: Flux.BeforeUpdateParams<Ranger.DeleteParams>) => {
        const keys = array.toArray(data);
        const rng = ranges.filter((r) => keys.includes(r.key));
        if (!(await confirm(rng))) return false;
        handleRemove(keys);
        remover(...keys);
        return true;
      },
      [],
    ),
  });
  return update;
};

export const usePersist = () => {
  const dispatch = useDispatch();
  const ranges = useSelectMultiple();
  const { update } = Ranger.useCreate();
  return useCallback(
    (key: string) => {
      const range = ranges.find((r) => r.key === key);
      if (range == null || range.variant === "dynamic") return;
      dispatch(add({ ranges: [{ ...range, persisted: true }] }));
      update(range);
    },
    [dispatch, ranges],
  );
};

export const ContextMenu = ({ keys: [key] }: PMenu.ContextMenuMenuProps) => {
  const dispatch = useDispatch();
  const client = Synnax.use();
  const ranges = useSelectMultiple();
  const id = ranger.ontologyID(key ?? "");
<<<<<<< HEAD
  const canEditAccess = Access.useEditGranted(id);
=======
  const canEditAccess = Access.useUpdateGranted(id);
>>>>>>> 99ffa699
  const canDeleteAccess = Access.useDeleteGranted(id);
  const handleCreate = (key?: string): void => {
    placeLayout(createCreateLayout({ key }));
  };

  const handleRemove = (keys: string[]): void => {
    dispatch(remove({ keys }));
  };

  const rng = ranges.find((r) => r.key === key);
  const activeLayout = Layout.useSelectActiveMosaicLayout();
  const addToActivePlot = useAddToActivePlot();
  const addToNewPlot = useAddToNewPlot();
  const activeRange = useSelect();
  const placeLayout = Layout.usePlacer();
  const handleSetActive = () => {
    dispatch(setActive(key));
  };
  const handleClearActive = () => {
    dispatch(setActive(null));
  };
  const handleViewDetails = useViewDetails();
  const handleAddChildRange = () => {
    placeLayout(createCreateLayout({ parent: key }));
  };

  const rangeExists = rng != null;
  const del = useDelete();
  const persist = usePersist();
  const handleLink = Cluster.useCopyLinkToClipboard();

  const handleSelect: PMenu.MenuProps["onChange"] = {
    rename: () => Text.edit(`text-${key}`),
    create: () => handleCreate(),
    remove: () => rangeExists && handleRemove([rng.key]),
    delete: () => rangeExists && del(rng.key),
    details: () => rangeExists && handleViewDetails(rng.key),
    save: () => rangeExists && persist(rng.key),
    link: () =>
      rangeExists &&
      handleLink({ name: rng.name, ontologyID: ranger.ontologyID(rng.key) }),
    addToActivePlot: () => addToActivePlot([key]),
    addToNewPlot: () => addToNewPlot([key]),
    addChildRange: handleAddChildRange,
    setAsActive: handleSetActive,
    clearActive: handleClearActive,
  };
  return (
    <PMenu.Menu onChange={handleSelect} level="small" gap="small">
      {canEditAccess && (
        <PMenu.Item itemKey="create">
          <Icon.Add />
          Create new
        </PMenu.Item>
      )}
      {rangeExists && (
        <>
          {rng.key !== activeRange?.key ? setAsActiveMenuItem : clearActiveMenuItem}
          {rng.persisted && viewDetailsMenuItem}
          {canEditAccess && (
            <>
              <PMenu.Divider />
              <Menu.RenameItem />
              {rng.persisted && createChildRangeMenuItem}
            </>
          )}
          <PMenu.Divider />
          {activeLayout?.type === LINE_PLOT_LAYOUT_TYPE && <AddToActivePlotMenuItem />}
          <AddToNewPlotMenuItem />
          <PMenu.Divider />
          <PMenu.Item itemKey="remove">
            <Icon.Close />
            Remove from favorites
          </PMenu.Item>
          {rng.persisted ? (
            <>
              {canDeleteAccess && deleteMenuItem}
              <PMenu.Divider />
              <Link.CopyMenuItem />
            </>
          ) : (
            canEditAccess &&
            client != null && (
              <>
                <PMenu.Divider />
                <PMenu.Item itemKey="save">
                  <Icon.Save />
                  Save to Synnax
                </PMenu.Item>
              </>
            )
          )}
        </>
      )}
      <PMenu.Divider />
      <Menu.ReloadConsoleItem />
    </PMenu.Menu>
  );
};<|MERGE_RESOLUTION|>--- conflicted
+++ resolved
@@ -98,11 +98,7 @@
 });
 
 export const AddToNewPlotMenuItem = () => {
-<<<<<<< HEAD
-  const canAddToNewPlot = Access.useEditGranted(lineplot.TYPE_ONTOLOGY_ID);
-=======
   const canAddToNewPlot = Access.useUpdateGranted(lineplot.TYPE_ONTOLOGY_ID);
->>>>>>> 99ffa699
   if (!canAddToNewPlot) return null;
   return (
     <PMenu.Item itemKey="addToNewPlot">
@@ -117,11 +113,7 @@
 });
 
 export const AddToActivePlotMenuItem = () => {
-<<<<<<< HEAD
-  const canAddToActivePlot = Access.useEditGranted(lineplot.TYPE_ONTOLOGY_ID);
-=======
   const canAddToActivePlot = Access.useUpdateGranted(lineplot.TYPE_ONTOLOGY_ID);
->>>>>>> 99ffa699
   if (!canAddToActivePlot) return null;
   return (
     <PMenu.Item itemKey="addToActivePlot">
@@ -206,11 +198,7 @@
   const client = Synnax.use();
   const ranges = useSelectMultiple();
   const id = ranger.ontologyID(key ?? "");
-<<<<<<< HEAD
-  const canEditAccess = Access.useEditGranted(id);
-=======
   const canEditAccess = Access.useUpdateGranted(id);
->>>>>>> 99ffa699
   const canDeleteAccess = Access.useDeleteGranted(id);
   const handleCreate = (key?: string): void => {
     placeLayout(createCreateLayout({ key }));
