/*
 * Copyright 2025 Synnax Labs, Inc.
 *
 * Use of this software is governed by the Business Source License included in the file
 * licenses/BSL.txt.
 *
 * As of the Change Date specified in that file, in accordance with the Business Source
 * License, use of this software will be governed by the Apache License, Version 2.0,
 * included in the file licenses/APL.txt.
 */

@container (max-width: 500px) {
    .console-header {
        flex-direction: column-reverse !important;
    }
    .console-time-range {
        flex-direction: column !important;
        align-items: start !important;
        gap: 0;
        .console-time-range-divider {
            display: none;
        }
    }
}

.console-range__overview {
    height: 100%;
<<<<<<< HEAD
    container-type: size;
    .console-metadata__item {
        .console-metadata__delete {
            opacity: 0;
        }
        &:hover {
            & .console-metadata__delete {
                opacity: 1;
            }
        }
    }
=======
>>>>>>> 4ecf3a36
}

.console-range__metadata {
    .pluto-header {
        margin-bottom: 2rem;
    }
}

.console-snapshots__list-item {
    padding: 1.5rem;
    .console-snapshots__delete {
        opacity: 0;
    }
    &:hover {
        .console-snapshots__delete {
            opacity: 1;
        }
    }
}

.console-metadata__list-item {
    height: 6rem;
    max-height: 6rem;
    min-height: 6rem;
    padding: 0rem 1rem;

    .console-metadata__delete {
        opacity: 0;
    }
    &:hover {
        .console-metadata__delete {
            opacity: 1;
        }
    }
    &.console--create {
        background: var(--pluto-gray-l1);
        border: var(--pluto-border-l5);
        border-radius: var(--pluto-border-radius);
        transition:
            height 0.1s ease,
            min-height 0.1s ease;
        &.pluto--hidden {
            height: 0;
            padding: 0;
            min-height: 0;
            flex-grow: 0;
            border: none;
            max-height: 0;
            overflow: hidden;
            transition: none;
        }
    }
}<|MERGE_RESOLUTION|>--- conflicted
+++ resolved
@@ -24,21 +24,8 @@
 }
 
 .console-range__overview {
+    container-type: size;
     height: 100%;
-<<<<<<< HEAD
-    container-type: size;
-    .console-metadata__item {
-        .console-metadata__delete {
-            opacity: 0;
-        }
-        &:hover {
-            & .console-metadata__delete {
-                opacity: 1;
-            }
-        }
-    }
-=======
->>>>>>> 4ecf3a36
 }
 
 .console-range__metadata {
