// Copyright 2025 Synnax Labs, Inc.
//
// Use of this software is governed by the Business Source License included in the file
// licenses/BSL.txt.
//
// As of the Change Date specified in that file, in accordance with the Business Source
// License, use of this software will be governed by the Apache License, Version 2.0,
// included in the file licenses/APL.txt.

import { type ranger } from "@synnaxlabs/client";
import { Align, Button, Component, Icon, List, Ranger, Text } from "@synnaxlabs/pluto";
import { type FC } from "react";

import { Layout } from "@/layout";
import { createCreateLayout } from "@/range/Create";
import { OVERVIEW_LAYOUT } from "@/range/overview/layout";

export const ChildRangeListItem = (props: List.ItemProps<string>) => {
  const { itemKey } = props;
  const entry = List.useItem<string, ranger.Range>(itemKey);
  const placeLayout = Layout.usePlacer();
  if (entry == null) return null;
  return (
    <List.Item
      onClick={() =>
        placeLayout({ ...OVERVIEW_LAYOUT, name: entry.name, key: entry.key })
      }
      x
      size="tiny"
      justify="spaceBetween"
      align="center"
      style={{ padding: "1.5rem", boxShadow: "none" }}
      rounded={1}
      {...props}
    >
      <Text.WithIcon
        startIcon={<Icon.Range style={{ color: "var(--pluto-gray-l11)" }} />}
        level="p"
        weight={450}
        shade={11}
        size="small"
      >
        {entry.name}
      </Text.WithIcon>
      <Align.Space x size="small">
        <Ranger.TimeRangeChip level="p" timeRange={entry.timeRange} showSpan />
      </Align.Space>
    </List.Item>
  );
};

const childRangeListItem = Component.renderProp(ChildRangeListItem);

export interface ChildRangesProps {
  rangeKey: string;
}

export const ChildRanges: FC<ChildRangesProps> = ({ rangeKey }) => {
  const { getItem, subscribe, data } = Ranger.useChildren();
  const placeLayout = Layout.usePlacer();
  return (
<<<<<<< HEAD
    <Align.Space y style={{ padding: "2rem" }} rounded={2} background={1} bordered>
      <Align.Space x justify="spaceBetween" grow>
        <Text.Text level="h4" shade={10} weight={450}>
          Child Ranges
        </Text.Text>
        <Button.Icon
          onClick={() => placeLayout(createCreateLayout({ parent: rangeKey }))}
          variant="outlined"
          size="small"
        >
          <Icon.Add />
        </Button.Icon>
      </Align.Space>
      {childRanges.length > 0 && (
        <List.List data={childRanges}>
          <List.Core empty>{childRangeListItem}</List.Core>
        </List.List>
      )}
=======
    <Align.Space y>
      <Text.Text level="h4" shade={11} weight={450}>
        Child Ranges
      </Text.Text>
      <List.Frame data={data} getItem={getItem} subscribe={subscribe}>
        <List.Items>{childRangeListItem}</List.Items>
      </List.Frame>
      <Button.Button
        size="medium"
        shade={10}
        weight={500}
        startIcon={<Icon.Add />}
        style={{ width: "fit-content" }}
        iconSpacing="small"
        variant="text"
        onClick={() => placeLayout(createCreateLayout({ parent: rangeKey }))}
      >
        Add Child Range
      </Button.Button>
>>>>>>> 8471a47b
    </Align.Space>
  );
};<|MERGE_RESOLUTION|>--- conflicted
+++ resolved
@@ -29,8 +29,7 @@
       size="tiny"
       justify="spaceBetween"
       align="center"
-      style={{ padding: "1.5rem", boxShadow: "none" }}
-      rounded={1}
+      style={{ padding: "1.5rem" }}
       {...props}
     >
       <Text.WithIcon
@@ -59,26 +58,6 @@
   const { getItem, subscribe, data } = Ranger.useChildren();
   const placeLayout = Layout.usePlacer();
   return (
-<<<<<<< HEAD
-    <Align.Space y style={{ padding: "2rem" }} rounded={2} background={1} bordered>
-      <Align.Space x justify="spaceBetween" grow>
-        <Text.Text level="h4" shade={10} weight={450}>
-          Child Ranges
-        </Text.Text>
-        <Button.Icon
-          onClick={() => placeLayout(createCreateLayout({ parent: rangeKey }))}
-          variant="outlined"
-          size="small"
-        >
-          <Icon.Add />
-        </Button.Icon>
-      </Align.Space>
-      {childRanges.length > 0 && (
-        <List.List data={childRanges}>
-          <List.Core empty>{childRangeListItem}</List.Core>
-        </List.List>
-      )}
-=======
     <Align.Space y>
       <Text.Text level="h4" shade={11} weight={450}>
         Child Ranges
@@ -98,7 +77,6 @@
       >
         Add Child Range
       </Button.Button>
->>>>>>> 8471a47b
     </Align.Space>
   );
 };