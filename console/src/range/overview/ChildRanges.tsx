--- conflicted
+++ resolved
@@ -7,44 +7,12 @@
 // License, use of this software will be governed by the Apache License, Version 2.0,
 // included in the file licenses/APL.txt.
 
-<<<<<<< HEAD
-import { Align, Button, Header, Icon, Ranger } from "@synnaxlabs/pluto";
-=======
-import { type ranger } from "@synnaxlabs/client";
-import { Button, Component, Flex, Header, Icon, List, Ranger } from "@synnaxlabs/pluto";
->>>>>>> f0078d5d
+import { Button, Flex, Header, Icon, Ranger } from "@synnaxlabs/pluto";
 import { type FC } from "react";
 
 import { Layout } from "@/layout";
 import { createCreateLayout } from "@/range/Create";
-<<<<<<< HEAD
 import { List } from "@/range/list/List";
-=======
-import { OVERVIEW_LAYOUT } from "@/range/overview/layout";
-
-export const ChildRangeListItem = (props: List.ItemProps<string>) => {
-  const { itemKey } = props;
-  const entry = List.useItem<string, ranger.Range>(itemKey);
-  const placeLayout = Layout.usePlacer();
-  if (entry == null) return null;
-  return (
-    <Ranger.ListItem
-      onClick={() =>
-        placeLayout({ ...OVERVIEW_LAYOUT, name: entry.name, key: entry.key })
-      }
-      x
-      showParent={false}
-      gap="tiny"
-      justify="between"
-      align="center"
-      style={{ padding: "1.5rem" }}
-      {...props}
-    />
-  );
-};
-
-const childRangeListItem = Component.renderProp(ChildRangeListItem);
->>>>>>> f0078d5d
 
 export interface ChildRangesProps {
   rangeKey: string;
@@ -56,21 +24,14 @@
     initialParams: { key: rangeKey },
   });
   return (
-<<<<<<< HEAD
-    <Align.Space y>
-      <Header.Header level="h4" bordered={false} borderShade={5} padded>
-        <Header.Title shade={11} weight={450}>
+    <Flex.Box y>
+      <Header.Header level="h4" bordered={false} borderColor={5} padded>
+        <Header.Title color={11} weight={450}>
           Child Ranges
         </Header.Title>
-=======
-    <Flex.Box y>
-      <Header.Header level="h4" bordered={false} borderColor={5}>
-        <Header.Title weight={450}>Child Ranges</Header.Title>
->>>>>>> f0078d5d
         <Header.Actions>
           <Button.Button
             size="medium"
-            contrast={0}
             onClick={() => placeLayout(createCreateLayout({ parent: rangeKey }))}
           >
             <Icon.Add />
@@ -81,19 +42,9 @@
         data={data}
         getItem={getItem}
         subscribe={subscribe}
-<<<<<<< HEAD
         retrieve={retrieve}
         showParent={false}
       />
-    </Align.Space>
-=======
-        onFetchMore={() => {
-          retrieve({ key: rangeKey });
-        }}
-      >
-        <List.Items>{childRangeListItem}</List.Items>
-      </List.Frame>
     </Flex.Box>
->>>>>>> f0078d5d
   );
 };