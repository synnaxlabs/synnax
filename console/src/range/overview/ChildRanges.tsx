// Copyright 2025 Synnax Labs, Inc.
//
// Use of this software is governed by the Business Source License included in the file
// licenses/BSL.txt.
//
// As of the Change Date specified in that file, in accordance with the Business Source
// License, use of this software will be governed by the Apache License, Version 2.0,
// included in the file licenses/APL.txt.

import { Button, Flex, Header, Icon, Ranger } from "@synnaxlabs/pluto";
import { type FC } from "react";

import { Layout } from "@/layout";
import { createCreateLayout } from "@/range/Create";
import { List } from "@/range/list/List";

export interface ChildRangesProps {
  rangeKey: string;
}

export const ChildRanges: FC<ChildRangesProps> = ({ rangeKey }) => {
<<<<<<< HEAD
  const { getItem, subscribe, data, retrieve, status } = Ranger.useListChildren();
=======
>>>>>>> 7446fb34
  const placeLayout = Layout.usePlacer();
  const { data, getItem, subscribe, retrieve } = Ranger.useChildren({
    initialParams: { key: rangeKey },
  });
  return (
    <Flex.Box y>
      <Header.Header level="h4" bordered borderColor={5}>
        <Header.Title color={11} weight={450}>
          Child Ranges
        </Header.Title>
        <Header.Actions>
          <Button.Button
            size="medium"
            variant="text"
            onClick={() => placeLayout(createCreateLayout({ parent: rangeKey }))}
          >
            <Icon.Add />
          </Button.Button>
        </Header.Actions>
      </Header.Header>
      <List
        data={data}
        getItem={getItem}
        subscribe={subscribe}
        retrieve={retrieve}
        showParent={false}
      />
    </Flex.Box>
  );
};<|MERGE_RESOLUTION|>--- conflicted
+++ resolved
@@ -19,13 +19,9 @@
 }
 
 export const ChildRanges: FC<ChildRangesProps> = ({ rangeKey }) => {
-<<<<<<< HEAD
-  const { getItem, subscribe, data, retrieve, status } = Ranger.useListChildren();
-=======
->>>>>>> 7446fb34
   const placeLayout = Layout.usePlacer();
-  const { data, getItem, subscribe, retrieve } = Ranger.useChildren({
-    initialParams: { key: rangeKey },
+  const { data, getItem, subscribe, retrieve } = Ranger.useListChildren({
+    initialQuery: { key: rangeKey },
   });
   return (
     <Flex.Box y>
