// Copyright 2025 Synnax Labs, Inc.
//
// Use of this software is governed by the Business Source License included in the file
// licenses/BSL.txt.
//
// As of the Change Date specified in that file, in accordance with the Business Source
// License, use of this software will be governed by the Apache License, Version 2.0,
// included in the file licenses/APL.txt.

import { Button, Flex, Header, Icon, Ranger } from "@synnaxlabs/pluto";
import { type FC } from "react";

import { Layout } from "@/layout";
import { createCreateLayout } from "@/range/Create";
import { List } from "@/range/list/List";

export interface ChildRangesProps {
  rangeKey: string;
}

export const ChildRanges: FC<ChildRangesProps> = ({ rangeKey }) => {
  const placeLayout = Layout.usePlacer();
  const { data, getItem, subscribe, retrieve } = Ranger.useChildren({
    initialParams: { key: rangeKey },
  });
  return (
    <Flex.Box y>
<<<<<<< HEAD
      <Header.Header level="h4" bordered borderColor={5} padded>
=======
      <Header.Header level="h4" bordered borderColor={5}>
>>>>>>> c40a282a
        <Header.Title color={11} weight={450}>
          Child Ranges
        </Header.Title>
        <Header.Actions>
          <Button.Button
            size="medium"
            variant="text"
            onClick={() => placeLayout(createCreateLayout({ parent: rangeKey }))}
          >
            <Icon.Add />
          </Button.Button>
        </Header.Actions>
      </Header.Header>
      <List
        data={data}
        getItem={getItem}
        subscribe={subscribe}
        retrieve={retrieve}
        showParent={false}
      />
    </Flex.Box>
  );
};<|MERGE_RESOLUTION|>--- conflicted
+++ resolved
@@ -25,11 +25,7 @@
   });
   return (
     <Flex.Box y>
-<<<<<<< HEAD
-      <Header.Header level="h4" bordered borderColor={5} padded>
-=======
       <Header.Header level="h4" bordered borderColor={5}>
->>>>>>> c40a282a
         <Header.Title color={11} weight={450}>
           Child Ranges
         </Header.Title>
