--- conflicted
+++ resolved
@@ -116,13 +116,8 @@
   };
 
   return (
-<<<<<<< HEAD
     <Form.Form<typeof Ranger.rangeFormSchema> {...form}>
-      <Align.Space y size="large">
-=======
-    <Form.Form<typeof formSchema> {...formCtx}>
       <Align.Space y gap="large">
->>>>>>> 7cd57434
         <Align.Space x justify="spaceBetween" className={CSS.B("header")}>
           <Align.Space y grow>
             <Form.TextField
