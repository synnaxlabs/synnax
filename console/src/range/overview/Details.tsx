--- conflicted
+++ resolved
@@ -27,11 +27,8 @@
 import { useCopyToClipboard } from "@/hooks/useCopyToClipboard";
 import { Label } from "@/label";
 import { Layout } from "@/layout";
-<<<<<<< HEAD
+import { rename } from "@/layout/slice";
 import { FavoriteButton } from "@/range/FavoriteButton";
-=======
-import { rename } from "@/layout/slice";
->>>>>>> 3c518da9
 import { OVERVIEW_LAYOUT } from "@/range/overview/layout";
 
 interface ParentRangeButtonProps {
@@ -48,13 +45,9 @@
   const Icon = Ranger.STAGE_ICONS[parent.stage];
   return (
     <Flex.Box x gap="small" align="center">
-<<<<<<< HEAD
       <Text.Text level="p" color={8} weight={450}>
         Child range of
       </Text.Text>
-=======
-      <Text.Text weight={450}>Child Range of</Text.Text>
->>>>>>> 3c518da9
       <Button.Button
         color={8}
         variant="text"
@@ -65,11 +58,7 @@
           placeLayout({ ...OVERVIEW_LAYOUT, key: parent.key, name: parent.name })
         }
       >
-<<<<<<< HEAD
         <Icon />
-=======
-        <Icon.Range />
->>>>>>> 3c518da9
         {parent.name}
       </Button.Button>
     </Flex.Box>
@@ -83,11 +72,8 @@
 export const Details: FC<DetailsProps> = ({ rangeKey }) => {
   const layoutName = Layout.useSelect(rangeKey)?.name;
   const prevLayoutName = usePrevious(layoutName);
-<<<<<<< HEAD
+  const dispatch = useDispatch();
   const { data: range } = Ranger.useRetrieve({ params: { key: rangeKey } });
-=======
-  const dispatch = useDispatch();
->>>>>>> 3c518da9
   const { form } = Ranger.useForm({
     params: { key: rangeKey },
     initialValues: {
@@ -162,11 +148,7 @@
             style={{ height: "fit-content" }}
             gap="small"
           >
-<<<<<<< HEAD
             <Flex.Box x gap="small">
-=======
-            <Flex.Box x>
->>>>>>> 3c518da9
               <Button.Button
                 tooltip={`Copy Python code to retrieve ${name}`}
                 tooltipLocation="bottom"
@@ -174,14 +156,7 @@
                 onClick={handleCopyPythonCode}
                 textColor={9}
               >
-<<<<<<< HEAD
                 <Icon.Python />
-=======
-                <Icon.Python
-                  onClick={handleCopyPythonCode}
-                  style={{ color: "var(--pluto-gray-l9)" }}
-                />
->>>>>>> 3c518da9
               </Button.Button>
               <Button.Button
                 variant="text"
@@ -190,11 +165,7 @@
                 onClick={handleCopyTypeScriptCode}
                 textColor={9}
               >
-<<<<<<< HEAD
                 <Icon.TypeScript />
-=======
-                <Icon.TypeScript style={{ color: "var(--pluto-gray-l9)" }} />
->>>>>>> 3c518da9
               </Button.Button>
             </Flex.Box>
             <Divider.Divider y />
@@ -207,11 +178,8 @@
             >
               <Icon.Link />
             </Button.Button>
-<<<<<<< HEAD
             <Divider.Divider y />
             {range != null && <FavoriteButton range={range} size="medium" />}
-=======
->>>>>>> 3c518da9
           </Flex.Box>
         </Flex.Box>
         <Flex.Box className={CSS.B("time-range")} x gap="medium" align="center">
@@ -220,7 +188,6 @@
               <Input.DateTime level="h4" variant="text" onlyChangeOnBlur {...p} />
             )}
           </Form.Field>
-<<<<<<< HEAD
           <Icon.Arrow.Right style={{ width: "3rem", height: "3rem" }} color={9} />
           <Form.Field<number> padHelpText={false} path="timeRange.end" label="To">
             {(p) => (
@@ -254,28 +221,6 @@
             )}
           </Form.Field>
         </Flex.Box>
-=======
-          <Text.Text className={CSS.B("time-range-divider")} level="h4">
-            <Icon.Arrow.Right />
-          </Text.Text>
-          <Form.Field<number> padHelpText={false} path="timeRange.end" label="To">
-            {(p) => (
-              <Input.DateTime onlyChangeOnBlur level="h4" variant="text" {...p} />
-            )}
-          </Form.Field>
-        </Flex.Box>
-        <Form.Field<string[]> required={false} path="labels">
-          {({ variant: _, ...p }) => (
-            <Label.SelectMultiple
-              zIndex={100}
-              variant="floating"
-              location="bottom"
-              style={{ width: "fit-content" }}
-              {...p}
-            />
-          )}
-        </Form.Field>
->>>>>>> 3c518da9
       </Flex.Box>
     </Form.Form>
   );
