--- conflicted
+++ resolved
@@ -77,18 +77,10 @@
     },
     autoSave: true,
   });
-<<<<<<< HEAD
   const name = Form.useFieldValue<string, string, typeof Ranger.rangeFormSchema>(
     "name",
-    {
-      ctx: form,
-    },
+    { ctx: form },
   );
-=======
-  const name = Form.useFieldValue<string, string, typeof Ranger.formSchema>("name", {
-    ctx: form,
-  });
->>>>>>> 7def9d19
   const handleLink = Cluster.useCopyLinkToClipboard();
   const handleCopyLink = () => {
     handleLink({ name, ontologyID: ranger.ontologyID(rangeKey) });
