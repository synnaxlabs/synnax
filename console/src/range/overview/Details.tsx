// Copyright 2025 Synnax Labs, Inc.
//
// Use of this software is governed by the Business Source License included in the file
// licenses/BSL.txt.
//
// As of the Change Date specified in that file, in accordance with the Business Source
// License, use of this software will be governed by the Apache License, Version 2.0,
// included in the file licenses/APL.txt.

import { ranger } from "@synnaxlabs/client";
import {
  Button,
  Divider,
  Flex,
  Form,
  Icon,
  Input,
  Ranger,
  Status,
  Text,
} from "@synnaxlabs/pluto";
import { type NumericTimeRange, TimeStamp } from "@synnaxlabs/x";
import { type FC, type ReactElement, useCallback } from "react";

import { Cluster } from "@/cluster";
import { CSS } from "@/css";
import { CSV } from "@/csv";
import { useCopyToClipboard } from "@/hooks/useCopyToClipboard";
import { Label } from "@/label";
import { Layout } from "@/layout";
<<<<<<< HEAD
import { rename } from "@/layout/slice";
=======
>>>>>>> 4ecf3a36
import { FavoriteButton } from "@/range/FavoriteButton";
import { OVERVIEW_LAYOUT } from "@/range/overview/layout";

interface ParentRangeButtonProps {
  rangeKey: string;
}

const ParentRangeButton = ({
  rangeKey,
}: ParentRangeButtonProps): ReactElement | null => {
  const res = Ranger.useRetrieveParent({ id: ranger.ontologyID(rangeKey) });
  const placeLayout = Layout.usePlacer();
  if (res.variant !== "success" || res.data == null) return null;
  const parent = res.data;
<<<<<<< HEAD
  const Icon = Ranger.STAGE_ICONS[parent.stage];
=======
  const Icon = Ranger.STAGE_ICONS[Ranger.getStage(parent.timeRange)];
>>>>>>> 4ecf3a36
  return (
    <Flex.Box x gap="small" align="center">
      <Text.Text weight={450} color={9}>
        Child Range of
      </Text.Text>
      <Button.Button
        color={8}
        variant="text"
        weight={400}
        gap="small"
        style={{ padding: "1rem" }}
        onClick={() =>
          placeLayout({ ...OVERVIEW_LAYOUT, key: parent.key, name: parent.name })
        }
      >
        <Icon />
        {parent.name}
      </Button.Button>
    </Flex.Box>
  );
};

export interface DetailsProps {
  rangeKey: string;
}

export const Details: FC<DetailsProps> = ({ rangeKey }) => {
<<<<<<< HEAD
  const layoutName = Layout.useSelect(rangeKey)?.name;
  const prevLayoutName = usePrevious(layoutName);
  const dispatch = useDispatch();
  const { data: range } = Ranger.useRetrieve({ params: { key: rangeKey } });
=======
  const { data: range } = Ranger.useRetrieve({ key: rangeKey });
  const now = TimeStamp.now().nanoseconds;
>>>>>>> 4ecf3a36
  const { form, status } = Ranger.useForm({
    query: { key: rangeKey },
    initialValues: {
      key: rangeKey,
      stage: "to_do",
      name: "",
      timeRange: { start: now, end: now },
      labels: [],
    },
    autoSave: true,
  });

  const handleLink = Cluster.useCopyLinkToClipboard();
  const handleError = Status.useErrorHandler();
  const name = Form.useFieldValue<string, string, typeof Ranger.formSchema>("name", {
    ctx: form,
  });
  const handleCopyLink = () =>
    handleLink({ name, ontologyID: ranger.ontologyID(rangeKey) });

  const handleLayoutNameChange = useCallback(
    (name: string) => {
      if (status.variant !== "success") return;
      form.set("name", name);
    },
    [form.set, status?.variant],
  );
  Layout.useSyncName(rangeKey, name, handleLayoutNameChange);

  const copy = useCopyToClipboard();
  const handleCopyPythonCode = () => {
    copy(
      `
      # Retrieve ${name}
      rng = client.ranges.retrieve(key="${rangeKey}")
    `,
      `Python code to retrieve ${name}`,
    );
  };

  const handleCopyTypeScriptCode = () => {
    const name = form.get<string>("name").value;
    copy(
      `
      // Retrieve ${name}
      const rng = await client.ranges.retrieve("${rangeKey}")
    `,
      `TypeScript code to retrieve ${name}`,
    );
  };

  const promptDownloadCSVModal = CSV.useDownloadModal();

  if (status.variant === "error")
    return (
      <Status.Summary
        variant={status.variant}
        message={status.message}
        description={status.description}
      />
    );

  return (
    <Form.Form<typeof Ranger.formSchema> {...form}>
      <Flex.Box y gap="large">
        <Flex.Box x justify="between" className={CSS.B("header")}>
          <Flex.Box y grow>
            <Form.TextField
              path="name"
              showLabel={false}
              inputProps={{
                variant: "text",
                level: "h1",
                placeholder: "Name",
                onlyChangeOnBlur: true,
                resetOnBlurIfEmpty: true,
              }}
              padHelpText={false}
            />
            <ParentRangeButton rangeKey={rangeKey} />
          </Flex.Box>
          <Flex.Box x style={{ height: "fit-content" }} gap="small">
            <Button.Button
              tooltip={`Copy Python code to retrieve ${name}`}
              tooltipLocation="bottom"
              variant="text"
              onClick={handleCopyPythonCode}
            >
              <Icon.Python color={9} />
            </Button.Button>
            <Button.Button
              variant="text"
              tooltip={`Copy TypeScript code to retrieve ${name}`}
              tooltipLocation="bottom"
              onClick={handleCopyTypeScriptCode}
            >
              <Icon.TypeScript color={9} />
            </Button.Button>
            <Divider.Divider y />
            <Button.Button
              variant="text"
              tooltip={`Copy link to ${name}`}
              tooltipLocation="bottom"
              onClick={handleCopyLink}
              textColor={9}
            >
              <Icon.Link color={9} />
            </Button.Button>
<<<<<<< HEAD
=======
            <Button.Button
              tooltip={`Download data for ${name} as a CSV`}
              tooltipLocation="bottom"
              variant="text"
              onClick={() =>
                handleError(async () => {
                  await promptDownloadCSVModal(
                    {
                      timeRanges: [form.get<NumericTimeRange>("timeRange").value],
                      name,
                    },
                    { icon: "Range" },
                  );
                }, "Failed to download CSV")
              }
            >
              <Icon.CSV color={9} />
            </Button.Button>
>>>>>>> 4ecf3a36
            <Divider.Divider y />
            {range != null && <FavoriteButton range={range} size="medium" />}
          </Flex.Box>
        </Flex.Box>
        <Flex.Box className={CSS.B("time-range")} x gap="medium" align="center">
          <Form.Field<number> path="timeRange.start" padHelpText={false} label="From">
            {(p) => (
              <Input.DateTime level="h4" variant="text" onlyChangeOnBlur {...p} />
            )}
          </Form.Field>
          <Icon.Arrow.Right style={{ width: "3rem", height: "3rem" }} color={9} />
          <Form.Field<number> padHelpText={false} path="timeRange.end" label="To">
            {(p) => (
              <Input.DateTime onlyChangeOnBlur level="h4" variant="text" {...p} />
            )}
          </Form.Field>
        </Flex.Box>
        <Flex.Box x>
<<<<<<< HEAD
          <Form.Field<ranger.Stage> path="stage" required={false}>
            {({ onChange, value }) => (
              <Ranger.SelectStage
                onChange={onChange}
                value={value}
                allowNone={false}
                triggerProps={{ variant: "text", hideCaret: true }}
                variant="floating"
                location="bottom"
              />
            )}
          </Form.Field>

=======
          <Form.Field<NumericTimeRange> path="timeRange" label="Stage">
            {(props) => (
              <Ranger.SelectStage
                {...Ranger.wrapNumericTimeRangeToStage(props)}
                allowNone={false}
                triggerProps={{ variant: "text", hideCaret: true }}
                variant="floating"
              />
            )}
          </Form.Field>
>>>>>>> 4ecf3a36
          <Form.Field<string[]> required={false} path="labels">
            {({ variant: _, ...p }) => (
              <Label.SelectMultiple
                zIndex={100}
                variant="floating"
<<<<<<< HEAD
                location="bottom"
=======
>>>>>>> 4ecf3a36
                style={{ width: "fit-content" }}
                {...p}
              />
            )}
          </Form.Field>
        </Flex.Box>
      </Flex.Box>
    </Form.Form>
  );
};<|MERGE_RESOLUTION|>--- conflicted
+++ resolved
@@ -28,10 +28,6 @@
 import { useCopyToClipboard } from "@/hooks/useCopyToClipboard";
 import { Label } from "@/label";
 import { Layout } from "@/layout";
-<<<<<<< HEAD
-import { rename } from "@/layout/slice";
-=======
->>>>>>> 4ecf3a36
 import { FavoriteButton } from "@/range/FavoriteButton";
 import { OVERVIEW_LAYOUT } from "@/range/overview/layout";
 
@@ -46,11 +42,7 @@
   const placeLayout = Layout.usePlacer();
   if (res.variant !== "success" || res.data == null) return null;
   const parent = res.data;
-<<<<<<< HEAD
-  const Icon = Ranger.STAGE_ICONS[parent.stage];
-=======
   const Icon = Ranger.STAGE_ICONS[Ranger.getStage(parent.timeRange)];
->>>>>>> 4ecf3a36
   return (
     <Flex.Box x gap="small" align="center">
       <Text.Text weight={450} color={9}>
@@ -78,20 +70,12 @@
 }
 
 export const Details: FC<DetailsProps> = ({ rangeKey }) => {
-<<<<<<< HEAD
-  const layoutName = Layout.useSelect(rangeKey)?.name;
-  const prevLayoutName = usePrevious(layoutName);
-  const dispatch = useDispatch();
-  const { data: range } = Ranger.useRetrieve({ params: { key: rangeKey } });
-=======
   const { data: range } = Ranger.useRetrieve({ key: rangeKey });
   const now = TimeStamp.now().nanoseconds;
->>>>>>> 4ecf3a36
   const { form, status } = Ranger.useForm({
     query: { key: rangeKey },
     initialValues: {
       key: rangeKey,
-      stage: "to_do",
       name: "",
       timeRange: { start: now, end: now },
       labels: [],
@@ -195,8 +179,6 @@
             >
               <Icon.Link color={9} />
             </Button.Button>
-<<<<<<< HEAD
-=======
             <Button.Button
               tooltip={`Download data for ${name} as a CSV`}
               tooltipLocation="bottom"
@@ -215,7 +197,6 @@
             >
               <Icon.CSV color={9} />
             </Button.Button>
->>>>>>> 4ecf3a36
             <Divider.Divider y />
             {range != null && <FavoriteButton range={range} size="medium" />}
           </Flex.Box>
@@ -234,21 +215,6 @@
           </Form.Field>
         </Flex.Box>
         <Flex.Box x>
-<<<<<<< HEAD
-          <Form.Field<ranger.Stage> path="stage" required={false}>
-            {({ onChange, value }) => (
-              <Ranger.SelectStage
-                onChange={onChange}
-                value={value}
-                allowNone={false}
-                triggerProps={{ variant: "text", hideCaret: true }}
-                variant="floating"
-                location="bottom"
-              />
-            )}
-          </Form.Field>
-
-=======
           <Form.Field<NumericTimeRange> path="timeRange" label="Stage">
             {(props) => (
               <Ranger.SelectStage
@@ -259,16 +225,11 @@
               />
             )}
           </Form.Field>
->>>>>>> 4ecf3a36
           <Form.Field<string[]> required={false} path="labels">
             {({ variant: _, ...p }) => (
               <Label.SelectMultiple
                 zIndex={100}
                 variant="floating"
-<<<<<<< HEAD
-                location="bottom"
-=======
->>>>>>> 4ecf3a36
                 style={{ width: "fit-content" }}
                 {...p}
               />
