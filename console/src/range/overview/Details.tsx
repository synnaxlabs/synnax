// Copyright 2025 Synnax Labs, Inc.
//
// Use of this software is governed by the Business Source License included in the file
// licenses/BSL.txt.
//
// As of the Change Date specified in that file, in accordance with the Business Source
// License, use of this software will be governed by the Apache License, Version 2.0,
// included in the file licenses/APL.txt.

import { ranger } from "@synnaxlabs/client";
import {
  Align,
  Button,
  Divider,
  Form,
  Icon,
  Input,
  Label,
  Ranger,
  Text,
  usePrevious,
} from "@synnaxlabs/pluto";
import { type FC, type ReactElement, useEffect } from "react";

import { Cluster } from "@/cluster";
import { CSS } from "@/css";
import { useCopyToClipboard } from "@/hooks/useCopyToClipboard";
import { Layout } from "@/layout";
import { OVERVIEW_LAYOUT } from "@/range/overview/layout";

interface ParentRangeButtonProps {
  rangeKey: string;
}

const ParentRangeButton = ({
  rangeKey,
}: ParentRangeButtonProps): ReactElement | null => {
  const res = Ranger.useParent(rangeKey);
  const placeLayout = Layout.usePlacer();
  if (res.variant !== "success" || res.data == null) return null;
  const parent = res.data;
  return (
    <Align.Space x gap="small" align="center">
      <Text.Text level="p" shade={11} weight={450}>
        Child Range of
      </Text.Text>
      <Button.Button
        variant="text"
        shade={11}
        weight={400}
        startIcon={<Icon.Range />}
        gap="small"
        style={{ padding: "1rem" }}
        onClick={() =>
          placeLayout({ ...OVERVIEW_LAYOUT, key: parent.key, name: parent.name })
        }
      >
        {parent.name}
      </Button.Button>
    </Align.Space>
  );
};

export interface DetailsProps {
  rangeKey: string;
}

export const Details: FC<DetailsProps> = ({ rangeKey }) => {
  const layoutName = Layout.useSelect(rangeKey)?.name;
  const prevLayoutName = usePrevious(layoutName);
  const { form } = Ranger.useForm({
    params: { key: rangeKey },
    initialValues: {
      key: rangeKey,
      name: "",
      timeRange: { start: 0, end: 0 },
      labels: [],
    },
  });
  const name = Form.useFieldValue<string, string, typeof Ranger.rangeFormSchema>("name", {
    ctx: form,
  });
  const handleLink = Cluster.useCopyLinkToClipboard();
  const handleCopyLink = () => {
    handleLink({ name, ontologyID: ranger.ontologyID(rangeKey) });
  };

  useEffect(() => {
    if (prevLayoutName == layoutName || prevLayoutName == null) return;
    form.set("name", layoutName);
  }, [layoutName]);

  const copy = useCopyToClipboard();
  const handleCopyPythonCode = () => {
    copy(
      `
      # Retrieve ${name}
      rng = client.ranges.retrieve(key="${rangeKey}")
    `,
      `Python code to retrieve ${name}`,
    );
  };

  const handleCopyTypeScriptCode = () => {
    const name = form.get<string>("name").value;
    copy(
      `
      // Retrieve ${name}
      const rng = await client.ranges.retrieve("${rangeKey}")
    `,
      `TypeScript code to retrieve ${name}`,
    );
  };

  return (
<<<<<<< HEAD
    <Form.Form<typeof Ranger.rangeFormSchema> {...form}>
      <Align.Space y size="large">
=======
    <Form.Form<typeof formSchema> {...formCtx}>
      <Align.Space y gap="large">
>>>>>>> d4c60eff
        <Align.Space x justify="spaceBetween" className={CSS.B("header")}>
          <Align.Space y grow>
            <Form.TextField
              path="name"
              showLabel={false}
              inputProps={{
                variant: "natural",
                level: "h1",
                placeholder: "Name",
                onlyChangeOnBlur: true,
                resetOnBlurIfEmpty: true,
              }}
              padHelpText={false}
            />
            <ParentRangeButton rangeKey={rangeKey} />
          </Align.Space>
          <Align.Space
            x
            className={CSS.B("copy-buttons")}
            style={{ height: "fit-content" }}
            gap="small"
          >
            <Align.Space x>
              <Button.Icon
                tooltip={`Copy Python code to retrieve ${name}`}
                tooltipLocation="bottom"
                variant="text"
              >
                <Icon.Python
                  onClick={handleCopyPythonCode}
                  style={{ color: "var(--pluto-gray-l9)" }}
                />
              </Button.Icon>
              <Button.Icon
                variant="text"
                tooltip={`Copy TypeScript code to retrieve ${name}`}
                tooltipLocation="bottom"
                onClick={handleCopyTypeScriptCode}
              >
                <Icon.TypeScript style={{ color: "var(--pluto-gray-l9)" }} />
              </Button.Icon>
            </Align.Space>
            <Divider.Divider y />
            <Button.Icon
              variant="text"
              tooltip={`Copy link to ${name}`}
              tooltipLocation="bottom"
              onClick={handleCopyLink}
            >
              <Icon.Link />
            </Button.Icon>
          </Align.Space>
        </Align.Space>
        <Align.Space className={CSS.B("time-range")} x gap="medium" align="center">
          <Form.Field<number> path="timeRange.start" padHelpText={false} label="From">
            {(p) => (
              <Input.DateTime level="h4" variant="natural" onlyChangeOnBlur {...p} />
            )}
          </Form.Field>
          <Text.WithIcon
            className={CSS.B("time-range-divider")}
            level="h4"
            startIcon={<Icon.Arrow.Right />}
          />
          <Form.Field<number> padHelpText={false} path="timeRange.end" label="To">
            {(p) => (
              <Input.DateTime onlyChangeOnBlur level="h4" variant="natural" {...p} />
            )}
          </Form.Field>
          <Form.Field<string[]> required={false} path="labels">
            {({ variant: _, ...p }) => (
              <Label.SelectMultiple
                entryRenderKey="name"
                dropdownVariant="floating"
                zIndex={100}
                location="bottom"
                style={{ width: "fit-content" }}
                {...p}
              />
            )}
          </Form.Field>
        </Align.Space>
      </Align.Space>
    </Form.Form>
  );
};<|MERGE_RESOLUTION|>--- conflicted
+++ resolved
@@ -113,13 +113,8 @@
   };
 
   return (
-<<<<<<< HEAD
     <Form.Form<typeof Ranger.rangeFormSchema> {...form}>
-      <Align.Space y size="large">
-=======
-    <Form.Form<typeof formSchema> {...formCtx}>
       <Align.Space y gap="large">
->>>>>>> d4c60eff
         <Align.Space x justify="spaceBetween" className={CSS.B("header")}>
           <Align.Space y grow>
             <Form.TextField
