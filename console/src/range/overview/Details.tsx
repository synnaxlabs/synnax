// Copyright 2025 Synnax Labs, Inc.
//
// Use of this software is governed by the Business Source License included in the file
// licenses/BSL.txt.
//
// As of the Change Date specified in that file, in accordance with the Business Source
// License, use of this software will be governed by the Apache License, Version 2.0,
// included in the file licenses/APL.txt.

import { ranger } from "@synnaxlabs/client";
import {
  Button,
  Divider,
  Flex,
  Form,
  Icon,
  Input,
  Ranger,
  Status,
  Text,
} from "@synnaxlabs/pluto";
import { type NumericTimeRange, TimeStamp } from "@synnaxlabs/x";
import { type FC, type ReactElement, useCallback } from "react";

import { Cluster } from "@/cluster";
import { CSS } from "@/css";
import { CSV } from "@/csv";
import { useCopyToClipboard } from "@/hooks/useCopyToClipboard";
import { Label } from "@/label";
import { Layout } from "@/layout";
import { FavoriteButton } from "@/range/FavoriteButton";
import { OVERVIEW_LAYOUT } from "@/range/overview/layout";

interface ParentRangeButtonProps {
  rangeKey: string;
}

const ParentRangeButton = ({
  rangeKey,
}: ParentRangeButtonProps): ReactElement | null => {
  const res = Ranger.useRetrieveParent({ id: ranger.ontologyID(rangeKey) });
  const placeLayout = Layout.usePlacer();
  if (res.variant !== "success" || res.data == null) return null;
  const parent = res.data;
  const Icon = Ranger.STAGE_ICONS[Ranger.getStage(parent.timeRange)];
  return (
    <Flex.Box x gap="small" align="center">
      <Text.Text weight={450} color={9}>
        Child Range of
      </Text.Text>
      <Button.Button
        color={8}
        variant="text"
        weight={400}
        gap="small"
        style={{ padding: "1rem" }}
        onClick={() =>
          placeLayout({
            ...OVERVIEW_LAYOUT,
            key: parent.key,
            name: parent.name,
          })
        }
      >
        <Icon />
        {parent.name}
      </Button.Button>
    </Flex.Box>
  );
};

export interface DetailsProps {
  rangeKey: string;
}

export const Details: FC<DetailsProps> = ({ rangeKey }) => {
  const { data: range } = Ranger.useRetrieve({ key: rangeKey });
  const now = TimeStamp.now().nanoseconds;
  const { form, status } = Ranger.useForm({
    params: { key: rangeKey },
    initialValues: {
      key: rangeKey,
      name: "",
      timeRange: { start: now, end: now },
      labels: [],
    },
    autoSave: true,
  });

  const handleLink = Cluster.useCopyLinkToClipboard();
  const handleError = Status.useErrorHandler();
  const name = Form.useFieldValue<string, string, typeof Ranger.formSchema>(
    "name",
    {
      ctx: form,
    },
  );
  const handleCopyLink = () =>
    handleLink({ name, ontologyID: ranger.ontologyID(rangeKey) });

  const handleLayoutNameChange = useCallback(
    (name: string) => {
      if (status.variant !== "success") return;
      form.set("name", name);
    },
    [form.set, status?.variant],
  );
  Layout.useSyncName(rangeKey, name, handleLayoutNameChange);

  const copy = useCopyToClipboard();
  const handleCopyPythonCode = () => {
    copy(
      `
      # Retrieve ${name}
      rng = client.ranges.retrieve(key="${rangeKey}")
    `,
      `Python code to retrieve ${name}`,
    );
  };

  const handleCopyTypeScriptCode = () => {
    const name = form.get<string>("name").value;
    copy(
      `
      // Retrieve ${name}
      const rng = await client.ranges.retrieve("${rangeKey}")
    `,
      `TypeScript code to retrieve ${name}`,
    );
  };

  const promptDownloadCSVModal = CSV.useDownloadModal();

  if (status.variant === "error")
    return (
      <Status.Summary
        variant={status.variant}
        message={status.message}
        description={status.description}
      />
    );

  return (
    <Form.Form<typeof Ranger.formSchema> {...form}>
      <Flex.Box y gap="large">
        <Flex.Box x justify="between" className={CSS.B("header")}>
          <Flex.Box y grow>
            <Form.TextField
              path="name"
              showLabel={false}
              inputProps={{
                variant: "text",
                level: "h1",
                placeholder: "Name",
                onlyChangeOnBlur: true,
                resetOnBlurIfEmpty: true,
              }}
              padHelpText={false}
            />
            <ParentRangeButton rangeKey={rangeKey} />
          </Flex.Box>

          <Flex.Box x style={{ height: "fit-content" }} gap="small">
            <Button.Button
              tooltip={`Copy Python code to retrieve ${name}`}
              tooltipLocation="bottom"
              variant="text"
              onClick={handleCopyPythonCode}
            >
              <Icon.Python color={9} />
            </Button.Button>
            <Button.Button
              variant="text"
              tooltip={`Copy TypeScript code to retrieve ${name}`}
              tooltipLocation="bottom"
              onClick={handleCopyTypeScriptCode}
            >
              <Icon.TypeScript color={9} />
            </Button.Button>
            <Divider.Divider y />
            <Button.Button
              variant="text"
              tooltip={`Copy link to ${name}`}
              tooltipLocation="bottom"
              onClick={handleCopyLink}
              textColor={9}
            >
              <Icon.Link color={9} />
            </Button.Button>
<<<<<<< HEAD
=======
            <Button.Button
              tooltip={`Download data for ${name} as a CSV`}
              tooltipLocation={"bottom"}
              variant="text"
              onClick={() =>
                handleError(async () => {
                  await promptDownloadCSVModal(
                    {
                      timeRanges: [
                        form.get<NumericTimeRange>("timeRange").value,
                      ],
                      name,
                    },
                    { icon: "Range" },
                  );
                }, "Failed to download CSV")
              }
            >
              <Icon.CSV color={9} />
            </Button.Button>
>>>>>>> 4c6e954b
            <Divider.Divider y />
            {range != null && <FavoriteButton range={range} size="medium" />}
          </Flex.Box>
        </Flex.Box>
        <Flex.Box className={CSS.B("time-range")} x gap="medium" align="center">
          <Form.Field<number>
            path="timeRange.start"
            padHelpText={false}
            label="From"
          >
            {(p) => (
              <Input.DateTime
                level="h4"
                variant="text"
                onlyChangeOnBlur
                {...p}
              />
            )}
          </Form.Field>
<<<<<<< HEAD
          <Icon.Arrow.Right style={{ width: "3rem", height: "3rem" }} color={9} />
          <Form.Field<number> padHelpText={false} path="timeRange.end" label="To">
=======
          <Icon.Arrow.Right
            style={{ width: "3rem", height: "3rem" }}
            color={9}
          />
          <Form.Field<number>
            padHelpText={false}
            path="timeRange.end"
            label="To"
          >
>>>>>>> 4c6e954b
            {(p) => (
              <Input.DateTime
                onlyChangeOnBlur
                level="h4"
                variant="text"
                {...p}
              />
            )}
          </Form.Field>
        </Flex.Box>
        <Flex.Box x>
          <Form.Field<NumericTimeRange> path="timeRange" label="Stage">
            {(props) => (
              <Ranger.SelectStage
                {...Ranger.wrapNumericTimeRangeToStage(props)}
                allowNone={false}
                triggerProps={{ variant: "text", hideCaret: true }}
                variant="floating"
              />
            )}
          </Form.Field>
          <Form.Field<string[]> required={false} path="labels">
            {({ variant: _, ...p }) => (
              <Label.SelectMultiple
                zIndex={100}
                variant="floating"
                style={{ width: "fit-content" }}
                {...p}
              />
            )}
          </Form.Field>
        </Flex.Box>
<<<<<<< HEAD
        <Flex.Box x>
          <Form.Field<NumericTimeRange> path="timeRange" label="Stage">
            {(props) => (
              <Ranger.SelectStage
                {...Ranger.wrapNumericTimeRangeToStage(props)}
                allowNone={false}
                triggerProps={{ variant: "text", hideCaret: true }}
                variant="floating"
              />
            )}
          </Form.Field>
          <Form.Field<string[]> required={false} path="labels">
            {({ variant: _, ...p }) => (
              <Label.SelectMultiple
                zIndex={100}
                variant="floating"
                style={{ width: "fit-content" }}
                {...p}
              />
            )}
          </Form.Field>
        </Flex.Box>
=======
>>>>>>> 4c6e954b
      </Flex.Box>
    </Form.Form>
  );
};<|MERGE_RESOLUTION|>--- conflicted
+++ resolved
@@ -187,8 +187,6 @@
             >
               <Icon.Link color={9} />
             </Button.Button>
-<<<<<<< HEAD
-=======
             <Button.Button
               tooltip={`Download data for ${name} as a CSV`}
               tooltipLocation={"bottom"}
@@ -209,7 +207,6 @@
             >
               <Icon.CSV color={9} />
             </Button.Button>
->>>>>>> 4c6e954b
             <Divider.Divider y />
             {range != null && <FavoriteButton range={range} size="medium" />}
           </Flex.Box>
@@ -229,10 +226,6 @@
               />
             )}
           </Form.Field>
-<<<<<<< HEAD
-          <Icon.Arrow.Right style={{ width: "3rem", height: "3rem" }} color={9} />
-          <Form.Field<number> padHelpText={false} path="timeRange.end" label="To">
-=======
           <Icon.Arrow.Right
             style={{ width: "3rem", height: "3rem" }}
             color={9}
@@ -242,7 +235,6 @@
             path="timeRange.end"
             label="To"
           >
->>>>>>> 4c6e954b
             {(p) => (
               <Input.DateTime
                 onlyChangeOnBlur
@@ -275,31 +267,6 @@
             )}
           </Form.Field>
         </Flex.Box>
-<<<<<<< HEAD
-        <Flex.Box x>
-          <Form.Field<NumericTimeRange> path="timeRange" label="Stage">
-            {(props) => (
-              <Ranger.SelectStage
-                {...Ranger.wrapNumericTimeRangeToStage(props)}
-                allowNone={false}
-                triggerProps={{ variant: "text", hideCaret: true }}
-                variant="floating"
-              />
-            )}
-          </Form.Field>
-          <Form.Field<string[]> required={false} path="labels">
-            {({ variant: _, ...p }) => (
-              <Label.SelectMultiple
-                zIndex={100}
-                variant="floating"
-                style={{ width: "fit-content" }}
-                {...p}
-              />
-            )}
-          </Form.Field>
-        </Flex.Box>
-=======
->>>>>>> 4c6e954b
       </Flex.Box>
     </Form.Form>
   );
