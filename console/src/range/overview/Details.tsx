// Copyright 2025 Synnax Labs, Inc.
//
// Use of this software is governed by the Business Source License included in the file
// licenses/BSL.txt.
//
// As of the Change Date specified in that file, in accordance with the Business Source
// License, use of this software will be governed by the Apache License, Version 2.0,
// included in the file licenses/APL.txt.

import { ranger } from "@synnaxlabs/client";
import {
  Align,
  Button,
  Divider,
  Form,
  Icon,
  Input,
  Label,
  Ranger,
  Text,
  usePrevious,
} from "@synnaxlabs/pluto";
import { type FC, type ReactElement, useEffect } from "react";

import { Cluster } from "@/cluster";
import { CSS } from "@/css";
import { useCopyToClipboard } from "@/hooks/useCopyToClipboard";
import { Layout } from "@/layout";
import { OVERVIEW_LAYOUT } from "@/range/overview/layout";

interface ParentRangeButtonProps {
  rangeKey: string;
}

const ParentRangeButton = ({
  rangeKey,
}: ParentRangeButtonProps): ReactElement | null => {
  const res = Ranger.useParent(rangeKey);
  const placeLayout = Layout.usePlacer();
  if (res.variant !== "success" || res.data == null) return null;
  const parent = res.data;
  return (
    <Align.Space x size="small" align="center">
      <Text.Text level="p" shade={11} weight={450}>
        Child Range of
      </Text.Text>
      <Button.Button
        variant="text"
        shade={11}
        weight={400}
        startIcon={<Icon.Range />}
        iconSpacing="small"
        style={{ padding: "1rem" }}
        onClick={() =>
          placeLayout({ ...OVERVIEW_LAYOUT, key: parent.key, name: parent.name })
        }
      >
        {parent.name}
      </Button.Button>
    </Align.Space>
  );
};

export interface DetailsProps {
  rangeKey: string;
}

export const Details: FC<DetailsProps> = ({ rangeKey }) => {
  const layoutName = Layout.useSelect(rangeKey)?.name;
  const prevLayoutName = usePrevious(layoutName);
  const { form } = Ranger.useForm({
    params: { key: rangeKey },
    initialValues: {
      key: rangeKey,
      name: "",
      timeRange: { start: 0, end: 0 },
      labels: [],
    },
  });
<<<<<<< HEAD
  const name = Form.useFieldValue<string, string, typeof Ranger.rangeFormSchema>(
    "name",
    { ctx: form },
  );
=======
  const name = Form.useFieldValue<string, string, typeof formSchema>("name", {
    ctx: formCtx,
  });
>>>>>>> 5d302309
  const handleLink = Cluster.useCopyLinkToClipboard();
  const handleCopyLink = () => {
    handleLink({ name, ontologyID: ranger.ontologyID(rangeKey) });
  };

  useEffect(() => {
    if (prevLayoutName == layoutName || prevLayoutName == null) return;
    form.set("name", layoutName);
  }, [layoutName]);

  const copy = useCopyToClipboard();
  const handleCopyPythonCode = () => {
    copy(
      `
      # Retrieve ${name}
      rng = client.ranges.retrieve(key="${rangeKey}")
    `,
      `Python code to retrieve ${name}`,
    );
  };

  const handleCopyTypeScriptCode = () => {
    const name = form.get<string>("name").value;
    copy(
      `
      // Retrieve ${name}
      const rng = await client.ranges.retrieve("${rangeKey}")
    `,
      `TypeScript code to retrieve ${name}`,
    );
  };

  return (
    <Form.Form<typeof Ranger.rangeFormSchema> {...form}>
      <Align.Space y size="large">
        <Align.Space x justify="spaceBetween" className={CSS.B("header")}>
          <Align.Space y grow>
            <Form.TextField
              path="name"
              showLabel={false}
              inputProps={{
                variant: "natural",
                level: "h1",
                placeholder: "Name",
                onlyChangeOnBlur: true,
                resetOnBlurIfEmpty: true,
              }}
              padHelpText={false}
            />
            <ParentRangeButton rangeKey={rangeKey} />
          </Align.Space>
          <Align.Space
            x
            className={CSS.B("copy-buttons")}
            style={{ height: "fit-content" }}
            size="small"
          >
            <Align.Space x>
              <Button.Icon
                tooltip={`Copy Python code to retrieve ${name}`}
                tooltipLocation="bottom"
                variant="text"
              >
                <Icon.Python
                  onClick={handleCopyPythonCode}
                  style={{ color: "var(--pluto-gray-l9)" }}
                />
              </Button.Icon>
              <Button.Icon
                variant="text"
                tooltip={`Copy TypeScript code to retrieve ${name}`}
                tooltipLocation="bottom"
                onClick={handleCopyTypeScriptCode}
              >
                <Icon.TypeScript style={{ color: "var(--pluto-gray-l9)" }} />
              </Button.Icon>
            </Align.Space>
            <Divider.Divider y />
            <Button.Icon
              variant="text"
              tooltip={`Copy link to ${name}`}
              tooltipLocation="bottom"
              onClick={handleCopyLink}
            >
              <Icon.Link />
            </Button.Icon>
          </Align.Space>
        </Align.Space>
        <Align.Space className={CSS.B("time-range")} x size="medium" align="center">
          <Form.Field<number> path="timeRange.start" padHelpText={false} label="From">
            {(p) => (
              <Input.DateTime level="h4" variant="natural" onlyChangeOnBlur {...p} />
            )}
          </Form.Field>
          <Text.WithIcon
            className={CSS.B("time-range-divider")}
            level="h4"
            startIcon={<Icon.Arrow.Right />}
          />
          <Form.Field<number> padHelpText={false} path="timeRange.end" label="To">
            {(p) => (
              <Input.DateTime onlyChangeOnBlur level="h4" variant="natural" {...p} />
            )}
          </Form.Field>
          <Form.Field<string[]> required={false} path="labels">
            {({ variant: _, ...p }) => (
              <Label.SelectMultiple
                entryRenderKey="name"
                dropdownVariant="floating"
                zIndex={100}
                location="bottom"
                style={{ width: "fit-content" }}
                {...p}
              />
            )}
          </Form.Field>
        </Align.Space>
      </Align.Space>
    </Form.Form>
  );
};<|MERGE_RESOLUTION|>--- conflicted
+++ resolved
@@ -77,16 +77,9 @@
       labels: [],
     },
   });
-<<<<<<< HEAD
-  const name = Form.useFieldValue<string, string, typeof Ranger.rangeFormSchema>(
-    "name",
-    { ctx: form },
-  );
-=======
-  const name = Form.useFieldValue<string, string, typeof formSchema>("name", {
-    ctx: formCtx,
+  const name = Form.useFieldValue<string, string, typeof Ranger.rangeFormSchema>("name", {
+    ctx: form,
   });
->>>>>>> 5d302309
   const handleLink = Cluster.useCopyLinkToClipboard();
   const handleCopyLink = () => {
     handleLink({ name, ontologyID: ranger.ontologyID(rangeKey) });
