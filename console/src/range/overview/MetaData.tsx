// Copyright 2025 Synnax Labs, Inc.
//
// Use of this software is governed by the Business Source License included in the file
// licenses/BSL.txt.
//
// As of the Change Date specified in that file, in accordance with the Business Source
// License, use of this software will be governed by the Apache License, Version 2.0,
// included in the file licenses/APL.txt.

import { type ranger } from "@synnaxlabs/client";
import {
  Button,
<<<<<<< HEAD
  Component,
  Divider,
  Flex,
=======
  CSS as PCSS,
  Divider,
  Flex,
  type Flux,
  Form,
>>>>>>> 3c518da9
  Header,
  Icon,
  Input,
  List,
  Ranger,
<<<<<<< HEAD
} from "@synnaxlabs/pluto";
import { type kv, link } from "@synnaxlabs/x";
import { type ReactElement } from "react";
=======
  Text,
} from "@synnaxlabs/pluto";
import { type kv, link } from "@synnaxlabs/x";
import { type ReactElement, useCallback, useEffect, useRef, useState } from "react";
>>>>>>> 3c518da9

import { CSS } from "@/css";
import { useCopyToClipboard } from "@/hooks/useCopyToClipboard";

<<<<<<< HEAD
const ValueInput = ({ value, onChange }: Input.Control<string>): ReactElement => {
=======
export interface ValueInputProps extends Input.TextProps {}

const ValueInput = ({ value, ...rest }: ValueInputProps): ReactElement => {
>>>>>>> 3c518da9
  const isLink = link.is(value);
  const copyToClipboard = useCopyToClipboard();
  return (
    <Input.Text
      value={value}
      style={{
        width: "unset",
        flexGrow: 2,
      }}
      selectOnFocus={true}
      variant="shadow"
      resetOnBlurIfEmpty={true}
      placeholder="Value"
      textColor={isLink ? "var(--pluto-primary-z)" : "var(--pluto-gray-l10)"}
      {...rest}
    >
      <Button.Button onClick={() => copyToClipboard(value, "value")} variant="outlined">
        <Icon.Copy />
      </Button.Button>
      {isLink && (
        <Button.Button
<<<<<<< HEAD
          variant="outlined"
=======
>>>>>>> 3c518da9
          href={value}
          target="_blank"
          autoFormatHref
          style={{ padding: "1rem" }}
          variant="outlined"
        >
          <Icon.LinkExternal />
        </Button.Button>
      )}
    </Input.Text>
  );
};

<<<<<<< HEAD
const MetaDataListItem = (props: List.ItemProps<string>) => {
  const { itemKey } = props;
  const pair = List.useItem<string, ranger.KVPair>(itemKey);
  if (pair == null) return null;
  const { key, value, range } = pair;
  const update = Ranger.useUpdateKV.useDirect({ params: { rangeKey: range } });
  return (
    <List.Item
      style={{ padding: "0.5rem", border: "none" }}
      className={CSS.BE("metadata", "item")}
      allowSelect={false}
      {...props}
    >
      <Input.Text
        style={{ flexBasis: "30%", width: 250 }}
        value={key}
        selectOnFocus={true}
        resetOnBlurIfEmpty={true}
        onlyChangeOnBlur={true}
        onChange={(value) => update.update({ ...pair, key: value })}
        placeholder="Add Key"
        weight={500}
      />
      <Divider.Divider y />
      {key != null && key.length !== 0 && (
        <>
          <ValueInput
            value={value}
            onChange={(value) => update.update({ ...pair, value })}
          />
          <Button.Button
            className={CSS.BE("metadata", "delete")}
            size="small"
            variant="text"
            onClick={() => {}}
          >
            <Icon.Delete style={{ color: "var(--pluto-gray-l10)" }} />
          </Button.Button>
        </>
      )}
=======
export interface MetaDataListItemProps extends List.ItemProps<string> {
  isCreate?: boolean;
  visible?: boolean;
  rangeKey: ranger.Key;
  onClose?: () => void;
}

const MetaDataListItem = ({
  isCreate = false,
  onClose,
  visible = true,
  rangeKey,
  ...rest
}: MetaDataListItemProps) => {
  const { itemKey } = rest;
  const initialValues = List.useItem<string, ranger.KVPair>(itemKey);
  const inputRef = useRef<HTMLInputElement>(null);
  const { update: handleDelete } = Ranger.useDeleteKV.useDirect({
    params: { rangeKey },
  });
  const { form, save } = Ranger.useKVPairForm({
    params: { rangeKey },
    autoSave: !isCreate,
    initialValues: initialValues ?? {
      key: "",
      value: "",
      range: rangeKey,
    },
    sync: !isCreate,
    afterSave: useCallback(
      ({ form }: Flux.AfterSaveArgs<Flux.Params, typeof Ranger.kvPairFormSchema>) => {
        onClose?.();
        if (isCreate)
          form.reset({
            key: "",
            value: "",
            range: rangeKey,
          });
      },
      [isCreate, onClose],
    ),
  });
  useEffect(() => {
    if (isCreate) inputRef.current?.focus();
  }, [isCreate, visible]);
  return (
    <List.Item
      className={CSS(
        CSS.BE("metadata", "list-item"),
        isCreate && CSS.M("create"),
        PCSS.visible(visible),
      )}
      preventClick
      {...rest}
    >
      <Form.Form<typeof Ranger.kvPairFormSchema> {...form}>
        {isCreate ? (
          <Form.TextField
            style={{ flexBasis: "30%", width: 250 }}
            path={"key"}
            inputProps={{
              ref: inputRef,
              autoFocus: isCreate,
              selectOnFocus: true,
              resetOnBlurIfEmpty: true,
              onlyChangeOnBlur: !isCreate,
              placeholder: "Add Key",
              variant: "shadow",
              weight: 500,
            }}
            showLabel={false}
            hideIfNull
          />
        ) : (
          <Text.Text style={{ flexBasis: "30%", width: 250 }}>
            {initialValues?.key}
          </Text.Text>
        )}
        <Divider.Divider y />
        <Form.Field<string> path={"value"} showLabel={false} hideIfNull>
          {({ variant: _, ...p }) => <ValueInput onlyChangeOnBlur={!isCreate} {...p} />}
        </Form.Field>
        {isCreate ? (
          <Flex.Box pack>
            <Button.Button
              variant="filled"
              size="small"
              onClick={() => save()}
              trigger={visible ? ["Enter"] : undefined}
            >
              <Icon.Check />
            </Button.Button>
            <Button.Button variant="outlined" size="small" onClick={onClose}>
              <Icon.Close />
            </Button.Button>
          </Flex.Box>
        ) : (
          <Button.Button
            className={CSS.BE("metadata", "delete")}
            size="small"
            variant="shadow"
            onClick={() => handleDelete(itemKey)}
          >
            <Icon.Delete style={{ color: "var(--pluto-gray-l10)" }} />
          </Button.Button>
        )}
      </Form.Form>
>>>>>>> 3c518da9
    </List.Item>
  );
};

<<<<<<< HEAD
const metaDataItem = Component.renderProp(MetaDataListItem);

export interface MetaDataProps {
  rangeKey: ranger.Key;
}

export const MetaData = ({ rangeKey }: MetaDataProps): ReactElement => {
  const { data, getItem, subscribe } = Ranger.useListKV({
    initialParams: { rangeKey },
  });
  return (
    <Flex.Box y>
      <Header.Header level="h4" bordered={false} borderColor={10}>
        <Header.Title color={10} weight={450}>
          Metadata
        </Header.Title>
      </Header.Header>
      <List.Frame<string, kv.Pair> data={data} getItem={getItem} subscribe={subscribe}>
        <List.Items>{metaDataItem}</List.Items>
=======
export interface MetaDataProps {
  rangeKey: ranger.Key;
}

const sort = (a: kv.Pair, b: kv.Pair) => a.key.localeCompare(b.key);

export const MetaData = ({ rangeKey }: MetaDataProps): ReactElement => {
  const [newFormVisible, setNewFormVisible] = useState(false);
  const { data, getItem, subscribe, retrieve } = Ranger.useListKV({
    initialParams: { rangeKey },
    sort,
  });
  useEffect(() => retrieve({ rangeKey }), [rangeKey]);
  return (
    <Flex.Box y>
      <Header.Header level="h4" borderColor={5}>
        <Header.Title>Metadata</Header.Title>
        <Header.Actions>
          <Button.Button variant="text" onClick={() => setNewFormVisible(true)}>
            <Icon.Add />
          </Button.Button>
        </Header.Actions>
      </Header.Header>
      <List.Frame<string, kv.Pair> data={data} getItem={getItem} subscribe={subscribe}>
        <MetaDataListItem
          key="new"
          index={0}
          itemKey=""
          rangeKey={rangeKey}
          isCreate
          visible={newFormVisible}
          onClose={() => setNewFormVisible(false)}
        />
        <List.Items<string, kv.Pair>>
          {({ key, ...rest }) => (
            <MetaDataListItem key={key} rangeKey={rangeKey} {...rest} />
          )}
        </List.Items>
>>>>>>> 3c518da9
      </List.Frame>
    </Flex.Box>
  );
};<|MERGE_RESOLUTION|>--- conflicted
+++ resolved
@@ -10,43 +10,27 @@
 import { type ranger } from "@synnaxlabs/client";
 import {
   Button,
-<<<<<<< HEAD
-  Component,
-  Divider,
-  Flex,
-=======
   CSS as PCSS,
   Divider,
   Flex,
   type Flux,
   Form,
->>>>>>> 3c518da9
   Header,
   Icon,
   Input,
   List,
   Ranger,
-<<<<<<< HEAD
-} from "@synnaxlabs/pluto";
-import { type kv, link } from "@synnaxlabs/x";
-import { type ReactElement } from "react";
-=======
   Text,
 } from "@synnaxlabs/pluto";
 import { type kv, link } from "@synnaxlabs/x";
 import { type ReactElement, useCallback, useEffect, useRef, useState } from "react";
->>>>>>> 3c518da9
 
 import { CSS } from "@/css";
 import { useCopyToClipboard } from "@/hooks/useCopyToClipboard";
 
-<<<<<<< HEAD
-const ValueInput = ({ value, onChange }: Input.Control<string>): ReactElement => {
-=======
 export interface ValueInputProps extends Input.TextProps {}
 
 const ValueInput = ({ value, ...rest }: ValueInputProps): ReactElement => {
->>>>>>> 3c518da9
   const isLink = link.is(value);
   const copyToClipboard = useCopyToClipboard();
   return (
@@ -68,10 +52,6 @@
       </Button.Button>
       {isLink && (
         <Button.Button
-<<<<<<< HEAD
-          variant="outlined"
-=======
->>>>>>> 3c518da9
           href={value}
           target="_blank"
           autoFormatHref
@@ -85,48 +65,6 @@
   );
 };
 
-<<<<<<< HEAD
-const MetaDataListItem = (props: List.ItemProps<string>) => {
-  const { itemKey } = props;
-  const pair = List.useItem<string, ranger.KVPair>(itemKey);
-  if (pair == null) return null;
-  const { key, value, range } = pair;
-  const update = Ranger.useUpdateKV.useDirect({ params: { rangeKey: range } });
-  return (
-    <List.Item
-      style={{ padding: "0.5rem", border: "none" }}
-      className={CSS.BE("metadata", "item")}
-      allowSelect={false}
-      {...props}
-    >
-      <Input.Text
-        style={{ flexBasis: "30%", width: 250 }}
-        value={key}
-        selectOnFocus={true}
-        resetOnBlurIfEmpty={true}
-        onlyChangeOnBlur={true}
-        onChange={(value) => update.update({ ...pair, key: value })}
-        placeholder="Add Key"
-        weight={500}
-      />
-      <Divider.Divider y />
-      {key != null && key.length !== 0 && (
-        <>
-          <ValueInput
-            value={value}
-            onChange={(value) => update.update({ ...pair, value })}
-          />
-          <Button.Button
-            className={CSS.BE("metadata", "delete")}
-            size="small"
-            variant="text"
-            onClick={() => {}}
-          >
-            <Icon.Delete style={{ color: "var(--pluto-gray-l10)" }} />
-          </Button.Button>
-        </>
-      )}
-=======
 export interface MetaDataListItemProps extends List.ItemProps<string> {
   isCreate?: boolean;
   visible?: boolean;
@@ -234,32 +172,10 @@
           </Button.Button>
         )}
       </Form.Form>
->>>>>>> 3c518da9
     </List.Item>
   );
 };
 
-<<<<<<< HEAD
-const metaDataItem = Component.renderProp(MetaDataListItem);
-
-export interface MetaDataProps {
-  rangeKey: ranger.Key;
-}
-
-export const MetaData = ({ rangeKey }: MetaDataProps): ReactElement => {
-  const { data, getItem, subscribe } = Ranger.useListKV({
-    initialParams: { rangeKey },
-  });
-  return (
-    <Flex.Box y>
-      <Header.Header level="h4" bordered={false} borderColor={10}>
-        <Header.Title color={10} weight={450}>
-          Metadata
-        </Header.Title>
-      </Header.Header>
-      <List.Frame<string, kv.Pair> data={data} getItem={getItem} subscribe={subscribe}>
-        <List.Items>{metaDataItem}</List.Items>
-=======
 export interface MetaDataProps {
   rangeKey: ranger.Key;
 }
@@ -298,7 +214,6 @@
             <MetaDataListItem key={key} rangeKey={rangeKey} {...rest} />
           )}
         </List.Items>
->>>>>>> 3c518da9
       </List.Frame>
     </Flex.Box>
   );
