--- conflicted
+++ resolved
@@ -30,13 +30,17 @@
   location: "mosaic",
 };
 
-<<<<<<< HEAD
 export const Overview: Layout.Renderer = ({ layoutKey }): ReactElement => (
   <Align.Space
     direction="y"
-    style={{ padding: "5rem", maxWidth: "1200px", margin: "0 auto" }}
+    style={{
+      padding: "5rem",
+      maxWidth: 1050,
+      margin: "0 auto",
+      overflowY: "auto",
+    }}
     className={CSS.BE("range", "overview")}
-    size="large"
+    size="medium"
   >
     <Details rangeKey={layoutKey} />
     <Labels rangeKey={layoutKey} />
@@ -44,31 +48,7 @@
     <MetaData rangeKey={layoutKey} />
     <Divider.Divider direction="x" />
     <ChildRanges rangeKey={layoutKey} />
+    <Divider.Divider direction="x" />
+    <Snapshots rangeKey={layoutKey} />
   </Align.Space>
-);
-=======
-export const Overview: Layout.Renderer = ({ layoutKey }): ReactElement => {
-  return (
-    <Align.Space
-      direction="y"
-      style={{
-        padding: "5rem",
-        maxWidth: 1050,
-        margin: "0 auto",
-        overflowY: "auto",
-      }}
-      className={CSS.BE("range", "overview")}
-      size="medium"
-    >
-      <Details rangeKey={layoutKey} />
-      <Labels rangeKey={layoutKey} />
-      <Divider.Divider direction="x" />
-      <MetaData rangeKey={layoutKey} />
-      <Divider.Divider direction="x" />
-      <ChildRanges rangeKey={layoutKey} />
-      <Divider.Divider direction="x" />
-      <Snapshots rangeKey={layoutKey} />
-    </Align.Space>
-  );
-};
->>>>>>> 3cdc4452
+);