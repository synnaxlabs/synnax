// Copyright 2025 Synnax Labs, Inc.
//
// Use of this software is governed by the Business Source License included in the file
// licenses/BSL.txt.
//
// As of the Change Date specified in that file, in accordance with the Business Source
// License, use of this software will be governed by the Apache License, Version 2.0,
// included in the file licenses/APL.txt.

import "@/range/overview/Overview.css";

import { Flex } from "@synnaxlabs/pluto";

import { CSS } from "@/css";
import { type Layout } from "@/layout";
import { Annotations } from "@/range/overview/Annotations";
import { ChildRanges } from "@/range/overview/ChildRanges";
import { Details } from "@/range/overview/Details";

export const Overview: Layout.Renderer = ({ layoutKey }) => (
  <Flex.Box
    y
    style={{ padding: "5rem", maxWidth: 1050, margin: "0 auto", overflowY: "auto" }}
    className={CSS.BE("range", "overview")}
    gap="large"
  >
    <Details rangeKey={layoutKey} />
<<<<<<< HEAD
    <ChildRanges rangeKey={layoutKey} />
    <Annotations rangeKey={layoutKey} />
    {/* <MetaData rangeKey={layoutKey} />
    <Snapshots rangeKey={layoutKey} /> */}
=======
    <MetaData rangeKey={layoutKey} />
    <ChildRanges rangeKey={layoutKey} />
    <Snapshots rangeKey={layoutKey} />
>>>>>>> 3c518da9
  </Flex.Box>
);<|MERGE_RESOLUTION|>--- conflicted
+++ resolved
@@ -16,6 +16,8 @@
 import { Annotations } from "@/range/overview/Annotations";
 import { ChildRanges } from "@/range/overview/ChildRanges";
 import { Details } from "@/range/overview/Details";
+import { Snapshots } from "@/range/overview/Snapshots";
+import { MetaData } from "@/range/overview/MetaData";
 
 export const Overview: Layout.Renderer = ({ layoutKey }) => (
   <Flex.Box
@@ -25,15 +27,9 @@
     gap="large"
   >
     <Details rangeKey={layoutKey} />
-<<<<<<< HEAD
     <ChildRanges rangeKey={layoutKey} />
+    <MetaData rangeKey={layoutKey} />
     <Annotations rangeKey={layoutKey} />
-    {/* <MetaData rangeKey={layoutKey} />
-    <Snapshots rangeKey={layoutKey} /> */}
-=======
-    <MetaData rangeKey={layoutKey} />
-    <ChildRanges rangeKey={layoutKey} />
     <Snapshots rangeKey={layoutKey} />
->>>>>>> 3c518da9
   </Flex.Box>
 );