// Copyright 2025 Synnax Labs, Inc.
//
// Use of this software is governed by the Business Source License included in the file
// licenses/BSL.txt.
//
// As of the Change Date specified in that file, in accordance with the Business Source
// License, use of this software will be governed by the Apache License, Version 2.0,
// included in the file licenses/APL.txt.

import "@/range/overview/Overview.css";

import { Flex } from "@synnaxlabs/pluto";

import { CSS } from "@/css";
import { type Layout } from "@/layout";
import { ChildRanges } from "@/range/overview/ChildRanges";
import { Details } from "@/range/overview/Details";
import { MetaData } from "@/range/overview/MetaData";
import { Snapshots } from "@/range/overview/Snapshots";
import { Annotations } from "@/range/overview/Annotations";

export const Overview: Layout.Renderer = ({ layoutKey }) => (
  <Flex.Box
    y
    style={{ padding: "5rem", maxWidth: 1050, margin: "0 auto", overflowY: "auto" }}
    className={CSS.BE("range", "overview")}
    gap="large"
  >
    <Details rangeKey={layoutKey} />
    <ChildRanges rangeKey={layoutKey} />
    <MetaData rangeKey={layoutKey} />
<<<<<<< HEAD
    <Annotations rangeKey={layoutKey} />
=======
>>>>>>> 4ecf3a36
    <Snapshots rangeKey={layoutKey} />
  </Flex.Box>
);<|MERGE_RESOLUTION|>--- conflicted
+++ resolved
@@ -17,7 +17,6 @@
 import { Details } from "@/range/overview/Details";
 import { MetaData } from "@/range/overview/MetaData";
 import { Snapshots } from "@/range/overview/Snapshots";
-import { Annotations } from "@/range/overview/Annotations";
 
 export const Overview: Layout.Renderer = ({ layoutKey }) => (
   <Flex.Box
@@ -29,10 +28,6 @@
     <Details rangeKey={layoutKey} />
     <ChildRanges rangeKey={layoutKey} />
     <MetaData rangeKey={layoutKey} />
-<<<<<<< HEAD
-    <Annotations rangeKey={layoutKey} />
-=======
->>>>>>> 4ecf3a36
     <Snapshots rangeKey={layoutKey} />
   </Flex.Box>
 );