// Copyright 2024 Synnax Labs, Inc.
//
// Use of this software is governed by the Business Source License included in the file
// licenses/BSL.txt.
//
// As of the Change Date specified in that file, in accordance with the Business Source
// License, use of this software will be governed by the Apache License, Version 2.0,
// included in the file licenses/APL.txt.

import "@/range/EditLayout.css";

import {
  ontology,
  ranger,
  TimeRange,
  TimeStamp,
  UnexpectedError,
} from "@synnaxlabs/client";
import { Icon, Logo } from "@synnaxlabs/media";
import {
  Align,
  Button,
  Form,
  Icon as PIcon,
  Nav,
  Ranger,
  Status,
  Synnax,
  Text,
  Triggers,
} from "@synnaxlabs/pluto";
import { Input } from "@synnaxlabs/pluto/input";
import { deep, primitiveIsZero } from "@synnaxlabs/x";
import { useMutation, useQuery } from "@tanstack/react-query";
import { type ReactElement, useCallback, useRef } from "react";
import { useDispatch } from "react-redux";
import { v4 as uuidv4 } from "uuid";
import { z } from "zod";

import { CSS } from "@/css";
import { Label } from "@/label";
import { Layout } from "@/layout";
import { useSelect } from "@/range/selectors";
import { add } from "@/range/slice";

const formSchema = z.object({
  key: z.string().optional(),
  name: z.string().min(1, "Name must not be empty"),
  timeRange: z.object({ start: z.number(), end: z.number() }),
  labels: z.string().array(),
  parent: z.string().optional(),
});

type Args = Partial<z.infer<typeof formSchema>>;

export const EDIT_LAYOUT_TYPE = "editRange";

const CREATE_TRIGGER: Triggers.Trigger = ["Control", "Enter"];

interface CreateEditLayoutProps extends Partial<Layout.State> {
  initial?: Partial<Args>;
}

export const createEditLayout = ({
  name,
  initial = {},
  window,
  ...rest
}: CreateEditLayoutProps): Layout.State => ({
  ...rest,
  key: EDIT_LAYOUT_TYPE,
  type: EDIT_LAYOUT_TYPE,
  windowKey: EDIT_LAYOUT_TYPE,
  icon: "Range",
  location: "modal",
  name: name ?? (initial.key != null ? "Range.Edit" : "Range.Create"),
  window: {
    resizable: false,
    size: { height: 370, width: 700 },
    navTop: true,
    ...window,
  },
  args: initial,
});

type DefineRangeFormProps = z.infer<typeof formSchema>;

const parentRangeIcon = (
  <PIcon.Icon bottomRight={<Icon.Arrow.Up />}>
    <Icon.Range />
  </PIcon.Icon>
);

export const Edit = (props: Layout.RendererProps): ReactElement => {
  const { layoutKey } = props;
  const now = useRef(Number(TimeStamp.now().valueOf())).current;
  const args = Layout.useSelectArgs<Args>(layoutKey);
  const range = useSelect(args.key);
  const client = Synnax.use();
  const isCreate = args.key == null;
  const isRemoteEdit = !isCreate && (range == null || range.persisted);
  const initialValues = useQuery<DefineRangeFormProps>({
    queryKey: ["range-edit", args],
    queryFn: async () => {
      if (isCreate)
        return {
          name: "",
          labels: [],
          timeRange: { start: now, end: now },
          parent: "",
          ...args,
        };
      if (range == null || range.persisted) {
        const key = args.key as string;
        if (client == null) throw new UnexpectedError("Client is not available");
        const rng = await client.ranges.retrieve(key);
        const parent = await rng.retrieveParent();
        const labels = await rng.labels();
        return {
          key: rng.key,
          name: rng.name,
          timeRange: rng.timeRange.numeric,
          labels: labels.map((l) => l.key),
          parent: parent?.key ?? "",
        };
      }
      if (range.variant !== "static") throw new UnexpectedError("Range is not static");
      return {
        key: range.key,
        name: range.name,
        timeRange: range.timeRange,
        labels: [],
        parent: "",
      };
    },
  });
  if (initialValues.isPending) return <Logo.Watermark variant="loader" />;
  if (initialValues.isError) throw initialValues.error;
  return (
    <EditLayoutForm
      isRemoteEdit={isRemoteEdit}
      initialValues={initialValues.data}
      {...props}
    />
  );
};

interface EditLayoutFormProps extends Layout.RendererProps {
  initialValues: DefineRangeFormProps;
  isRemoteEdit: boolean;
  onClose: () => void;
}

const EditLayoutForm = ({
  initialValues,
  isRemoteEdit,
  onClose,
}: EditLayoutFormProps): ReactElement => {
  const methods = Form.use({ values: deep.copy(initialValues), schema: formSchema });
  const dispatch = useDispatch();
  const client = Synnax.use();
  const addStatus = Status.useAggregator();
  const isCreate = initialValues.key == null;

  const { mutate, isPending } = useMutation({
    mutationFn: async (persist: boolean) => {
      if (!methods.validate()) return;
      const values = methods.value();
      const { timeRange: tr, parent } = methods.value();
      const timeRange = new TimeRange(tr);
      const name = values.name.trim();
      const key = isCreate ? uuidv4() : (initialValues.key as string);
      const persisted = persist || isRemoteEdit;
      const parentID = primitiveIsZero(parent)
        ? undefined
        : new ontology.ID({ key: parent as string, type: "range" });
      const otgID = new ontology.ID({ key, type: "range" });
      if (persisted && client != null) {
        await client.ranges.create({ key, name, timeRange }, { parent: parentID });
        await client.labels.label(otgID, values.labels, { replace: true });
      }
      dispatch(
        add({
          ranges: [
            { variant: "static", name, timeRange: timeRange.numeric, key, persisted },
          ],
        }),
      );
      onClose();
    },
    onError: (e) => addStatus({ message: e.message, variant: "error" }),
  });

  // Makes sure the user doesn't have the option to select the range itself as a parent
  const recursiveParentFilter = useCallback(
    (data: ranger.Range[]) => data.filter((r) => r.key !== initialValues.key),
    [initialValues.key],
  );

  return (
    <Align.Space className={CSS.B("range-edit-layout")} grow empty>
      <Align.Space
        className="console-form"
        justify="center"
        style={{ padding: "1rem 3rem" }}
        grow
      >
        <Form.Form {...methods}>
          <Form.Field<string> path="name">
            {(p) => (
              <Input.Text
                autoFocus
                level="h2"
                variant="natural"
                placeholder="Range Name"
                {...p}
              />
            )}
          </Form.Field>
          <Align.Space direction="x" size="large">
            <Form.Field<number> path="timeRange.start" label="From">
              {(p) => <Input.DateTime level="h4" variant="natural" {...p} />}
            </Form.Field>
            <Text.WithIcon level="h4" startIcon={<Icon.Arrow.Right />} />
            <Form.Field<number> path="timeRange.end" label="To">
              {(p) => <Input.DateTime level="h4" variant="natural" {...p} />}
            </Form.Field>
          </Align.Space>
          <Align.Space direction="x">
            <Form.Field<string>
              path="parent"
              visible={isCreate || isRemoteEdit}
              padHelpText={false}
            >
              {({ onChange, ...p }) => (
                <Ranger.SelectSingle
                  dropdownVariant="modal"
                  style={{ width: "fit-content" }}
                  zIndex={100}
                  filter={recursiveParentFilter}
                  entryRenderKey={(e: ranger.Range) => (
                    <Text.WithIcon
                      level="p"
                      shade={9}
                      startIcon={parentRangeIcon}
                      size="small"
                    >
                      {e.name}
                    </Text.WithIcon>
                  )}
                  inputPlaceholder={"Search Ranges"}
                  triggerTooltip={"Select Parent Range"}
                  placeholder={
                    <Text.WithIcon
                      level="p"
                      shade={7}
                      startIcon={parentRangeIcon}
                      size="small"
                    >
                      Parent Range
                    </Text.WithIcon>
                  }
                  onChange={(v: string) => onChange(v ?? "")}
                  {...p}
                />
              )}
            </Form.Field>
            <Form.Field<string> path="labels" required={false}>
              {(p) => (
                <Label.SelectMultiple
                  searcher={client?.labels}
                  entryRenderKey="name"
                  dropdownVariant="floating"
                  zIndex={100}
                  location="bottom"
                  {...p}
                />
              )}
            </Form.Field>
          </Align.Space>
        </Form.Form>
      </Align.Space>
<<<<<<< HEAD
      <Nav.Bar location="bottom" size={48}>
        <Nav.Bar.Start style={{ paddingLeft: "2rem" }} size="small">
          <Triggers.Text shade={7} level="small" trigger={CREATE_TRIGGER} />
=======
      <Layout.BottomNavBar>
        <Nav.Bar.Start size="small">
          <Triggers.Text shade={7} level="small" trigger={SAVE_TRIGGER} />
>>>>>>> 3cdc4452
          <Text.Text shade={7} level="small">
            To {isCreate ? "Create" : "Save"}
          </Text.Text>
        </Nav.Bar.Start>
        <Nav.Bar.End>
          <Button.Button
            onClick={() => mutate(true)}
            disabled={client == null || isPending}
            tooltip={client == null ? "No Cluster Connected" : "Save to Cluster"}
            tooltipLocation="bottom"
            loading={isPending}
            triggers={[CREATE_TRIGGER]}
          >
            {isCreate ? "Create" : "Save"}
          </Button.Button>
        </Nav.Bar.End>
      </Layout.BottomNavBar>
    </Align.Space>
  );
};<|MERGE_RESOLUTION|>--- conflicted
+++ resolved
@@ -55,7 +55,7 @@
 
 export const EDIT_LAYOUT_TYPE = "editRange";
 
-const CREATE_TRIGGER: Triggers.Trigger = ["Control", "Enter"];
+const SAVE_TRIGGER: Triggers.Trigger = ["Control", "Enter"];
 
 interface CreateEditLayoutProps extends Partial<Layout.State> {
   initial?: Partial<Args>;
@@ -190,6 +190,8 @@
     },
     onError: (e) => addStatus({ message: e.message, variant: "error" }),
   });
+
+  const showSaveToSynnax = isCreate || !isRemoteEdit;
 
   // Makes sure the user doesn't have the option to select the range itself as a parent
   const recursiveParentFilter = useCallback(
@@ -280,30 +282,34 @@
           </Align.Space>
         </Form.Form>
       </Align.Space>
-<<<<<<< HEAD
-      <Nav.Bar location="bottom" size={48}>
-        <Nav.Bar.Start style={{ paddingLeft: "2rem" }} size="small">
-          <Triggers.Text shade={7} level="small" trigger={CREATE_TRIGGER} />
-=======
       <Layout.BottomNavBar>
         <Nav.Bar.Start size="small">
           <Triggers.Text shade={7} level="small" trigger={SAVE_TRIGGER} />
->>>>>>> 3cdc4452
           <Text.Text shade={7} level="small">
-            To {isCreate ? "Create" : "Save"}
+            To Save
           </Text.Text>
         </Nav.Bar.Start>
         <Nav.Bar.End>
           <Button.Button
-            onClick={() => mutate(true)}
-            disabled={client == null || isPending}
-            tooltip={client == null ? "No Cluster Connected" : "Save to Cluster"}
-            tooltipLocation="bottom"
-            loading={isPending}
-            triggers={[CREATE_TRIGGER]}
+            variant={showSaveToSynnax ? "outlined" : "filled"}
+            onClick={() => mutate(false)}
+            disabled={isPending}
+            triggers={showSaveToSynnax ? undefined : [SAVE_TRIGGER]}
           >
-            {isCreate ? "Create" : "Save"}
+            Save {!isRemoteEdit && "Locally"}
           </Button.Button>
+          {showSaveToSynnax && (
+            <Button.Button
+              onClick={() => mutate(true)}
+              disabled={client == null || isPending}
+              tooltip={client == null ? "No Cluster Connected" : "Save to Cluster"}
+              tooltipLocation="bottom"
+              loading={isPending}
+              triggers={[SAVE_TRIGGER]}
+            >
+              Save to Synnax
+            </Button.Button>
+          )}
         </Nav.Bar.End>
       </Layout.BottomNavBar>
     </Align.Space>
