--- conflicted
+++ resolved
@@ -145,30 +145,6 @@
 
   return (
     <Align.Space className={CSS.B("range-edit-layout")} grow>
-<<<<<<< HEAD
-      <Form.Form {...methods}>
-        <Form.Field<string> path="name">
-          {(p) => (
-            <Input.Text
-              autoFocus
-              level="h2"
-              variant="natural"
-              placeholder="Range Name"
-              {...p}
-            />
-          )}
-        </Form.Field>
-        <Align.Space direction="x" size="large">
-          <Form.Field<number> path="start" label="From">
-            {(p) => <Input.DateTime level="h4" variant="natural" {...p} />}
-          </Form.Field>
-          <Text.WithIcon level="h4" startIcon={<Icon.Arrow.Right />} />
-          <Form.Field<number> path="end" label="To">
-            {(p) => <Input.DateTime level="h4" variant="natural" {...p} />}
-          </Form.Field>
-        </Align.Space>
-      </Form.Form>
-=======
       <Align.Space className="console-form" justify="center" grow>
         <Form.Form {...methods}>
           <Form.Field<string> path="name">
@@ -193,7 +169,6 @@
           </Align.Space>
         </Form.Form>
       </Align.Space>
->>>>>>> e48454ba
       <Nav.Bar location="bottom" size={48}>
         <Nav.Bar.End style={{ padding: "1rem" }}>
           {isCreate && (
