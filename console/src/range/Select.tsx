--- conflicted
+++ resolved
@@ -13,13 +13,10 @@
   Icon,
   Input,
   List,
+  Ranger,
   Select,
   Tag,
   Telem,
-<<<<<<< HEAD
-  Ranger,
-=======
->>>>>>> d7a03464
   Text,
   TimeSpan,
 } from "@synnaxlabs/pluto";
