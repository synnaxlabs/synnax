// Copyright 2025 Synnax Labs, Inc.
//
// Use of this software is governed by the Business Source License included in the file
// licenses/BSL.txt.
//
// As of the Change Date specified in that file, in accordance with the Business Source
// License, use of this software will be governed by the Apache License, Version 2.0,
// included in the file licenses/APL.txt.

import { ranger } from "@synnaxlabs/client";
import {
  Component,
  Icon,
  Input,
  List,
  Ranger,
  Select,
  Tag,
  Telem,
  Text,
  TimeSpan,
} from "@synnaxlabs/pluto";
import { type ReactElement } from "react";

import { useSelect, useSelectMultiple } from "@/range/selectors";
import { type Range } from "@/range/slice";
import { type DynamicRange, type StaticRange } from "@/range/types";

interface SelectMultipleRangesProps
  extends Omit<
    Select.MultipleProps<string, Range>,
    "resourceName" | "data" | "children"
  > {}

const dynamicIcon = (
  <Icon.Dynamic style={{ color: "var(--pluto-error-p1)", filter: "opacity(0.8)" }} />
);

const DynamicListItem = Component.renderProp(
  (props: List.ItemProps<string> & { range: DynamicRange }) => {
    const { range } = props;
    return (
      <Select.ListItem {...props} justify="between">
        <Text.Text style={{ width: 100 }}>{range.name}</Text.Text>
        <Text.Text>
          {new TimeSpan(range.span).toString()}
          {dynamicIcon}
        </Text.Text>
      </Select.ListItem>
    );
  },
);

const StaticListItem = Component.renderProp(
  (props: List.ItemProps<string> & { range: StaticRange }) => {
    const { range } = props;
<<<<<<< HEAD
    const parent = Ranger.retrieveParent.useDirect({
      params: { id: ranger.ontologyID(range.key) },
    }).data;
    return (
      <Select.ListItem {...props} justify="between">
        <Ranger.Breadcrumb key={range.key} name={range.name} parent={parent} />
        <Ranger.TimeRangeChip level="small" timeRange={range.timeRange} />
=======
    const parent = Ranger.useRetrieveParent({ id: ranger.ontologyID(range.key) }).data;
    return (
      <Select.ListItem {...props} justify="between">
        <Ranger.Breadcrumb
          key={range.key}
          name={range.name}
          parent={parent}
          timeRange={range.timeRange}
        />
        <Telem.Text.TimeRange level="small">{range.timeRange}</Telem.Text.TimeRange>
>>>>>>> 4ecf3a36
      </Select.ListItem>
    );
  },
);

const listItem = Component.renderProp((props: List.ItemProps<string>) => {
  const { itemKey } = props;
  const range = useSelect(itemKey);
  if (range == null) return null;
  const { variant } = range;
  if (variant === "dynamic") return <DynamicListItem {...props} range={range} />;
  return <StaticListItem {...props} range={range} />;
});

interface RenderTagProps {
  itemKey: string;
}

const RangeTag = ({ itemKey }: RenderTagProps): ReactElement | null => {
  const range = useSelect(itemKey);
  const { onSelect } = Select.useItemState(itemKey);
  return (
    <Tag.Tag
      icon={range?.variant === "dynamic" ? dynamicIcon : <Icon.Range />}
      onClose={onSelect}
      level="small"
      size="small"
    >
      {range?.name ?? itemKey}
    </Tag.Tag>
  );
};

const renderTag = Component.renderProp(RangeTag);

const SelectMultipleRanges = (props: SelectMultipleRangesProps): ReactElement => {
  const entries = useSelectMultiple();
  const { data, retrieve } = List.useStaticData<string>({ data: entries });
  const { fetchMore, search } = List.usePager({ retrieve });
  return (
    <Select.Multiple<string, Range>
      resourceName="Range"
      data={data}
      icon={<Icon.Range />}
      renderTag={renderTag}
      onFetchMore={fetchMore}
      onSearch={search}
      {...props}
    >
      {listItem}
    </Select.Multiple>
  );
};

<<<<<<< HEAD
interface SelectSingleRangeProps
  extends Omit<
    Select.SingleProps<string, Range>,
    "resourceName" | "data" | "children"
  > {}

const SelectRange = ({ value, onChange }: SelectSingleRangeProps): ReactElement => {
  const data = useSelectKeys();
  return (
    <Select.Single<string, Range>
      resourceName="Range"
      value={value}
      onChange={onChange}
      data={data}
      icon={<Icon.Range />}
    >
      {listItem}
    </Select.Single>
  );
};

interface SelectMultipleInputItemProps
=======
export interface SelectMultipleInputItemProps
>>>>>>> 4ecf3a36
  extends Omit<Input.ItemProps, "label" | "onChange" | "children">,
    Omit<SelectMultipleRangesProps, "status"> {
  value: string[];
  onChange: (value: string[]) => void;
  selectProps?: Partial<SelectMultipleRangesProps>;
}

export const SelectMultipleInputItem = ({
  value,
  onChange,
  selectProps,
  ...rest
}: SelectMultipleInputItemProps): ReactElement => (
  <Input.Item x label="Ranges" {...rest}>
    <SelectMultipleRanges value={value} onChange={onChange} {...selectProps} />
  </Input.Item>
<<<<<<< HEAD
);

interface SelectInputItemProps
  extends Omit<Input.ItemProps, "label" | "onChange" | "children">,
    Omit<SelectSingleRangeProps, "status"> {
  selectProps?: Partial<SelectSingleRangeProps>;
}

export const SelectInputItem = ({
  value,
  onChange,
  selectProps,
  ...rest
}: SelectInputItemProps): ReactElement => (
  <Input.Item label="Range:" {...rest}>
    <SelectRange value={value} onChange={onChange} {...selectProps} />
  </Input.Item>
=======
>>>>>>> 4ecf3a36
);<|MERGE_RESOLUTION|>--- conflicted
+++ resolved
@@ -54,15 +54,6 @@
 const StaticListItem = Component.renderProp(
   (props: List.ItemProps<string> & { range: StaticRange }) => {
     const { range } = props;
-<<<<<<< HEAD
-    const parent = Ranger.retrieveParent.useDirect({
-      params: { id: ranger.ontologyID(range.key) },
-    }).data;
-    return (
-      <Select.ListItem {...props} justify="between">
-        <Ranger.Breadcrumb key={range.key} name={range.name} parent={parent} />
-        <Ranger.TimeRangeChip level="small" timeRange={range.timeRange} />
-=======
     const parent = Ranger.useRetrieveParent({ id: ranger.ontologyID(range.key) }).data;
     return (
       <Select.ListItem {...props} justify="between">
@@ -73,7 +64,6 @@
           timeRange={range.timeRange}
         />
         <Telem.Text.TimeRange level="small">{range.timeRange}</Telem.Text.TimeRange>
->>>>>>> 4ecf3a36
       </Select.ListItem>
     );
   },
@@ -128,32 +118,7 @@
   );
 };
 
-<<<<<<< HEAD
-interface SelectSingleRangeProps
-  extends Omit<
-    Select.SingleProps<string, Range>,
-    "resourceName" | "data" | "children"
-  > {}
-
-const SelectRange = ({ value, onChange }: SelectSingleRangeProps): ReactElement => {
-  const data = useSelectKeys();
-  return (
-    <Select.Single<string, Range>
-      resourceName="Range"
-      value={value}
-      onChange={onChange}
-      data={data}
-      icon={<Icon.Range />}
-    >
-      {listItem}
-    </Select.Single>
-  );
-};
-
-interface SelectMultipleInputItemProps
-=======
 export interface SelectMultipleInputItemProps
->>>>>>> 4ecf3a36
   extends Omit<Input.ItemProps, "label" | "onChange" | "children">,
     Omit<SelectMultipleRangesProps, "status"> {
   value: string[];
@@ -170,24 +135,4 @@
   <Input.Item x label="Ranges" {...rest}>
     <SelectMultipleRanges value={value} onChange={onChange} {...selectProps} />
   </Input.Item>
-<<<<<<< HEAD
-);
-
-interface SelectInputItemProps
-  extends Omit<Input.ItemProps, "label" | "onChange" | "children">,
-    Omit<SelectSingleRangeProps, "status"> {
-  selectProps?: Partial<SelectSingleRangeProps>;
-}
-
-export const SelectInputItem = ({
-  value,
-  onChange,
-  selectProps,
-  ...rest
-}: SelectInputItemProps): ReactElement => (
-  <Input.Item label="Range:" {...rest}>
-    <SelectRange value={value} onChange={onChange} {...selectProps} />
-  </Input.Item>
-=======
->>>>>>> 4ecf3a36
 );