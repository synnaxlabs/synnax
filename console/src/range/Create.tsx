// Copyright 2025 Synnax Labs, Inc.
//
// Use of this software is governed by the Business Source License included in the file
// licenses/BSL.txt.
//
// As of the Change Date specified in that file, in accordance with the Business Source
// License, use of this software will be governed by the Apache License, Version 2.0,
// included in the file licenses/APL.txt.

import "@/range/Create.css";

import { type ranger, TimeStamp } from "@synnaxlabs/client";
import {
  Align,
  Button,
  Form,
  Icon,
  Input,
  Nav,
  Ranger,
  Synnax,
  Text,
} from "@synnaxlabs/pluto";
import { useCallback, useRef } from "react";
import { type z } from "zod/v4";

import { CSS } from "@/css";
import { Label } from "@/label";
import { Layout } from "@/layout";
import { Modals } from "@/modals";
import { Triggers } from "@/triggers";

<<<<<<< HEAD
const formSchema = z.object({
  key: z.string().optional(),
  name: z.string().min(1, "Name must not be empty"),
  timeRange: z.object({ start: z.number(), end: z.number() }),
  labels: z.string().array(),
  parent: z.string().optional(),
  stage: ranger.stageZ,
});

export type FormProps = z.infer<typeof formSchema>;

export type CreateLayoutArgs = Partial<FormProps>;
=======
export type CreateLayoutArgs = Partial<z.infer<typeof Ranger.rangeFormSchema>>;
>>>>>>> 1e6d89d9

export const CREATE_LAYOUT_TYPE = "editRange";

export const CREATE_LAYOUT: Layout.BaseState<CreateLayoutArgs> = {
  key: CREATE_LAYOUT_TYPE,
  type: CREATE_LAYOUT_TYPE,
  location: "modal",
  name: "Range.Create",
  icon: "Range",
  window: {
    resizable: false,
    size: { height: 440, width: 700 },
    navTop: true,
  },
};

export const createCreateLayout = (
  initial: CreateLayoutArgs = {},
): Layout.BaseState<CreateLayoutArgs> => ({
  ...CREATE_LAYOUT,
  args: initial,
});

export const ParentRangeIcon = Icon.createComposite(Icon.Range, {
  bottomRight: Icon.Arrow.Up,
});

export const Create: Layout.Renderer = (props) => {
  const { layoutKey } = props;
  const now = useRef(Number(TimeStamp.now().valueOf())).current;
  const args = Layout.useSelectArgs<CreateLayoutArgs>(layoutKey);
<<<<<<< HEAD
  const initialValues: FormProps = {
    name: "",
    labels: [],
    timeRange: { start: now, end: now },
    parent: "",
    stage: "completed",
    ...args,
  };
=======
>>>>>>> 1e6d89d9

  const client = Synnax.use();
  const clientExists = client != null;
  const { form, save } = Ranger.useForm({
    params: { key: args.key },
    autoSave: false,
    initialValues: {
      key: "",
      name: "",
      labels: [],
      timeRange: { start: now, end: now },
      parent: "",
      ...args,
    },
  });

  // Makes sure the user doesn't have the option to select the range itself as a parent
  const recursiveParentFilter = useCallback(
    (data: ranger.Payload[]) => data.filter((r) => r.key !== args.key),
    [args.key],
  );

  return (
    <Align.Space className={CSS.B("range-create-layout")} grow empty>
      <Align.Space
        className="console-form"
        justify="center"
        style={{ padding: "1rem 3rem" }}
        grow
      >
        <Form.Form<typeof Ranger.rangeFormSchema> {...form}>
          <Form.Field<string> path="name">
            {(p) => (
              <Input.Text
                autoFocus
                level="h2"
                variant="natural"
                placeholder="Range Name"
                {...p}
              />
            )}
          </Form.Field>
          <Form.Field<ranger.Stage> path="stage" required={false}>
            {(p) => (
              <Ranger.SelectStage {...p} variant="outlined" style={{ width: 150 }} />
            )}
          </Form.Field>
          <Align.Space x size="large">
            <Form.Field<number> path="timeRange.start" label="From" required={false}>
              {(p) => <Input.DateTime level="h4" variant="natural" {...p} />}
            </Form.Field>
            <Text.WithIcon level="h4" startIcon={<Icon.Arrow.Right />} />
            <Form.Field<number> path="timeRange.end" label="To" required={false}>
              {(p) => <Input.DateTime level="h4" variant="natural" {...p} />}
            </Form.Field>
          </Align.Space>
          <Align.Space x>
            <Form.Field<string> path="parent" visible padHelpText={false}>
              {({ onChange, ...p }) => (
                <Ranger.SelectSingle
                  dropdownVariant="modal"
                  style={{ width: "fit-content" }}
                  zIndex={100}
                  filter={recursiveParentFilter}
                  entryRenderKey={(e) => (
                    <Text.WithIcon
                      level="p"
                      shade={11}
                      startIcon={<ParentRangeIcon />}
                      size="small"
                    >
                      {e.name}
                    </Text.WithIcon>
                  )}
                  inputPlaceholder="Search Ranges"
                  triggerTooltip="Select Parent Range"
                  placeholder={
                    <Text.WithIcon
                      level="p"
                      shade={11}
                      startIcon={<ParentRangeIcon />}
                      size="small"
                    >
                      Parent Range
                    </Text.WithIcon>
                  }
                  onChange={(v: string) => onChange(v ?? "")}
                  {...p}
                />
              )}
            </Form.Field>
            <Form.Field<string[]> path="labels" required={false}>
              {({ variant, ...p }) => (
                <Label.SelectMultiple
                  entryRenderKey="name"
                  dropdownVariant="floating"
                  zIndex={100}
                  location="bottom"
                  {...p}
                />
              )}
            </Form.Field>
          </Align.Space>
        </Form.Form>
      </Align.Space>
      <Modals.BottomNavBar>
        <Triggers.SaveHelpText action="Save to Synnax" />
        <Nav.Bar.End>
          <Button.Button
            variant="outlined"
            onClick={save}
            disabled={status === "loading"}
          >
            Save Locally
          </Button.Button>
          <Button.Button
            onClick={save}
            disabled={!clientExists || status === "loading"}
            tooltip={clientExists ? "Save to Cluster" : "No Cluster Connected"}
            tooltipLocation="bottom"
            loading={status === "loading"}
            triggers={Triggers.SAVE}
          >
            Save to Synnax
          </Button.Button>
        </Nav.Bar.End>
      </Modals.BottomNavBar>
    </Align.Space>
  );
};<|MERGE_RESOLUTION|>--- conflicted
+++ resolved
@@ -30,22 +30,7 @@
 import { Modals } from "@/modals";
 import { Triggers } from "@/triggers";
 
-<<<<<<< HEAD
-const formSchema = z.object({
-  key: z.string().optional(),
-  name: z.string().min(1, "Name must not be empty"),
-  timeRange: z.object({ start: z.number(), end: z.number() }),
-  labels: z.string().array(),
-  parent: z.string().optional(),
-  stage: ranger.stageZ,
-});
-
-export type FormProps = z.infer<typeof formSchema>;
-
-export type CreateLayoutArgs = Partial<FormProps>;
-=======
 export type CreateLayoutArgs = Partial<z.infer<typeof Ranger.rangeFormSchema>>;
->>>>>>> 1e6d89d9
 
 export const CREATE_LAYOUT_TYPE = "editRange";
 
@@ -77,17 +62,6 @@
   const { layoutKey } = props;
   const now = useRef(Number(TimeStamp.now().valueOf())).current;
   const args = Layout.useSelectArgs<CreateLayoutArgs>(layoutKey);
-<<<<<<< HEAD
-  const initialValues: FormProps = {
-    name: "",
-    labels: [],
-    timeRange: { start: now, end: now },
-    parent: "",
-    stage: "completed",
-    ...args,
-  };
-=======
->>>>>>> 1e6d89d9
 
   const client = Synnax.use();
   const clientExists = client != null;
