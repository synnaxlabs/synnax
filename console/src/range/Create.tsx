// Copyright 2025 Synnax Labs, Inc.
//
// Use of this software is governed by the Business Source License included in the file
// licenses/BSL.txt.
//
// As of the Change Date specified in that file, in accordance with the Business Source
// License, use of this software will be governed by the Apache License, Version 2.0,
// included in the file licenses/APL.txt.

import "@/range/Create.css";

import { type ranger, TimeStamp } from "@synnaxlabs/client";
import {
  Button,
  Flex,
  Form,
  Icon,
  Input,
  Nav,
  Ranger,
  Synnax,
  Text,
} from "@synnaxlabs/pluto";
import { type NumericTimeRange, TimeRange, uuid } from "@synnaxlabs/x";
import { useCallback, useRef } from "react";
import { useDispatch } from "react-redux";
import { type z } from "zod";

import { CSS } from "@/css";
import { Label } from "@/label";
import { Layout } from "@/layout";
import { Modals } from "@/modals";
import { add } from "@/range/slice";
import { Triggers } from "@/triggers";

export type CreateLayoutArgs = Partial<z.infer<typeof Ranger.formSchema>>;

export const CREATE_LAYOUT_TYPE = "editRange";

export const CREATE_LAYOUT: Layout.BaseState<CreateLayoutArgs> = {
  key: CREATE_LAYOUT_TYPE,
  type: CREATE_LAYOUT_TYPE,
  location: "modal",
  name: "Range.Create",
  icon: "Range",
<<<<<<< HEAD
  window: {
    resizable: false,
    size: { height: 440, width: 700 },
    navTop: true,
  },
=======
  window: { resizable: false, size: { height: 440, width: 700 }, navTop: true },
>>>>>>> c40a282a
};

export const createCreateLayout = (
  initial: CreateLayoutArgs = {},
): Layout.BaseState<CreateLayoutArgs> => ({ ...CREATE_LAYOUT, args: initial });

export const ParentRangeIcon = Icon.createComposite(Icon.Range, {
  bottomRight: Icon.Arrow.Up,
});

export const Create: Layout.Renderer = (props) => {
  const { layoutKey, onClose } = props;
  const now = useRef(Number(TimeStamp.now().valueOf())).current;
  const args = Layout.useSelectArgs<CreateLayoutArgs>(layoutKey);
  const dispatch = useDispatch();

  const client = Synnax.use();
  const clientExists = client != null;
  const { form, save, variant } = Ranger.useForm({
    params: { key: args?.key },
    autoSave: false,
    initialValues: {
      key: uuid.create(),
      name: "",
      labels: [],
      stage: "to_do",
      timeRange: { start: now, end: now },
      parent: "",
      ...args,
    },
    afterSave: (form) => {
      onClose();
      const { name, key, timeRange } = form.value();
      if (key == null) return;
      dispatch(
        add({
<<<<<<< HEAD
          ranges: [
            {
              name,
              key,
              persisted: true,
              variant: "static",
              timeRange,
            },
          ],
=======
          ranges: [{ name, key, persisted: true, variant: "static", timeRange }],
>>>>>>> c40a282a
        }),
      );
    },
  });

  const saveLocal = useCallback(() => {
    if (!form.validate()) return;
    const value = form.value();
    if (value.key == null) return;
    dispatch(
      add({
        ranges: [
          {
            persisted: false,
            ...value,
            key: value.key ?? "",
            variant: "static",
            timeRange: new TimeRange(value.timeRange.start, value.timeRange.end)
              .numeric,
          },
        ],
      }),
    );
    onClose();
  }, [form, dispatch]);

  // Makes sure the user doesn't have the option to select the range itself as a parent
  const recursiveParentFilter = useCallback(
    (data: ranger.Payload) => data.key !== args?.key,
    [args?.key],
  );

  return (
    <Flex.Box className={CSS.B("range-create-layout")} grow empty>
      <Flex.Box
        className="console-form"
        justify="center"
        style={{ padding: "1rem 3rem" }}
        grow
      >
        <Form.Form<typeof Ranger.formSchema> {...form}>
          <Form.Field<string> path="name">
            {(p) => (
              <Input.Text
                autoFocus
                level="h2"
                variant="text"
                placeholder="Range Name"
                {...p}
              />
            )}
          </Form.Field>
<<<<<<< HEAD
          <Form.Field<ranger.Stage> path="stage" required={false}>
            {({ value, onChange }) => (
              <Ranger.SelectStage
                value={value}
                onChange={onChange}
=======
          <Form.Field<NumericTimeRange> path="timeRange" required={false}>
            {(p) => (
              <Ranger.SelectStage
                {...Ranger.wrapNumericTimeRangeToStage(p)}
>>>>>>> c40a282a
                style={{ width: 150 }}
                triggerProps={{ variant: "outlined" }}
              />
            )}
          </Form.Field>
          <Flex.Box x gap="large">
            <Form.Field<number> path="timeRange.start" label="From">
              {(p) => <Input.DateTime level="h4" variant="text" {...p} />}
            </Form.Field>
            <Text.Text level="h4">
              <Icon.Arrow.Right />
            </Text.Text>
            <Form.Field<number> path="timeRange.end" label="To">
              {(p) => <Input.DateTime level="h4" variant="text" {...p} />}
            </Form.Field>
          </Flex.Box>
          <Flex.Box x>
            <Form.Field<string> path="parent" visible padHelpText={false}>
              {({ onChange, value }) => (
                <Ranger.Select
                  style={{ width: "fit-content" }}
                  zIndex={-1}
                  filter={recursiveParentFilter}
                  value={value}
                  onChange={onChange}
                  icon={<ParentRangeIcon />}
                  allowNone
                />
              )}
            </Form.Field>
            <Form.Field<string[]> path="labels" required={false}>
              {({ variant, ...p }) => <Label.SelectMultiple zIndex={100} {...p} />}
            </Form.Field>
          </Flex.Box>
        </Form.Form>
      </Flex.Box>
      <Modals.BottomNavBar>
        <Triggers.SaveHelpText action="Save to Synnax" />
        <Nav.Bar.End>
          <Button.Button onClick={() => saveLocal()} disabled={variant === "loading"}>
            Save Locally
          </Button.Button>
          <Button.Button
            variant="filled"
            onClick={() => save()}
            disabled={!clientExists}
            tooltip={clientExists ? "Save to Cluster" : "No Cluster Connected"}
            tooltipLocation="bottom"
            status={variant}
            trigger={Triggers.SAVE}
          >
            Save to Synnax
          </Button.Button>
        </Nav.Bar.End>
      </Modals.BottomNavBar>
    </Flex.Box>
  );
};<|MERGE_RESOLUTION|>--- conflicted
+++ resolved
@@ -43,15 +43,7 @@
   location: "modal",
   name: "Range.Create",
   icon: "Range",
-<<<<<<< HEAD
-  window: {
-    resizable: false,
-    size: { height: 440, width: 700 },
-    navTop: true,
-  },
-=======
   window: { resizable: false, size: { height: 440, width: 700 }, navTop: true },
->>>>>>> c40a282a
 };
 
 export const createCreateLayout = (
@@ -77,7 +69,6 @@
       key: uuid.create(),
       name: "",
       labels: [],
-      stage: "to_do",
       timeRange: { start: now, end: now },
       parent: "",
       ...args,
@@ -88,19 +79,7 @@
       if (key == null) return;
       dispatch(
         add({
-<<<<<<< HEAD
-          ranges: [
-            {
-              name,
-              key,
-              persisted: true,
-              variant: "static",
-              timeRange,
-            },
-          ],
-=======
           ranges: [{ name, key, persisted: true, variant: "static", timeRange }],
->>>>>>> c40a282a
         }),
       );
     },
@@ -153,18 +132,10 @@
               />
             )}
           </Form.Field>
-<<<<<<< HEAD
-          <Form.Field<ranger.Stage> path="stage" required={false}>
-            {({ value, onChange }) => (
-              <Ranger.SelectStage
-                value={value}
-                onChange={onChange}
-=======
           <Form.Field<NumericTimeRange> path="timeRange" required={false}>
             {(p) => (
               <Ranger.SelectStage
                 {...Ranger.wrapNumericTimeRangeToStage(p)}
->>>>>>> c40a282a
                 style={{ width: 150 }}
                 triggerProps={{ variant: "outlined" }}
               />
