--- conflicted
+++ resolved
@@ -133,7 +133,6 @@
           </Text.Text>
         </Tooltip.Dialog>
       )}
-<<<<<<< HEAD
       <Flex.Box x align="center" gap="small">
         <Ranger.StageIcon timeRange={timeRange} />
         <Text.MaybeEditable
@@ -144,16 +143,7 @@
           allowDoubleClick={false}
         />
       </Flex.Box>
-      <Ranger.TimeRangeChip level="small" timeRange={timeRange} />
-=======
-      <Text.MaybeEditable
-        id={`text-${key}`}
-        value={name}
-        onChange={onRename}
-        allowDoubleClick={false}
-      />
       <Telem.Text.TimeRange level="small">{timeRange}</Telem.Text.TimeRange>
->>>>>>> 5d28a0f7
       {labels.length > 0 && (
         <Flex.Box
           x
