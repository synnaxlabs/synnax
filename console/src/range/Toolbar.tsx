--- conflicted
+++ resolved
@@ -11,11 +11,7 @@
 
 import { ranger } from "@synnaxlabs/client";
 import {
-<<<<<<< HEAD
-  Align,
   Button,
-=======
->>>>>>> f0078d5d
   Component,
   Flex,
   Haul,
@@ -55,8 +51,10 @@
       className={CSS.B("range-toolbar-no-ranges")}
     >
       <Flex.Box y style={{ height: "100%" }} gap="medium">
-        <Text.Text>No ranges loaded.</Text.Text>
-        <Text.Text onClick={handleLinkClick}>Create a Range</Text.Text>
+        <Text.Text level="p">No ranges loaded.</Text.Text>
+        <Text.Text level="p" onClick={handleLinkClick}>
+          Create a Range
+        </Text.Text>
       </Flex.Box>
     </Flex.Box>
   );
@@ -138,13 +136,14 @@
       {!persisted && (
         <Tooltip.Dialog location="left">
           <Text.Text level="small">This range is local.</Text.Text>
-          <Text.Text className="save-button" weight={700} level="small">
+          <Text.Text className="save-button" weight={700} level="small" color={11}>
             L
           </Text.Text>
         </Tooltip.Dialog>
       )}
       <Text.MaybeEditable
         id={`text-${key}`}
+        level="p"
         value={name}
         onChange={onRename}
         allowDoubleClick={false}
@@ -153,9 +152,9 @@
       {labels.length > 0 && (
         <Flex.Box
           x
-          gap="small"
           wrap
           style={{ overflowX: "auto", height: "fit-content" }}
+          gap="small"
         >
           {labels.map((l) => (
             <Tag.Tag key={l.key} size="tiny" color={l.color}>
@@ -171,41 +170,25 @@
 const Content = (): ReactElement => {
   const placeLayout = Layout.usePlacer();
   return (
-<<<<<<< HEAD
-    <Align.Space empty style={{ height: "100%" }}>
+    <Flex.Box empty style={{ height: "100%" }}>
       <Toolbar.Header align="center">
         <Toolbar.Title icon={<Icon.Range />}>Ranges</Toolbar.Title>
-        <Align.Pack>
-          <Button.Icon
+        <Flex.Box>
+          <Button.Button
             onClick={() => placeLayout(CREATE_LAYOUT)}
             variant="outlined"
             size="small"
           >
             <Icon.Add />
-          </Button.Icon>
-          <Button.Icon
+          </Button.Button>
+          <Button.Button
             onClick={() => placeLayout(EXPLORER_LAYOUT)}
             variant="filled"
             size="small"
           >
             <Icon.Explore />
-          </Button.Icon>
-        </Align.Pack>
-=======
-    <Flex.Box empty full>
-      <Toolbar.Header align="center" style={{ paddingRight: "0.5rem" }}>
-        <Toolbar.Title icon={<Icon.Range />}>Ranges</Toolbar.Title>
-        <Toolbar.Actions>
-          {[
-            {
-              key: "create",
-              children: <Icon.Add />,
-              onClick: () => placeLayout(CREATE_LAYOUT),
-              variant: "text",
-            },
-          ]}
-        </Toolbar.Actions>
->>>>>>> f0078d5d
+          </Button.Button>
+        </Flex.Box>
       </Toolbar.Header>
       <List />
     </Flex.Box>
