--- conflicted
+++ resolved
@@ -11,7 +11,6 @@
 
 import { DisconnectedError } from "@synnaxlabs/client";
 import {
-  Button,
   Component,
   Flex,
   Haul,
@@ -133,15 +132,6 @@
           </Text.Text>
         </Tooltip.Dialog>
       )}
-<<<<<<< HEAD
-      <Text.MaybeEditable
-        id={`text-${key}`}
-        level="p"
-        value={name}
-        onChange={onRename}
-        allowDoubleClick={false}
-      />
-=======
       <Flex.Box x align="center" gap="small">
         <Ranger.StageIcon timeRange={timeRange} />
         <Text.MaybeEditable
@@ -152,14 +142,13 @@
           allowDoubleClick={false}
         />
       </Flex.Box>
->>>>>>> c40a282a
       <Ranger.TimeRangeChip level="small" timeRange={timeRange} />
       {labels.length > 0 && (
         <Flex.Box
           x
+          gap="small"
           wrap
           style={{ overflowX: "auto", height: "fit-content" }}
-          gap="small"
         >
           {labels.map((l) => (
             <Tag.Tag key={l.key} size="tiny" color={l.color}>
