--- conflicted
+++ resolved
@@ -11,10 +11,7 @@
 
 import { DisconnectedError } from "@synnaxlabs/client";
 import {
-<<<<<<< HEAD
   Button,
-=======
->>>>>>> 3c518da9
   Component,
   Flex,
   Haul,
@@ -37,10 +34,7 @@
 import { Layout } from "@/layout";
 import { ContextMenu } from "@/range/ContextMenu";
 import { CREATE_LAYOUT } from "@/range/Create";
-<<<<<<< HEAD
 import { EXPLORER_LAYOUT } from "@/range/Explorer";
-=======
->>>>>>> 3c518da9
 import { select, useSelect, useSelectKeys } from "@/range/selectors";
 import { add, rename, setActive, type StaticRange } from "@/range/slice";
 import { type RootState } from "@/store";
@@ -57,15 +51,10 @@
       className={CSS.B("range-toolbar-no-ranges")}
     >
       <Flex.Box y style={{ height: "100%" }} gap="medium">
-<<<<<<< HEAD
         <Text.Text level="p">No ranges loaded.</Text.Text>
         <Text.Text level="p" onClick={handleLinkClick}>
           Create a Range
         </Text.Text>
-=======
-        <Text.Text>No ranges loaded.</Text.Text>
-        <Text.Text onClick={handleLinkClick}>Create a Range</Text.Text>
->>>>>>> 3c518da9
       </Flex.Box>
     </Flex.Box>
   );
@@ -148,21 +137,14 @@
       {!persisted && (
         <Tooltip.Dialog location="left">
           <Text.Text level="small">This range is local.</Text.Text>
-<<<<<<< HEAD
           <Text.Text className="save-button" weight={700} level="small" color={11}>
-=======
-          <Text.Text className="save-button" weight={700} level="small">
->>>>>>> 3c518da9
             L
           </Text.Text>
         </Tooltip.Dialog>
       )}
       <Text.MaybeEditable
         id={`text-${key}`}
-<<<<<<< HEAD
         level="p"
-=======
->>>>>>> 3c518da9
         value={name}
         onChange={onRename}
         allowDoubleClick={false}
@@ -196,15 +178,12 @@
           <Toolbar.Action onClick={() => placeLayout(CREATE_LAYOUT)}>
             <Icon.Add />
           </Toolbar.Action>
-<<<<<<< HEAD
           <Toolbar.Action
             onClick={() => placeLayout(EXPLORER_LAYOUT)}
             variant="filled"
           >
             <Icon.Explore />
           </Toolbar.Action>
-=======
->>>>>>> 3c518da9
         </Toolbar.Actions>
       </Toolbar.Header>
       <List />
