--- conflicted
+++ resolved
@@ -12,21 +12,6 @@
 import { type CrudeTimeRange, strings } from "@synnaxlabs/x";
 
 import { Ontology } from "@/ontology";
-<<<<<<< HEAD
-import { useConfirmDelete } from "@/ontology/hooks";
-import {
-  createChildRangeMenuItem,
-  addToActivePlotMenuItem,
-  addToNewPlotMenuItem,
-  clearActiveMenuItem,
-  deleteMenuItem,
-  fromClientRange,
-  setAsActiveMenuItem,
-  viewDetailsMenuItem,
-} from "@/range/ContextMenu";
-import { createCreateLayout } from "@/range/Create";
-=======
->>>>>>> 4ecf3a36
 import { OVERVIEW_LAYOUT } from "@/range/overview/layout";
 import { add } from "@/range/slice";
 import { fromClientRange } from "@/range/translate";
@@ -38,257 +23,9 @@
   placeLayout,
   handleError,
 }) => {
-<<<<<<< HEAD
-  client.ranges
-    .retrieve(selection.map((s) => s.id.key))
-    .then((ranges) => {
-      store.dispatch(add({ ranges: fromClientRange(ranges) }));
-      const first = ranges[0];
-      placeLayout({ ...OVERVIEW_LAYOUT, name: first.name, key: first.key });
-    })
-    .catch((e) => {
-      const names = strings.naturalLanguageJoin(
-        selection.map(({ name }) => name),
-        "range",
-      );
-      handleError(e, `Failed to select ${names}`);
-    });
-};
-
-const handleRename: Ontology.HandleTreeRename = {
-  eager: ({ store, id, name }) => {
-    store.dispatch(rename({ key: id.key, name }));
-    store.dispatch(Layout.rename({ key: id.key, name }));
-  },
-  execute: async ({ client, id, name }) => await client.ranges.rename(id.key, name),
-  rollback: ({ store, id }, prevName) => {
-    store.dispatch(rename({ key: id.key, name: prevName }));
-    store.dispatch(Layout.rename({ key: id.key, name: prevName }));
-  },
-};
-
-const fetchIfNotInState = async (
-  store: Store<StoreState>,
-  client: Synnax,
-  keys: string | string[],
-): Promise<void> => {
-  const keyList = array.toArray(keys);
-  const missing = keyList.filter((key) => select(store.getState(), key) == null);
-  if (missing.length === 0) return;
-  const ranges = await client.ranges.retrieve(missing);
-  store.dispatch(add({ ranges: fromClientRange(ranges) }));
-};
-
-const useActivate = (): ((props: Ontology.TreeContextMenuProps) => void) =>
-  useMutation<void, Error, Ontology.TreeContextMenuProps>({
-    mutationFn: async ({ selection, client, store }) => {
-      const id = selection.resourceIDs[0];
-      await fetchIfNotInState(store, client, id.key);
-      store.dispatch(setActive(id.key));
-    },
-    onError: (e, { handleError }) => handleError(e, "Failed to activate range"),
-  }).mutate;
-
-const useAddToActivePlot = (): ((props: Ontology.TreeContextMenuProps) => void) =>
-  useMutation<void, Error, Ontology.TreeContextMenuProps>({
-    mutationFn: async ({ selection: { resourceIDs }, client, store }) => {
-      const active = Layout.selectActiveMosaicLayout(store.getState());
-      if (active == null) return;
-      const keys = resourceIDs.map((r) => r.key);
-      await fetchIfNotInState(store, client, keys);
-      store.dispatch(
-        LinePlot.setRanges({
-          key: active.key,
-          axisKey: "x1",
-          mode: "add",
-          ranges: keys,
-        }),
-      );
-    },
-    onError: (
-      e,
-      { handleError, selection: { resourceIDs }, state: { getResource } },
-    ) => {
-      const rangeNames = resourceIDs.map((r) => getResource(r).name);
-      handleError(
-        e,
-        `Failed to add ${strings.naturalLanguageJoin(rangeNames, "range")} to the active plot`,
-      );
-    },
-  }).mutate;
-
-const useAddToNewPlot = (): ((props: Ontology.TreeContextMenuProps) => void) =>
-  useMutation<void, Error, Ontology.TreeContextMenuProps>({
-    mutationFn: async ({
-      selection: { resourceIDs },
-      state: { getResource },
-      client,
-      store,
-      placeLayout,
-    }) => {
-      const keys = resourceIDs.map((r) => r.key);
-      await fetchIfNotInState(store, client, keys);
-      const names = resourceIDs.map((r) => getResource(r).name);
-      placeLayout(
-        LinePlot.create({
-          name: `Plot for ${strings.naturalLanguageJoin(names, "range")}`,
-          ranges: {
-            x1: keys,
-            x2: [],
-          },
-        }),
-      );
-    },
-    onError: (
-      e,
-      { handleError, selection: { resourceIDs }, state: { getResource } },
-    ) => {
-      const names = resourceIDs.map((r) => getResource(r).name);
-      handleError(
-        e,
-        `Failed to add ${strings.naturalLanguageJoin(names, "range")} to plot`,
-      );
-    },
-  }).mutate;
-
-const useViewDetails = (): ((props: Ontology.TreeContextMenuProps) => void) => {
-  const placeLayout = Layout.usePlacer();
-  return ({ selection: { resourceIDs }, state: { getResource } }) =>
-    placeLayout({
-      ...OVERVIEW_LAYOUT,
-      name: getResource(resourceIDs[0]).name,
-      key: resourceIDs[0].key,
-    });
-};
-
-const useDelete = (): ((props: Ontology.TreeContextMenuProps) => void) => {
-  const confirm = useConfirmDelete({
-    type: "Range",
-    description: "Deleting this range will also delete all child ranges.",
-  });
-  return useMutation<void, Error, Ontology.TreeContextMenuProps, Tree.Node[]>({
-    onMutate: async ({
-      state: { nodes, setNodes, getResource },
-      selection: { resourceIDs },
-      store,
-      removeLayout,
-    }) => {
-      const resources = resourceIDs.map((r) => getResource(r));
-      const stringIDs = resourceIDs.map((id) => ontology.idToString(id));
-      if (!(await confirm(resources))) throw new errors.Canceled();
-      setNodes([...Tree.removeNode({ tree: nodes, keys: stringIDs })]);
-      const rangesToRemove = resourceIDs
-        .filter((id) => id.type === "range")
-        .map((id) => id.key);
-      store.dispatch(remove({ keys: rangesToRemove }));
-      removeLayout(...resourceIDs.map((id) => ontology.idToString(id)));
-      return nodes;
-    },
-    mutationFn: async ({ selection: { resourceIDs }, client }) =>
-      await client.ranges.delete(resourceIDs.map((r) => r.key)),
-    onError: (
-      e,
-      {
-        handleError,
-        selection: { resourceIDs },
-        state: { setNodes, getResource },
-        store,
-      },
-      prevNodes,
-    ) => {
-      if (errors.Canceled.matches(e)) return;
-      if (prevNodes != null) {
-        setNodes(prevNodes);
-        const ranges = fromClientRange(
-          resourceIDs.map((id) => getResource(id).data as unknown as ranger.Range),
-        );
-        store.dispatch(add({ ranges }));
-      }
-      let message = "Failed to delete ranges";
-      if (resourceIDs.length === 1)
-        message = `Failed to delete ${getResource(resourceIDs[0]).name}`;
-      handleError(e, message);
-    },
-  }).mutate;
-};
-
-const TreeContextMenu: Ontology.TreeContextMenu = (props) => {
-  const {
-    selection: { resourceIDs, rootID },
-    store,
-    state: { getResource, shape },
-    placeLayout,
-  } = props;
-  const activeRange = useSelect();
-  const layout = Layout.useSelectActiveMosaicLayout();
-  const handleDelete = useDelete();
-  const addToActivePlot = useAddToActivePlot();
-  const addToNewPlot = useAddToNewPlot();
-  const activate = useActivate();
-  const dispatch = useDispatch();
-  const clearActiveRange = () => {
-    dispatch(setActive(null));
-  };
-  const firstID = resourceIDs[0];
-  const firstResource = getResource(firstID);
-  const groupFromSelection = Group.useCreateFromSelection();
-  const handleLink = Cluster.useCopyLinkToClipboard();
-  const handleAddChildRange = () => {
-    placeLayout(createCreateLayout({ parent: firstID.key }));
-  };
-  const viewDetails = useViewDetails();
-  const handleSelect = {
-    delete: () => handleDelete(props),
-    rename: () => Text.edit(ontology.idToString(resourceIDs[0])),
-    setAsActive: () => activate(props),
-    addToActivePlot: () => addToActivePlot(props),
-    addToNewPlot: () => addToNewPlot(props),
-    group: () => groupFromSelection(props),
-    details: () => viewDetails(props),
-    link: () => handleLink({ name: firstResource.name, ontologyID: firstID }),
-    addChildRange: handleAddChildRange,
-    clearActive: clearActiveRange,
-  };
-  const isSingle = resourceIDs.length === 1;
-  let showAddToActivePlot = false;
-  if (layout?.type === LinePlot.LAYOUT_TYPE) {
-    const activeRanges = LinePlot.selectRanges(store.getState(), layout.key).x1.map(
-      (r) => r.key,
-    );
-    showAddToActivePlot = resourceIDs.some((r) => !activeRanges.includes(r.key));
-  }
-
-  return (
-    <PMenu.Menu onChange={handleSelect} level="small" gap="small">
-      {isSingle && (
-        <>
-          {firstID.key !== activeRange?.key ? setAsActiveMenuItem : clearActiveMenuItem}
-          {viewDetailsMenuItem}
-          <PMenu.Divider />
-          <Menu.RenameItem />
-          {createChildRangeMenuItem}
-          <PMenu.Divider />
-        </>
-      )}
-      <Group.MenuItem resourceIDs={resourceIDs} shape={shape} rootID={rootID} />
-      {showAddToActivePlot && addToActivePlotMenuItem}
-      {addToNewPlotMenuItem}
-      <PMenu.Divider />
-      {deleteMenuItem}
-      <PMenu.Divider />
-      {isSingle && (
-        <>
-          <Link.CopyMenuItem />
-          <PMenu.Divider />
-        </>
-      )}
-      <Menu.HardReloadItem />
-    </PMenu.Menu>
-=======
   const names = strings.naturalLanguageJoin(
     selection.map(({ name }) => name),
     "range",
->>>>>>> 4ecf3a36
   );
   handleError(async () => {
     const ranges = await client.ranges.retrieve(selection.map((s) => s.id.key));
