// Copyright 2025 Synnax Labs, Inc.
//
// Use of this software is governed by the Business Source License included in the file
// licenses/BSL.txt.
//
// As of the Change Date specified in that file, in accordance with the Business Source
// License, use of this software will be governed by the Apache License, Version 2.0,
// included in the file licenses/APL.txt.

import { type ontology, ranger } from "@synnaxlabs/client";
import {
  type Haul,
  Icon,
  List,
  Menu as PMenu,
  Select,
<<<<<<< HEAD
  Status,
=======
  Telem,
>>>>>>> 94cff2dd
  Text,
} from "@synnaxlabs/pluto";
import { array, type CrudeTimeRange, strings } from "@synnaxlabs/x";
import { useCallback } from "react";
import { useDispatch } from "react-redux";

import { Cluster } from "@/cluster";
import { Menu } from "@/components";
import { Group } from "@/group";
import { Layout } from "@/layout";
import { LinePlot } from "@/lineplot";
import { Link } from "@/link";
import { Ontology } from "@/ontology";
import { createUseDelete } from "@/ontology/createUseDelete";
import { createUseRename } from "@/ontology/createUseRename";
import {
  addChildRangeMenuItem,
  addToActivePlotMenuItem,
  addToNewPlotMenuItem,
  clearActiveMenuItem,
  deleteMenuItem,
  setAsActiveMenuItem,
  viewDetailsMenuItem,
} from "@/range/ContextMenu";
import { createCreateLayout } from "@/range/Create";
import { OVERVIEW_LAYOUT } from "@/range/overview/layout";
import { useSelect } from "@/range/selectors";
import { add, remove, rename, setActive } from "@/range/slice";
import { fromClientRange } from "@/range/translate";
import { useAddToActivePlot } from "@/range/useAddToActivePlot";
import { useAddToNewPlot } from "@/range/useAddToNewPlot";

const handleSelect: Ontology.HandleSelect = ({
  selection,
  client,
  store,
  placeLayout,
  handleError,
}) => {
  client.ranges
    .retrieve(selection.map((s) => s.id.key))
    .then((ranges) => {
      store.dispatch(add({ ranges: fromClientRange(ranges) }));
      const first = ranges[0];
      placeLayout({ ...OVERVIEW_LAYOUT, name: first.name, key: first.key });
    })
    .catch((e) => {
      const names = strings.naturalLanguageJoin(
        selection.map(({ name }) => name),
        "range",
      );
      handleError(e, `Failed to select ${names}`);
    });
};

const useActivate = (): ((props: Ontology.TreeContextMenuProps) => void) => {
  const addStatus = Status.useAdder();
  const dispatch = useDispatch();
  const { retrieve } = Ranger.useRetrieveObservable({
    onChange: ({ data, variant, status }) => {
      if (variant !== "success") {
        if (variant === "error") addStatus(status);
        return;
      }
      dispatch(add({ ranges: fromClientRange(data) }));
      dispatch(setActive(data.key));
    },
  });
  return useCallback(
    (props: Ontology.TreeContextMenuProps) => {
      const { key } = props.selection.ids[0];
      retrieve({ key });
    },
    [retrieve],
  );
};

const useViewDetails = (): ((props: Ontology.TreeContextMenuProps) => void) => {
  const placeLayout = Layout.usePlacer();
  return ({ selection: { ids }, state: { getResource } }) =>
    placeLayout({
      ...OVERVIEW_LAYOUT,
      name: getResource(ids[0]).name,
      key: ids[0].key,
    });
};

const useDelete = createUseDelete({
  type: "Range",
  description: "Deleting this range will also delete all child ranges.",
  query: Ranger.useDelete,
  convertKey: String,
  beforeUpdate: async ({ data, removeLayout, store }) => {
    removeLayout(...data);
    store.dispatch(remove({ keys: array.toArray(data) }));
    return data;
  },
});

const useRename = createUseRename({
  query: Ranger.useRename,
  ontologyID: ranger.ontologyID,
  convertKey: String,
  beforeUpdate: async ({
    data,
    rollbacks,
    selection: {
      ids: [firstID],
    },
    store,
    oldName,
  }) => {
    const { name } = data;
    store.dispatch(Layout.rename({ key: firstID.key, name }));
    store.dispatch(rename({ key: firstID.key, name }));
    rollbacks.add(() => {
      store.dispatch(Layout.rename({ key: firstID.key, name: oldName }));
      store.dispatch(rename({ key: firstID.key, name: oldName }));
    });
    return { ...data, name };
  },
});

const TreeContextMenu: Ontology.TreeContextMenu = (props) => {
  const {
    selection: { ids, rootID },
    store,
    state: { getResource, shape },
    placeLayout,
  } = props;
  const activeRange = useSelect();
  const layout = Layout.useSelectActiveMosaicLayout();
  const keys = ids.map((id) => id.key);
  const handleDelete = useDelete(props);
  const rename = useRename(props);
  const addToActivePlot = useAddToActivePlot();
  const addToNewPlot = useAddToNewPlot();
  const activate = useActivate();
  const dispatch = useDispatch();
  const clearActiveRange = () => {
    dispatch(setActive(null));
  };
  const firstID = ids[0];
  const firstResource = getResource(firstID);
  const groupFromSelection = Group.useCreateFromSelection();
  const handleLink = Cluster.useCopyLinkToClipboard();
  const handleAddChildRange = () => {
    placeLayout(createCreateLayout({ parent: firstID.key }));
  };
  const viewDetails = useViewDetails();
  const handleSelect = {
    delete: handleDelete,
    rename,
    setAsActive: () => activate(props),
    addToActivePlot: () => addToActivePlot(keys),
    addToNewPlot: () => addToNewPlot(keys),
    group: () => groupFromSelection(props),
    details: () => viewDetails(props),
    link: () => handleLink({ name: firstResource.name, ontologyID: firstID }),
    addChildRange: handleAddChildRange,
    clearActive: clearActiveRange,
  };
  const isSingle = ids.length === 1;
  let showAddToActivePlot = false;
  if (layout?.type === LinePlot.LAYOUT_TYPE) {
    const activeRanges = LinePlot.selectRanges(store.getState(), layout.key).x1.map(
      (r) => r.key,
    );
    showAddToActivePlot = ids.some((r) => !activeRanges.includes(r.key));
  }

  return (
    <PMenu.Menu onChange={handleSelect} level="small" gap="small">
      {isSingle && (
        <>
          {firstID.key !== activeRange?.key ? setAsActiveMenuItem : clearActiveMenuItem}
          {viewDetailsMenuItem}
          <PMenu.Divider />
          <Menu.RenameItem />
          {addChildRangeMenuItem}
          <PMenu.Divider />
        </>
      )}
      <Group.MenuItem ids={ids} shape={shape} rootID={rootID} />
      {showAddToActivePlot && addToActivePlotMenuItem}
      {addToNewPlotMenuItem}
      <PMenu.Divider />
      {deleteMenuItem}
      <PMenu.Divider />
      {isSingle && (
        <>
          <Link.CopyMenuItem />
          <PMenu.Divider />
        </>
      )}
      <Menu.HardReloadItem />
    </PMenu.Menu>
  );
};

const haulItems = ({ id }: ontology.Resource): Haul.Item[] => [
  { type: "range", key: id.key },
];

const PaletteListItem: Ontology.PaletteListItem = (props) => {
  const resource = List.useItem<string, ontology.Resource>(props.itemKey);
  return (
    <Select.ListItem gap="tiny" highlightHovered justify="between" {...props}>
      <Text.Text weight={450} gap="medium">
        <Icon.Range />
        {resource?.name}
      </Text.Text>
      <Telem.Text.TimeRange level="small">
        {resource?.data?.timeRange as CrudeTimeRange}
      </Telem.Text.TimeRange>
    </Select.ListItem>
  );
};

export const ONTOLOGY_SERVICE: Ontology.Service = {
  ...Ontology.NOOP_SERVICE,
  type: "range",
  icon: <Icon.Range />,
  onSelect: handleSelect,
  canDrop: () => true,
  haulItems,
  TreeContextMenu,
  PaletteListItem,
};<|MERGE_RESOLUTION|>--- conflicted
+++ resolved
@@ -13,12 +13,10 @@
   Icon,
   List,
   Menu as PMenu,
+  Ranger,
   Select,
-<<<<<<< HEAD
   Status,
-=======
   Telem,
->>>>>>> 94cff2dd
   Text,
 } from "@synnaxlabs/pluto";
 import { array, type CrudeTimeRange, strings } from "@synnaxlabs/x";
