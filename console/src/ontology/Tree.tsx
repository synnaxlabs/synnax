--- conflicted
+++ resolved
@@ -69,17 +69,10 @@
   useLoading: (key: string) => boolean;
 }
 
-<<<<<<< HEAD
-const [Context, useContext] = context.createRequired<ContextValue>(
-  "Ontology.Context",
-  "Ontology.Tree",
-);
-=======
 const [Context, useContext] = context.create<ContextValue>({
   displayName: "Ontology.Context",
   providerName: "Ontology.Tree",
 });
->>>>>>> 8bb8053a
 
 const DefaultItem = ({
   onDoubleClick,
