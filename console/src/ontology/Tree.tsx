// Copyright 2025 Synnax Labs, Inc.
//
// Use of this software is governed by the Business Source License included in the file
// licenses/BSL.txt.
//
// As of the Change Date specified in that file, in accordance with the Business Source
// License, use of this software will be governed by the Apache License, Version 2.0,
// included in the file licenses/APL.txt.

import {
  DisconnectedError,
  NotFoundError,
  ontology,
  type Synnax as Client,
} from "@synnaxlabs/client";
import {
  Component,
  Flux,
  Haul,
  Icon,
  List,
  Menu,
  Ontology,
  Status,
  Synnax,
  Text,
  Tree as Core,
  useAsyncEffect,
  useCombinedStateAndRef,
  useInitializerRef,
  useRequiredContext,
  useSyncedRef,
} from "@synnaxlabs/pluto";
import { array, type observe } from "@synnaxlabs/x";
import {
  createContext,
  type DragEvent,
  type ReactElement,
  type ReactNode,
  useCallback,
  useMemo,
  useRef,
  useState,
  useSyncExternalStore,
} from "react";
import { useStore } from "react-redux";

import { Layout } from "@/layout";
import { MultipleSelectionContextMenu } from "@/ontology/ContextMenu";
import {
  type BaseProps,
  type GetResource,
  type TreeContextMenuProps,
  type TreeItemProps,
  type TreeState,
} from "@/ontology/service";
import { useServices } from "@/ontology/ServicesProvider";
import { type RootAction, type RootState } from "@/store";

interface InternalProps {
  root: ontology.ID;
  emptyContent?: ReactNode;
}

interface ContextValue {
  onDrop: (key: string, props: Haul.OnDropProps) => Haul.Item[];
  onDragStart: (itemKey: string) => void;
  onDragEnd: (e: DragEvent) => void;
  onDoubleClick: (key: string) => void;
  useLoading: (key: string) => boolean;
}

const Context = createContext<ContextValue | null>(null);

const useContext = (): ContextValue => useRequiredContext(Context);

const DefaultItem = ({
  onDoubleClick,
  resource,
  icon,
  id,
  loading,
  ...rest
}: TreeItemProps) => (
  <Core.Item {...rest} onDoubleClick={onDoubleClick}>
    {icon}
    <Text.MaybeEditable
      id={ontology.idToString(id)}
      value={resource.name}
      onChange
      allowDoubleClick={false}
      style={{
        userSelect: "none",
        width: 0,
        flexGrow: 1,
      }}
      overflow="ellipsis"
    />
  </Core.Item>
);

const itemRenderProp = Component.renderProp(
  ({ onDrop: _, ...rest }: Core.ItemProps<string>) => {
    const { itemKey } = rest;
    const id = ontology.idZ.parse(itemKey);
    const resource = List.useItem<string, ontology.Resource>(itemKey);
    const service = useServices()[id.type];
    const Item = service.Item ?? DefaultItem;
    const { onDrop, onDoubleClick, useLoading, onDragStart, onDragEnd } = useContext();
    const handleDoubleClick = useCallback(
      () => onDoubleClick(itemKey),
      [onDoubleClick, itemKey],
    );
    const handleDragStart = useCallback(
      () => onDragStart(itemKey),
      [onDragStart, itemKey],
    );
    const loading = useLoading(itemKey);

    const [draggingOver, setDraggingOver] = useState(false);

    const onDropDrops = Haul.useDrop({
      type: "Tree.Item",
      key: itemKey,
      canDrop: useCallback(({ items: entities, source }) => {
        const keys = entities.map((item) => item.key);
        setDraggingOver(false);
        return source.type === "Tree.Item" && !keys.includes(itemKey);
      }, []),
      onDrop: useCallback((props) => onDrop(itemKey, props) ?? [], [onDrop, itemKey]),
      onDragOver: useCallback(() => setDraggingOver(true), []),
    });

    if (resource == null) return null;
    const icon = Icon.resolve(
      typeof service.icon === "function" ? service.icon(resource) : service.icon,
    );

    return (
      <Item
        {...rest}
        draggingOver={draggingOver}
        onDragStart={handleDragStart}
        draggable
        id={id}
        {...onDropDrops}
        onDragLeave={() => setDraggingOver(false)}
        onDragEnd={onDragEnd}
        onDoubleClick={handleDoubleClick}
        icon={icon as Icon.ReactElement}
        resource={resource}
        loading={loading}
      />
    );
  },
);

const Internal = ({ root, emptyContent }: InternalProps): ReactElement => {
  const services = useServices();
  const [selected, setSelected, selectedRef] = useCombinedStateAndRef<string[]>([]);
  const loadingRef = useRef<string | false>(false);
  const [nodes, setNodes, nodesRef] = useCombinedStateAndRef<Core.Node<string>[]>([]);
  const resourceStore = Flux.useStore<Ontology.FluxSubStore>().resources;
  const loadingListenersRef = useInitializerRef(() => new Set<observe.Handler<void>>());
  const handleError = Status.useErrorHandler();
  const client = Synnax.use();

  const retrieveChildren = Ontology.useRetrieveObservableChildren({
    onChange: ({ data: resources, variant }, { id }) => {
      if (variant == "success") {
        const converted = resources.map((r) => ({
          key: ontology.idToString(r.id),
          children: services[r.id.type].hasChildren ? [] : undefined,
        }));
        const ids = new Set(resources.map((r) => ontology.idToString(r.id)));
        setNodes((prevNodes) => [
          ...Core.updateNodeChildren({
            tree: prevNodes,
            parent: ontology.idToString(id),
            updater: (prevNodes) => [
              ...prevNodes.filter(({ key }) => !ids.has(key)),
              ...converted,
            ],
          }),
        ]);
      }
      setLoading(false);
    },
  });

  const useLoading = useCallback(
    (key: string) =>
      useSyncExternalStore<boolean>(
        useCallback((callback) => {
          loadingListenersRef.current.add(callback);
          return () => loadingListenersRef.current.delete(callback);
        }, []),
        useCallback(() => loadingRef.current === key, [key]),
      ),
    [],
  );

  const setLoading = useCallback(
    (key: string | false) => {
      loadingRef.current = key;
      loadingListenersRef.current.forEach((callback) => callback());
    },
    [loadingListenersRef],
  );

  useAsyncEffect(
    async (signal) => {
      if (client == null) return;
      const resources = await client.ontology.retrieveChildren(root);
      resources.forEach((r) => resourceStore.set(r));
      if (signal.aborted) return;
      const nodes = resources.map((c) => ({
        key: ontology.idToString(c.id),
        children: services[c.id.type].hasChildren ? [] : undefined,
      }));
      setNodes(nodes);
    },
    [client, root],
  );

  const handleSyncResourceSet = useCallback(
    () => setNodes((prevNodes) => [...prevNodes]),
    [setNodes],
  );
  Ontology.useResourceSetSynchronizer(handleSyncResourceSet);
  const handleRelationshipDelete = useCallback(
    (rel: ontology.Relationship) => {
      if (rel.type !== ontology.PARENT_OF_RELATIONSHIP_TYPE) return;
      setNodes((prevNodes) => {
        const parent = ontology.idsEqual(rel.from, root)
          ? null
          : ontology.idToString(rel.from);
        const nextNodes = [
          ...Core.removeNode({
            parent,
            keys: ontology.idToString(rel.to),
            tree: Core.deepCopy(prevNodes),
          }),
        ];
        return nextNodes;
      });
    },
    [setNodes, parent],
  );
  Ontology.useRelationshipDeleteSynchronizer(handleRelationshipDelete);
  const handleRelationshipSet = useCallback((rel: ontology.Relationship) => {
    if (rel.type !== ontology.PARENT_OF_RELATIONSHIP_TYPE) return;
    const { from, to } = rel;
    setNodes((prevNodes) => {
      let destination: string | null = ontology.idToString(from);
      if (ontology.idsEqual(from, root)) destination = null;
      const nextNodes = [
        ...Core.setNode({
          tree: Core.deepCopy(prevNodes),
          destination,
          additions: [
            {
              key: ontology.idToString(to),
              children: services[to.type].hasChildren ? [] : undefined,
            },
          ],
          throwOnMissing: false,
        }),
      ];
      return nextNodes;
    });
  }, []);
  Ontology.useRelationshipSetSynchronizer(handleRelationshipSet);

  const handleExpand = useCallback(({ action, clicked }: Core.HandleExpandProps) => {
    if (action !== "expand") return;
    const clickedID = ontology.idZ.parse(clicked);
    setLoading(clicked);
    retrieveChildren.retrieve({ id: clickedID });
  }, []);

  const getResource = useCallback(
    ((id: ontology.ID | ontology.ID[] | string | string[]) => {
      const isSingle = !Array.isArray(id);
      const ids = array.toArray(id);
      const stringIDs = ontology.idToString(ids);
      const resources = resourceStore.get(stringIDs);
<<<<<<< HEAD
      if (isSingle)
        // if (resources[0] == null)
        //   throw new Error(`Resource ${ontology.idToString(id)} not found`);
        return resources[0];
=======
      if (isSingle) {
        if (resources[0] == null)
          throw new NotFoundError(`Resource ${ontology.idToString(id)} not found`);
        return resources[0];
      }
>>>>>>> d581d075

      return resources;
    }) as GetResource,
    [resourceStore],
  );

  const subscribe = useCallback(
    (callback: () => void, key: string) => resourceStore.onSet(callback, key),
    [resourceStore],
  );

  const setResource = useCallback(
    (resource: ontology.Resource | ontology.Resource[]) => resourceStore.set(resource),
    [resourceStore],
  );

  const sort = useCallback(
    (a: Core.Node<string>, b: Core.Node<string>) => {
      const [aResource] = getResource([ontology.idZ.parse(a.key)]);
      const [bResource] = getResource([ontology.idZ.parse(b.key)]);
      if (aResource == null && bResource == null) return 0;
      if (aResource == null) return 1;
      if (bResource == null) return -1;
      if (aResource.id.type === "group" && bResource.id.type !== "group") return -1;
      if (aResource.id.type !== "group" && bResource.id.type === "group") return 1;
      return aResource.name.localeCompare(bResource.name);
    },
    [getResource],
  );

  const treeProps = Core.use({
    nodes,
    onExpand: handleExpand,
    selected,
    onSelectedChange: setSelected,
    sort,
  });
  const { shape, expand, contract } = treeProps;
  const shapeRef = useSyncedRef(shape);

  const getState = useCallback(
    (): TreeState => ({
      nodes: nodesRef.current,
      shape: shapeRef.current,
      setNodes,
      expand,
      contract,
      setLoading,
      setResource,
      getResource,
      setSelection: setSelected,
    }),
    [expand, contract, setLoading, handleError, setResource, nodesRef, setNodes],
  );

  const getBaseProps = useCallback(
    (client: Client): BaseProps => ({
      client,
      store,
      placeLayout,
      removeLayout,
      addStatus,
      handleError,
      services,
    }),
    [],
  );

  const placeLayout = Layout.usePlacer();
  const removeLayout = Layout.useRemover();
  const addStatus = Status.useAdder();
  const store = useStore<RootState, RootAction>();

  const moveChildren = Ontology.useMoveChildren({});

  const handleDrop = useCallback(
    (key: string, { source, items }: Haul.OnDropProps): Haul.Item[] => {
      const nodesSnapshot = nodesRef.current;
      const dropped = Haul.filterByType(Core.HAUL_TYPE, items);
      const isValidDrop = dropped.length > 0 && source.type === "Tree.Item";
      if (!isValidDrop) return [];
      const destination = ontology.idZ.parse(key);
      const svc = services[destination.type];
      if (!svc.canDrop({ source, items })) return [];

      const minDepth = Math.min(
        ...dropped.map(({ data }) => (data?.depth ?? 0) as number),
      );
      const firstNodeOfMinDepth = dropped.find(({ data }) => data?.depth === minDepth);
      if (firstNodeOfMinDepth == null) return [];
      const moved = dropped.filter(({ data }) => data?.depth === minDepth);
      const keys = moved.map(({ key }) => key as string);
      const parent = Core.findNodeParent({
        tree: nodesSnapshot,
        key: firstNodeOfMinDepth.key.toString(),
      });
      const sourceID = ontology.idZ.parse(parent?.key ?? ontology.idToString(root));
      contract(...keys);
      const ids = keys.map((key) => ontology.idZ.parse(key));
      moveChildren.update({ source: sourceID, destination, ids });
      return moved;
    },
    [client, contract, root],
  );

  const { startDrag, onDragEnd } = Haul.useDrag({ type: "Tree.Item" });

  const handleDragStart = useCallback(
    (itemKey: string) => {
      const selectedResources = getResource(ontology.parseIDs(selectedRef.current));
      if (selectedRef.current.includes(itemKey)) {
        const selectedHaulItems = selectedResources.flatMap((res) => {
          const svcItems = services[res.id.type].haulItems(res);
          const depth = Core.getDepth(itemKey, shapeRef.current);
          const baseItems: Haul.Item[] = [
            {
              type: Core.HAUL_TYPE,
              key: ontology.idToString(res.id),
              data: { depth },
            },
          ];
          if (svcItems != null)
            baseItems.push(
              ...svcItems.map((i) => ({
                ...i,
                data: { ...i.data, depth },
              })),
            );
          return baseItems;
        });
        return startDrag(selectedHaulItems);
      }
      const haulItems = services[ontology.idZ.parse(itemKey).type].haulItems(
        getResource(ontology.idZ.parse(itemKey)),
      );
      const depth = Core.getDepth(itemKey, shapeRef.current);
      startDrag([
        { type: Core.HAUL_TYPE, key: itemKey, data: { depth } },
        ...haulItems.map((item) => ({ ...item, data: { depth } })),
      ]);
    },
    [getResource, selectedRef],
  );

  const handleDoubleClick = useCallback(
    (key: string) => {
      if (client == null) throw new DisconnectedError();
      const { type } = ontology.idZ.parse(key);
      services[type].onSelect?.({
        client,
        store,
        services,
        placeLayout,
        handleError,
        removeLayout,
        addStatus,
        selection: [getResource(ontology.idZ.parse(key))],
      });
    },
    [client, store, services, placeLayout, handleError, removeLayout, addStatus],
  );

  const handleContextMenu = useCallback(
    ({ keys }: Menu.ContextMenuMenuProps) => {
      if (keys.length === 0 || client == null) return <Layout.DefaultContextMenu />;
      const rightClickedButNotSelected = keys.find(
        (v) => !selectedRef.current.includes(v),
      );
      // In the case where we right clicked the menu, but it's not in the current
      // selection, we only display a context menu for that item.
      if (rightClickedButNotSelected != null) keys = [rightClickedButNotSelected];
      // Because we're using a virtualized tree, the keys from the context menu
      // might not actually be accurate (because we're missing DOM elements), so instead
      // we pull directly from the list selected state.
      else keys = selectedRef.current;
      const nodeSnapshot = nodesRef.current;

      const ids = keys.map((key) => ontology.idZ.parse(key));

      // TODO: we might be selecting two nodes that are not ascendants or
      // descendants of the other ones. We need to change this function to
      // implement recursion.
      const parent = Core.findNodeParent({
        tree: nodeSnapshot,
        // We want to find the parent of the node with the lowest depth, since we
        // might be selecting nodes AND their children.
        key: keys.sort((a, b) => Core.getDepth(a, shape) - Core.getDepth(b, shape))[0],
      });

      const parentID = parent == null ? root : ontology.idZ.parse(parent.key);

      const firstID = ontology.idZ.parse(keys[0]);

      const props: TreeContextMenuProps = {
        selection: {
          rootID: root,
          parentID,
          ids,
        },
        state: getState(),
        ...getBaseProps(client),
      };

      const allSameType = ids.every((id) => id.type === firstID.type);
      if (!allSameType) return <MultipleSelectionContextMenu {...props} />;

      const M = services[firstID.type].TreeContextMenu;
      return M == null ? <Layout.DefaultContextMenu /> : <M {...props} />;
    },
    [client, setNodes, services, placeLayout, removeLayout, nodesRef, setSelected],
  );
  const menuProps = Menu.useContextMenu();
  const contextValue = useMemo(
    () => ({
      onDrop: handleDrop,
      useLoading,
      onDoubleClick: handleDoubleClick,
      onDragStart: handleDragStart,
      onDragEnd,
    }),
    [handleDrop, handleDoubleClick, useLoading, onDragEnd],
  );

  return (
    <Context.Provider value={contextValue}>
      <Menu.ContextMenu menu={handleContextMenu} {...menuProps} />
      <Core.Tree<string, ontology.Resource>
        {...treeProps}
        showRules
        shape={shape}
        subscribe={subscribe}
        getItem={getResource}
        emptyContent={emptyContent}
        onContextMenu={menuProps.open}
      >
        {itemRenderProp}
      </Core.Tree>
    </Context.Provider>
  );
};

export interface TreeProps {
  root?: ontology.ID | null;
  emptyContent?: ReactNode;
}

export const Tree = ({ root, ...rest }: TreeProps): ReactElement | null => {
  if (root == null) return null;
  return <Internal root={root} {...rest} />;
};<|MERGE_RESOLUTION|>--- conflicted
+++ resolved
@@ -285,18 +285,11 @@
       const ids = array.toArray(id);
       const stringIDs = ontology.idToString(ids);
       const resources = resourceStore.get(stringIDs);
-<<<<<<< HEAD
-      if (isSingle)
-        // if (resources[0] == null)
-        //   throw new Error(`Resource ${ontology.idToString(id)} not found`);
-        return resources[0];
-=======
       if (isSingle) {
         if (resources[0] == null)
           throw new NotFoundError(`Resource ${ontology.idToString(id)} not found`);
         return resources[0];
       }
->>>>>>> d581d075
 
       return resources;
     }) as GetResource,
