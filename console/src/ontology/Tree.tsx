// Copyright 2025 Synnax Labs, Inc.
//
// Use of this software is governed by the Business Source License included in the file
// licenses/BSL.txt.
//
// As of the Change Date specified in that file, in accordance with the Business Source
// License, use of this software will be governed by the Apache License, Version 2.0,
// included in the file licenses/APL.txt.

import { group, ontology, type Synnax as Client } from "@synnaxlabs/client";
import {
  Haul,
  Menu,
  state,
  Status,
  Synnax,
  Tree as Core,
  useAsyncEffect,
  useCombinedStateAndRef,
  useStateRef as useRefAsState,
} from "@synnaxlabs/pluto";
import { deep, unique } from "@synnaxlabs/x";
import { type MutationFunction, useMutation } from "@tanstack/react-query";
import { Mutex } from "async-mutex";
import {
  isValidElement,
  memo,
  type ReactElement,
  useCallback,
  useMemo,
  useState,
} from "react";
import { useStore } from "react-redux";

import { NULL_CLIENT_ERROR } from "@/errors";
import { Layout } from "@/layout";
import { MultipleSelectionContextMenu } from "@/ontology/ContextMenu";
import {
  type BaseProps,
  type HandleTreeRenameProps,
  type Services,
  type TreeContextMenuProps,
} from "@/ontology/service";
import { useServices } from "@/ontology/ServicesProvider";
import { type RootAction, type RootState } from "@/store";

export const toTreeNodes = (
  services: Services,
  resources: ontology.Resource[],
): Core.Node[] => resources.map((res) => toTreeNode(services, res));

export const toTreeNode = (
  services: Services,
  resource: ontology.Resource,
): Core.Node => {
  const { id, name } = resource;
  const { icon, hasChildren, haulItems } = services[id.type];
  return {
    key: id.toString(),
    name,
    icon: isValidElement(icon) ? icon : icon(resource),
    hasChildren,
    haulItems: haulItems(resource),
    allowRename: services[id.type].allowRename(resource),
    extraData: resource.data ?? undefined,
  };
};

const updateResources = (
  p: ontology.Resource[],
  additions: ontology.Resource[] = [],
  removals: ontology.ID[] = [],
): ontology.Resource[] => {
  // If multiple additions have the same key, remove duplicates
  const uniqueAdditions = unique.by(
    additions,
    (resource) => resource.id.toString(),
    false,
  );
  const addedIds = uniqueAdditions.map(({ id }) => id.toString());
  const removedIds = removals.map((id) => id.toString());
  return [
    ...p.filter(({ id }) => {
      const str = id.toString();
      return !removedIds.includes(str) && !addedIds.includes(str);
    }),
    ...uniqueAdditions,
  ];
};

const loadInitialTree = async (
  client: Client,
  services: Services,
  setNodes: state.Set<Core.Node[]>,
  setResources: state.Set<ontology.Resource[]>,
  root: ontology.ID,
<<<<<<< HEAD
  initialExpanded: string[] = [],
): Promise<void> => {
  // First load the root level children
=======
): Promise<void> => {
>>>>>>> 19ee1f41
  const fetched = await client.ontology.retrieveChildren(root, {
    includeSchema: true,
  });

  // Keep track of all resources we fetch
  let allResources = [...fetched];

  // Convert root level resources to tree nodes
  let treeNodes = toTreeNodes(services, fetched);

  // For each expanded node, load its children and update the tree structure
  await Promise.all(
    initialExpanded.map(async (expandedId) => {
      try {
        const id = new ontology.ID(expandedId);
        const children = await client.ontology.retrieveChildren(id, {
          includeSchema: false,
        });

        // Add children resources to our collection
        allResources = updateResources(allResources, children);

        // Find the parent node in the tree and add its children
        const parentNode = Core.findNode({ tree: treeNodes, key: expandedId });
        if (parentNode != null)
          treeNodes = Core.updateNodeChildren({
            tree: treeNodes,
            parent: expandedId,
            updater: () => toTreeNodes(services, children),
            throwOnMissing: false,
          });
      } catch (error) {
        console.warn(`Failed to load children for ${expandedId}`, error);
      }
    }),
  );

  // Update state
  setNodes(treeNodes);
  setResources((p) => updateResources(p, allResources));
};

const mu = new Mutex();

const handleResourcesChange = async (
  changes: ontology.ResourceChange[],
  services: Services,
  nodes: Core.Node[],
  setNodes: state.Set<Core.Node[]>,
  setResources: state.Set<ontology.Resource[]>,
  resources: ontology.Resource[],
): Promise<void> =>
  await mu.runExclusive(async () => {
    const removed = changes
      .filter(({ variant }) => variant === "delete")
      .map(({ key }) => key);
    const updated = changes
      .filter(({ variant, value }) => variant === "set" && value != null)
      .map(({ value }) => value) as ontology.Resource[];
    setResources(updateResources(resources, updated, removed));
    let nextTree = Core.removeNode({
      tree: nodes,
      keys: removed.map((id) => id.toString()),
    });
    let changed = false;
    nextTree = updated.reduce(
      (nextTree, node) =>
        Core.updateNode({
          tree: nextTree,
          key: node.id.toString(),
          updater: (n) => {
            const next = { ...n, ...toTreeNode(services, node) };
            if (!changed && !deep.equal(next, n)) changed = true;
            return next;
          },
          throwOnMissing: false,
        }),
      nextTree,
    );
    if (changed) setNodes([...nextTree]);
  });

const handleRelationshipsChange = async (
  client: Client,
  changes: ontology.RelationshipChange[],
  services: Services,
  nodes: Core.Node[],
  setNodes: state.Set<Core.Node[]>,
  setResources: state.Set<ontology.Resource[]>,
  resources: ontology.Resource[],
  root: ontology.ID,
): Promise<void> =>
  await mu.runExclusive(async () => {
    // Remove any relationships that were deleted
    const removed = changes
      .filter(({ variant, key: { type } }) => variant === "delete" && type === "parent")
      .map(({ key: { to } }) => to.toString());
    let nextTree = Core.removeNode({ tree: nodes, keys: removed });

    const allSets = changes
      .filter(({ variant, key: { type } }) => variant === "set" && type === "parent")
      .map(({ key }) => key);

    // Find all the parent nodes in the current tree that are visible i.e. they
    // may need children added.
    const visibleSetNodes = Core.findNodes({
      tree: nextTree,
      keys: allSets.map(({ from }) => from.toString()),
    }).map(({ key }) => key.toString());
    visibleSetNodes.push(root.toString());

    // Get all the relationships that relate to those visible nodes.
    const visibleSets = allSets.filter(({ from }) =>
      visibleSetNodes.includes(from.toString()),
    );

    // Retrieve the new resources for the nodes that need to be updated.
    const updatedResources = await client.ontology.retrieve(
      visibleSets.map(({ to }) => to),
    );

    // Update the resources in the tree.
    setResources(updateResources(resources, updatedResources));

    // Update the tree.
    nextTree = visibleSets.reduce((nextTree, { from, to }) => {
      let destination: string | null = from.toString();
      if (from.toString() === root.toString()) destination = null;
      return Core.setNode({
        tree: nextTree,
        destination,
        additions: toTreeNodes(
          services,
          updatedResources.filter(({ id }) => id.toString() === to.toString()),
        ),
      });
    }, nextTree);

    setNodes([...nextTree]);
  });

const sortFunc = (a: Core.Node, b: Core.Node) => {
  const aIsGroup = a.key.startsWith(group.ONTOLOGY_TYPE);
  const bIsGroup = b.key.startsWith(group.ONTOLOGY_TYPE);
  if (aIsGroup && !bIsGroup) return -1;
  if (!aIsGroup && bIsGroup) return 1;
  return Core.defaultSort(a, b);
};

export interface TreeProps {
  root?: ontology.ID;
}

<<<<<<< HEAD
export const Tree = ({ root }: TreeProps): ReactElement => {
=======
export const Tree = ({ root = ontology.ROOT_ID }: TreeProps): ReactElement => {
>>>>>>> 19ee1f41
  const client = Synnax.use();
  const services = useServices();
  const store = useStore<RootState, RootAction>();
  const placeLayout = Layout.usePlacer();
  const removeLayout = Layout.useRemover();
  const [loading, setLoading] = useState<string | false>(false);
  const [nodes, setNodes, nodesRef] = useCombinedStateAndRef<Core.Node[]>([]);
  const [resourcesRef, setResources] = useRefAsState<ontology.Resource[]>([]);
  const [selected, setSelected, selectedRef] = useCombinedStateAndRef<string[]>([]);
  const addStatus = Status.useAdder();
  const handleError = Status.useErrorHandler();
  const menuProps = Menu.useContextMenu();
  const [initialExpanded, setInitialExpanded] = state.usePersisted<string[]>(
    [],
    `tree-expanded-${root?.toString()}`,
  );

  const baseProps: BaseProps = useMemo<BaseProps>(
    () => ({
      client: client as Client,
      store,
      placeLayout,
      removeLayout,
      services,
      addStatus,
      handleError,
    }),
    [client, store, placeLayout, removeLayout, services, addStatus, handleError],
  );

  // Processes incoming changes to the ontology from the cluster.
  useAsyncEffect(async () => {
<<<<<<< HEAD
    if (client == null || root == null) return;
    await loadInitialTree(
      client,
      services,
      setNodes,
      setResources,
      root,
      initialExpanded,
    );
=======
    if (client == null) return;
    await loadInitialTree(client, services, setNodes, setResources, root);
>>>>>>> 19ee1f41

    const ct = await client.ontology.openChangeTracker();

    ct.resources.onChange((changes) => {
      void handleResourcesChange(
        changes,
        services,
        nodesRef.current,
        setNodes,
        setResources,
        resourcesRef.current,
      );
    });

    ct.relationships.onChange((changes) => {
      void handleRelationshipsChange(
        client,
        changes,
        services,
        nodesRef.current,
        setNodes,
        setResources,
        resourcesRef.current,
        root,
      );
    });

    return () => {
      void ct.close();
    };
  }, [client, root]);

  const handleExpand = useCallback(
    ({ action, clicked, current }: Core.HandleExpandProps): void => {
      if (action !== "expand") return;
      setInitialExpanded(current);
      handleError(async () => {
        if (client == null) throw NULL_CLIENT_ERROR;
        const id = new ontology.ID(clicked);
        try {
          setLoading(clicked);
          if (!resourcesRef.current.find(({ id }) => id.toString() === clicked))
            // This happens when we need add an item to the tree before we create it in
            // the ontology service. For instance, creating a new group will create a
            // new node in the tree, but if onExpand is called before the group is
            // created on the server, an error will be thrown when we try to retrieve
            // the children of the new group.
            return;
          const resources = await client.ontology.retrieveChildren(id, {
            includeSchema: false,
          });
          const converted = toTreeNodes(services, resources);
          const nextTree = Core.updateNodeChildren({
            tree: nodesRef.current,
            parent: clicked,
            updater: (nodes) => {
              const res = converted.map((node) => {
                const existing = nodes.find(({ key }) => key === node.key);
                return { ...existing, ...node };
              });
              const nodesBeingRenamed = nodes.filter(
                ({ key, name }) =>
                  !converted.find(({ key: k }) => k === key) && name.length === 0,
              );
              return [...res, ...nodesBeingRenamed];
            },
          });
          const keys = resources.map(({ id }) => id.toString());
          resourcesRef.current = [
            // Dedupe any resources that already exist.
            ...resourcesRef.current.filter(({ id }) => !keys.includes(id.toString())),
            ...resources,
          ];
          setNodes([...nextTree]);
        } finally {
          setLoading(false);
        }
      }, "Failed to expand resources tree");
    },
    [client, services],
  );

  const treeProps = Core.use({
    onExpand: handleExpand,
    nodes,
    selected,
    initialExpanded,
    onSelectedChange: setSelected,
    sort: sortFunc,
  });

  const dropMutation = useMutation<
    void,
    Error,
    { source: ontology.ID; ids: ontology.ID[]; destination: ontology.ID },
    Core.Node[]
  >({
    onMutate: ({ ids, destination }) => {
      const nodesSnapshot = nodesRef.current;
      const prevNodes = Core.deepCopy(nodesSnapshot);
      const keys = ids.map((id) => id.toString());
      // Move the nodes in the tree.
      const next = Core.moveNode({
        tree: nodesSnapshot,
        destination: destination.toString(),
        keys,
      });
      setNodes([...next]);
      return prevNodes;
    },
    mutationFn: async ({ source, ids, destination }) => {
      if (client == null) return;
      await client.ontology.moveChildren(source, destination, ...ids);
    },
    onError: (error, _, prevNodes) => {
      if (prevNodes != null) setNodes(prevNodes);
      handleError(error, "Failed to move resources");
    },
  });

  const handleDrop: Core.TreeProps["onDrop"] = useCallback(
    (key: string, { source, items }: Haul.OnDropProps): Haul.Item[] => {
      const nodesSnapshot = nodesRef.current;
      const dropped = Haul.filterByType(Core.HAUL_TYPE, items);
      const isValidDrop = dropped.length > 0 && source.type === "Tree.Item";
      if (!isValidDrop) return [];
      const destination = new ontology.ID(key);
      const svc = services[destination.type];
      if (!svc.canDrop({ source, items })) return [];
      const minDepth = Math.min(
        ...dropped.map(({ data }) => (data?.depth ?? 0) as number),
      );
      const firstNodeOfMinDepth = dropped.find(({ data }) => data?.depth === minDepth);
      if (firstNodeOfMinDepth == null) return [];
      // Find the parent where the node is being dropped.
      const parent = Core.findNodeParent({
        tree: nodesSnapshot,
        key: firstNodeOfMinDepth.key.toString(),
      });
      if (parent == null) return [];
      const moved = dropped.filter(({ data }) => data?.depth === minDepth);
      const keys = moved.map(({ key }) => key as string);
      const sourceID = new ontology.ID(parent.key);
      treeProps.contract(...keys);
      dropMutation.mutate({
        source: sourceID,
        ids: keys.map((key) => new ontology.ID(key)),
        destination,
      });
      return moved;
    },
    [client, treeProps.contract],
  );

  const getRenameProps = useCallback(
    (key: string, name: string): HandleTreeRenameProps => {
      const id = new ontology.ID(key);
      return {
        id,
        name,
        state: {
          nodes: nodesRef.current,
          resources: resourcesRef.current,
          setNodes,
          setResources,
        },
        ...baseProps,
      };
    },
    [baseProps, nodesRef, resourcesRef],
  );

  const rename = useMutation<
    void,
    Error,
    { key: string; name: string },
    { prevName: string }
  >({
    onMutate: ({ key, name }) => {
      const rProps = getRenameProps(key, name);
      const svc = services[rProps.id.type];
      if (svc.allowRename == null || svc.onRename == null) return;
      let prevName = "";
      const nodes = Core.updateNode({
        tree: nodesRef.current,
        key,
        updater: (node) => {
          prevName = node.name;
          return { ...node, name };
        },
      });
      setNodes([...nodes]);
      svc.onRename?.eager?.(rProps);
      return { prevName };
    },
    mutationFn: useCallback<MutationFunction<void, { key: string; name: string }>>(
      async ({ key, name }: { key: string; name: string }, ...rest) => {
        const rProps = getRenameProps(key, name);
        const svc = services[rProps.id.type];
        if (svc.allowRename == null || svc.onRename == null) return;
        await svc?.onRename?.execute?.(getRenameProps(key, name), ...rest);
      },
      [services],
    ),
    onError: (error, { key, name }, ctx) => {
      if (ctx == null) return;
      const { prevName } = ctx;
      const rProps = getRenameProps(key, name);
      const svc = services[rProps.id.type];
      setNodes([
        ...Core.updateNode({
          tree: nodesRef.current,
          key,
          updater: (node) => ({ ...node, name: prevName }),
        }),
      ]);
      handleError(error, `Failed to rename ${prevName} to ${name}`);
      svc.onRename?.rollback?.(rProps, prevName);
    },
  });

  const handleRename = useCallback(
    (key: string, name: string) => rename.mutate({ key, name }),
    [rename],
  );

  const handleDoubleClick: Core.TreeProps["onDoubleClick"] = useCallback(
    (key: string) => {
      if (client == null) throw NULL_CLIENT_ERROR;
      const { type } = new ontology.ID(key);
      services[type].onSelect?.({
        client,
        store,
        services,
        placeLayout,
        handleError,
        removeLayout,
        addStatus,
        selection: resourcesRef.current.filter(({ id }) => id.toString() === key),
      });
    },
    [client, store, services, placeLayout, handleError, removeLayout, addStatus],
  );

  const handleContextMenu = useCallback(
    ({ keys }: Menu.ContextMenuMenuProps) => {
      if (keys.length === 0 || client == null) return <Layout.DefaultContextMenu />;
      const rightClickedButNotSelected = keys.find(
        (v) => !treeProps.selected.includes(v),
      );
      // In the case where we right clicked the menu, but it's not in the current
      // selection, we only display a context menu for that item.
      if (rightClickedButNotSelected != null) keys = [rightClickedButNotSelected];
      // Because we're using a virtualized tree, the keys from the context menu
      // might not actually be accurate (because we're missing DOM elements), so instead
      // we pull directly from the list selected state.
      else keys = selectedRef.current;
      const resources = resourcesRef.current;
      const nodeSnapshot = nodesRef.current;

      const selectedNodes = Core.findNodes({ tree: nodeSnapshot, keys });
      const selectedResources = resources.filter(({ key }) => keys.includes(key));

      // TODO: we might be selecting two nodes that are not ascendants or
      // descendants of the other ones. We need to change this function to
      // implement recursion.
      const parent = Core.findNodeParent({
        tree: nodeSnapshot,
        // We want to find the parent of the node with the lowest depth, since we
        // might be selecting nodes AND their children.
        key: selectedNodes.sort((a, b) => a.depth - b.depth)[0].key,
      });

      const parentID = parent == null ? root : new ontology.ID(parent.key);

      const firstID = new ontology.ID(keys[0]);

      const props: TreeContextMenuProps = {
        client,
        store,
        services,
        placeLayout,
        removeLayout,
        handleError,
        addStatus,
        selection: { parentID, nodes: selectedNodes, resources: selectedResources },
        state: {
          nodes: nodeSnapshot,
          resources,
          setNodes,
          setSelection: setSelected,
          setResources,
          expand: treeProps.expand,
          contract: treeProps.contract,
          setLoading,
        },
      };

      const allSameType = selectedResources.every(({ id }) => id.type === firstID.type);
      if (!allSameType) return <MultipleSelectionContextMenu {...props} />;

      const M = services[firstID.type].TreeContextMenu;
      return M == null ? <Layout.DefaultContextMenu /> : <M {...props} />;
    },
    [
      client,
      setNodes,
      setResources,
      services,
      placeLayout,
      removeLayout,
      resourcesRef,
      nodesRef,
      treeProps.selected,
      setSelected,
    ],
  );

  const item = useCallback(
    (props: Core.ItemProps) => (
      <AdapterItem {...props} key={props.entry.path} services={services} />
    ),
    [services],
  );

  return (
    <>
      <Menu.ContextMenu menu={handleContextMenu} {...menuProps} />
      <Core.Tree
        onRename={handleRename}
        onDrop={handleDrop}
        onDoubleClick={handleDoubleClick}
        showRules
        loading={loading}
        virtual={false}
        onContextMenu={menuProps.open}
        className={menuProps.className}
        {...treeProps}
      >
        {item}
      </Core.Tree>
    </>
  );
};

interface AdapterItemProps extends Core.ItemProps {
  loading: boolean;
  services: Services;
}

const AdapterItem = memo<AdapterItemProps>(
  ({ loading, services, ...rest }): ReactElement => {
    const id = new ontology.ID(rest.entry.key);
    const Item = useMemo(() => services[id.type]?.Item ?? Core.DefaultItem, [id.type]);
    return <Item loading={loading} {...rest} />;
  },
);
AdapterItem.displayName = "AdapterItem";<|MERGE_RESOLUTION|>--- conflicted
+++ resolved
@@ -94,13 +94,9 @@
   setNodes: state.Set<Core.Node[]>,
   setResources: state.Set<ontology.Resource[]>,
   root: ontology.ID,
-<<<<<<< HEAD
   initialExpanded: string[] = [],
 ): Promise<void> => {
   // First load the root level children
-=======
-): Promise<void> => {
->>>>>>> 19ee1f41
   const fetched = await client.ontology.retrieveChildren(root, {
     includeSchema: true,
   });
@@ -254,11 +250,7 @@
   root?: ontology.ID;
 }
 
-<<<<<<< HEAD
 export const Tree = ({ root }: TreeProps): ReactElement => {
-=======
-export const Tree = ({ root = ontology.ROOT_ID }: TreeProps): ReactElement => {
->>>>>>> 19ee1f41
   const client = Synnax.use();
   const services = useServices();
   const store = useStore<RootState, RootAction>();
@@ -291,7 +283,6 @@
 
   // Processes incoming changes to the ontology from the cluster.
   useAsyncEffect(async () => {
-<<<<<<< HEAD
     if (client == null || root == null) return;
     await loadInitialTree(
       client,
@@ -301,10 +292,6 @@
       root,
       initialExpanded,
     );
-=======
-    if (client == null) return;
-    await loadInitialTree(client, services, setNodes, setResources, root);
->>>>>>> 19ee1f41
 
     const ct = await client.ontology.openChangeTracker();
 
