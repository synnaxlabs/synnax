--- conflicted
+++ resolved
@@ -12,17 +12,10 @@
 
 import { type Services } from "@/ontology/service";
 
-<<<<<<< HEAD
-const [Context, useContext] = context.createRequired<Services>(
-  "Ontology.ServicesProvider",
-  "Ontology.ServicesProvider",
-);
-=======
 const [Context, useContext] = context.create<Services>({
   displayName: "Ontology.ServicesProvider",
   providerName: "Ontology.ServicesProvider",
 });
->>>>>>> 8bb8053a
 
 export const useServices = (): Services => useContext("Ontology.useServices");
 
