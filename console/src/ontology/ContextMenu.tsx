// Copyright 2024 Synnax Labs, Inc.
//
// Use of this software is governed by the Business Source License included in the file
// licenses/BSL.txt.
//
// As of the Change Date specified in that file, in accordance with the Business Source
// License, use of this software will be governed by the Apache License, Version 2.0,
// included in the file licenses/APL.txt.

import { Icon } from "@synnaxlabs/media";
import { Menu as PMenu } from "@synnaxlabs/pluto";
import { type ReactElement } from "react";

import { Menu } from "@/components/menu";
import { Group } from "@/group";
import { type TreeContextMenu } from "@/ontology/service";

export const MultipleSelectionContextMenu: TreeContextMenu = (props) => {
  const handleSelect: PMenu.MenuProps["onChange"] = (key) => {
    switch (key) {
      case "group":
        void Group.fromSelection(props);
    }
  };

  return (
    <PMenu.Menu onChange={handleSelect} level="small" iconSpacing="small">
      <Group.GroupMenuItem selection={props.selection} />
      <Menu.HardReloadItem />
    </PMenu.Menu>
  );
};

<<<<<<< HEAD
export const LinkAddressMenuItem = (): ReactElement => (
  <PMenu.Item itemKey="link" startIcon={<Icon.Link />}>
    Copy link address
=======
export const RenameMenuItem = (): ReactElement => (
  <PMenu.Item itemKey="rename" startIcon={<Icon.Rename />}>
    Rename
>>>>>>> 858c276b
  </PMenu.Item>
);<|MERGE_RESOLUTION|>--- conflicted
+++ resolved
@@ -31,14 +31,8 @@
   );
 };
 
-<<<<<<< HEAD
-export const LinkAddressMenuItem = (): ReactElement => (
-  <PMenu.Item itemKey="link" startIcon={<Icon.Link />}>
-    Copy link address
-=======
 export const RenameMenuItem = (): ReactElement => (
   <PMenu.Item itemKey="rename" startIcon={<Icon.Rename />}>
     Rename
->>>>>>> 858c276b
   </PMenu.Item>
 );