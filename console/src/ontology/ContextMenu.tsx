--- conflicted
+++ resolved
@@ -23,13 +23,8 @@
     group: () => group(props),
   };
   return (
-<<<<<<< HEAD
-    <PMenu.Menu onChange={handleSelect} level="small" iconSpacing="small">
+    <PMenu.Menu onChange={handleSelect} level="small" gap="small">
       <Group.MenuItem resourceIDs={resourceIDs} shape={shape} />
-=======
-    <PMenu.Menu onChange={handleSelect} level="small" gap="small">
-      <Group.MenuItem selection={props.selection} />
->>>>>>> 7cd57434
       <PMenu.Divider />
       <Menu.HardReloadItem />
     </PMenu.Menu>
