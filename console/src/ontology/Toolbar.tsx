// Copyright 2025 Synnax Labs, Inc.
//
// Use of this software is governed by the Business Source License included in the file
// licenses/BSL.txt.
//
// As of the Change Date specified in that file, in accordance with the Business Source
// License, use of this software will be governed by the Apache License, Version 2.0,
// included in the file licenses/APL.txt.

import { ontology } from "@synnaxlabs/client";
import { Icon } from "@synnaxlabs/media";
import { Align, Synnax } from "@synnaxlabs/pluto";
import { useQuery } from "@tanstack/react-query";
import { type ReactElement } from "react";

import { Cluster } from "@/cluster";
import { Toolbar } from "@/components";
import { type Layout } from "@/layout";
import { Tree } from "@/ontology/Tree";

const Content = (): ReactElement => {
  const client = Synnax.use();
<<<<<<< HEAD
  const group = useQuery<ontology.ID | null>({
=======
  const group = useQuery({
>>>>>>> 722b9ab0
    queryKey: [client?.key, "user-group"],
    queryFn: async () => {
      if (client == null) return null;
      const { id } = await client.ontology.retrieve(ontology.ROOT_ID);
      return id;
    },
  });
  return (
    <Cluster.NoneConnectedBoundary>
      <Align.Space empty style={{ height: "100%" }}>
        <Toolbar.Header>
          <Toolbar.Title icon={<Icon.Resources />}>Resources</Toolbar.Title>
        </Toolbar.Header>
        <Tree root={group.data ?? undefined} />
      </Align.Space>
    </Cluster.NoneConnectedBoundary>
  );
};

export const TOOLBAR: Layout.NavDrawerItem = {
  key: "ontology",
  icon: <Icon.Group />,
  content: <Content />,
  tooltip: "Resources",
  initialSize: 400,
  minSize: 175,
  maxSize: 400,
  trigger: ["O"],
};<|MERGE_RESOLUTION|>--- conflicted
+++ resolved
@@ -20,11 +20,7 @@
 
 const Content = (): ReactElement => {
   const client = Synnax.use();
-<<<<<<< HEAD
-  const group = useQuery<ontology.ID | null>({
-=======
   const group = useQuery({
->>>>>>> 722b9ab0
     queryKey: [client?.key, "user-group"],
     queryFn: async () => {
       if (client == null) return null;
