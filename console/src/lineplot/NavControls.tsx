// Copyright 2025 Synnax Labs, Inc.
//
// Use of this software is governed by the Business Source License included in the file
// licenses/BSL.txt.
//
// As of the Change Date specified in that file, in accordance with the Business Source
// License, use of this software will be governed by the Apache License, Version 2.0,
// included in the file licenses/APL.txt.

import { Align, Button, Icon, Text, Triggers, Viewport } from "@synnaxlabs/pluto";
import { type location } from "@synnaxlabs/x";
import { type ReactElement, useMemo } from "react";
import { useDispatch } from "react-redux";

import { CSS } from "@/css";
import { Layout } from "@/layout";
import { useSelectControlState, useSelectViewportMode } from "@/lineplot/selectors";
import {
  type ClickMode,
  setControlState,
  setViewport,
  setViewportMode,
} from "@/lineplot/slice";

const TOOLTIP_LOCATION: location.XY = {
  x: "left",
  y: "bottom",
};

export const NavControls = (): ReactElement => {
  const control = useSelectControlState();
  const vis = Layout.useSelectActiveMosaicTabKey();
  const mode = useSelectViewportMode();
  const dispatch = useDispatch();

  const handleModeChange = (mode: Viewport.Mode): void => {
    dispatch(setViewportMode({ mode }));
  };

  const handleClickModeChange = (clickMode: ClickMode | null): void => {
    dispatch(setControlState({ state: { clickMode } }));
  };

  const handleTooltipChange = (tooltip: boolean): void => {
    dispatch(setControlState({ state: { enableTooltip: tooltip } }));
  };

  const handleZoomReset = (): void => {
    if (vis != null) dispatch(setViewport({ key: vis }));
  };

  const handleHoldChange = (hold: boolean): void => {
    dispatch(setControlState({ state: { hold } }));
  };

  const triggers = useMemo(() => Viewport.DEFAULT_TRIGGERS[mode], [mode]);

  return (
    <Align.Space
      className={CSS.BE("line-plot", "nav-controls")}
      x
      gap="small"
      style={{ zIndex: 500 }}
    >
      <Viewport.SelectMode
        value={mode}
        onChange={handleModeChange}
        triggers={triggers}
<<<<<<< HEAD
=======
        gap="medium"
>>>>>>> 7cd57434
      />
      <Button.Icon
        onClick={handleZoomReset}
        variant="outlined"
        tooltipLocation={TOOLTIP_LOCATION}
        tooltip={
          <Align.Space x align="center">
            <Text.Text level="small">Reset Zoom</Text.Text>
            <Align.Space x empty>
              <Text.Keyboard level="small">
                <Text.Symbols.Meta />
              </Text.Keyboard>
              <Text.Keyboard level="small">Click</Text.Keyboard>
            </Align.Space>
          </Align.Space>
        }
        size="small"
      >
        <Icon.Expand />
      </Button.Icon>
      <Button.ToggleIcon
        value={control.enableTooltip}
        onChange={handleTooltipChange}
        checkedVariant="filled"
        size="small"
        uncheckedVariant="outlined"
        tooltip={
          <Align.Space x align="center">
            <Text.Text level="small">Show Tooltip on Hover</Text.Text>
          </Align.Space>
        }
        tooltipLocation={TOOLTIP_LOCATION}
      >
        <Icon.Tooltip />
      </Button.ToggleIcon>
      <Button.ToggleIcon
        value={control.clickMode != null}
        tooltip={
          <Align.Space x align="center">
            <Text.Text level="small">Slope</Text.Text>
          </Align.Space>
        }
        onChange={() => {
          handleClickModeChange(control.clickMode != null ? null : "measure");
        }}
        size="small"
      >
        <Icon.Rule />
      </Button.ToggleIcon>
      <Button.ToggleIcon
        className={CSS.BE("control", "pause")}
        value={control.hold}
        onChange={handleHoldChange}
        uncheckedVariant="outlined"
        tooltipLocation={TOOLTIP_LOCATION}
        size="small"
        tooltip={
          <Align.Space x align="center" gap="small">
            <Text.Text level="small">
              {control.hold ? "Resume live plotting" : "Pause live plotting"}
            </Text.Text>
            <Triggers.Text level="small" trigger={["H"]} />
          </Align.Space>
        }
      >
        {control.hold ? <Icon.Play /> : <Icon.Pause />}
      </Button.ToggleIcon>
    </Align.Space>
  );
};<|MERGE_RESOLUTION|>--- conflicted
+++ resolved
@@ -66,10 +66,6 @@
         value={mode}
         onChange={handleModeChange}
         triggers={triggers}
-<<<<<<< HEAD
-=======
-        gap="medium"
->>>>>>> 7cd57434
       />
       <Button.Icon
         onClick={handleZoomReset}
