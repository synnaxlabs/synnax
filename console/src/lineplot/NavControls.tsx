--- conflicted
+++ resolved
@@ -19,20 +19,14 @@
   type ClickMode,
   setControlState,
   setViewport,
-  setViewportMode,
+  setViewportMode
 } from "@/lineplot/slice";
 
 const TOOLTIP_LOCATION: location.XY = {
   x: "left",
-  y: "bottom",
+  y: "bottom"
 };
 
-<<<<<<< HEAD
-export const NavControls = (): ReactElement => {
-  const control = useSelectControlState();
-  const { layoutKey: vis } = Layout.useSelectActiveMosaicTabState();
-  const mode = useSelectViewportMode();
-=======
 const style = { zIndex: 500 };
 
 export interface NavControlsProps {
@@ -41,9 +35,8 @@
 
 export const NavControls = ({ layoutKey }: NavControlsProps): ReactElement => {
   const control = useSelectControlState(layoutKey);
-  const vis = Layout.useSelectActiveMosaicTabKey();
+  const { layoutKey: vis } = Layout.useSelectActiveMosaicTabState();
   const mode = useSelectViewportMode(layoutKey);
->>>>>>> c8b99d72
   const dispatch = useDispatch();
 
   const handleModeChange = (mode: Viewport.Mode): void => {
