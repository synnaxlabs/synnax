--- conflicted
+++ resolved
@@ -7,10 +7,6 @@
 // License, use of this software will be governed by the Apache License, Version 2.0,
 // included in the file licenses/APL.txt.
 
-<<<<<<< HEAD
-import { Channel, Color, Flex, Input, List, Tabs } from "@synnaxlabs/pluto";
-import { color } from "@synnaxlabs/x";
-=======
 import {
   Channel,
   Color,
@@ -22,15 +18,11 @@
   type telem,
 } from "@synnaxlabs/pluto";
 import { type bounds, color, type xy } from "@synnaxlabs/x";
->>>>>>> 3c518da9
 import { type ReactElement } from "react";
 import { useDispatch } from "react-redux";
 
 import { EmptyAction } from "@/components";
-<<<<<<< HEAD
-=======
 import { CSS } from "@/css";
->>>>>>> 3c518da9
 import { useSelectLine, useSelectLineKeys } from "@/lineplot/selectors";
 import { type LineState, setLine, typedLineKeyFromString } from "@/lineplot/slice";
 
@@ -63,19 +55,12 @@
   return (
     <List.Frame data={lineKeys}>
       <List.Items<string, LineState>
-<<<<<<< HEAD
-        style={{ height: "calc(100% - 28px)" }}
-        emptyContent={emptyContent}
-      >
-        {(p) => <Line layoutKey={layoutKey} onChange={handleChange} {...p} />}
-=======
         className={CSS.BE("line-plot", "toolbar", "lines")}
         emptyContent={emptyContent}
       >
         {({ key, ...rest }) => (
           <Line key={key} layoutKey={layoutKey} onChange={handleChange} {...rest} />
         )}
->>>>>>> 3c518da9
       </List.Items>
     </List.Frame>
   );
@@ -86,8 +71,6 @@
   onChange: (line: LineState) => void;
 }
 
-<<<<<<< HEAD
-=======
 const STROKE_WIDTH_BOUNDS: bounds.Bounds = { lower: 1, upper: 11 };
 const DOWNSAMPLE_BOUNDS: bounds.Bounds = { lower: 1, upper: 51 };
 const STROKE_WIDTH_DRAG_SCALE: xy.XY = { x: 0.1, y: 0.1 };
@@ -109,7 +92,6 @@
   </Select.Buttons>
 );
 
->>>>>>> 3c518da9
 const Line = ({
   itemKey,
   onChange,
@@ -145,31 +127,6 @@
   } = typedLineKeyFromString(line.key);
 
   return (
-<<<<<<< HEAD
-    <Flex.Box style={{ padding: "0.5rem" }} x full="x">
-      <Channel.AliasInput
-        channelKey={yChannel}
-        style={{ width: 305 }}
-        value={line.label ?? ""}
-        onChange={handleLabelChange}
-      />
-      <Input.Numeric
-        value={line.strokeWidth}
-        onChange={handleWidthChange}
-        dragScale={{ x: 0.1, y: 0.1 }}
-        bounds={{ lower: 1, upper: 11 }}
-        style={{ width: 140, marginRight: "2rem" }}
-      />
-      <Input.Numeric
-        style={{ width: 100, marginRight: "2rem" }}
-        value={line.downsample ?? 1}
-        onChange={handleDownsampleChange}
-        dragScale={{ x: 0.1, y: 0.1 }}
-        bounds={{ lower: 1, upper: 51 }}
-      />
-      <Color.Swatch value={line.color} onChange={handleColorChange} size="small" />
-    </Flex.Box>
-=======
     <List.Item itemKey={itemKey} index={0} key={itemKey} bordered gap="large">
       <Channel.AliasInput
         channelKey={yChannel}
@@ -205,6 +162,5 @@
       />
       <Color.Swatch value={line.color} onChange={handleColorChange} size="small" />
     </List.Item>
->>>>>>> 3c518da9
   );
 };