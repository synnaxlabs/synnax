// Copyright 2025 Synnax Labs, Inc.
//
// Use of this software is governed by the Business Source License included in the file
// licenses/BSL.txt.
//
// As of the Change Date specified in that file, in accordance with the Business Source
// License, use of this software will be governed by the Apache License, Version 2.0,
// included in the file licenses/APL.txt.

import "@/lineplot/toolbar/Toolbar.css";

import { lineplot } from "@synnaxlabs/client";
import { Access, Button, Flex, Icon, Tabs } from "@synnaxlabs/pluto";
import { type ReactElement, useCallback, useMemo } from "react";
import { useDispatch } from "react-redux";

import { Cluster } from "@/cluster";
import { Toolbar as Core } from "@/components";
import { CSS } from "@/css";
import { Export } from "@/export";
import { Layout } from "@/layout";
import { useExport } from "@/lineplot/export";
import { useSelectToolbar } from "@/lineplot/selectors";
import { setActiveToolbarTab, type ToolbarTab } from "@/lineplot/slice";
import { Annotations } from "@/lineplot/toolbar/Annotations";
import { Axes } from "@/lineplot/toolbar/Axes";
import { Data } from "@/lineplot/toolbar/Data";
import { Lines } from "@/lineplot/toolbar/Lines";
import { Properties } from "@/lineplot/toolbar/Properties";
import { useDownloadPlotAsCSV } from "@/lineplot/useDownloadAsCSV";

interface Tab {
  tabKey: ToolbarTab;
  name: string;
}

const TABS: Tab[] = [
  { tabKey: "data", name: "Data" },
  { tabKey: "lines", name: "Lines" },
  { tabKey: "axes", name: "Axes" },
  { tabKey: "properties", name: "Properties" },
  { tabKey: "annotations", name: "Rules" },
];

export interface ToolbarProps {
  layoutKey: string;
}

export const Toolbar = ({ layoutKey }: ToolbarProps): ReactElement | null => {
  const { name } = Layout.useSelectRequired(layoutKey);
  const dispatch = useDispatch();
  const state = useSelectToolbar(layoutKey);
<<<<<<< HEAD
  const hasEditPermission = Access.useEditGranted(lineplot.ontologyID(layoutKey));
=======
  const hasEditPermission = Access.useUpdateGranted(lineplot.ontologyID(layoutKey));
>>>>>>> 99ffa699
  const handleExport = useExport();
  const content = useCallback(
    ({ tabKey }: Tabs.Tab) => {
      switch (tabKey) {
        case "lines":
          return <Lines layoutKey={layoutKey} />;
        case "axes":
          return <Axes layoutKey={layoutKey} />;
        case "properties":
          return <Properties layoutKey={layoutKey} />;
        case "annotations":
          return <Annotations linePlotKey={layoutKey} />;
        default:
          return <Data layoutKey={layoutKey} />;
      }
    },
    [layoutKey],
  );
  const handleTabSelect = useCallback(
    (tabKey: string): void => {
      dispatch(setActiveToolbarTab({ key: layoutKey, tab: tabKey as ToolbarTab }));
    },
    [dispatch, layoutKey],
  );
  const downloadAsCSV = useDownloadPlotAsCSV(layoutKey);
  const value = useMemo(
    () => ({
      tabs: TABS,
      selected: state?.activeTab,
      content,
      onSelect: handleTabSelect,
    }),
    [state?.activeTab, content, handleTabSelect],
  );
  if (state == null) return null;
  return (
    <Core.Content className={CSS.B("line-plot-toolbar")}>
      <Tabs.Provider value={value}>
        <Core.Header>
          <Core.Title icon={<Icon.LinePlot />}>{name}</Core.Title>
          <Flex.Box x align="center" empty>
            <Flex.Box x empty style={{ height: "100%", width: 86 }}>
              <Button.Button
                tooltip="Download as CSV"
                sharp
                size="medium"
                variant="text"
                onClick={downloadAsCSV}
              >
                <Icon.CSV />
              </Button.Button>
              <Export.ToolbarButton onExport={() => handleExport(layoutKey)} />
              <Cluster.CopyLinkToolbarButton
                name={name}
                ontologyID={lineplot.ontologyID(layoutKey)}
              />
            </Flex.Box>
            {hasEditPermission && <Tabs.Selector style={{ borderBottom: "none" }} />}
          </Flex.Box>
        </Core.Header>
        <Tabs.Content />
      </Tabs.Provider>
    </Core.Content>
  );
};<|MERGE_RESOLUTION|>--- conflicted
+++ resolved
@@ -50,11 +50,7 @@
   const { name } = Layout.useSelectRequired(layoutKey);
   const dispatch = useDispatch();
   const state = useSelectToolbar(layoutKey);
-<<<<<<< HEAD
-  const hasEditPermission = Access.useEditGranted(lineplot.ontologyID(layoutKey));
-=======
   const hasEditPermission = Access.useUpdateGranted(lineplot.ontologyID(layoutKey));
->>>>>>> 99ffa699
   const handleExport = useExport();
   const content = useCallback(
     ({ tabKey }: Tabs.Tab) => {
