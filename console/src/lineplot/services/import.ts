// Copyright 2025 Synnax Labs, Inc.
//
// Use of this software is governed by the Business Source License included in the file
// licenses/BSL.txt.
//
// As of the Change Date specified in that file, in accordance with the Business Source
// License, use of this software will be governed by the Apache License, Version 2.0,
// included in the file licenses/APL.txt.

import { lineplot } from "@synnaxlabs/client";
import { Access } from "@synnaxlabs/pluto";

import { Import } from "@/import";
import { create } from "@/lineplot/layout";
import { anyStateZ } from "@/lineplot/slice";

export const ingest: Import.FileIngestor = (
  data,
  { layout, placeLayout, store, client },
) => {
  const state = anyStateZ.parse(data);
<<<<<<< HEAD
  if (!Access.editGranted({ id: lineplot.TYPE_ONTOLOGY_ID, store, client }))
=======
  if (!Access.updateGranted({ id: lineplot.TYPE_ONTOLOGY_ID, store, client }))
>>>>>>> 99ffa699
    throw new Error("You do not have permission to import line plots");
  // create with an undefined key so we do not have to worry about the key that was from
  // the imported data overwriting existing line plots in the cluster
  placeLayout(create({ ...state, key: layout?.key, ...layout }));
};

export const import_ = Import.createImporter(ingest, "line plot");

export const useImport = (workspaceKey?: string) => Import.use(import_, workspaceKey);<|MERGE_RESOLUTION|>--- conflicted
+++ resolved
@@ -19,11 +19,7 @@
   { layout, placeLayout, store, client },
 ) => {
   const state = anyStateZ.parse(data);
-<<<<<<< HEAD
-  if (!Access.editGranted({ id: lineplot.TYPE_ONTOLOGY_ID, store, client }))
-=======
   if (!Access.updateGranted({ id: lineplot.TYPE_ONTOLOGY_ID, store, client }))
->>>>>>> 99ffa699
     throw new Error("You do not have permission to import line plots");
   // create with an undefined key so we do not have to worry about the key that was from
   // the imported data overwriting existing line plots in the cluster
