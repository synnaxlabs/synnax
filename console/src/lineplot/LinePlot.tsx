--- conflicted
+++ resolved
@@ -440,26 +440,20 @@
               <Icon.TypeScript /> Copy TypeScript Time Range
             </PMenu.Item>
             <PMenu.Divider />
-<<<<<<< HEAD
-            <PMenu.Item itemKey="download" startIcon={<Icon.Download />}>
+            <PMenu.Item itemKey="download">
+              <Icon.Download />
               Download CSV
             </PMenu.Item>
             <PMenu.Divider />
 
-            <PMenu.Item itemKey="range" startIcon={<Ranger.CreateIcon />}>
+            <PMenu.Item itemKey="range">
+              <Ranger.CreateIcon />
               Create Range
-=======
-            <PMenu.Item itemKey="range">
-              <Icon.Add /> Create Range from Selection
-            </PMenu.Item>
-            <PMenu.Divider />
-            <PMenu.Item itemKey="download">
-              <Icon.Download /> Download Region as CSV
->>>>>>> f0078d5d
             </PMenu.Item>
           </>
         )}
-        <PMenu.Item itemKey="annotation" startIcon={<Annotation.CreateIcon />}>
+        <PMenu.Item itemKey="annotation">
+          <Annotation.CreateIcon />
           Create Annotation
         </PMenu.Item>
         <PMenu.Divider />
