// Copyright 2024 Synnax Labs, Inc.
//
// Use of this software is governed by the Business Source License included in the file
// licenses/BSL.txt.
//
// As of the Change Date specified in that file, in accordance with the Business Source
// License, use of this software will be governed by the Apache License, Version 2.0,
// included in the file licenses/APL.txt.

import { type channel } from "@synnaxlabs/client";
import { useSelectWindowKey } from "@synnaxlabs/drift/react";
import { Icon } from "@synnaxlabs/media";
import {
  axis,
  Channel,
  Color,
  Legend,
  Menu as PMenu,
  Synnax,
  useAsyncEffect,
  useDebouncedCallback,
  usePrevious,
  Viewport,
} from "@synnaxlabs/pluto";
import {
  box,
  DataType,
  deep,
  getEntries,
  location,
  primitiveIsZero,
  scale,
  TimeRange,
  unique,
  type UnknownRecord,
} from "@synnaxlabs/x";
import { useMutation } from "@tanstack/react-query";
import { type ReactElement, useCallback, useEffect, useMemo, useState } from "react";
import { useDispatch } from "react-redux";
import { v4 as uuidv4 } from "uuid";

import { Menu } from "@/components/menu";
import { useLoadRemote } from "@/hooks/useLoadRemote";
import { Layout } from "@/layout";
import {
  AxisKey,
  axisLocation,
  MultiXAxisRecord,
  X_AXIS_KEYS,
  XAxisKey,
  YAxisKey,
} from "@/lineplot/axis";
import { download } from "@/lineplot/download";
import {
  select,
  useSelect,
  useSelectAxisBounds,
  useSelectControlState,
<<<<<<< HEAD
  useSelectRanges as useSelectRanges,
=======
  useSelectRanges,
>>>>>>> 05e59581
  useSelectSelection,
  useSelectViewportMode,
} from "@/lineplot/selectors";
import {
  AxesState,
  type AxisState,
  internalCreate,
  type LineState,
  setActiveToolbarTab,
  setAxis,
  setControlState,
  setLegend,
  setLine,
  setRanges,
  setRemoteCreated,
  setRule,
  setSelection,
  setXChannel,
  setYChannels,
  shouldDisplayAxis,
  type State,
  storeViewport,
  typedLineKeyToString,
  ZERO_STATE,
} from "@/lineplot/slice";
import { Range } from "@/range";
import { overviewLayout } from "@/range/external";
import { Workspace } from "@/workspace";

interface SyncPayload {
  key?: string;
}

export const ContextMenu: Layout.ContextMenuRenderer = ({ layoutKey }) => (
  <PMenu.Menu level="small" iconSpacing="small">
    <Layout.MenuItems layoutKey={layoutKey} />
  </PMenu.Menu>
);

const Loaded: Layout.Renderer = ({ layoutKey, focused, visible }): ReactElement => {
  const windowKey = useSelectWindowKey() as string;
  const { name } = Layout.useSelectRequired(layoutKey);
  const placer = Layout.usePlacer();
  const vis = useSelect(layoutKey);
  const prevVis = usePrevious(vis);
  const ranges = useSelectRanges(layoutKey);
  const client = Synnax.use();
  const dispatch = useDispatch();
  const syncDispatch = Workspace.useSyncComponent<SyncPayload>(
    "Line Plot",
    layoutKey,
    async (ws, store, client) => {
      const s = store.getState();
      const data = select(s, layoutKey);
      if (data == null) return;
      const la = Layout.selectRequired(s, layoutKey);
      if (!data.remoteCreated) store.dispatch(setRemoteCreated({ key: layoutKey }));
      await client.workspaces.linePlot.create(ws, {
        key: layoutKey,
        name: la.name,
        data: data as unknown as UnknownRecord,
      });
    },
  );
  const lines = buildLines(vis, ranges);
  const prevName = usePrevious(name);

  useEffect(() => {
    if (prevName !== name) syncDispatch(Layout.rename({ key: layoutKey, name }));
  }, [syncDispatch, name, prevName]);

  useAsyncEffect(async () => {
    if (client == null) return;
    const toFetch = lines.filter((line) => line.label == null);
    if (toFetch.length === 0) return;
    const fetched = await client.channels.retrieve(
      unique(toFetch.map((line) => line.channels.y)) as channel.KeysOrNames,
    );
    const update = toFetch.map((l) => ({
      key: l.key,
      label: fetched.find((f) => f.key === l.channels.y)?.name,
    }));
    syncDispatch(setLine({ key: layoutKey, line: update }));
  }, [layoutKey, client, lines]);

  const handleTitleChange = (name: string): void => {
    syncDispatch(Layout.rename({ key: layoutKey, name }));
  };

  const handleLineChange = useCallback<
    Exclude<Channel.LinePlotProps["onLineChange"], undefined>
  >(
    (d): void => {
      const newLine = { ...d } as const as LineState;
      if (d.color != null) newLine.color = Color.toHex(d.color);
      syncDispatch(setLine({ key: layoutKey, line: [newLine] }));
    },
    [syncDispatch, layoutKey],
  );

  const handleRuleChange = useCallback<
    Exclude<Channel.LinePlotProps["onRuleChange"], undefined>
  >(
    (rule) =>
      syncDispatch(
        setRule({
          key: layoutKey,
          rule: {
            ...rule,
            axis: rule.axis as XAxisKey,
            color: Color.toHex(rule.color),
          },
        }),
      ),
    [syncDispatch, layoutKey],
  );

  const handleAxisChange = useCallback(
    (axis: Channel.AxisProps) => {
      syncDispatch(
        setAxis({
          key: layoutKey,
          axisKey: axis.key as AxisKey,
          axis: axis as AxisState,
          triggerRender: true,
        }),
      );
    },
    [syncDispatch, layoutKey],
  );

  const xAxisChannelChange = useMutation<void, Error, Channel.AxisProps>({
    mutationFn: async (axis) => {
      const key = vis.channels[axis.key as XAxisKey];
      const prevKey = prevVis?.channels[axis.key as XAxisKey];
      if (client == null || key === prevKey) return;
      let newType: axis.TickType = "time";
      if (!primitiveIsZero(key)) {
        const ch = await client.channels.retrieve(key);
        if (!ch.dataType.equals(DataType.TIMESTAMP)) newType = "linear";
      }
      if (axis.type === newType) return;
      syncDispatch(
        setAxis({
          key: layoutKey,
          axisKey: axis.key as AxisKey,
          axis: { ...(axis as AxisState), type: newType },
          triggerRender: true,
        }),
      );
    },
  });
  useEffect(() => {
    xAxisChannelChange.mutate(vis.axes.axes.x1);
  }, [vis.channels.x1]);

  const propsLines = buildLines(vis, ranges);
  const axes = useMemo(() => buildAxes(vis), [vis.axes.renderTrigger]);
  const rng = Range.useSelect();

  const handleChannelAxisDrop = useCallback(
    (axis: string, channels: channel.Keys): void => {
      if (X_AXIS_KEYS.includes(axis as XAxisKey))
        syncDispatch(
          setXChannel({
            key: layoutKey,
            axisKey: axis as XAxisKey,
            channel: channels[0],
          }),
        );
      else
        syncDispatch(
          setYChannels({
            key: layoutKey,
            axisKey: axis as YAxisKey,
            channels,
            mode: "add",
          }),
        );
      if (propsLines.length === 0 && rng != null) {
        syncDispatch(
          setRanges({
            mode: "add",
            key: layoutKey,
            axisKey: "x1",
            ranges: [rng.key],
          }),
        );
      }
    },
    [syncDispatch, layoutKey, propsLines.length, rng],
  );

  const handleViewportChange: Viewport.UseHandler = useDebouncedCallback(
    ({ box: b, stage, mode }) => {
      if (stage !== "end") return;
      if (mode === "select") syncDispatch(setSelection({ key: layoutKey, box: b }));
      else
        syncDispatch(
          storeViewport({ key: layoutKey, pan: box.bottomLeft(b), zoom: box.dims(b) }),
        );
    },
    100,
    [syncDispatch, layoutKey],
  );

  const [legendPosition, setLegendPosition] = useState(vis.legend.position);

  const storeLegendPosition = useDebouncedCallback(
    (position: Legend.StickyXY) =>
      syncDispatch(setLegend({ key: layoutKey, legend: { position } })),
    100,
    [syncDispatch, layoutKey],
  );

  const handleLegendPositionChange = useCallback(
    (position: Legend.StickyXY) => {
      setLegendPosition(position);
      storeLegendPosition(position);
    },
    [storeLegendPosition],
  );

  const { enableTooltip, clickMode, hold } = useSelectControlState();
  const mode = useSelectViewportMode();
  const triggers = useMemo(() => Viewport.DEFAULT_TRIGGERS[mode], [mode]);

  const initialViewport = useMemo(() => {
    return box.reRoot(
      box.construct(vis.viewport.pan, vis.viewport.zoom),
      location.BOTTOM_LEFT,
    );
  }, [vis.viewport.renderTrigger]);

  const handleDoubleClick = useCallback(() => {
    dispatch(
      Layout.setNavDrawerVisible({ windowKey, key: "visualization", value: true }),
    );
    dispatch(setActiveToolbarTab({ tab: "data" }));
  }, [windowKey, dispatch]);

  const props = PMenu.useContextMenu();

  interface ContextMenuContentProps {
    layoutKey: string;
  }

  const ContextMenuContent = ({ layoutKey }: ContextMenuContentProps): ReactElement => {
    const { box: selection } = useSelectSelection(layoutKey);
    const bounds = useSelectAxisBounds(layoutKey, "x1");
    const s = scale.Scale.scale(1).scale(bounds);
    const placer = Layout.usePlacer();

    const timeRange = new TimeRange(
      s.pos(box.left(selection)),
      s.pos(box.right(selection)),
    );

    const handleSelect = (key: string): void => {
      switch (key) {
        case "iso":
          void navigator.clipboard.writeText(
            `${timeRange.start.fString("ISO")} - ${timeRange.end.fString("ISO")}`,
          );
          break;
        case "python":
          void navigator.clipboard.writeText(
            `sy.TimeRange(${timeRange.start.valueOf()}, ${timeRange.end.valueOf()})`,
          );
          break;
        case "typescript":
          void navigator.clipboard.writeText(
            `new TimeRange(${timeRange.start.valueOf()}, ${timeRange.end.valueOf()})`,
          );
          break;
        case "range":
          placer(
            Range.createLayout({
              initial: {
                timeRange: {
                  start: Number(timeRange.start.valueOf()),
                  end: Number(timeRange.end.valueOf()),
                },
              },
            }),
          );
          break;
        case "download":
          if (client == null) return;
          download({ timeRange, lines, client, name: name + "-data" });
          break;
      }
    };

    return (
      <PMenu.Menu onChange={handleSelect} iconSpacing="small" level="small">
        {!box.areaIsZero(selection) && (
          <>
            <PMenu.Item itemKey="iso" startIcon={<Icon.Range />}>
              Copy ISO Time Range
            </PMenu.Item>
            <PMenu.Item itemKey="python" startIcon={<Icon.Python />}>
              Copy Python Time Range
            </PMenu.Item>
            <PMenu.Item itemKey="typescript" startIcon={<Icon.TypeScript />}>
              Copy TypeScript Time Range
            </PMenu.Item>
            <PMenu.Divider />
            <PMenu.Item itemKey="range" startIcon={<Icon.Add />}>
              Create Range from Selection
            </PMenu.Item>
            <PMenu.Divider />
            <PMenu.Item itemKey="download" startIcon={<Icon.Download />}>
              Download as CSV
            </PMenu.Item>
          </>
        )}
        <Menu.HardReloadItem />
      </PMenu.Menu>
    );
  };

  return (
    <PMenu.ContextMenu
      {...props}
      menu={() => <ContextMenuContent layoutKey={layoutKey} />}
    >
      <div style={{ height: "100%", width: "100%", padding: "2rem" }}>
        <Channel.LinePlot
          hold={hold}
          title={name}
          axes={axes}
          lines={propsLines}
          rules={vis.rules}
          clearOverScan={{ x: 5, y: 5 }}
          onTitleChange={handleTitleChange}
          visible={visible}
          titleLevel={vis.title.level}
          showTitle={vis.title.visible}
          showLegend={vis.legend.visible}
          onLineChange={handleLineChange}
          onRuleChange={handleRuleChange}
          onAxisChannelDrop={handleChannelAxisDrop}
          onAxisChange={handleAxisChange}
          onViewportChange={handleViewportChange}
          initialViewport={initialViewport}
          onLegendPositionChange={handleLegendPositionChange}
          legendPosition={legendPosition}
          viewportTriggers={triggers}
          enableTooltip={enableTooltip}
          legendVariant={focused ? "fixed" : "floating"}
          enableMeasure={clickMode === "measure"}
          onDoubleClick={handleDoubleClick}
          onHold={(hold) => dispatch(setControlState({ state: { hold } }))}
          annotationProvider={{
            menu: ({ key, timeRange, name }) => {
              const handleSelect = (itemKey: string) => {
                switch (itemKey) {
                  case "download":
                    if (client == null) return;
                    download({ client, lines, timeRange, name });
                    break;
                  case "meta-data":
                    placer({ ...overviewLayout, name, key });
                    break;
                  default:
                    break;
                }
              };

              return (
                <PMenu.Menu level="small" key={key} onChange={handleSelect}>
                  <PMenu.Item itemKey="download" startIcon={<Icon.Download />}>
                    Download as CSV
                  </PMenu.Item>
                  <PMenu.Item itemKey="line-plot" startIcon={<Icon.Visualize />}>
                    Open in New Plot
                  </PMenu.Item>
                  <PMenu.Item itemKey="meta-data" startIcon={<Icon.Annotate />}>
                    View Details
                  </PMenu.Item>
                </PMenu.Menu>
              );
            },
          }}
        />
      </div>
    </PMenu.ContextMenu>
  );
};

const buildAxes = (vis: State): Channel.AxisProps[] =>
  getEntries<AxesState["axes"]>(vis.axes.axes)
    .filter(([key]) => shouldDisplayAxis(key, vis))
    .map(([key, axis]): Channel.AxisProps => {
      return { location: axisLocation(key as AxisKey), ...axis };
    });

const buildLines = (
  vis: State,
  sug: MultiXAxisRecord<Range.Range>,
): Array<Channel.LineProps & { key: string }> =>
  Object.entries(sug).flatMap(([xAxis, ranges]) =>
    ranges.flatMap((range) =>
      Object.entries(vis.channels)
        .filter(([axis]) => !X_AXIS_KEYS.includes(axis as XAxisKey))
        .flatMap(([yAxis, yChannels]) => {
          const xChannel = vis.channels[xAxis as XAxisKey];
          const variantArg =
            range.variant === "dynamic"
              ? {
                  variant: "dynamic",
                  timeSpan: range.span,
                }
              : {
                  variant: "static",
                  timeRange: range.timeRange,
                  offset: range.offset,
                };

          return (yChannels as number[]).map((channel) => {
            const key = typedLineKeyToString({
              xAxis: xAxis as XAxisKey,
              yAxis: yAxis as YAxisKey,
              range: range.key,
              channels: { x: xChannel, y: channel },
            });
            const line = vis.lines.find((l) => l.key === key);
            if (line == null) throw new Error("Line not found");
            const v: Channel.LineProps = {
              ...line,
              key,
              axes: { x: xAxis, y: yAxis },
              channels: { x: xChannel, y: channel },
              ...variantArg,
            } as unknown as Channel.LineProps;
            return v;
          });
        }),
    ),
  );

export type LayoutType = "lineplot";
export const LAYOUT_TYPE = "lineplot";

export const create =
  (initial: Partial<State> & Omit<Partial<Layout.State>, "type">): Layout.Creator =>
  ({ dispatch }) => {
    const { name = "Line Plot", location = "mosaic", window, tab, ...rest } = initial;
    const key = initial.key ?? uuidv4();
    dispatch(internalCreate({ ...deep.copy(ZERO_STATE), ...rest, key }));
    return {
      key,
      name,
      location,
      type: LAYOUT_TYPE,
      icon: "Visualize",
      window,
      tab,
    };
  };

export const LinePlot: Layout.Renderer = ({
  layoutKey,
  ...props
}): ReactElement | null => {
  const linePlot = useLoadRemote({
    name: "Line Plot",
    targetVersion: ZERO_STATE.version,
    layoutKey,
    useSelect: useSelect,
    fetcher: async (client, layoutKey) => {
      const { data } = await client.workspaces.linePlot.retrieve(layoutKey);
      return data as unknown as State;
    },
    actionCreator: internalCreate,
  });
  if (linePlot == null) return null;
  return <Loaded layoutKey={layoutKey} {...props} />;
};

export const SELECTABLE: Layout.Selectable = {
  key: LAYOUT_TYPE,
  title: "Line Plot",
  icon: <Icon.Visualize />,
  create: (layoutKey: string) => create({ key: layoutKey }),
};<|MERGE_RESOLUTION|>--- conflicted
+++ resolved
@@ -56,11 +56,7 @@
   useSelect,
   useSelectAxisBounds,
   useSelectControlState,
-<<<<<<< HEAD
-  useSelectRanges as useSelectRanges,
-=======
   useSelectRanges,
->>>>>>> 05e59581
   useSelectSelection,
   useSelectViewportMode,
 } from "@/lineplot/selectors";
@@ -478,7 +474,6 @@
               : {
                   variant: "static",
                   timeRange: range.timeRange,
-                  offset: range.offset,
                 };
 
           return (yChannels as number[]).map((channel) => {
