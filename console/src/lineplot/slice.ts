// Copyright 2024 Synnax Labs, Inc.
//
// Use of this software is governed by the Business Source License included in the file
// licenses/BSL.txt.
//
// As of the Change Date specified in that file, in accordance with the Business Source
// License, use of this software will be governed by the Apache License, Version 2.0,
// included in the file licenses/APL.txt.

import { createSlice, type PayloadAction } from "@reduxjs/toolkit";
import { type channel } from "@synnaxlabs/client";
<<<<<<< HEAD
import { axis, Legend, type Text, type Viewport } from "@synnaxlabs/pluto";
import {
  bounds,
  box,
  deep,
  dimensions,
  type direction,
  migrate,
  toArray,
  unique,
  xy,
} from "@synnaxlabs/x";
=======
import { type Viewport } from "@synnaxlabs/pluto";
import { deep, toArray, unique } from "@synnaxlabs/x";
>>>>>>> 3df39d87

import {
  AXIS_KEYS,
  AxisKey,
  MultiXAxisRecord,
  X_AXIS_KEYS,
  XAxisKey,
<<<<<<< HEAD
  XAxisRecord,
  Y_AXIS_KEYS,
  YAxisKey,
} from "@/lineplot/axis";

// |||||| TITLE ||||||

export interface TitleState {
  level: Text.Level;
  visible: boolean;
}

const ZERO_TITLE_STATE: TitleState = {
  level: "h4",
  visible: false,
};

// |||||| LEGEND ||||||

export interface LegendState {
  visible: boolean;
  position: Legend.StickyXY;
}

const ZERO_LEGEND_STATE: LegendState = {
  visible: true,
  position: { x: 50, y: 50, units: { x: "px", y: "px" } },
};

// |||||| VIEWPORT ||||||

export interface ViewportState {
  renderTrigger: number;
  zoom: dimensions.Dimensions;
  pan: xy.XY;
}

export const ZERO_VIEWPORT_STATE: ViewportState = {
  renderTrigger: 0,
  zoom: dimensions.DECIMAL,
  pan: xy.ZERO,
};

// ||||||| SELECTION |||||||

export interface SelectionState {
  box: box.Box;
}

export const ZERO_SELECTION_STATE: SelectionState = {
  box: box.ZERO,
};

// |||||| AXES ||||||

export interface AxisState {
  key: AxisKey;
  label: string;
  type: axis.TickType;
  labelDirection: direction.Direction;
  bounds: bounds.Bounds;
  autoBounds: { lower: boolean; upper: boolean };
  tickSpacing: number;
  labelLevel: Text.Level;
}

export interface AxesState {
  renderTrigger: number;
  hasHadChannelSet: boolean;
  axes: Record<AxisKey, AxisState>;
}

// |||| LINE ||||||

export interface LineState {
  key: string;
  label?: string;
  color: string;
  strokeWidth: number;
  downsample: number;
}

export type LinesState = LineState[];

const ZERO_LINE_STATE: Omit<LineState, "key"> = {
  color: "",
  strokeWidth: 2,
  downsample: 1,
};

export const ZERO_LINES_STATE: LinesState = [];

// |||||| RULES ||||||

export interface RuleState {
  key: string;
  label: string;
  color: string;
  axis: AxisKey;
  lineWidth: number;
  lineDash: number;
  units: string;
  position: number;
}

export type RulesState = RuleState[];

const ZERO_RULE_STATE: Omit<RuleState, "key"> = {
  color: "#ffffff",
  label: "",
  axis: "y1",
  lineWidth: 2,
  lineDash: 3,
  units: "",
  position: 0,
};

export const ZERO_RULES_STATE: RulesState = [];

// |||||| CHANNELS |||||

export type ChannelsState = MultiYAxisRecord<channel.Key[]> & XAxisRecord<channel.Key>;

export const ZERO_CHANNELS_STATE: ChannelsState = {
  x1: 0,
  x2: 0,
  y1: [] as number[],
  y2: [] as number[],
  y3: [] as number[],
  y4: [] as number[],
};
=======
  YAxisKey,
} from "@/lineplot/axis";
import * as latest from "@/lineplot/migrations";
>>>>>>> 3df39d87

export const shouldDisplayAxis = (key: AxisKey, state: State): boolean => {
  if (["x1", "y1"].includes(key)) return true;
  const channels = state.channels[key];
  if (Array.isArray(channels)) return channels.length > 0;
  return channels !== 0;
};

export type TitleState = latest.TitleState;
export type LegendState = latest.LegendState;
export type ViewportState = latest.ViewportState;
export type SelectionState = latest.SelectionState;
export type AxisState = latest.AxisState;
export type AxesState = latest.AxesState;
export type LineState = latest.LineState;
export type LinesState = latest.LinesState;
export type RuleState = latest.RuleState;
export type RulesState = latest.RulesState;
export type ChannelsState = latest.ChannelsState;
export type RangesState = latest.RangesState;
export type SugaredRangesState = MultiXAxisRecord<Range>;
<<<<<<< HEAD

export interface State extends migrate.Migratable {
  key: string;
  remoteCreated: boolean;
  title: TitleState;
  legend: LegendState;
  channels: ChannelsState;
  ranges: RangesState;
  viewport: ViewportState;
  axes: AxesState;
  lines: LinesState;
  rules: RulesState;
  selection: SelectionState;
}

export const ZERO_AXIS_STATE: AxisState = {
  key: "x1",
  label: "",
  type: "linear",
  labelDirection: "x",
  labelLevel: "small",
  bounds: bounds.ZERO,
  autoBounds: { lower: true, upper: true },
  tickSpacing: 75,
};

export const ZERO_AXES_STATE: AxesState = {
  renderTrigger: 0,
  hasHadChannelSet: false,
  axes: {
    y1: { ...ZERO_AXIS_STATE, key: "y1" },
    y2: { ...ZERO_AXIS_STATE, key: "y2" },
    y3: { ...ZERO_AXIS_STATE, key: "y3" },
    y4: { ...ZERO_AXIS_STATE, key: "y4" },
    x1: { ...ZERO_AXIS_STATE, key: "x1", type: "time" },
    x2: { ...ZERO_AXIS_STATE, key: "x2", type: "time" },
  },
};

export const ZERO_STATE: State = {
  version: "0.0.0",
  key: "",
  remoteCreated: false,
  title: ZERO_TITLE_STATE,
  legend: ZERO_LEGEND_STATE,
  channels: ZERO_CHANNELS_STATE,
  ranges: ZERO_RANGES_STATE,
  viewport: ZERO_VIEWPORT_STATE,
  lines: ZERO_LINES_STATE,
  axes: ZERO_AXES_STATE,
  rules: ZERO_RULES_STATE,
  selection: ZERO_SELECTION_STATE,
};

// |||||| TOOLBAR ||||||

const LINE_TOOLBAR_TABS = [
  "data",
  "lines",
  "axes",
  "annotations",
  "properties",
] as const;
export type ToolbarTab = (typeof LINE_TOOLBAR_TABS)[number];

export interface ToolbarState {
  activeTab: ToolbarTab;
}

export type ClickMode = "annotate" | "measure";

export interface ControlState {
  hold: boolean;
  clickMode: ClickMode | null;
  enableTooltip: boolean;
}

export const ZERO_LINE_CONTROL_STATE: ControlState = {
  clickMode: null,
  hold: false,
  enableTooltip: true,
};

export interface SliceState extends migrate.Migratable {
  mode: Viewport.Mode;
  control: ControlState;
  toolbar: ToolbarState;
  plots: Record<string, State>;
}
=======
export type State = latest.State;
export type ToolbarTab = latest.ToolbarTab;
export type ToolbarState = latest.ToolbarState;
export type ClickMode = latest.ClickMode;
export type ControlState = latest.ControlState;
export type SliceState = latest.SliceState;
export const ZERO_STATE = latest.ZERO_STATE;
export const ZERO_CHANNELS_STATE = latest.ZERO_CHANNELS_STATE;
export const ZERO_SLICE_STATE = latest.ZERO_SLICE_STATE;
export const migrateSlice = latest.migrateSlice;
export const migrateState = latest.migrateState;
>>>>>>> 3df39d87

export const SLICE_NAME = "line";

export interface StoreState {
  [SLICE_NAME]: SliceState;
}

export type CreatePayload = latest.AnyState;

export interface RemovePayload {
  keys: string[];
}

export interface SetViewportPayload
  extends Partial<Omit<ViewportState, "renderTrigger">> {
  key: string;
}

export interface StoreViewportPayload extends Omit<ViewportState, "renderTrigger"> {
  key: string;
}

export interface SetSelectionPayload extends SelectionState {
  key: string;
}

export interface SetYChannelsPayload {
  key: string;
  axisKey: YAxisKey;
  channels: channel.Key[];
  mode?: "set" | "add";
}

export interface SetXChannelPayload {
  key: string;
  axisKey: XAxisKey;
  channel: channel.Key;
}

export interface SetRangesPayload {
  key: string;
  axisKey: XAxisKey;
  ranges: string[];
  mode?: "set" | "add";
}

export interface SetLinePayload {
  key: string;
  line:
    | (Partial<LineState> & { key: string })
    | Array<Partial<LineState> & { key: string }>;
}

export interface SetTitlePayload {
  key: string;
  title: Partial<TitleState>;
}

export interface SetLegendPayload {
  key: string;
  legend: Partial<LegendState>;
}

export interface SetAxisPayload {
  key: string;
  axisKey: AxisKey;
  axis: Partial<AxisState>;
  triggerRender?: boolean;
}

export interface SetRulePayload {
  key: string;
  rule: Partial<RuleState> & { key: string };
}

export interface RemoveRulePayload {
  key: string;
  ruleKeys: string[];
}

export interface SetActiveToolbarTabPayload {
  tab: ToolbarTab;
}

export interface SetControlStatePayload {
  state: Partial<ControlState>;
}

export interface SetViewportModePayload {
  mode: Viewport.Mode;
}

interface TypedLineKey {
  range: string;
  xAxis: XAxisKey;
  yAxis: YAxisKey;
  channels: {
    x: channel.Key;
    y: channel.Key;
  };
}

export interface SetRemoteCreatedPayload {
  key: string;
}

export const typedLineKeyToString = (key: TypedLineKey): string =>
  `${key.yAxis}---${key.xAxis}---${key.range}---${key.channels.x}---${key.channels.y}`;

export const typedLineKeyFromString = (key: string): TypedLineKey => {
  const [yAxis, xAxis, range, x, y] = key.split("---");
  return {
    range,
    xAxis: xAxis as XAxisKey,
    yAxis: yAxis as YAxisKey,
    channels: {
      x: Number(x),
      y: Number(y),
    },
  };
};

const generateTypedLineKeys = (state: State): TypedLineKey[] =>
  Object.entries(state.ranges)
    .map(([xAxis, ranges]) =>
      ranges.flatMap((range) =>
        Object.entries(state.channels)
          .filter(([axis]) => !X_AXIS_KEYS.includes(axis as XAxisKey))
          .flatMap(([yAxis, yChannels]) => {
            const xChannel = state.channels[xAxis as XAxisKey];
            return (yChannels as channel.Keys).map((yChannel) => ({
              range,
              xAxis: xAxis as XAxisKey,
              yAxis: yAxis as YAxisKey,
              channels: {
                x: xChannel,
                y: yChannel,
              },
            }));
          }),
      ),
    )
    .flat();

const updateLines = (state: State): LineState[] => {
  const keys = generateTypedLineKeys(state);
  const lines: LineState[] = [];
  unique(keys).forEach((key) => {
    const strKey = typedLineKeyToString(key);
    const existing = state.lines.find((line) => strKey === line.key);
    if (existing != null) lines.push(existing);
    else lines.push({ key: strKey, ...latest.ZERO_LINE_STATE });
  });
  return lines;
};

<<<<<<< HEAD
const STATE_MIGRATIONS: migrate.Migrations = {
  "0.0.0": (state: State) => {
    state.version = "0.0.1";
    state.axes.axes = Object.fromEntries(
      Object.entries(state.axes.axes).map(([key, axis]) => {
        const type = Y_AXIS_KEYS.includes(key as YAxisKey) ? "linear" : "time";
        return [key, { ...axis, type }];
      }),
    );
    return state;
  },
};

const migrateState = migrate.migrator<State, State>(STATE_MIGRATIONS);

const MIGRATIONS: migrate.Migrations = {
  "0.0.0": (state: SliceState) => {
    state.plots = Object.fromEntries(
      Object.entries(state.plots).map(([key, plot]) => [key, migrateState(plot)]),
    ) as Record<string, State>;
    state.version = "0.0.1";
    return state;
  },
};

export const migrateSlice = migrate.migrator<SliceState, SliceState>(MIGRATIONS);

=======
>>>>>>> 3df39d87
export const { actions, reducer } = createSlice({
  name: SLICE_NAME,
  initialState: latest.ZERO_SLICE_STATE,
  reducers: {
    create: (state, { payload }: PayloadAction<CreatePayload>) => {
      const migrated = migrateState(payload);
      const { key: layoutKey } = migrated;
      const existing = state.plots[layoutKey];
      if (existing != null && existing.version === migrated.version) return;
      state.plots[layoutKey] = migrated;
      state.plots[layoutKey].lines = updateLines(migrated);
    },
    remove: (
      state,
      { payload: { keys: layoutKeys } }: PayloadAction<RemovePayload>,
    ) => {
      layoutKeys.forEach((layoutKey) => {
        delete state.plots[layoutKey];
      });
    },
    setViewport: (state, { payload }: PayloadAction<SetViewportPayload>) => {
      const p = state.plots[payload.key];
      p.viewport = {
        ...deep.copy(latest.ZERO_VIEWPORT_STATE),
        ...payload,
        renderTrigger: p.viewport.renderTrigger + 1,
      };
      p.selection = { ...latest.ZERO_SELECTION_STATE };
    },
    storeViewport: (state, { payload }: PayloadAction<StoreViewportPayload>) => {
      const p = state.plots[payload.key];
      p.viewport = {
        ...state.plots[payload.key].viewport,
        ...payload,
      };
      p.selection = { ...latest.ZERO_SELECTION_STATE };
    },
    setSelection: (state, { payload }: PayloadAction<SetSelectionPayload>) => {
      state.plots[payload.key].selection = {
        ...state.plots[payload.key].selection,
        ...payload,
      };
    },
    setYChannels: (state, { payload }: PayloadAction<SetYChannelsPayload>) => {
      const { key: layoutKey, axisKey, channels, mode = "set" } = payload;
      const p = state.plots[layoutKey];
      const prevShouldDisplay = shouldDisplayAxis(axisKey, p);
      if (mode === "set") p.channels[axisKey] = channels;
      else p.channels[axisKey] = unique([...p.channels[axisKey], ...channels]);
      const nextShouldDisplay = shouldDisplayAxis(axisKey, p);
      p.lines = updateLines(p);
      p.viewport = deep.copy(latest.ZERO_VIEWPORT_STATE);
      p.axes.hasHadChannelSet = true;
      if (prevShouldDisplay !== nextShouldDisplay) p.axes.renderTrigger += 1;
    },
    setXChannel: (state, { payload }: PayloadAction<SetXChannelPayload>) => {
      const { key: layoutKey, axisKey, channel } = payload;
      const p = state.plots[layoutKey];
      p.channels[axisKey] = channel;
      p.axes.renderTrigger += 1;
      p.axes.hasHadChannelSet = true;
      p.lines = updateLines(p);
    },
    setRanges: (state, { payload }: PayloadAction<SetRangesPayload>) => {
      const { key: layoutKey, axisKey, ranges, mode = "set" } = payload;
      const p = state.plots[layoutKey];
      if (mode === "set") p.ranges[axisKey] = ranges;
      else if (mode === "add")
        p.ranges[axisKey] = unique([...p.ranges[axisKey], ...ranges]);
      p.axes.renderTrigger += 1;
      p.lines = updateLines(p);
    },
    setLine: (state, { payload }: PayloadAction<SetLinePayload>) => {
      const { key: layoutKey, line: line_ } = payload;
      const plot = state.plots[layoutKey];
      toArray(line_).forEach((line) => {
        const idx = plot.lines.findIndex((l) => l.key === line.key);
        if (idx >= 0) plot.lines[idx] = { ...plot.lines[idx], ...line };
      });
    },
    setAxis: (state, { payload }: PayloadAction<SetAxisPayload>) => {
      const { key: layoutKey, axisKey, axis, triggerRender = true } = payload;
      const plot = state.plots[layoutKey];
      plot.axes.axes[axisKey] = { ...plot.axes.axes[axisKey], ...axis, key: axisKey };
      if (triggerRender) plot.axes.renderTrigger += 1;
    },
    setTitle: (state, { payload }: PayloadAction<SetTitlePayload>) => {
      const { key: layoutKey, title } = payload;
      const plot = state.plots[layoutKey];
      plot.title = { ...plot.title, ...title };
    },
    setLegend: (state, { payload }: PayloadAction<SetLegendPayload>) => {
      const { key: layoutKey, legend } = payload;
      const plot = state.plots[layoutKey];
      plot.legend = { ...plot.legend, ...legend };
    },
    setRule: (state, { payload }: PayloadAction<SetRulePayload>) => {
      const { key: layoutKey, rule } = payload;
      const plot = state.plots[layoutKey];
      toArray(rule).forEach((r) => {
        const idx = plot.rules.findIndex((rr) => rr.key === r.key);
        if (idx >= 0) plot.rules[idx] = { ...plot.rules[idx], ...r };
        else {
          plot.rules.push({
            ...latest.ZERO_RULE_STATE,
            label: `Rule ${plot.rules.length}`,
            ...r,
          });
        }
      });
    },
    removeRule: (state, { payload }: PayloadAction<RemoveRulePayload>) => {
      const { key: layoutKey, ruleKeys } = payload;
      const plot = state.plots[layoutKey];
      plot.rules = plot.rules.filter((rule) => !ruleKeys.includes(rule.key));
    },
    setActiveToolbarTab: (
      state,
      { payload }: PayloadAction<SetActiveToolbarTabPayload>,
    ) => {
      state.toolbar.activeTab = payload.tab;
    },
    setControlState: (state, { payload }: PayloadAction<SetControlStatePayload>) => {
      state.control = { ...state.control, ...payload.state };
    },
    setViewportMode: (
      state,
      { payload: { mode } }: PayloadAction<SetViewportModePayload>,
    ) => {
      state.mode = mode;
    },
    setRemoteCreated: (state, { payload }: PayloadAction<SetRemoteCreatedPayload>) => {
      state.plots[payload.key].remoteCreated = true;
    },
  },
});

export const {
  remove,
  setViewport,
  setYChannels,
  setXChannel,
  setRanges,
  setLine,
  setAxis,
  setTitle,
  setLegend,
  setRule,
  removeRule,
  setActiveToolbarTab,
  setControlState,
  storeViewport,
  setViewportMode,
  setRemoteCreated,
  setSelection,
  create: internalCreate,
} = actions;

export type Action = ReturnType<(typeof actions)[keyof typeof actions]>;
export type LinePayload = Action["payload"];<|MERGE_RESOLUTION|>--- conflicted
+++ resolved
@@ -9,167 +9,17 @@
 
 import { createSlice, type PayloadAction } from "@reduxjs/toolkit";
 import { type channel } from "@synnaxlabs/client";
-<<<<<<< HEAD
-import { axis, Legend, type Text, type Viewport } from "@synnaxlabs/pluto";
-import {
-  bounds,
-  box,
-  deep,
-  dimensions,
-  type direction,
-  migrate,
-  toArray,
-  unique,
-  xy,
-} from "@synnaxlabs/x";
-=======
 import { type Viewport } from "@synnaxlabs/pluto";
 import { deep, toArray, unique } from "@synnaxlabs/x";
->>>>>>> 3df39d87
 
 import {
-  AXIS_KEYS,
   AxisKey,
   MultiXAxisRecord,
   X_AXIS_KEYS,
   XAxisKey,
-<<<<<<< HEAD
-  XAxisRecord,
-  Y_AXIS_KEYS,
-  YAxisKey,
-} from "@/lineplot/axis";
-
-// |||||| TITLE ||||||
-
-export interface TitleState {
-  level: Text.Level;
-  visible: boolean;
-}
-
-const ZERO_TITLE_STATE: TitleState = {
-  level: "h4",
-  visible: false,
-};
-
-// |||||| LEGEND ||||||
-
-export interface LegendState {
-  visible: boolean;
-  position: Legend.StickyXY;
-}
-
-const ZERO_LEGEND_STATE: LegendState = {
-  visible: true,
-  position: { x: 50, y: 50, units: { x: "px", y: "px" } },
-};
-
-// |||||| VIEWPORT ||||||
-
-export interface ViewportState {
-  renderTrigger: number;
-  zoom: dimensions.Dimensions;
-  pan: xy.XY;
-}
-
-export const ZERO_VIEWPORT_STATE: ViewportState = {
-  renderTrigger: 0,
-  zoom: dimensions.DECIMAL,
-  pan: xy.ZERO,
-};
-
-// ||||||| SELECTION |||||||
-
-export interface SelectionState {
-  box: box.Box;
-}
-
-export const ZERO_SELECTION_STATE: SelectionState = {
-  box: box.ZERO,
-};
-
-// |||||| AXES ||||||
-
-export interface AxisState {
-  key: AxisKey;
-  label: string;
-  type: axis.TickType;
-  labelDirection: direction.Direction;
-  bounds: bounds.Bounds;
-  autoBounds: { lower: boolean; upper: boolean };
-  tickSpacing: number;
-  labelLevel: Text.Level;
-}
-
-export interface AxesState {
-  renderTrigger: number;
-  hasHadChannelSet: boolean;
-  axes: Record<AxisKey, AxisState>;
-}
-
-// |||| LINE ||||||
-
-export interface LineState {
-  key: string;
-  label?: string;
-  color: string;
-  strokeWidth: number;
-  downsample: number;
-}
-
-export type LinesState = LineState[];
-
-const ZERO_LINE_STATE: Omit<LineState, "key"> = {
-  color: "",
-  strokeWidth: 2,
-  downsample: 1,
-};
-
-export const ZERO_LINES_STATE: LinesState = [];
-
-// |||||| RULES ||||||
-
-export interface RuleState {
-  key: string;
-  label: string;
-  color: string;
-  axis: AxisKey;
-  lineWidth: number;
-  lineDash: number;
-  units: string;
-  position: number;
-}
-
-export type RulesState = RuleState[];
-
-const ZERO_RULE_STATE: Omit<RuleState, "key"> = {
-  color: "#ffffff",
-  label: "",
-  axis: "y1",
-  lineWidth: 2,
-  lineDash: 3,
-  units: "",
-  position: 0,
-};
-
-export const ZERO_RULES_STATE: RulesState = [];
-
-// |||||| CHANNELS |||||
-
-export type ChannelsState = MultiYAxisRecord<channel.Key[]> & XAxisRecord<channel.Key>;
-
-export const ZERO_CHANNELS_STATE: ChannelsState = {
-  x1: 0,
-  x2: 0,
-  y1: [] as number[],
-  y2: [] as number[],
-  y3: [] as number[],
-  y4: [] as number[],
-};
-=======
   YAxisKey,
 } from "@/lineplot/axis";
 import * as latest from "@/lineplot/migrations";
->>>>>>> 3df39d87
 
 export const shouldDisplayAxis = (key: AxisKey, state: State): boolean => {
   if (["x1", "y1"].includes(key)) return true;
@@ -191,97 +41,6 @@
 export type ChannelsState = latest.ChannelsState;
 export type RangesState = latest.RangesState;
 export type SugaredRangesState = MultiXAxisRecord<Range>;
-<<<<<<< HEAD
-
-export interface State extends migrate.Migratable {
-  key: string;
-  remoteCreated: boolean;
-  title: TitleState;
-  legend: LegendState;
-  channels: ChannelsState;
-  ranges: RangesState;
-  viewport: ViewportState;
-  axes: AxesState;
-  lines: LinesState;
-  rules: RulesState;
-  selection: SelectionState;
-}
-
-export const ZERO_AXIS_STATE: AxisState = {
-  key: "x1",
-  label: "",
-  type: "linear",
-  labelDirection: "x",
-  labelLevel: "small",
-  bounds: bounds.ZERO,
-  autoBounds: { lower: true, upper: true },
-  tickSpacing: 75,
-};
-
-export const ZERO_AXES_STATE: AxesState = {
-  renderTrigger: 0,
-  hasHadChannelSet: false,
-  axes: {
-    y1: { ...ZERO_AXIS_STATE, key: "y1" },
-    y2: { ...ZERO_AXIS_STATE, key: "y2" },
-    y3: { ...ZERO_AXIS_STATE, key: "y3" },
-    y4: { ...ZERO_AXIS_STATE, key: "y4" },
-    x1: { ...ZERO_AXIS_STATE, key: "x1", type: "time" },
-    x2: { ...ZERO_AXIS_STATE, key: "x2", type: "time" },
-  },
-};
-
-export const ZERO_STATE: State = {
-  version: "0.0.0",
-  key: "",
-  remoteCreated: false,
-  title: ZERO_TITLE_STATE,
-  legend: ZERO_LEGEND_STATE,
-  channels: ZERO_CHANNELS_STATE,
-  ranges: ZERO_RANGES_STATE,
-  viewport: ZERO_VIEWPORT_STATE,
-  lines: ZERO_LINES_STATE,
-  axes: ZERO_AXES_STATE,
-  rules: ZERO_RULES_STATE,
-  selection: ZERO_SELECTION_STATE,
-};
-
-// |||||| TOOLBAR ||||||
-
-const LINE_TOOLBAR_TABS = [
-  "data",
-  "lines",
-  "axes",
-  "annotations",
-  "properties",
-] as const;
-export type ToolbarTab = (typeof LINE_TOOLBAR_TABS)[number];
-
-export interface ToolbarState {
-  activeTab: ToolbarTab;
-}
-
-export type ClickMode = "annotate" | "measure";
-
-export interface ControlState {
-  hold: boolean;
-  clickMode: ClickMode | null;
-  enableTooltip: boolean;
-}
-
-export const ZERO_LINE_CONTROL_STATE: ControlState = {
-  clickMode: null,
-  hold: false,
-  enableTooltip: true,
-};
-
-export interface SliceState extends migrate.Migratable {
-  mode: Viewport.Mode;
-  control: ControlState;
-  toolbar: ToolbarState;
-  plots: Record<string, State>;
-}
-=======
 export type State = latest.State;
 export type ToolbarTab = latest.ToolbarTab;
 export type ToolbarState = latest.ToolbarState;
@@ -293,7 +52,6 @@
 export const ZERO_SLICE_STATE = latest.ZERO_SLICE_STATE;
 export const migrateSlice = latest.migrateSlice;
 export const migrateState = latest.migrateState;
->>>>>>> 3df39d87
 
 export const SLICE_NAME = "line";
 
@@ -450,36 +208,6 @@
   return lines;
 };
 
-<<<<<<< HEAD
-const STATE_MIGRATIONS: migrate.Migrations = {
-  "0.0.0": (state: State) => {
-    state.version = "0.0.1";
-    state.axes.axes = Object.fromEntries(
-      Object.entries(state.axes.axes).map(([key, axis]) => {
-        const type = Y_AXIS_KEYS.includes(key as YAxisKey) ? "linear" : "time";
-        return [key, { ...axis, type }];
-      }),
-    );
-    return state;
-  },
-};
-
-const migrateState = migrate.migrator<State, State>(STATE_MIGRATIONS);
-
-const MIGRATIONS: migrate.Migrations = {
-  "0.0.0": (state: SliceState) => {
-    state.plots = Object.fromEntries(
-      Object.entries(state.plots).map(([key, plot]) => [key, migrateState(plot)]),
-    ) as Record<string, State>;
-    state.version = "0.0.1";
-    return state;
-  },
-};
-
-export const migrateSlice = migrate.migrator<SliceState, SliceState>(MIGRATIONS);
-
-=======
->>>>>>> 3df39d87
 export const { actions, reducer } = createSlice({
   name: SLICE_NAME,
   initialState: latest.ZERO_SLICE_STATE,
