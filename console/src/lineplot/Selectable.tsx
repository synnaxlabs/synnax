// Copyright 2025 Synnax Labs, Inc.
//
// Use of this software is governed by the Business Source License included in the file
// licenses/BSL.txt.
//
// As of the Change Date specified in that file, in accordance with the Business Source
// License, use of this software will be governed by the Apache License, Version 2.0,
// included in the file licenses/APL.txt.

import { lineplot } from "@synnaxlabs/client";
import { Access, Icon } from "@synnaxlabs/pluto";

import { create, LAYOUT_TYPE } from "@/lineplot/layout";
import { type Selector } from "@/selector";

export const SELECTABLE: Selector.Selectable = {
  key: LAYOUT_TYPE,
  title: "Line Plot",
  icon: <Icon.LinePlot />,
<<<<<<< HEAD
  useVisible: () => Access.useEditGranted(lineplot.TYPE_ONTOLOGY_ID),
=======
  useVisible: () => Access.useUpdateGranted(lineplot.TYPE_ONTOLOGY_ID),
>>>>>>> 99ffa699
  create: async ({ layoutKey }) => create({ key: layoutKey }),
};<|MERGE_RESOLUTION|>--- conflicted
+++ resolved
@@ -17,10 +17,6 @@
   key: LAYOUT_TYPE,
   title: "Line Plot",
   icon: <Icon.LinePlot />,
-<<<<<<< HEAD
-  useVisible: () => Access.useEditGranted(lineplot.TYPE_ONTOLOGY_ID),
-=======
   useVisible: () => Access.useUpdateGranted(lineplot.TYPE_ONTOLOGY_ID),
->>>>>>> 99ffa699
   create: async ({ layoutKey }) => create({ key: layoutKey }),
 };