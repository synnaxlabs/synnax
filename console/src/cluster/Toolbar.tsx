--- conflicted
+++ resolved
@@ -50,13 +50,8 @@
     },
   ];
 
-<<<<<<< HEAD
-  const handleSelect = (key: string | null): void => {
+  const handleConnect = (key: string | null): void => {
     dispatch(setActive(key));
-=======
-  const handleConnect = ([key]: string[]): void => {
-    dispatch(setActive(key ?? null));
->>>>>>> ec71c0bf
   };
 
   const handleRemove = (keys: string[]): void => {
