--- conflicted
+++ resolved
@@ -183,18 +183,10 @@
           <PContextMenu.Item onClick={() => handleRemove(key)} showBottomDivider>
             <Icon.Delete />
             Remove
-<<<<<<< HEAD
           </PContextMenu.Item>
           <Link.CopyContextMenuItem onClick={handleLink} showBottomDivider />
           <ContextMenu.ReloadConsoleItem />
         </>
-=======
-          </PMenu.Item>
-          <Link.CopyMenuItem />
-          <PMenu.Divider />
-          <Menu.ReloadConsoleItem />
-        </PMenu.Menu>
->>>>>>> 7a469269
       );
     },
     [active?.key, handleConnect, handleRemove],
