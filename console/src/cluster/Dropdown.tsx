--- conflicted
+++ resolved
@@ -60,12 +60,11 @@
   return (
     <Select.ListItem
       className={CSS(CSS.B("cluster-list-item"))}
-<<<<<<< HEAD
       x
       align="center"
       {...rest}
     >
-      <Align.Space y justify="spaceBetween" gap="tiny" grow>
+      <Flex.Box y justify="between" gap="tiny" grow>
         <Text.MaybeEditable
           level="p"
           id={`cluster-dropdown-${item.key}`}
@@ -74,29 +73,11 @@
           onChange={handleChange}
           allowDoubleClick={false}
         />
-        <Text.Text level="p" shade={10}>
+        <Text.Text level="p" color={10}>
           {item.host}:{item.port}
         </Text.Text>
-      </Align.Space>
+      </Flex.Box>
     </Select.ListItem>
-=======
-      y
-      selected={selected}
-      onSelect={onSelect}
-      {...rest}
-    >
-      <Text.MaybeEditable
-        id={`cluster-dropdown-${item.key}`}
-        weight={450}
-        value={item.name}
-        onChange={handleChange}
-        allowDoubleClick={false}
-      />
-      <Text.Text color={10}>
-        {item.host}:{item.port}
-      </Text.Text>
-    </CoreList.Item>
->>>>>>> f0078d5d
   );
 };
 
@@ -113,7 +94,7 @@
 
 export interface NoneConnectedProps extends Flex.BoxProps<"div"> {}
 
-export const NoneConnected = ({ ...rest }: NoneConnectedProps): ReactElement => {
+export const NoneConnected = ({ style, ...rest }: NoneConnectedProps): ReactElement => {
   const placeLayout = Layout.usePlacer();
 
   const handleCluster: Text.TextProps["onClick"] = (e: MouseEvent) => {
@@ -122,9 +103,17 @@
   };
 
   return (
-    <Flex.Box empty center {...rest}>
-      <Text.Text>No cluster connected.</Text.Text>
-      <Text.Text onClick={handleCluster}>Connect a cluster</Text.Text>
+    <Flex.Box
+      empty
+      style={{ height: "100%", position: "relative", ...style }}
+      {...rest}
+    >
+      <Flex.Box y style={{ height: "100%" }} gap="small">
+        <Text.Text level="p">No cluster connected.</Text.Text>
+        <Text.Text level="p" onClick={handleCluster}>
+          Connect a cluster
+        </Text.Text>
+      </Flex.Box>
     </Flex.Box>
   );
 };
@@ -201,19 +190,18 @@
       return (
         <PMenu.Menu level="small" onChange={handleSelect}>
           {key === active?.key ? (
-            <PMenu.Item size="small" itemKey="disconnect">
-              <Icon.Disconnect />
-              Disconnect
+            <PMenu.Item gap="small" itemKey="disconnect">
+              <Icon.Disconnect /> Disconnect
             </PMenu.Item>
           ) : (
-            <PMenu.Item size="small" itemKey="connect">
+            <PMenu.Item gap="small" itemKey="connect">
               <Icon.Connect />
               Connect
             </PMenu.Item>
           )}
           <Menu.RenameItem />
           <PMenu.Divider />
-          <PMenu.Item size="small" itemKey="remove">
+          <PMenu.Item gap="small" itemKey="remove">
             <Icon.Delete />
             Remove
           </PMenu.Item>
@@ -235,7 +223,7 @@
         itemHeight={54}
         allowNone
       >
-        <Flex.Box pack>
+        <Flex.Box x pack>
           <Dialog.Trigger
             justify="center"
             contrast={2}
@@ -247,10 +235,10 @@
           </Dialog.Trigger>
           <ConnectionBadge />
         </Flex.Box>
-        <Dialog.Dialog style={{ minWidth: 300, width: 400 }} bordered borderColor={6}>
+        <Dialog.Dialog style={{ minWidth: 300, width: 400 }} bordered={false}>
           <PMenu.ContextMenu menu={contextMenu} {...menuProps} />
-          <Flex.Box pack x>
-            <Header.Header grow borderColor={6} gap="small" x>
+          <Flex.Box x bordered borderColor={6} pack rounded>
+            <Header.Header grow gap="small" x>
               <Header.Title level="h5">
                 <Icon.Cluster />
                 Clusters
@@ -270,7 +258,7 @@
               Connect
             </Button.Button>
           </Flex.Box>
-          <Flex.Box empty style={{ height: 190 }}>
+          <Flex.Box empty bordered borderColor={6} style={{ height: 190 }}>
             {keys.map((key, i) => (
               <ListItem key={key} index={i} itemKey={key} validateName={validateName} />
             ))}
