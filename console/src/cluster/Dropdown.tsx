// Copyright 2024 Synnax Labs, Inc.
//
// Use of this software is governed by the Business Source License included in the file
// licenses/BSL.txt.
//
// As of the Change Date specified in that file, in accordance with the Business Source
// License, use of this software will be governed by the Apache License, Version 2.0,
// included in the file licenses/APL.txt.

import {
  useCallback,
  type PropsWithChildren,
  type ReactElement,
  type MouseEventHandler,
  type MouseEvent,
} from "react";

import { Icon } from "@synnaxlabs/media";
<<<<<<< HEAD
import {
  Button,
  Dropdown as Core,
  Align,
  Synnax,
  Menu as PMenu,
} from "@synnaxlabs/pluto";
import { List as CoreList } from "@synnaxlabs/pluto/list";
=======
import { Button, Dropdown as Core, Align, Synnax } from "@synnaxlabs/pluto";
import { List as CoreList } from "@synnaxlabs/pluto/list";
import { Menu as PMenu } from "@synnaxlabs/pluto/menu";
>>>>>>> e48454ba
import { Text } from "@synnaxlabs/pluto/text";
import { useDispatch } from "react-redux";

import { connectWindowLayout } from "@/cluster/Connect";
import { type Cluster } from "@/cluster/core";
import { LOCAL_KEY } from "@/cluster/local";
import { useSelect, useSelectLocalState, useSelectMany } from "@/cluster/selectors";
import { remove, setActive, setLocalState } from "@/cluster/slice";
import { CSS } from "@/css";
import { Layout } from "@/layout";

import "@/cluster/Dropdown.css";

export const List = (): ReactElement => {
  const menuProps = PMenu.useContextMenu();
  const dispatch = useDispatch();
  const data = Object.values(useSelectMany());
  const active = useSelect();
  const openWindow = Layout.usePlacer();

  const selected = active != null ? [active?.key] : [];

  const handleConnect = (key: string | null): void => {
    dispatch(setActive(key));
  };

  const handleRemove = (keys: string[]): void => {
    dispatch(remove({ keys }));
  };

  const contextMenu = useCallback(
<<<<<<< HEAD
    ({ keys: [key] }: PMenu.ContextMenuProps): ReactElement | null => {
=======
    ({ keys: [key] }: PMenu.ContextMenuMenuProps): ReactElement | null => {
>>>>>>> e48454ba
      if (key == null) return null;
      const handleSelect = (menuKey: string): void => {
        if (key == null) return;
        switch (menuKey) {
          case "remove":
            return handleRemove([key]);
          case "connect":
            return handleConnect(key);
          case "disconnect":
            return handleConnect(null);
        }
      };

      return (
        <PMenu.Menu level="small" onChange={handleSelect}>
          {key !== LOCAL_KEY && (
            <PMenu.Item startIcon={<Icon.Delete />} size="small" itemKey="remove">
              Remove
            </PMenu.Item>
          )}
          {key === active?.key ? (
            <PMenu.Item
              startIcon={<Icon.Disconnect />}
              size="small"
              itemKey="disconnect"
            >
              Disconnect
            </PMenu.Item>
          ) : (
            <PMenu.Item startIcon={<Icon.Connect />} size="small" itemKey="connect">
              Connect
            </PMenu.Item>
          )}
        </PMenu.Menu>
      );
    },
    [active?.key, handleConnect, handleRemove],
  );

  return (
    <Align.Pack className={CSS.B("cluster-list")} direction="y">
      <Align.Pack direction="x" justify="spaceBetween" size="large" grow>
        <Align.Space
          className={CSS.B("cluster-list-title")}
          direction="y"
          justify="center"
          grow
        >
          <Text.WithIcon level="h5" startIcon={<Icon.Cluster />}>
            Clusters
          </Text.WithIcon>
        </Align.Space>
        <Button.Button
          variant="outlined"
          size="medium"
          startIcon={<Icon.Add />}
          onClick={() => openWindow(connectWindowLayout)}
          className={CSS.B("cluster-list-add")}
        >
          Add
        </Button.Button>
      </Align.Pack>
      <PMenu.ContextMenu
        style={{ width: "100%", height: 300 }}
        menu={contextMenu}
        {...menuProps}
      >
        <CoreList.List<string, Cluster> data={data} emptyContent={<NoneConnected />}>
          <CoreList.Selector
            value={selected}
            onChange={handleConnect}
            allowMultiple={false}
          >
            <CoreList.Core<string, Cluster> style={{ height: "100%", width: "100%" }}>
              {(p) => <ListItem {...p} />}
            </CoreList.Core>
          </CoreList.Selector>
        </CoreList.List>
      </PMenu.ContextMenu>
    </Align.Pack>
  );
};

const ListItem = (props: CoreList.ItemProps<string, Cluster>): ReactElement => {
  const dispatch = useDispatch();
  const { status, pid } = useSelectLocalState();
  const isLocal = props.entry.key === LOCAL_KEY;
  let icon: ReactElement | null = null;
  let loading = false;
  if (isLocal) {
    switch (status) {
      case "starting":
        icon = <Icon.Loading />;
        loading = true;
        break;
      case "running":
        icon = <Icon.Pause />;
        break;
      case "stopping":
        icon = <Icon.Loading />;
        loading = true;
        break;
      case "stopped":
        icon = <Icon.Play />;
        break;
    }
  }
  const handleClick: MouseEventHandler = (e): void => {
    e.stopPropagation();
    if (!isLocal) return;
    if (status === "running") dispatch(setLocalState({ command: "stop" }));
    if (status === "stopped") dispatch(setLocalState({ command: "start" }));
  };
  return (
    <CoreList.ItemFrame
      className={CSS(CSS.B("cluster-list-item"), isLocal && "local")}
      direction="x"
      align="center"
      {...props}
    >
      <Align.Space direction="y" justify="spaceBetween" size={0.5} grow>
        <Text.Text level="p" weight={450}>
          {props.entry.name}
        </Text.Text>
        <Text.Text level="p" shade={6}>
          {props.entry.props.host}:{props.entry.props.port}
        </Text.Text>
      </Align.Space>
      {isLocal && (
        <Align.Space direction="y" align="end" size="small">
          {icon != null && (
            <Button.Icon
              disabled={status === "starting" || status === "stopping"}
              onClick={handleClick}
              variant="outlined"
              loading={loading}
            >
              {icon}
            </Button.Icon>
          )}
          <Text.Text level="p" shade={6}>
            PID {isLocal ? pid : "N/A"}
          </Text.Text>
        </Align.Space>
      )}
    </CoreList.ItemFrame>
  );
};

export interface NoneConnectedProps extends PropsWithChildren {}

export const NoneConnectedBoundary = ({
  children,
}: NoneConnectedProps): ReactElement => {
  const client = Synnax.use();
  if (client != null) return <>{children}</>;
  return <NoneConnected />;
};

export const NoneConnected = (): ReactElement => {
  const placer = Layout.usePlacer();

<<<<<<< HEAD
  const handleCluster: Text.TextProps["onClick"] = (e) => {
=======
  const handleCluster: Text.TextProps["onClick"] = (e: MouseEvent) => {
>>>>>>> e48454ba
    e.stopPropagation();
    placer(connectWindowLayout);
  };

  return (
    <Align.Space empty style={{ height: "100%", position: "relative" }}>
      <Align.Center direction="y" style={{ height: "100%" }} size="small">
        <Text.Text level="p">No cluster connected.</Text.Text>
        <Text.Link level="p" onClick={handleCluster}>
          Connect a cluster
        </Text.Link>
      </Align.Center>
    </Align.Space>
  );
};

export const Dropdown = (): ReactElement => {
  const dropProps = Core.use();
  const cluster = useSelect();

  return (
    <Core.Dialog
      {...dropProps}
      variant="floating"
      bordered={false}
      location={{ x: "left", y: "top" }}
      className={CSS.B("cluster-dropdown")}
    >
      <Button.Button
        onClick={dropProps.toggle}
        variant="text"
        startIcon={<Icon.Cluster />}
        justify="center"
      >
        {cluster?.name ?? "No Active Cluster"}
      </Button.Button>
      <List />
    </Core.Dialog>
  );
};<|MERGE_RESOLUTION|>--- conflicted
+++ resolved
@@ -16,20 +16,9 @@
 } from "react";
 
 import { Icon } from "@synnaxlabs/media";
-<<<<<<< HEAD
-import {
-  Button,
-  Dropdown as Core,
-  Align,
-  Synnax,
-  Menu as PMenu,
-} from "@synnaxlabs/pluto";
-import { List as CoreList } from "@synnaxlabs/pluto/list";
-=======
 import { Button, Dropdown as Core, Align, Synnax } from "@synnaxlabs/pluto";
 import { List as CoreList } from "@synnaxlabs/pluto/list";
 import { Menu as PMenu } from "@synnaxlabs/pluto/menu";
->>>>>>> e48454ba
 import { Text } from "@synnaxlabs/pluto/text";
 import { useDispatch } from "react-redux";
 
@@ -61,11 +50,7 @@
   };
 
   const contextMenu = useCallback(
-<<<<<<< HEAD
-    ({ keys: [key] }: PMenu.ContextMenuProps): ReactElement | null => {
-=======
     ({ keys: [key] }: PMenu.ContextMenuMenuProps): ReactElement | null => {
->>>>>>> e48454ba
       if (key == null) return null;
       const handleSelect = (menuKey: string): void => {
         if (key == null) return;
@@ -228,11 +213,7 @@
 export const NoneConnected = (): ReactElement => {
   const placer = Layout.usePlacer();
 
-<<<<<<< HEAD
-  const handleCluster: Text.TextProps["onClick"] = (e) => {
-=======
   const handleCluster: Text.TextProps["onClick"] = (e: MouseEvent) => {
->>>>>>> e48454ba
     e.stopPropagation();
     placer(connectWindowLayout);
   };
