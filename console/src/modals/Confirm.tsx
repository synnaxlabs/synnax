// Copyright 2025 Synnax Labs, Inc.
//
// Use of this software is governed by the Business Source License included in the file
// licenses/BSL.txt.
//
// As of the Change Date specified in that file, in accordance with the Business Source
// License, use of this software will be governed by the Apache License, Version 2.0,
// included in the file licenses/APL.txt.

import { Button, Nav, Text } from "@synnaxlabs/pluto";
<<<<<<< HEAD
import { status } from "@synnaxlabs/x";
=======
import { type status } from "@synnaxlabs/x";
>>>>>>> fb6476aa

import { type BaseArgs, createBase, type Prompt } from "@/modals/Base";
import { ModalContentLayout } from "@/modals/layout";
import { Triggers } from "@/triggers";

export interface PromptConfirmLayoutArgs extends BaseArgs<boolean> {
  message: string;
  description: string;
  confirm?: { variant?: status.Variant; label?: string };
  cancel?: { variant?: status.Variant; label?: string };
}

export const CONFIRM_LAYOUT_TYPE = "confirm";

export interface PromptConfirm extends Prompt<boolean, PromptConfirmLayoutArgs> {}

export const [useConfirm, Confirm] = createBase<boolean, PromptConfirmLayoutArgs>(
  "Confirm",
  CONFIRM_LAYOUT_TYPE,
  ({ value: { message, description, confirm, cancel }, onFinish }) => {
    const {
      variant: confirmVariant = status.ERROR_VARIANT,
      label: confirmLabel = "Confirm",
    } = confirm ?? {};
    const { variant: cancelVariant, label: cancelLabel = "Cancel" } = cancel ?? {};

    const footer = (
      <>
        <Triggers.SaveHelpText action={confirmLabel} />
        <Nav.Bar.End x align="center">
          <Button.Button
            variant="outlined"
            status={cancelVariant}
            onClick={() => onFinish(false)}
          >
            {cancelLabel}
          </Button.Button>
          <Button.Button
            status={confirmVariant}
            onClick={() => onFinish(true)}
            triggers={Triggers.SAVE}
          >
            {confirmLabel}
          </Button.Button>
        </Nav.Bar.End>
      </>
    );

    return (
      <ModalContentLayout footer={footer}>
        <Text.Text level="h3" shade={11} weight={450}>
          {message}
        </Text.Text>
        <Text.Text level="p" shade={11} weight={450}>
          {description}
        </Text.Text>
      </ModalContentLayout>
    );
  },
);<|MERGE_RESOLUTION|>--- conflicted
+++ resolved
@@ -8,11 +8,7 @@
 // included in the file licenses/APL.txt.
 
 import { Button, Nav, Text } from "@synnaxlabs/pluto";
-<<<<<<< HEAD
-import { status } from "@synnaxlabs/x";
-=======
 import { type status } from "@synnaxlabs/x";
->>>>>>> fb6476aa
 
 import { type BaseArgs, createBase, type Prompt } from "@/modals/Base";
 import { ModalContentLayout } from "@/modals/layout";
@@ -33,10 +29,8 @@
   "Confirm",
   CONFIRM_LAYOUT_TYPE,
   ({ value: { message, description, confirm, cancel }, onFinish }) => {
-    const {
-      variant: confirmVariant = status.ERROR_VARIANT,
-      label: confirmLabel = "Confirm",
-    } = confirm ?? {};
+    const { variant: confirmVariant = "error", label: confirmLabel = "Confirm" } =
+      confirm ?? {};
     const { variant: cancelVariant, label: cancelLabel = "Cancel" } = cancel ?? {};
 
     const footer = (
