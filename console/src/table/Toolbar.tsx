--- conflicted
+++ resolved
@@ -142,13 +142,8 @@
   );
 };
 
-<<<<<<< HEAD
-type CellEntry = KeyedNamed<TableCells.Variant> & {
+type CellEntry = record.KeyedNamed<TableCells.Variant> & {
   icon: Icon.ReactElement;
-=======
-type CellEntry = record.KeyedNamed<TableCells.Variant> & {
-  icon: PIcon.Element;
->>>>>>> 2ea56abb
 };
 
 const CELL_TYPE_OPTIONS: CellEntry[] = [
