// Copyright 2025 Synnax Labs, Inc.
//
// Use of this software is governed by the Business Source License included in the file
// licenses/BSL.txt.
//
// As of the Change Date specified in that file, in accordance with the Business Source
// License, use of this software will be governed by the Apache License, Version 2.0,
// included in the file licenses/APL.txt.

import "@/table/Table.css";

import { table } from "@synnaxlabs/client";
import { useSelectWindowKey } from "@synnaxlabs/drift/react";
import {
  Access,
  Button,
  Icon,
  Menu as PMenu,
  Table as Core,
  TableCells,
  Triggers,
  usePrevious,
} from "@synnaxlabs/pluto";
import { box, clamp, dimensions, location, type record, uuid, xy } from "@synnaxlabs/x";
import { memo, type ReactElement, useCallback, useEffect, useRef } from "react";
import { useDispatch } from "react-redux";

import { Controls, Menu } from "@/components";
import { CSS } from "@/css";
import { createLoadRemote } from "@/hooks/useLoadRemote";
import { Layout } from "@/layout";
import { type Selector } from "@/selector";
import {
  select,
  useSelectCell,
  useSelectEditable,
  useSelectLayout,
  useSelectSelectedColumns,
  useSelectVersion,
} from "@/table/selectors";
import {
  addCol,
  addRow,
  type CellLayout,
  clearSelected,
  copySelected,
  deleteCol,
  deleteRow,
  internalCreate,
  pasteSelected,
  resizeCol,
  resizeRow,
  selectCells,
  selectCol,
  type SelectionMode,
  selectRow,
  setCellProps,
  setEditable,
  setRemoteCreated,
  type State,
  ZERO_STATE,
} from "@/table/slice";
import { Workspace } from "@/workspace";

export const LAYOUT_TYPE = "table";
export type LayoutType = typeof LAYOUT_TYPE;

const parseContextKey = (key: string): string | number => {
  if (key.startsWith("resizer")) {
    const [, , index] = key.split("-");
    return parseInt(index);
  }
  return key;
};

const parseRowCalArgs = <L extends location.Outer | undefined>(
  tableKey: string,
  keys: string[],
  loc?: L,
): { key: string; index?: number; cellKey?: string; loc: L } => {
  const cellKey = parseContextKey(keys[0]);
  if (typeof cellKey === "number")
    return { key: tableKey, index: cellKey, loc: loc as L };
  return { key: tableKey, cellKey: keys[0], loc: loc as L };
};

export const useSyncComponent = Workspace.createSyncComponent(
  "Table",
  async ({ key, workspace, store, fluxStore, client }) => {
    const storeState = store.getState();
<<<<<<< HEAD
    if (!Access.editGranted({ id: table.ontologyID(key), store: fluxStore, client }))
=======
    if (!Access.updateGranted({ id: table.ontologyID(key), store: fluxStore, client }))
>>>>>>> 99ffa699
      return;
    const data = select(storeState, key);
    if (data == null) return;
    const layout = Layout.selectRequired(storeState, key);
    const setData = { ...data, key: undefined };
    if (!data.remoteCreated) store.dispatch(setRemoteCreated({ key }));
    await client.workspaces.tables.create(workspace, {
      key,
      name: layout.name,
      data: setData,
    });
  },
);

const Loaded: Layout.Renderer = ({ layoutKey, visible }) => {
  const { name } = Layout.useSelectRequired(layoutKey);
  const layout = useSelectLayout(layoutKey);
  const syncDispatch = useSyncComponent(layoutKey);
  const editMode = useSelectEditable(layoutKey);
  const hasEditPermission = Access.useUpdateGranted(table.ontologyID(layoutKey));
  const canEdit = hasEditPermission && editMode;

  const handleAddRow = () => {
    syncDispatch(addRow({ key: layoutKey }));
  };

  const handleAddCol = () => {
    syncDispatch(addCol({ key: layoutKey }));
  };

  const prevName = usePrevious(name);

  useEffect(() => {
    if (prevName !== name) syncDispatch(Layout.rename({ key: layoutKey, name }));
  }, [syncDispatch, name, prevName]);

  const contextMenu = ({ keys }: PMenu.ContextMenuMenuProps) => (
    <PMenu.Menu
      onChange={{
        addRowBelow: () => {
          syncDispatch(addRow(parseRowCalArgs(layoutKey, keys, "bottom")));
        },
        addRowAbove: () =>
          syncDispatch(addRow(parseRowCalArgs(layoutKey, keys, "top"))),
        addColRight: () =>
          syncDispatch(addCol(parseRowCalArgs(layoutKey, keys, "right"))),
        addColLeft: () =>
          syncDispatch(addCol(parseRowCalArgs(layoutKey, keys, "left"))),
        deleteRow: () => syncDispatch(deleteRow(parseRowCalArgs(layoutKey, keys))),
        deleteCol: () => syncDispatch(deleteCol(parseRowCalArgs(layoutKey, keys))),
        toggleEdit: () => syncDispatch(setEditable({ key: layoutKey })),
      }}
      gap="small"
      level="small"
    >
      {keys.length > 0 && (
        <>
          <PMenu.Item size="small" itemKey="addRowBelow">
            <Icon.Add />
            Add row below
          </PMenu.Item>
          <PMenu.Item size="small" itemKey="addRowAbove">
            <Icon.Add />
            Add row above
          </PMenu.Item>
          <PMenu.Divider />
          <PMenu.Item size="small" itemKey="addColRight">
            <Icon.Add />
            Add column right
          </PMenu.Item>
          <PMenu.Item size="small" itemKey="addColLeft">
            <Icon.Add />
            Add column left
          </PMenu.Item>
          <PMenu.Divider />
          <PMenu.Item size="small" itemKey="deleteRow">
            <Icon.Delete />
            Delete row
          </PMenu.Item>
          <PMenu.Item size="small" itemKey="deleteCol">
            <Icon.Delete />
            Delete column
          </PMenu.Item>
          <PMenu.Divider />
        </>
      )}
      {canEdit && (
        <PMenu.Item itemKey="toggleEdit">
          {editMode ? <Icon.EditOff /> : <Icon.Edit />}
          {`${editMode ? "Disable" : "Enable"} editing`}
        </PMenu.Item>
      )}
      <PMenu.Divider />
      <Menu.ReloadConsoleItem />
    </PMenu.Menu>
  );

  const menuProps = PMenu.useContextMenu();

  const handleColResize = useCallback((size: number, index: number) => {
    syncDispatch(resizeCol({ key: layoutKey, index, size: clamp(size, 32) }));
  }, []);

  const windowKey = useSelectWindowKey() as string;

  const handleDoubleClick = useCallback(() => {
    if (!canEdit) return;
    syncDispatch(
      Layout.setNavDrawerVisible({ windowKey, key: "visualization", value: true }),
    );
  }, [canEdit]);

  const colSizes = layout.columns.map((col) => col.size);
  const totalColSizes = colSizes.reduce((acc, size) => acc + size, 0);
  const totalRowSizes = layout.rows.reduce((acc, row) => acc + row.size, 0);

  const ref = useRef<HTMLDivElement>(null);

  Triggers.use({
    triggers: [["Control", "V"], ["Control", "C"], ["Delete"], ["Backspace"]],
    region: ref,
    callback: useCallback(
      ({ triggers, stage }: Triggers.UseEvent) => {
        if (ref.current == null || stage !== "start") return;
        const isCopy = triggers.some((t) => t.includes("C"));
        const isDelete = triggers.some(
          (t) => t.includes("Delete") || t.includes("Backspace"),
        );
        const isPaste = triggers.some((t) => t.includes("V"));
        if (isCopy) syncDispatch(copySelected({ key: layoutKey }));
        if (isDelete) syncDispatch(clearSelected({ key: layoutKey }));
        if (isPaste) syncDispatch(pasteSelected({ key: layoutKey }));
      },
      [syncDispatch, layoutKey],
    ),
  });

  let currPos = 3.5 * 6;
  return (
    <div className={CSS.B("table")} ref={ref} onDoubleClick={handleDoubleClick}>
      <PMenu.ContextMenu menu={contextMenu} {...menuProps}>
        <Core.Table
          visible={visible}
          style={{ width: totalColSizes, height: totalRowSizes }}
          onContextMenu={menuProps.open}
          className={menuProps.className}
        >
          <ColResizer
            tableKey={layoutKey}
            onResize={handleColResize}
            columns={colSizes}
          />
          {layout.rows.map((row, rowIndex) => {
            const pos = currPos;
            currPos += layout.rows[rowIndex].size;
            return (
              <Row
                key={rowIndex}
                tableKey={layoutKey}
                index={rowIndex}
                cells={row.cells}
                position={pos}
                columns={colSizes}
                size={row.size}
              />
            );
          })}
        </Core.Table>
        {canEdit && (
          <>
            <Button.Button
              className={CSS.BE("table", "add-col")}
              justify="center"
              align="center"
              size="tiny"
              variant="filled"
              onClick={handleAddCol}
            >
              <Icon.Add />
            </Button.Button>
            <Button.Button
              className={CSS.BE("table", "add-row")}
              justify="center"
              variant="filled"
              align="center"
              size="tiny"
              onClick={handleAddRow}
            >
              <Icon.Add />
            </Button.Button>
          </>
        )}
        <TableControls tableKey={layoutKey} />
      </PMenu.ContextMenu>
    </div>
  );
};

interface TableControls {
  tableKey: string;
}

const TableControls = ({ tableKey }: TableControls) => {
  const dispatch = useDispatch();
  const editMode = useSelectEditable(tableKey);
  const hasEditPermission = Access.useUpdateGranted(table.ontologyID(tableKey));
  const canEdit = hasEditPermission && editMode;
  const handleEdit = useCallback(() => {
    dispatch(setEditable({ key: tableKey }));
  }, []);

  if (!hasEditPermission) return null;

  return (
    <Controls>
      <Button.Toggle
        value={canEdit}
        onChange={handleEdit}
        size="small"
        tooltipLocation={location.BOTTOM_LEFT}
        tooltip={`${canEdit ? "Disable" : "Enable"} editing`}
      >
        {canEdit ? <Icon.EditOff /> : <Icon.Edit />}
      </Button.Toggle>
    </Controls>
  );
};

interface RowProps {
  tableKey: string;
  index: number;
  size: number;
  cells: CellLayout[];
  position: number;
  columns: number[];
}

const Row = ({ cells, size, columns, position, index, tableKey }: RowProps) => {
  const dispatch = useDispatch();
  const handleResize = useCallback((size: number, index: number) => {
    dispatch(resizeRow({ key: tableKey, index, size: clamp(size, 32) }));
  }, []);
  const handleSelect = useCallback(() => {
    dispatch(selectRow({ key: tableKey, index }));
  }, []);
  let currPos = 3.5 * 6;
  return (
    <Core.Row
      index={index}
      position={position}
      size={size}
      onResize={handleResize}
      onSelect={handleSelect}
    >
      {cells.map((cell, i) => {
        const pos = currPos;
        currPos += columns[i];
        return (
          <Cell
            key={cell.key}
            tableKey={tableKey}
            box={box.construct(
              xy.construct({ y: position, x: pos }),
              dimensions.construct(columns[i], size),
            )}
            cellKey={cell.key}
          />
        );
      })}
    </Core.Row>
  );
};

interface CellContainerProps {
  box: box.Box;
  tableKey: string;
  cellKey: string;
}

export type CreateArg = Partial<State> & Omit<Partial<Layout.BaseState>, "type">;

export const create =
  (initial: CreateArg = {}): Layout.Creator =>
  ({ dispatch }) => {
    const { name = "Table", location = "mosaic", window, tab, ...rest } = initial;
    const key = table.keyZ.safeParse(initial.key).data ?? uuid.create();
    dispatch(internalCreate({ ...ZERO_STATE, ...rest, key }));
    return {
      key,
      type: LAYOUT_TYPE,
      icon: "Table",
      name,
      location,
      window,
      tab,
    };
  };

export const SELECTABLE: Selector.Selectable = {
  key: LAYOUT_TYPE,
  title: "Table",
  icon: <Icon.Table />,
<<<<<<< HEAD
  useVisible: () => Access.useEditGranted(table.TYPE_ONTOLOGY_ID),
=======
  useVisible: () => Access.useUpdateGranted(table.TYPE_ONTOLOGY_ID),
>>>>>>> 99ffa699
  create: async ({ layoutKey }) => create({ key: layoutKey }),
};

interface ColResizerProps {
  tableKey: string;
  columns: number[];
  onResize: (size: number, index: number) => void;
}

const ColResizer = ({ tableKey, columns, onResize }: ColResizerProps) => {
  const dispatch = useDispatch();
  const selectedCols = useSelectSelectedColumns(tableKey);
  const handleSelect = useCallback((index: number) => {
    dispatch(selectCol({ key: tableKey, index }));
  }, []);

  return (
    <Core.ColumnIndicators
      onSelect={handleSelect}
      selected={selectedCols}
      onResize={onResize}
      columns={columns}
    />
  );
};

const Cell = memo(({ tableKey, cellKey, box }: CellContainerProps): ReactElement => {
  const state = useSelectCell(tableKey, cellKey);
  const dispatch = useDispatch();
  const handleSelect = (
    cellKey: string,
    { shiftKey, ctrlKey, metaKey }: MouseEvent,
  ) => {
    let mode: SelectionMode = "replace";
    if (shiftKey) mode = "region";
    if (ctrlKey || metaKey) mode = "add";
    dispatch(selectCells({ key: tableKey, mode, cells: [cellKey] }));
  };
  const handleChange = (props: record.Unknown) =>
    dispatch(setCellProps({ key: tableKey, cellKey, props }));
  const C = TableCells.CELLS[state.variant];
  return (
    <C.Cell
      cellKey={cellKey}
      box={box}
      onChange={handleChange}
      onSelect={handleSelect}
      selected={state.selected}
      {...state.props}
    />
  );
});
Cell.displayName = "Cell";

const useLoadRemote = createLoadRemote<table.Table>({
  useRetrieve: Core.useRetrieveObservable,
  targetVersion: ZERO_STATE.version,
  useSelectVersion,
  actionCreator: (v) => internalCreate({ ...(v.data as State), key: v.key }),
});

export const Table: Layout.Renderer = ({ layoutKey, ...rest }): ReactElement | null => {
  const table = useLoadRemote(layoutKey);
  if (table == null) return null;
  return <Loaded layoutKey={layoutKey} {...rest} />;
};<|MERGE_RESOLUTION|>--- conflicted
+++ resolved
@@ -88,11 +88,7 @@
   "Table",
   async ({ key, workspace, store, fluxStore, client }) => {
     const storeState = store.getState();
-<<<<<<< HEAD
-    if (!Access.editGranted({ id: table.ontologyID(key), store: fluxStore, client }))
-=======
     if (!Access.updateGranted({ id: table.ontologyID(key), store: fluxStore, client }))
->>>>>>> 99ffa699
       return;
     const data = select(storeState, key);
     if (data == null) return;
@@ -395,11 +391,7 @@
   key: LAYOUT_TYPE,
   title: "Table",
   icon: <Icon.Table />,
-<<<<<<< HEAD
-  useVisible: () => Access.useEditGranted(table.TYPE_ONTOLOGY_ID),
-=======
   useVisible: () => Access.useUpdateGranted(table.TYPE_ONTOLOGY_ID),
->>>>>>> 99ffa699
   create: async ({ layoutKey }) => create({ key: layoutKey }),
 };
 
