--- conflicted
+++ resolved
@@ -9,10 +9,6 @@
  * included in the file licenses/APL.txt.
  */
 
-<<<<<<< HEAD
-.console-toolbar-header {
-    padding: 0.5rem;
-=======
 .console-toolbar__header {
     &.console-toolbar__header--padded {
         padding: 0.5rem round(0.66rem, 1px);
@@ -20,5 +16,4 @@
     & .console-toolbar__action {
         box-shadow: var(--pluto-shadow-v1);
     }
->>>>>>> 57247f0d
 }