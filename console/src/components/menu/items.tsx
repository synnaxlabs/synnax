--- conflicted
+++ resolved
@@ -30,18 +30,16 @@
   );
 };
 
-<<<<<<< HEAD
 export const RenameItem = (): ReactElement => (
   <Menu.Item itemKey="rename" size="small" startIcon={<Icon.Rename />}>
     Rename
   </Menu.Item>
 );
-=======
+
 export const DeleteItem = (): ReactElement => {
   return (
     <Menu.Item itemKey="delete" startIcon={<Icon.Delete />} size="small">
       Delete
     </Menu.Item>
   );
-};
->>>>>>> 9145ee19
+};