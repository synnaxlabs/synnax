--- conflicted
+++ resolved
@@ -9,9 +9,5 @@
 
 export * from "@/components/context-menu";
 export * from "@/components/EmptyAction";
-<<<<<<< HEAD
-=======
 export * from "@/components/FavoriteButton";
-export * from "@/components/menu";
->>>>>>> 4505e7b1
 export * from "@/components/toolbar";