// Copyright 2023 Synnax Labs, Inc.
//
// Use of this software is governed by the Business Source License included in the file
// licenses/BSL.txt.
//
// As of the Change Date specified in that file, in accordance with the Business Source
// License, use of this software will be governed by the Apache License, Version 2.0,
// included in the file licenses/APL.txt.

import type { PayloadAction, Middleware, Dispatch } from "@reduxjs/toolkit";

export interface MiddlewareEffectArgs<S, LP, DP> {
  getState: () => S;
  dispatch: Dispatch<PayloadAction<DP>>;
  action: PayloadAction<LP>;
}

export type MiddlewareEffect<S, LP, DP = LP> = (
  args: MiddlewareEffectArgs<S, LP, DP>,
) => void;

export const dispatchEffect =
  <S, I, O>(factory: (payload: I) => PayloadAction<O>): MiddlewareEffect<S, I, O> =>
  ({ dispatch, action }) =>
    dispatch(factory(action.payload));

export const effectMiddleware =
  <S, LP, DP>(
    deps: string[],
    effects: Array<MiddlewareEffect<S, LP, DP>>,
  ): Middleware<Dispatch<PayloadAction<LP>>, S, Dispatch<PayloadAction<LP>>> =>
  ({ getState, dispatch }) =>
  (next) =>
<<<<<<< HEAD
  (action: PayloadAction<LP>) => {
    const state = next(action);
=======
  (unknownAction) => {
    const action = unknownAction as PayloadAction<LP>;
    const state = next(unknownAction);
>>>>>>> e48454ba
    if (deps.includes(action.type))
      effects.forEach((factory) => factory({ getState, dispatch, action }));
    return state;
  };<|MERGE_RESOLUTION|>--- conflicted
+++ resolved
@@ -31,14 +31,9 @@
   ): Middleware<Dispatch<PayloadAction<LP>>, S, Dispatch<PayloadAction<LP>>> =>
   ({ getState, dispatch }) =>
   (next) =>
-<<<<<<< HEAD
-  (action: PayloadAction<LP>) => {
-    const state = next(action);
-=======
   (unknownAction) => {
     const action = unknownAction as PayloadAction<LP>;
     const state = next(unknownAction);
->>>>>>> e48454ba
     if (deps.includes(action.type))
       effects.forEach((factory) => factory({ getState, dispatch, action }));
     return state;
