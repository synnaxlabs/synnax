// Copyright 2025 Synnax Labs, Inc.
//
// Use of this software is governed by the Business Source License included in the file
// licenses/BSL.txt.
//
// As of the Change Date specified in that file, in accordance with the Business Source
// License, use of this software will be governed by the Apache License, Version 2.0,
// included in the file licenses/APL.txt.

<<<<<<< HEAD
import { Status } from "@synnaxlabs/pluto";
=======
import { type status } from "@synnaxlabs/client";
import { Status, useAsyncEffect } from "@synnaxlabs/pluto";
import { useCallback } from "react";
import { useDispatch } from "react-redux";

import { filterFavoritesToKeys, removeFavorites } from "@/status/slice";
>>>>>>> 4505e7b1

export const useListenForChanges = () => {
  const dispatch = useDispatch();
  const addStatus = Status.useAdder();
<<<<<<< HEAD
  Status.useSetSynchronizer(addStatus);
=======
  const listQuery = Status.useList();
  useAsyncEffect(
    async (signal) => {
      await listQuery.retrieveAsync({}, { signal });
      if (listQuery.variant !== "success") return;
      dispatch(filterFavoritesToKeys(listQuery.data));
    },
    [dispatch],
  );
  Status.useSetSynchronizer(addStatus);
  const handleDelete = useCallback(
    (key: status.Key) => {
      dispatch(removeFavorites(key));
    },
    [dispatch],
  );
  Status.useDeleteSynchronizer(handleDelete);
>>>>>>> 4505e7b1
};<|MERGE_RESOLUTION|>--- conflicted
+++ resolved
@@ -7,23 +7,16 @@
 // License, use of this software will be governed by the Apache License, Version 2.0,
 // included in the file licenses/APL.txt.
 
-<<<<<<< HEAD
-import { Status } from "@synnaxlabs/pluto";
-=======
 import { type status } from "@synnaxlabs/client";
 import { Status, useAsyncEffect } from "@synnaxlabs/pluto";
 import { useCallback } from "react";
 import { useDispatch } from "react-redux";
 
 import { filterFavoritesToKeys, removeFavorites } from "@/status/slice";
->>>>>>> 4505e7b1
 
 export const useListenForChanges = () => {
   const dispatch = useDispatch();
   const addStatus = Status.useAdder();
-<<<<<<< HEAD
-  Status.useSetSynchronizer(addStatus);
-=======
   const listQuery = Status.useList();
   useAsyncEffect(
     async (signal) => {
@@ -41,5 +34,4 @@
     [dispatch],
   );
   Status.useDeleteSynchronizer(handleDelete);
->>>>>>> 4505e7b1
 };