// Copyright 2025 Synnax Labs, Inc.
//
// Use of this software is governed by the Business Source License included in the file
// licenses/BSL.txt.
//
// As of the Change Date specified in that file, in accordance with the Business Source
// License, use of this software will be governed by the Apache License, Version 2.0,
// included in the file licenses/APL.txt.

<<<<<<< HEAD
import { type status } from "@synnaxlabs/client";
import {
  type ContextMenu as PContextMenu,
  type Flux,
  type List,
  Status,
} from "@synnaxlabs/pluto";
import { useCallback } from "react";
=======
import { Component, type Flux, Icon, Menu as PMenu, Status } from "@synnaxlabs/pluto";
import { useCallback, useMemo } from "react";
import { useDispatch } from "react-redux";
>>>>>>> 4505e7b1

import { ContextMenu as CMenu } from "@/components";
import { Modals } from "@/modals";
import { useConfirmDelete } from "@/ontology/hooks";
import { useSelectFavoriteSet } from "@/status/selectors";
import { addFavorites, removeFavorites } from "@/status/slice";

<<<<<<< HEAD
export interface ContextMenuProps extends PContextMenu.MenuProps {
  getItem: List.GetItem<string, status.Status>;
}
=======
export interface ContextMenuProps extends PMenu.ContextMenuMenuProps {}

export const ContextMenu = ({ keys }: ContextMenuProps) => {
  const q = Status.useRetrieveMultiple({ keys });
  const dispatch = useDispatch();
  const favoriteSet = useSelectFavoriteSet();
>>>>>>> 4505e7b1

  const confirm = useConfirmDelete({
    type: "Status",
    description: "This action cannot be undone.",
  });
  const { update: del } = Status.useDelete();
  const handleError = Status.useErrorHandler();
  const renameModal = Modals.useRename();
  const rename = Status.useRename({
    beforeUpdate: useCallback(
      async ({ data }: Flux.BeforeUpdateParams<Status.RenameParams>) => {
        const renamed = await renameModal(
          { initialValue: data.name },
          { icon: "Status", name: "Status.Rename" },
        );
        if (renamed == null) return false;
        return { ...data, name: renamed };
      },
      [renameModal],
    ),
  });
<<<<<<< HEAD
  const handleDelete = () => {
    handleError(async () => {
      const confirmed = await confirm(statuses);
      if (confirmed) del(statuses.map((s) => s.key));
    }, "Failed to delete status");
=======

  const anyFavorited = useMemo(
    () => keys.some((k) => favoriteSet.has(k)),
    [favoriteSet, keys],
  );
  const anyNotFavorited = useMemo(
    () => keys.some((k) => !favoriteSet.has(k)),
    [favoriteSet, keys],
  );
  if (q.variant !== "success") return null;
  const statuses = q.data;
  const handleSelect: PMenu.MenuProps["onChange"] = {
    delete: () => {
      handleError(async () => {
        const confirmed = await confirm(statuses);
        if (confirmed) del(keys);
      }, "Failed to delete status");
    },
    rename: () => {
      rename.update(statuses[0]);
    },
    favorite: () => {
      dispatch(addFavorites(keys));
    },
    unfavorite: () => {
      dispatch(removeFavorites(keys));
    },
>>>>>>> 4505e7b1
  };
  const handleRename = useCallback(() => {
    rename.update(statuses[0]);
  }, [rename, statuses]);

  const isEmpty = statuses.length === 0;
  const isSingle = statuses.length === 1;

  return (
<<<<<<< HEAD
    <>
      {!isEmpty && <CMenu.DeleteItem onClick={handleDelete} showBottomDivider />}
      <CMenu.RenameItem onClick={handleRename} />
    </>
=======
    <PMenu.Menu level="small" gap="small" onChange={handleSelect}>
      {anyNotFavorited && (
        <PMenu.Item itemKey="favorite">
          <Icon.StarFilled />
          Favorite
        </PMenu.Item>
      )}
      {anyFavorited && (
        <PMenu.Item itemKey="unfavorite">
          <Icon.StarOutlined />
          Unfavorite
        </PMenu.Item>
      )}
      {(anyFavorited || anyNotFavorited) && <PMenu.Divider />}
      {!isEmpty && <Menu.DeleteItem />}
      {isSingle && <Menu.RenameItem />}
    </PMenu.Menu>
>>>>>>> 4505e7b1
  );
};

export const contextMenuRenderProp = Component.renderProp(ContextMenu);<|MERGE_RESOLUTION|>--- conflicted
+++ resolved
@@ -7,20 +7,15 @@
 // License, use of this software will be governed by the Apache License, Version 2.0,
 // included in the file licenses/APL.txt.
 
-<<<<<<< HEAD
-import { type status } from "@synnaxlabs/client";
 import {
-  type ContextMenu as PContextMenu,
+  Component,
+  ContextMenu as PContextMenu,
   type Flux,
-  type List,
+  Icon,
   Status,
 } from "@synnaxlabs/pluto";
-import { useCallback } from "react";
-=======
-import { Component, type Flux, Icon, Menu as PMenu, Status } from "@synnaxlabs/pluto";
 import { useCallback, useMemo } from "react";
 import { useDispatch } from "react-redux";
->>>>>>> 4505e7b1
 
 import { ContextMenu as CMenu } from "@/components";
 import { Modals } from "@/modals";
@@ -28,18 +23,12 @@
 import { useSelectFavoriteSet } from "@/status/selectors";
 import { addFavorites, removeFavorites } from "@/status/slice";
 
-<<<<<<< HEAD
-export interface ContextMenuProps extends PContextMenu.MenuProps {
-  getItem: List.GetItem<string, status.Status>;
-}
-=======
-export interface ContextMenuProps extends PMenu.ContextMenuMenuProps {}
+export interface ContextMenuProps extends PContextMenu.MenuProps {}
 
 export const ContextMenu = ({ keys }: ContextMenuProps) => {
   const q = Status.useRetrieveMultiple({ keys });
   const dispatch = useDispatch();
   const favoriteSet = useSelectFavoriteSet();
->>>>>>> 4505e7b1
 
   const confirm = useConfirmDelete({
     type: "Status",
@@ -61,13 +50,6 @@
       [renameModal],
     ),
   });
-<<<<<<< HEAD
-  const handleDelete = () => {
-    handleError(async () => {
-      const confirmed = await confirm(statuses);
-      if (confirmed) del(statuses.map((s) => s.key));
-    }, "Failed to delete status");
-=======
 
   const anyFavorited = useMemo(
     () => keys.some((k) => favoriteSet.has(k)),
@@ -79,23 +61,17 @@
   );
   if (q.variant !== "success") return null;
   const statuses = q.data;
-  const handleSelect: PMenu.MenuProps["onChange"] = {
-    delete: () => {
-      handleError(async () => {
-        const confirmed = await confirm(statuses);
-        if (confirmed) del(keys);
-      }, "Failed to delete status");
-    },
-    rename: () => {
-      rename.update(statuses[0]);
-    },
-    favorite: () => {
-      dispatch(addFavorites(keys));
-    },
-    unfavorite: () => {
-      dispatch(removeFavorites(keys));
-    },
->>>>>>> 4505e7b1
+  const handleDelete = () => {
+    handleError(async () => {
+      const confirmed = await confirm(statuses);
+      if (confirmed) del(keys);
+    }, "Failed to delete status");
+  };
+  const handleFavorite = () => {
+    dispatch(addFavorites(keys));
+  };
+  const handleUnfavorite = () => {
+    dispatch(removeFavorites(keys));
   };
   const handleRename = useCallback(() => {
     rename.update(statuses[0]);
@@ -105,30 +81,24 @@
   const isSingle = statuses.length === 1;
 
   return (
-<<<<<<< HEAD
     <>
-      {!isEmpty && <CMenu.DeleteItem onClick={handleDelete} showBottomDivider />}
-      <CMenu.RenameItem onClick={handleRename} />
-    </>
-=======
-    <PMenu.Menu level="small" gap="small" onChange={handleSelect}>
       {anyNotFavorited && (
-        <PMenu.Item itemKey="favorite">
+        <PContextMenu.Item onClick={handleFavorite}>
           <Icon.StarFilled />
           Favorite
-        </PMenu.Item>
+        </PContextMenu.Item>
       )}
       {anyFavorited && (
-        <PMenu.Item itemKey="unfavorite">
+        <PContextMenu.Item onClick={handleUnfavorite}>
           <Icon.StarOutlined />
           Unfavorite
-        </PMenu.Item>
+        </PContextMenu.Item>
       )}
-      {(anyFavorited || anyNotFavorited) && <PMenu.Divider />}
-      {!isEmpty && <Menu.DeleteItem />}
-      {isSingle && <Menu.RenameItem />}
-    </PMenu.Menu>
->>>>>>> 4505e7b1
+      {(anyFavorited || anyNotFavorited) && <PContextMenu.Divider />}
+      {!isEmpty && <CMenu.DeleteItem onClick={handleDelete} showBottomDivider />}
+      {isSingle && <CMenu.RenameItem onClick={handleRename} showBottomDivider />}
+      <CMenu.ReloadConsoleItem />
+    </>
   );
 };
 
