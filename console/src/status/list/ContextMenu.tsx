--- conflicted
+++ resolved
@@ -32,11 +32,7 @@
   const dispatch = useDispatch();
   const favoriteSet = useSelectFavoriteSet();
   const ids = status.ontologyID(keys);
-<<<<<<< HEAD
-  const canEdit = Access.useEditGranted(ids);
-=======
   const canEdit = Access.useUpdateGranted(ids);
->>>>>>> 99ffa699
   const canDelete = Access.useDeleteGranted(ids);
 
   const confirm = useConfirmDelete({
