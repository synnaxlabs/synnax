--- conflicted
+++ resolved
@@ -24,13 +24,6 @@
   const dispatch = useDispatch();
   const favoriteSet = useSelectFavoriteSet();
 
-<<<<<<< HEAD
-export const ContextMenu = ({ keys, getItem }: ContextMenuProps) => {
-  const statuses = getItem(keys);
-  const isEmpty = statuses.length === 0;
-  const isSingle = statuses.length === 1;
-=======
->>>>>>> 4505e7b1
   const confirm = useConfirmDelete({
     type: "Status",
     description: "This action cannot be undone.",
@@ -85,21 +78,6 @@
 
   return (
     <PMenu.Menu level="small" gap="small" onChange={handleSelect}>
-<<<<<<< HEAD
-      {isSingle && (
-        <>
-          <Menu.RenameItem />
-          <PMenu.Divider />
-        </>
-      )}
-      {!isEmpty && (
-        <>
-          <Menu.DeleteItem />
-          <PMenu.Divider />
-        </>
-      )}
-      <Menu.ReloadConsoleItem />
-=======
       {anyNotFavorited && (
         <PMenu.Item itemKey="favorite">
           <Icon.StarFilled />
@@ -115,7 +93,6 @@
       {(anyFavorited || anyNotFavorited) && <PMenu.Divider />}
       {!isEmpty && <Menu.DeleteItem />}
       {isSingle && <Menu.RenameItem />}
->>>>>>> 4505e7b1
     </PMenu.Menu>
   );
 };
