--- conflicted
+++ resolved
@@ -42,11 +42,7 @@
 
 const EmptyContent = () => {
   const placeLayout = Layout.usePlacer();
-<<<<<<< HEAD
-  const canEdit = Access.useEditGranted(status.TYPE_ONTOLOGY_ID);
-=======
   const canEdit = Access.useUpdateGranted(status.TYPE_ONTOLOGY_ID);
->>>>>>> 99ffa699
   return (
     <EmptyAction
       message="No statuses found."
