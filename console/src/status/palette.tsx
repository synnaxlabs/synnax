--- conflicted
+++ resolved
@@ -20,11 +20,7 @@
   icon: <Status.CreateIcon />,
   onSelect: ({ placeLayout }) => placeLayout(CREATE_LAYOUT),
   visible: ({ store, client }) =>
-<<<<<<< HEAD
-    Access.editGranted({ id: status.TYPE_ONTOLOGY_ID, store, client }),
-=======
     Access.updateGranted({ id: status.TYPE_ONTOLOGY_ID, store, client }),
->>>>>>> 99ffa699
 };
 
 export const OPEN_EXPLORER_COMMAND: Palette.Command = {
