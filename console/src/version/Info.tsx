// Copyright 2025 Synnax Labs, Inc.
//
// Use of this software is governed by the Business Source License included in the file
// licenses/BSL.txt.
//
// As of the Change Date specified in that file, in accordance with the Business Source
// License, use of this software will be governed by the Apache License, Version 2.0,
// included in the file licenses/APL.txt.

import { Logo } from "@synnaxlabs/media";
import { Button, Flex, Flux, Progress, Status, Text } from "@synnaxlabs/pluto";
import { Size } from "@synnaxlabs/x";
import { relaunch } from "@tauri-apps/plugin-process";
import { check, type Update } from "@tauri-apps/plugin-updater";
<<<<<<< HEAD
import z from "zod";
=======
import { z } from "zod";
>>>>>>> 46448fc2

import { type Layout } from "@/layout";
import { Runtime } from "@/runtime";
import { useSelectVersion } from "@/version/selectors";

export const INFO_LAYOUT_TYPE = "versionInfo";

export const INFO_LAYOUT: Layout.BaseState = {
  type: INFO_LAYOUT_TYPE,
  key: INFO_LAYOUT_TYPE,
  name: "About.Version",
  icon: "Info",
  location: "modal",
  window: { resizable: false, navTop: true, size: { width: 500, height: 325 } },
  excludeFromWorkspace: true,
};

const { useRetrieve: useRetrieveUpdateAvailable } = Flux.createRetrieve<
  {},
  Update | null
>({
  name: "Version",
  retrieve: async () => {
    if (Runtime.ENGINE !== "tauri") return null;
    await new Promise((resolve) => setTimeout(resolve, 500));
    return await check();
  },
});

export const statusDetailsSchema = z.object({
  total: Size.z,
  progress: Size.z,
});

interface StatusDetails extends z.infer<typeof statusDetailsSchema> {}

const { useUpdate } = Flux.createUpdate<Update, {}, Update, typeof statusDetailsSchema>(
  {
    name: "Console",
    verbs: Flux.UPDATE_VERBS,
    initialStatusDetails: {
      total: Size.bytes(0),
      progress: Size.bytes(0),
    },
    update: async ({ data: update, setStatus }) => {
      await update.downloadAndInstall((prog) => {
        const updateStatus = (v: (p: StatusDetails) => StatusDetails) =>
          setStatus((p) => {
            if (p.variant === "error") return p;
            return {
              ...p,
              variant: "loading",
              details: v(p.details),
            };
          });
        switch (prog.event) {
          case "Started":
            updateStatus((p) => ({
              ...p,
              total: Size.bytes(prog.data.contentLength ?? 0),
            }));
            break;
          case "Progress":
            updateStatus((p) => ({
              ...p,
              progress: p.progress.add(Size.bytes(prog.data.chunkLength)),
            }));
            break;
          case "Finished":
            updateStatus((p) => ({
              ...p,
              variant: "success",
              details: { ...p, progress: p.total },
            }));
            break;
        }
      });
      if (Runtime.ENGINE === "tauri") await relaunch();
      return update;
    },
  },
);

export const Info: Layout.Renderer = () => {
  const version = useSelectVersion();
  const availableQuery = useRetrieveUpdateAvailable({});
  const updateQuery = useUpdate();
  let totalSize: Size = Size.bytes(0);
  let amountDownloaded: Size = Size.bytes(0);
  if (updateQuery.status.variant !== "error") {
    totalSize = updateQuery.status.details.total;
    amountDownloaded = updateQuery.status.details.progress;
  }

  const progressPercent = (amountDownloaded.valueOf() / totalSize.valueOf()) * 100;

  let updateContent = (
    <Status.Summary level="h4" weight={350} variant="loading" gap="medium">
      Checking for updates
    </Status.Summary>
  );
  if (availableQuery.variant === "error")
    updateContent = <Status.Summary level="h4" status={availableQuery.status} />;
  else if (updateQuery.variant === "error")
    updateContent = <Status.Summary level="h4" status={updateQuery.status} />;
  else if (updateQuery.variant === "loading")
    if (progressPercent === 100)
      updateContent = (
        <Status.Summary level="h4" variant="loading" gap="medium">
          Update downloaded. Restarting
        </Status.Summary>
      );
    else
      updateContent = (
        <Flex.Box y gap="medium">
          <Status.Summary variant="loading" level="h4" gap="medium">
            Downloading update
          </Status.Summary>
          <Flex.Box x gap="medium" align="center" justify="center">
            <Progress.Progress value={progressPercent} />
            <Text.Text color={10} overflow="ellipsis">
              {Math.ceil(amountDownloaded.megabytes)} / {Math.ceil(totalSize.megabytes)}{" "}
              MB
            </Text.Text>
          </Flex.Box>
        </Flex.Box>
      );
  else if (availableQuery.variant == "success")
    if (availableQuery.data != null) {
      const update = availableQuery.data;
      updateContent = (
        <>
          <Status.Summary level="h4" variant="success">
            Version {update.version} available
          </Status.Summary>
          <Button.Button variant="filled" onClick={() => updateQuery.update(update)}>
            Update & Restart
          </Button.Button>
        </>
      );
    } else
      updateContent = (
        <Status.Summary level="h4" variant="success">
          Up to date
        </Status.Summary>
      );

  return (
    <Flex.Box align="center" y gap="large" style={{ paddingTop: "6rem" }}>
      <Flex.Box y gap="small" justify="center" align="center">
        <a href="https://synnaxlabs.com" target="_blank" rel="noreferrer">
          <Logo variant="title" style={{ height: "10rem" }} />
        </a>
        <Text.Text level="h3" weight={350}>
          Console v{version}
        </Text.Text>
      </Flex.Box>
      {updateContent}
      <Text.Text
        level="small"
        color={10}
        weight={350}
        style={{ position: "absolute", bottom: "3rem" }}
      >
        © 2022-2025 Synnax Labs, Inc. All rights reserved
      </Text.Text>
    </Flex.Box>
  );
};<|MERGE_RESOLUTION|>--- conflicted
+++ resolved
@@ -12,11 +12,7 @@
 import { Size } from "@synnaxlabs/x";
 import { relaunch } from "@tauri-apps/plugin-process";
 import { check, type Update } from "@tauri-apps/plugin-updater";
-<<<<<<< HEAD
-import z from "zod";
-=======
 import { z } from "zod";
->>>>>>> 46448fc2
 
 import { type Layout } from "@/layout";
 import { Runtime } from "@/runtime";
