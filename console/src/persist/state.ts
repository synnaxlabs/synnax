--- conflicted
+++ resolved
@@ -83,9 +83,8 @@
   const appWindow = getCurrentWindow();
   if (appWindow == null || appWindow.label !== MAIN_WINDOW) return;
   openAndMigrateKV()
-    .then((db) => void db.clear())
-    .catch(console.error)
-    .finally(() => window.location.reload());
+    .then(async (db) => await db.clear())
+    .finally(window.location.reload);
 };
 
 interface Engine<S extends RequiredState> {
@@ -183,16 +182,7 @@
   engine: Engine<S>,
   debounceInterval: TimeSpan = PERSIST_DEBOUNCE,
 ): Middleware<UnknownRecord> => {
-<<<<<<< HEAD
-  const appWindow = getCurrentWindow();
-  if (appWindow.label !== MAIN_WINDOW) return passThroughMiddleware;
-  const debouncedPersist = debounce(
-    engine.persist.bind(engine),
-    debounceInterval.milliseconds,
-  );
-=======
   const debouncedPersist = debounce(engine.persist, debounceInterval.milliseconds);
->>>>>>> ba12bb0c
   return (store) => (next) => (action) => {
     const result = next(action);
     const type = (action as Action | undefined)?.type;
@@ -206,7 +196,7 @@
         .clear()
         .then(() => window.location.reload())
         .catch(console.error);
-    else void debouncedPersist(store.getState());
+    else debouncedPersist(store.getState());
     return result;
   };
 };