// Copyright 2025 Synnax Labs, Inc.
//
// Use of this software is governed by the Business Source License included in the file
// licenses/BSL.txt.
//
// As of the Change Date specified in that file, in accordance with the Business Source
// License, use of this software will be governed by the Apache License, Version 2.0,
// included in the file licenses/APL.txt.

import "@/index.css";
import "@synnaxlabs/media/dist/media.css";
import "@synnaxlabs/pluto/dist/pluto.css";

import { Provider } from "@synnaxlabs/drift/react";
import {
  type Color,
  type Haul,
  Pluto,
  preventDefault,
  type state,
  type Triggers,
} from "@synnaxlabs/pluto";
import { type ReactElement, useCallback, useEffect } from "react";
import { useDispatch } from "react-redux";

import { Arc } from "@/arc";
import { Auth } from "@/auth";
import { Annotation } from "@/annotation";
import { Channel } from "@/channel";
import { Cluster } from "@/cluster";
import { Code } from "@/code";
import { Lua } from "@/code/lua";
import { COMMANDS } from "@/commands";
import { CSV } from "@/csv";
import { Docs } from "@/docs";
import { Error } from "@/error";
import { Hardware } from "@/hardware";
import { Label } from "@/label";
import { Layout } from "@/layout";
import { Layouts } from "@/layouts";
import { LinePlot } from "@/lineplot";
import { Log } from "@/log";
import { Modals } from "@/modals";
import { Ontology } from "@/ontology";
import { Palette } from "@/palette";
import { Permissions } from "@/permissions";
import { Range } from "@/range";
import { Schematic } from "@/schematic";
import { SERVICES } from "@/services";
import { Status } from "@/status";
import { store } from "@/store";
import { Table } from "@/table";
import { User } from "@/user";
import { Version } from "@/version";
import { Vis } from "@/vis";
import WorkerURL from "@/worker?worker&url";
import { Workspace } from "@/workspace";

const LAYOUT_RENDERERS: Record<string, Layout.Renderer> = {
  ...Channel.LAYOUTS,
  ...Cluster.LAYOUTS,
  ...CSV.LAYOUTS,
  ...Docs.LAYOUTS,
  ...Hardware.LAYOUTS,
  ...Label.LAYOUTS,
  ...Layouts.LAYOUTS,
  ...LinePlot.LAYOUTS,
  ...Log.LAYOUTS,
  ...Modals.LAYOUTS,
  ...Permissions.LAYOUTS,
  ...Range.LAYOUTS,
  ...Schematic.LAYOUTS,
  ...Table.LAYOUTS,
  ...User.LAYOUTS,
  ...Version.LAYOUTS,
  ...Vis.LAYOUTS,
  ...Workspace.LAYOUTS,
<<<<<<< HEAD
  ...Annotation.LAYOUTS,
=======
  ...Arc.LAYOUTS,
  ...Status.LAYOUTS,
>>>>>>> 4ecf3a36
};

const CONTEXT_MENU_RENDERERS: Record<string, Layout.ContextMenuRenderer> = {
  ...Schematic.CONTEXT_MENUS,
  ...LinePlot.CONTEXT_MENUS,
};

const PREVENT_DEFAULT_TRIGGERS: Triggers.Trigger[] = [
  ["Control", "P"],
  ["Control", "Shift", "P"],
  ["Control", "MouseLeft"],
  ["Control", "W"],
];

const TRIGGERS_PROVIDER_PROPS: Triggers.ProviderProps = {
  preventDefaultOn: PREVENT_DEFAULT_TRIGGERS,
  preventDefaultOptions: { double: true },
};

const useHaulState: state.PureUse<Haul.DraggingState> = () => {
  const hauled = Layout.useSelectHauling();
  const dispatch = useDispatch();
  const onHauledChange = useCallback(
    (state: Haul.DraggingState) => dispatch(Layout.setHauled(state)),
    [dispatch],
  );
  return [hauled, onHauledChange];
};

const useColorContextState: state.PureUse<Color.ContextState> = () => {
  const colorContext = Layout.useSelectColorContext();
  const dispatch = useDispatch();
  const onColorContextChange = useCallback(
    (state: Color.ContextState) => dispatch(Layout.setColorContext({ state })),
    [dispatch],
  );
  return [colorContext, onColorContextChange];
};

const useBlockDefaultDropBehavior = (): void =>
  useEffect(() => {
    const doc = document.documentElement;
    doc.addEventListener("dragover", preventDefault);
    doc.addEventListener("drop", preventDefault);
    return () => {
      doc.removeEventListener("dragover", preventDefault);
      doc.removeEventListener("drop", preventDefault);
    };
  }, []);

const MainUnderContext = (): ReactElement => {
  const theme = Layout.useThemeProvider();
  const cluster = Cluster.useSelect();
  useBlockDefaultDropBehavior();
  return (
    <Pluto.Provider
      theming={theme}
      workerEnabled
      connParams={cluster ?? undefined}
      workerURL={WorkerURL}
      triggers={TRIGGERS_PROVIDER_PROPS}
      haul={{ useState: useHaulState }}
      color={{ useState: useColorContextState }}
      alamos={{ level: "info" }}
    >
      <Auth.Guard>
        <Code.Provider importExtensions={Lua.EXTENSIONS} initServices={Lua.SERVICES}>
          <Vis.Canvas>
            <Layout.Window />
          </Vis.Canvas>
        </Code.Provider>
      </Auth.Guard>
    </Pluto.Provider>
  );
};

export const Console = (): ReactElement => (
  <Error.OverlayWithoutStore>
    <Provider store={store}>
      <Error.OverlayWithStore>
        <Layout.RendererProvider value={LAYOUT_RENDERERS}>
          <Layout.ContextMenuProvider value={CONTEXT_MENU_RENDERERS}>
            <Ontology.ServicesProvider services={SERVICES}>
              <Palette.CommandProvider commands={COMMANDS}>
                <MainUnderContext />
              </Palette.CommandProvider>
            </Ontology.ServicesProvider>
          </Layout.ContextMenuProvider>
        </Layout.RendererProvider>
      </Error.OverlayWithStore>
    </Provider>
  </Error.OverlayWithoutStore>
);<|MERGE_RESOLUTION|>--- conflicted
+++ resolved
@@ -75,12 +75,9 @@
   ...Version.LAYOUTS,
   ...Vis.LAYOUTS,
   ...Workspace.LAYOUTS,
-<<<<<<< HEAD
   ...Annotation.LAYOUTS,
-=======
   ...Arc.LAYOUTS,
   ...Status.LAYOUTS,
->>>>>>> 4ecf3a36
 };
 
 const CONTEXT_MENU_RENDERERS: Record<string, Layout.ContextMenuRenderer> = {
