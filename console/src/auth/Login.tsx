--- conflicted
+++ resolved
@@ -27,14 +27,7 @@
 
 import { LoginNav } from "@/auth/LoginNav";
 import { Cluster } from "@/cluster";
-<<<<<<< HEAD
-import { setActive } from "@/cluster/slice";
 import { CSS } from "@/css";
-import { Layout } from "@/layout";
-import { Layouts } from "@/layouts";
-=======
-import { CSS } from "@/css";
->>>>>>> 37de8639
 import { Version } from "@/version";
 
 const SIGN_IN_TRIGGER: Triggers.Trigger = ["Enter"];
@@ -86,85 +79,17 @@
 
   const handleSubmit = (): void =>
     handleError(async () => {
-<<<<<<< HEAD
-      if (!methods.validate() || selectedCluster == null) return;
-      const credentials = methods.value();
-      setStatus(status.create({ variant: "loading", message: "Connecting..." }));
-      const client = new Client({ ...selectedCluster, ...credentials });
-=======
       const clusterToConnect = servingCluster ?? selectedCluster;
       if (!methods.validate() || clusterToConnect == null) return;
       const credentials = methods.value();
       setStatus(status.create({ variant: "loading", message: "Connecting..." }));
       const client = new Client({ ...clusterToConnect, ...credentials });
->>>>>>> 37de8639
       const state = await client.connectivity.check();
       const key = state.clusterKey;
       if (state.status !== "connected") {
         const message = state.message ?? "Unknown error";
         return setStatus(status.create({ variant: "error", message }));
       }
-<<<<<<< HEAD
-      if (state.nodeVersion != null) dispatch(Version.set(state.nodeVersion));
-      dispatch(Cluster.set({ ...selectedCluster, ...credentials }));
-      dispatch(setActive(selectedCluster.key));
-    }, "Failed to log in");
-
-  return (
-    <>
-      <Layouts.Notifications />
-      <Layout.Modals />
-      <Flex.Box y empty className={CSS.B("login")}>
-        <LoginNav />
-        <Flex.Box
-          y
-          align="center"
-          justify="center"
-          background={1}
-          gap="huge"
-          grow
-          data-tauri-drag-region
-          className={CSS.BE("login", "content")}
-        >
-          <Logo
-            variant="title"
-            className={CSS.BE("login", "logo")}
-            data-tauri-drag-region
-          />
-          <Flex.Box
-            pack
-            x
-            className={CSS(
-              CSS.BE("login", "container"),
-              servingCluster != null && CSS.M("narrow"),
-            )}
-            grow={false}
-            rounded={1.5}
-            background={0}
-          >
-            {servingCluster == null && (
-              <Cluster.List value={selectedKey} onChange={setSelectedKey} />
-            )}
-            <Flex.Box
-              y
-              gap="huge"
-              className={CSS.BE("login", "form")}
-              bordered
-              grow
-              shrink={false}
-            >
-              <Form.Form<typeof credentialsZ> {...methods}>
-                <Flex.Box y align="center" grow gap="huge" shrink={false}>
-                  <Text.Text level="h2" color={11} weight={450}>
-                    {servingCluster != null
-                      ? "Log in"
-                      : `Log in to ${selectedCluster?.name}`}
-                  </Text.Text>
-                  <Flex.Box y full="x" empty>
-                    <Form.TextField path="username" inputProps={USERNAME_INPUT_PROPS} />
-                    <Form.TextField path="password" inputProps={PASSWORD_INPUT_PROPS} />
-                  </Flex.Box>
-=======
       if (state.nodeVersion != null && servingCluster != null)
         dispatch(Version.set(state.nodeVersion));
       dispatch(Cluster.set({ ...clusterToConnect, key, ...credentials }));
@@ -234,7 +159,6 @@
                   <Form.TextField path="password" inputProps={PASSWORD_INPUT_PROPS} />
                 </Flex.Box>
                 <Flex.Box gap="small" align="center">
->>>>>>> 37de8639
                   <Flex.Box className={CSS.BE("login", "status")}>
                     {stat.message !== "" && (
                       <Status.Summary variant={stat.variant} message={stat.message} />
@@ -250,13 +174,8 @@
                     Log In
                   </Button.Button>
                 </Flex.Box>
-<<<<<<< HEAD
-              </Form.Form>
-            </Flex.Box>
-=======
               </Flex.Box>
             </Form.Form>
->>>>>>> 37de8639
           </Flex.Box>
         </Flex.Box>
       </Flex.Box>
