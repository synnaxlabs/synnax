--- conflicted
+++ resolved
@@ -27,7 +27,6 @@
 
 interface OntologyListItemProps extends List.ItemProps<string> {}
 
-<<<<<<< HEAD
 const listItem = Component.renderProp((props: OntologyListItemProps) => {
   const { itemKey } = props;
   const id = ontology.idZ.parse(itemKey);
@@ -46,7 +45,7 @@
         level="p"
         weight={450}
         shade={11}
-        size="medium"
+        gap="medium"
       >
         {name}
       </Text.WithIcon>
@@ -83,38 +82,4 @@
   );
 
   return { data, getItem, subscribe, handleSelect, listItem, retrieve };
-=======
-export const createResourceListItem = (
-  ontologyServices: Ontology.Services,
-): FC<OntologyListItemProps> => {
-  const ResourceListItem = (props: OntologyListItemProps) => {
-    const {
-      entry,
-      entry: { name, id },
-    } = props;
-    // This null check is needed because sometimes when switching to search mode from command
-    // mode, the commands are passed in as resources.
-    if (id == null) return null;
-    const { icon, onSelect, PaletteListItem } = ontologyServices[id.type];
-    // return null if the ontology service does not have an onSelect method, that way we
-    // don't show pointless items in the palette.
-    return onSelect == null ? null : PaletteListItem != null ? (
-      <PaletteListItem {...props} />
-    ) : (
-      <List.ItemFrame style={{ padding: "1.5rem" }} highlightHovered {...props}>
-        <Text.WithIcon
-          startIcon={isValidElement(icon) ? icon : icon(entry)}
-          level="p"
-          weight={450}
-          shade={11}
-          gap="medium"
-        >
-          {name}
-        </Text.WithIcon>
-      </List.ItemFrame>
-    );
-  };
-  ResourceListItem.displayName = "ResourceListItem";
-  return ResourceListItem;
->>>>>>> 7cd57434
 };