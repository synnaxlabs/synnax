--- conflicted
+++ resolved
@@ -280,126 +280,4 @@
       </List.Hover>
     </List.Selector>
   );
-<<<<<<< HEAD
-};
-
-const CommandAction = ({
-  name,
-  trigger: keyboardShortcut,
-}: CommandActionProps & { ctx: CommandSelectionContext }): ReactElement => (
-  <Align.Pack direction="x" className={CSS.BE("palette", "action")}>
-    <Text.Keyboard
-      level="small"
-      style={{
-        display: "flex",
-        alignItems: "center",
-        padding: "0 1.5rem",
-      }}
-      shade={7}
-    >
-      {Triggers.toSymbols(keyboardShortcut)}
-    </Text.Keyboard>
-    <Button.Button variant="outlined" size="small" shade={7}>
-      {name}
-    </Button.Button>
-  </Align.Pack>
-);
-
-const createCommandListItem = (
-  ctx: CommandSelectionContext,
-): FC<List.ItemProps<string, Command>> => {
-  const CommandListItem = (props: List.ItemProps<string, Command>): ReactElement => {
-    const {
-      entry: { icon, name, actions },
-    } = props;
-    return (
-      <List.ItemFrame
-        highlightHovered
-        style={{ height: "6.5rem" }}
-        justify="spaceBetween"
-        align="center"
-        {...props}
-      >
-        <Text.WithIcon startIcon={icon} level="p" weight={400} shade={9} size="medium">
-          {name}
-        </Text.WithIcon>
-        <Align.Space direction="x" className={CSS.BE("palette", "actions")}>
-          {actions != null &&
-            actions.map((action, i) =>
-              isValidElement(action) ? (
-                action
-              ) : (
-                <CommandAction key={i} {...action} ctx={ctx} />
-              ),
-            )}
-        </Align.Space>
-      </List.ItemFrame>
-    );
-  };
-  return CommandListItem;
-};
-
-type OntologyListItemProps = List.ItemProps<string, ontology.Resource>;
-
-export const createResourceListItem = (
-  resourceTypes: Ontology.Services,
-): FC<OntologyListItemProps> => {
-  const ResourceListItem = (props: OntologyListItemProps): ReactElement | null => {
-    const {
-      entry: { name, id },
-    } = props;
-    if (id == null) return null;
-    const resourceType = resourceTypes[id.type];
-    const PI = resourceType?.PaletteListItem;
-    if (PI != null) return <PI {...props} />;
-    const { icon } = resourceType;
-    return (
-      <List.ItemFrame style={{ padding: "1.5rem" }} highlightHovered {...props}>
-        <Text.WithIcon
-          startIcon={isValidElement(icon) ? icon : icon(props.entry)}
-          level="p"
-          weight={450}
-          shade={9}
-          size="medium"
-        >
-          {name}
-        </Text.WithIcon>
-      </List.ItemFrame>
-    );
-  };
-  ResourceListItem.displayName = "ResourceListItem";
-  return ResourceListItem;
-};
-
-export interface ResourceListItemProps
-  extends List.ItemProps<string, ontology.Resource> {
-  store: RootStore;
-}
-
-export interface CommandSelectionContext {
-  store: RootStore;
-  client: Synnax | null;
-  placeLayout: Layout.Placer;
-  confirm: CreateConfirmModal;
-  addStatus: Status.AddStatusFn;
-  handleException: Status.HandleExcFn;
-  ingestors: Record<string, FileIngestor>;
-}
-
-interface CommandActionProps {
-  name: string;
-  trigger: Triggers.Trigger;
-  onClick: (ctx: CommandSelectionContext) => void;
-}
-
-export interface Command {
-  key: string;
-  name: ReactElement | string;
-  icon?: PIcon.Element;
-  visible?: (state: Permissions.StoreState) => boolean;
-  onSelect: (ctx: CommandSelectionContext) => void;
-  actions?: (CommandActionProps | ReactElement)[];
-}
-=======
-};
->>>>>>> 4718c22c
+};