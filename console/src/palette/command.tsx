--- conflicted
+++ resolved
@@ -31,7 +31,6 @@
 import { type Export } from "@/export";
 import { EXTRACTORS } from "@/extractors";
 import { type Import } from "@/import";
-<<<<<<< HEAD
 import { INGESTORS } from "@/ingestors";
 import { Layout } from "@/layout";
 import { Modals } from "@/modals";
@@ -71,7 +70,7 @@
         align="center"
         {...props}
       >
-        <Text.WithIcon startIcon={icon} level="p" weight={400} shade={11} size="medium">
+        <Text.WithIcon startIcon={icon} level="p" weight={400} shade={11} gap="medium">
           {name}
         </Text.WithIcon>
         {endContent != null && <Align.Space x>{endContent}</Align.Space>}
@@ -107,31 +106,6 @@
       });
     },
     [addStatus, client, confirm, handleError, placeLayout, rename, store],
-=======
-import { type Layout } from "@/layout";
-import { type Modals } from "@/modals";
-import { type RootState, type RootStore } from "@/store";
-
-export interface CommandListItemProps extends List.ItemProps<string, Command> {}
-
-export const CommandListItem = (props: CommandListItemProps): ReactElement => {
-  const {
-    entry: { icon, name, endContent },
-  } = props;
-  return (
-    <List.ItemFrame
-      highlightHovered
-      style={{ height: "6.5rem" }}
-      justify="spaceBetween"
-      align="center"
-      {...props}
-    >
-      <Text.WithIcon startIcon={icon} level="p" weight={400} shade={11} gap="medium">
-        {name}
-      </Text.WithIcon>
-      {endContent != null && <Align.Space x>{endContent}</Align.Space>}
-    </List.ItemFrame>
->>>>>>> 7cd57434
   );
   const listProps = List.useStaticData<string, Command>({ data });
   return { ...listProps, handleSelect, listItem };
