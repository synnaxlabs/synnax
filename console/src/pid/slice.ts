// Copyright 2023 Synnax Labs, Inc.
//
// Use of this software is governed by the Business Source License included in the file
// licenses/BSL.txt.
//
// As of the Change Date specified in that file, in accordance with the Business Source
// License, use of this software will be governed by the Apache License, Version 2.0,
// included in the file licenses/APL.txt.

import { type PayloadAction, createSlice } from "@reduxjs/toolkit";
import { type Control, type Viewport, type Diagram, type PID } from "@synnaxlabs/pluto";
import { Color } from "@synnaxlabs/pluto/color";
import { type Theming } from "@synnaxlabs/pluto/theming";
import { box, scale, xy, deep } from "@synnaxlabs/x";
import { nanoid } from "nanoid/non-secure";
import { v4 as uuidV4 } from "uuid";

import { type Layout } from "@/layout";

export type NodeProps = object & {
<<<<<<< HEAD
  key: PID.SymbolVariant;
=======
  key: PID.Variant;
>>>>>>> e48454ba
  color?: Color.Crude;
};

export interface State {
  editable: boolean;
  snapshot: boolean;
  remoteCreated: boolean;
  viewport: Diagram.Viewport;
  nodes: Diagram.Node[];
  edges: Diagram.Edge[];
  props: Record<string, NodeProps>;
  control: Control.Status;
  controlAcquireTrigger: number;
}

interface CopyBuffer {
  pos: xy.Crude;
  nodes: Diagram.Node[];
  edges: Diagram.Edge[];
  props: Record<string, NodeProps>;
}

const ZERO_COPY_BUFFER: CopyBuffer = {
  pos: xy.ZERO,
  nodes: [],
  edges: [],
  props: {},
};

// ||||| TOOLBAR |||||

const TOOLBAR_TABS = ["symbols", "properties"] as const;
export type ToolbarTab = (typeof TOOLBAR_TABS)[number];

export interface ToolbarState {
  activeTab: ToolbarTab;
}

export interface SliceState {
  mode: Viewport.Mode;
  copy: CopyBuffer;
  toolbar: ToolbarState;
  pids: Record<string, State>;
}

export const SLICE_NAME = "pid";

export interface StoreState {
  [SLICE_NAME]: SliceState;
}

export const ZERO_STATE: State = {
  snapshot: false,
  nodes: [],
  edges: [],
  props: {},
  remoteCreated: false,
  viewport: { position: xy.ZERO, zoom: 1 },
  editable: true,
  control: "released",
  controlAcquireTrigger: 0,
};

export const ZERO_PID_SLICE_STATE: SliceState = {
  mode: "select",
  copy: { ...ZERO_COPY_BUFFER },
  toolbar: { activeTab: "symbols" },
  pids: {},
};

export interface SetViewportPayload {
  layoutKey: string;
  viewport: Diagram.Viewport;
}

export interface AddElementPayload {
  layoutKey: string;
  key: string;
  props: NodeProps;
  node?: Partial<Diagram.Node>;
}

export interface SetElementPropsPayload {
  layoutKey: string;
  key: string;
  props: NodeProps;
}

export interface FixThemeContrastPayload {
  theme: Theming.ThemeSpec;
}

export interface SetNodesPayload {
  layoutKey: string;
  mode?: "replace" | "update";
  nodes: Diagram.Node[];
}

export interface SetNodePositionsPayload {
  layoutKey: string;
  positions: Record<string, xy.XY>;
}

export interface SetEdgesPayload {
  layoutKey: string;
  edges: Diagram.Edge[];
}

export interface CreatePayload extends State {
  key: string;
}

export interface RemovePayload {
  layoutKeys: string[];
}

export interface SetEditablePayload {
  layoutKey: string;
  editable: boolean;
}

export interface SetControlStatusPayload {
  layoutKey: string;
  control: Control.Status;
}

export interface TogggleControlPayload {
  layoutKey: string;
  status: Control.Status;
}

export interface SetActiveToolbarTabPayload {
  tab: ToolbarTab;
}

export interface CopySelectionPayload {}

export interface PasteSelectionPayload {
  layoutKey: string;
  pos: xy.XY;
}

export interface ClearSelectionPayload {
  layoutKey: string;
}

export interface SetViewportModePayload {
  mode: Viewport.Mode;
}

export interface SetRemoteCreatedPayload {
  layoutKey: string;
}

export const calculatePos = (
  region: box.Box,
  cursor: xy.XY,
  viewport: Diagram.Viewport,
): xy.XY => {
  const zoomXY = xy.construct(viewport.zoom);
  const s = scale.XY.translate(xy.scale(box.topLeft(region), -1))
    .translate(xy.scale(viewport.position, -1))
    .magnify({
      x: 1 / zoomXY.x,
      y: 1 / zoomXY.y,
    });
  return s.pos(cursor);
};

export const { actions, reducer } = createSlice({
  name: SLICE_NAME,
  initialState: ZERO_PID_SLICE_STATE,
  reducers: {
    copySelection: (state, _: PayloadAction<CopySelectionPayload>) => {
      // for each pid, find the keys of the selected nodes and edges
      // and add them to the copy buffer. Then get the props of each
      // selected node and edge and add them to the copy buffer.
      const { pids } = state;
      const copyBuffer: CopyBuffer = {
        nodes: [],
        edges: [],
        props: {},
        pos: xy.ZERO,
      };
      Object.values(pids).forEach((pid) => {
        const { nodes, edges, props } = pid;
        const selectedNodes = nodes.filter((node) => node.selected);
        const selectedEdges = edges.filter((edge) => edge.selected);
        copyBuffer.nodes = [...copyBuffer.nodes, ...selectedNodes];
        copyBuffer.edges = [...copyBuffer.edges, ...selectedEdges];
        selectedNodes.forEach((node) => {
          copyBuffer.props[node.key] = props[node.key];
        });
        selectedEdges.forEach((edge) => {
          copyBuffer.props[edge.key] = props[edge.key];
        });
      });
      const { nodes } = copyBuffer;
      if (nodes.length > 0) {
        const pos = nodes.reduce(
          (acc, node) => xy.translate(acc, node.position),
          xy.ZERO,
        );
        copyBuffer.pos = xy.scale(pos, 1 / nodes.length);
      }
      state.copy = copyBuffer;
    },
    pasteSelection: (state, { payload }: PayloadAction<PasteSelectionPayload>) => {
      const { pos, layoutKey } = payload;
      const console = xy.translation(state.copy.pos, pos);
      const pid = state.pids[layoutKey];
      const keys: Record<string, string> = {};
      const nextNodes = state.copy.nodes.map((node) => {
        const key: string = nanoid();
        pid.props[key] = state.copy.props[node.key];
        keys[node.key] = key;
        return {
          ...node,
          position: xy.translate(node.position, console),
          key,
          selected: true,
        };
      });
      const nextEdges = state.copy.edges.map((edge) => {
        const key: string = nanoid();
        return {
          ...edge,
          key,
          source: keys[edge.source],
          target: keys[edge.target],
          selected: true,
        };
      });
      pid.edges = [
        ...pid.edges.map((edge) => ({ ...edge, selected: false })),
        ...nextEdges,
      ];
      pid.nodes = [
        ...pid.nodes.map((node) => ({ ...node, selected: false })),
        ...nextNodes,
      ];
    },
    create: (state, { payload }: PayloadAction<CreatePayload>) => {
      const { key: layoutKey } = payload;
      const pid = { ...ZERO_STATE, ...payload };
      if (pid.snapshot) {
        pid.editable = false;
        clearSelections(pid);
      }
      state.pids[layoutKey] = pid;
    },
    clearSelection: (state, { payload }: PayloadAction<ClearSelectionPayload>) => {
      const { layoutKey } = payload;
      const pid = state.pids[layoutKey];
      pid.nodes.forEach((node) => {
        node.selected = false;
      });
      pid.edges.forEach((edge) => {
        edge.selected = false;
      });
      state.toolbar.activeTab = "symbols";
    },
    remove: (state, { payload }: PayloadAction<RemovePayload>) => {
      const { layoutKeys } = payload;
      layoutKeys.forEach((layoutKey) => {
        const pid = state.pids[layoutKey];
        if (pid.control === "acquired") pid.controlAcquireTrigger -= 1;
        // eslint-disable-next-line @typescript-eslint/no-dynamic-delete
        delete state.pids[layoutKey];
      });
    },
    addElement: (state, { payload }: PayloadAction<AddElementPayload>) => {
      const { layoutKey, key, props, node } = payload;
      const pid = state.pids[layoutKey];
      if (!pid.editable) return;
      pid.nodes.push({
        key,
        selected: false,
        position: xy.ZERO,
        ...node,
      });
      pid.props[key] = props;
    },
    setElementProps: (state, { payload }: PayloadAction<SetElementPropsPayload>) => {
      const { layoutKey, key, props } = payload;
      const pid = state.pids[layoutKey];
      if (!pid.editable) return;
      if (key in pid.props) {
        pid.props[key] = { ...pid.props[key], ...props };
      } else {
        const edge = pid.edges.findIndex((edge) => edge.key === key);
        if (edge !== -1) {
          pid.edges[edge] = { ...pid.edges[edge], ...props };
        }
      }
    },
    setNodes: (state, { payload }: PayloadAction<SetNodesPayload>) => {
      const { layoutKey, nodes, mode = "replace" } = payload;
      const pid = state.pids[layoutKey];
      if (mode === "replace") pid.nodes = nodes;
      else {
        const keys = nodes.map((node) => node.key);
        pid.nodes = [...pid.nodes.filter((node) => !keys.includes(node.key)), ...nodes];
      }
      const anySelected =
        nodes.some((node) => node.selected) || pid.edges.some((edge) => edge.selected);
      if (anySelected) {
        if (state.toolbar.activeTab !== "properties")
          clearOtherSelections(state, layoutKey);
        state.toolbar.activeTab = "properties";
      } else state.toolbar.activeTab = "symbols";
    },
    setNodePositions: (state, { payload }: PayloadAction<SetNodePositionsPayload>) => {
      const { layoutKey, positions } = payload;
      const pid = state.pids[layoutKey];
      Object.entries(positions).forEach(([key, position]) => {
        const node = pid.nodes.find((node) => node.key === key);
        if (node == null) return;
        node.position = position;
      });
    },
    setEdges: (state, { payload }: PayloadAction<SetEdgesPayload>) => {
      const { layoutKey, edges } = payload;
      const pid = state.pids[layoutKey];
      // check for new edges
      const prevKeys = pid.edges.map((edge) => edge.key);
      const newEdges = edges.filter((edge) => !prevKeys.includes(edge.key));
      newEdges.forEach((edge) => {
        const source = pid.nodes.find((node) => node.key === edge.source);
        const target = pid.nodes.find((node) => node.key === edge.target);
        if (source == null || target == null) return;
        const sourceProps = pid.props[source.key];
        const targetProps = pid.props[target.key];
        if (sourceProps.color === targetProps.color && sourceProps.color != null)
          edge.color = sourceProps.color;
      });
      pid.edges = edges;
      const anySelected =
        edges.some((edge) => edge.selected) || pid.nodes.some((node) => node.selected);
      if (anySelected) {
        if (state.toolbar.activeTab !== "properties")
          clearOtherSelections(state, layoutKey);
        state.toolbar.activeTab = "properties";
      } else state.toolbar.activeTab = "symbols";
    },
    setActiveToolbarTab: (
      state,
      { payload }: PayloadAction<SetActiveToolbarTabPayload>,
    ) => {
      const { tab } = payload;
      state.toolbar.activeTab = tab;
    },
    setViewport: (state, { payload }: PayloadAction<SetViewportPayload>) => {
      const { layoutKey, viewport } = payload;
      const pid = state.pids[layoutKey];
      pid.viewport = viewport;
    },
    setEditable: (state, { payload }: PayloadAction<SetEditablePayload>) => {
      const { layoutKey, editable } = payload;
      const pid = state.pids[layoutKey];
      clearSelections(pid);
      if (pid.control === "acquired") {
        pid.controlAcquireTrigger -= 1;
      }
      if (pid.snapshot) return;
      pid.editable = editable;
    },
    toggleControl: (state, { payload }: PayloadAction<TogggleControlPayload>) => {
      let { layoutKey, status } = payload;
      const pid = state.pids[layoutKey];
      if (status == null) status = pid.control === "released" ? "acquired" : "released";
      if (status === "released") pid.controlAcquireTrigger -= 1;
      else pid.controlAcquireTrigger += 1;
    },
    setControlStatus: (state, { payload }: PayloadAction<SetControlStatusPayload>) => {
      const { layoutKey, control } = payload;
      const pid = state.pids[layoutKey];
      if (pid == null) return;
      pid.control = control;
      if (control === "acquired") pid.editable = false;
    },
    setViewportMode: (
      state,
      { payload: { mode } }: PayloadAction<SetViewportModePayload>,
    ) => {
      state.mode = mode;
    },
    setRemoteCreated: (state, { payload }: PayloadAction<SetRemoteCreatedPayload>) => {
      const { layoutKey } = payload;
      const pid = state.pids[layoutKey];
      pid.remoteCreated = true;
    },
    fixThemeContrast: (state, { payload }: PayloadAction<FixThemeContrastPayload>) => {
      const { theme } = payload;
      const bgColor = new Color.Color(theme.colors.gray.l0);
      Object.values(state.pids).forEach((pid) => {
        const { nodes, edges, props } = pid;
        nodes.forEach((node) => {
          const nodeProps = props[node.key];
          if ("color" in nodeProps) {
            const c = new Color.Color(nodeProps.color as string);
            // check the contrast of the color
            if (c.contrast(bgColor) < 1.1) {
              // if the contrast is too low, change the color to the contrast color
              nodeProps.color = theme.colors.gray.l9;
            }
          }
        });
        edges.forEach((edge) => {
          if (
            edge.color != null &&
            new Color.Color(edge.color as string).contrast(bgColor) < 1.1
          ) {
            edge.color = theme.colors.gray.l9;
          } else if (edge.color == null) {
            edge.color = theme.colors.gray.l9;
          }
        });
      });
    },
  },
});

const clearOtherSelections = (state: SliceState, layoutKey: string): void => {
  Object.keys(state.pids).forEach((key) => {
    // If any of the nodes or edges in other Diagram slices are selected, deselect them.
    if (key === layoutKey) return;
    clearSelections(state.pids[key]);
  });
};

const clearSelections = (state: State): void => {
  state.nodes.forEach((node) => {
    node.selected = false;
  });
  state.edges.forEach((edge) => {
    edge.selected = false;
  });
};

export const {
  setNodePositions,
  toggleControl,
  setControlStatus,
  addElement,
  setEdges,
  setNodes,
  remove,
  clearSelection,
  create: internalCreate,
  setElementProps,
  setActiveToolbarTab,
  setViewport,
  setEditable,
  copySelection,
  pasteSelection,
  setViewportMode,
  setRemoteCreated,
  fixThemeContrast,
} = actions;

export type Action = ReturnType<(typeof actions)[keyof typeof actions]>;
export type Payload = Action["payload"];

export type LayoutType = "pid";
export const LAYOUT_TYPE = "pid";

export const create =
  (
    initial: Partial<State> & Omit<Partial<Layout.LayoutState>, "type">,
  ): Layout.Creator =>
  ({ dispatch }) => {
    const { name = "PID", location = "mosaic", window, tab, ...rest } = initial;
    const key = initial.key ?? uuidV4();
    dispatch(actions.create({ ...deep.copy(ZERO_STATE), key, ...rest }));
    return {
      key,
      location,
      name,
      type: LAYOUT_TYPE,
      window,
      tab,
    };
  };<|MERGE_RESOLUTION|>--- conflicted
+++ resolved
@@ -18,11 +18,7 @@
 import { type Layout } from "@/layout";
 
 export type NodeProps = object & {
-<<<<<<< HEAD
-  key: PID.SymbolVariant;
-=======
   key: PID.Variant;
->>>>>>> e48454ba
   color?: Color.Crude;
 };
 
