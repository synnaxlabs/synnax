// Copyright 2025 Synnax Labs, Inc.
//
// Use of this software is governed by the Business Source License included in the file
// licenses/BSL.txt.
//
// As of the Change Date specified in that file, in accordance with the Business Source
// License, use of this software will be governed by the Apache License, Version 2.0,
// included in the file licenses/APL.txt.

import { ontology, type user } from "@synnaxlabs/client";
import { type Flux, Icon, Menu as PMenu, Text, User } from "@synnaxlabs/pluto";
import { useCallback } from "react";

import { Menu } from "@/components";
import { Ontology } from "@/ontology";
import { createUseDelete } from "@/ontology/createUseDelete";
import { Permissions } from "@/permissions";
import { useSelectHasPermission } from "@/user/selectors";

const editPermissions = ({
  placeLayout,
  selection: { ids },
  state: { getResource },
}: Ontology.TreeContextMenuProps) => {
  const user = getResource(ids[0]).data as user.User;
  const layout = Permissions.createEditLayout(user);
  placeLayout(layout);
};

const useDelete = createUseDelete({
  type: "User",
  query: User.useDelete,
  convertKey: String,
});

const useRename = ({
  selection: {
    ids: [firstID],
  },
  state: { getResource },
}: Ontology.TreeContextMenuProps): (() => void) => {
  const beforeUpdate = useCallback(
    async ({ data }: Flux.BeforeUpdateParams<User.ChangeUsernameParams>) => {
      const [username, renamed] = await Text.asyncEdit(ontology.idToString(firstID));
      if (!renamed) return false;
      return { ...data, username };
    },
    [firstID],
  );
  const { update, status } = User.useRename({ beforeUpdate });
  console.log(status);
  return useCallback(
    () => update({ key: firstID.key, username: getResource(firstID).name }),
    [update, firstID, getResource],
  );
};

const TreeContextMenu: Ontology.TreeContextMenu = (props) => {
  const {
    client,
    state: { getResource },
    selection: { ids },
  } = props;
  const handleDelete = useDelete(props);
  const rename = useRename(props);
  const handleSelect = {
    permissions: () => editPermissions(props),
    rename,
    delete: handleDelete,
  };
  const singleResource = ids.length === 1;
  const hasRootUser = ids.some((id) => {
    const user = getResource(id).data as user.User;
    return user.rootUser;
  });
  const isNotCurrentUser = getResource(ids[0]).name !== client.props.username;
  const canEditPermissions = Permissions.useSelectCanEditPolicies();
  const canEditOrDelete = useSelectHasPermission();

  return (
    <PMenu.Menu onChange={handleSelect} level="small" gap="small">
      {singleResource && isNotCurrentUser && (
        <>
          {canEditPermissions && !hasRootUser && (
            <PMenu.Item itemKey="permissions">
              <Icon.Access />
<<<<<<< HEAD
              Edit Roles
=======
              Edit permissions
>>>>>>> 7a469269
            </PMenu.Item>
          )}
          {canEditOrDelete && (
            <>
              <PMenu.Item itemKey="rename">
                <Icon.Rename />
                Change username
              </PMenu.Item>
              <PMenu.Divider />
            </>
          )}
        </>
      )}
      {canEditOrDelete && !hasRootUser && (
        <>
          <Menu.DeleteItem />
          <PMenu.Divider />
        </>
      )}
      {singleResource && (
        <>
          <Ontology.CopyMenuItem {...props} />
          <PMenu.Divider />
        </>
      )}
      <Menu.ReloadConsoleItem />
    </PMenu.Menu>
  );
};

export const ONTOLOGY_SERVICE: Ontology.Service = {
  ...Ontology.NOOP_SERVICE,
  type: "user",
  icon: <Icon.User />,
  TreeContextMenu,
};<|MERGE_RESOLUTION|>--- conflicted
+++ resolved
@@ -84,11 +84,7 @@
           {canEditPermissions && !hasRootUser && (
             <PMenu.Item itemKey="permissions">
               <Icon.Access />
-<<<<<<< HEAD
-              Edit Roles
-=======
-              Edit permissions
->>>>>>> 7a469269
+              Edit roles
             </PMenu.Item>
           )}
           {canEditOrDelete && (
