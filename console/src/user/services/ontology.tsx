// Copyright 2025 Synnax Labs, Inc.
//
// Use of this software is governed by the Business Source License included in the file
// licenses/BSL.txt.
//
// As of the Change Date specified in that file, in accordance with the Business Source
// License, use of this software will be governed by the Apache License, Version 2.0,
// included in the file licenses/APL.txt.

import { ontology } from "@synnaxlabs/client";
import { Access, type Flux, Icon, Menu as PMenu, Text, User } from "@synnaxlabs/pluto";
import { useCallback } from "react";

import { Menu } from "@/components";
import { Layout } from "@/layout";
import { Ontology } from "@/ontology";
import { createUseDelete } from "@/ontology/createUseDelete";
import { ASSIGN_ROLE_LAYOUT } from "@/user/AssignRole";

const useDelete = createUseDelete({
  type: "User",
  query: User.useDelete,
  convertKey: String,
});

const useRename = ({
  selection: {
    ids: [firstID],
  },
  state: { getResource },
}: Ontology.TreeContextMenuProps): (() => void) => {
  const beforeUpdate = useCallback(
    async ({ data }: Flux.BeforeUpdateParams<User.ChangeUsernameParams>) => {
      const [username, renamed] = await Text.asyncEdit(ontology.idToString(firstID));
      if (!renamed) return false;
      return { ...data, username };
    },
    [firstID],
  );
  const { update } = User.useRename({ beforeUpdate });
  return useCallback(
    () => update({ key: firstID.key, username: getResource(firstID).name }),
    [update, firstID, getResource],
  );
};

const useAssignRole = (): ((props: Ontology.TreeContextMenuProps) => void) => {
  const placeLayout = Layout.usePlacer();

  return useCallback(
    ({ selection: { ids }, state: { getResource } }: Ontology.TreeContextMenuProps) => {
      const resource = getResource(ids[0]);
      placeLayout({
        ...ASSIGN_ROLE_LAYOUT,
        name: `Role.Assign.${resource.name}`,
        args: { key: ids[0].key },
      });
    },
    [placeLayout],
  );
};

const TreeContextMenu: Ontology.TreeContextMenu = (props) => {
  const {
    client,
    state: { getResource },
    selection: { ids },
  } = props;
<<<<<<< HEAD
  const canEdit = Access.useEditGranted(ids);
=======
  const canEdit = Access.useUpdateGranted(ids);
>>>>>>> 99ffa699
  const canDelete = Access.useDeleteGranted(ids);
  const handleDelete = useDelete(props);
  const rename = useRename(props);
  const handleAssignRole = useAssignRole();
  const handleSelect = {
    rename,
    delete: handleDelete,
    assignRole: () => handleAssignRole(props),
  };
  const singleResource = ids.length === 1;
  const isNotCurrentUser = getResource(ids[0]).name !== client.params.username;
  const isRootUser = getResource(ids[0]).data?.root_user === true;

  return (
    <PMenu.Menu onChange={handleSelect} level="small" gap="small">
      {canEdit && singleResource && isNotCurrentUser && (
        <>
          <PMenu.Item itemKey="rename">
            <Icon.Rename />
            Change username
          </PMenu.Item>
          <PMenu.Divider />
        </>
      )}
      {canEdit && singleResource && !isRootUser && isNotCurrentUser && (
        <>
          <PMenu.Item itemKey="assignRole">
            <Icon.Role />
            Assign to role
          </PMenu.Item>
          <PMenu.Divider />
        </>
      )}
      {canDelete && (
        <>
          <Menu.DeleteItem />
          <PMenu.Divider />
        </>
      )}
      {singleResource && (
        <>
          <Ontology.CopyMenuItem {...props} />
          <PMenu.Divider />
        </>
      )}
      <Menu.ReloadConsoleItem />
    </PMenu.Menu>
  );
};

export const ONTOLOGY_SERVICE: Ontology.Service = {
  ...Ontology.NOOP_SERVICE,
  type: "user",
  icon: <Icon.User />,
  TreeContextMenu,
  hasChildren: false,
  haulItems: ({ id, data }) => [{ ...id, data: data ?? undefined }],
};<|MERGE_RESOLUTION|>--- conflicted
+++ resolved
@@ -66,11 +66,7 @@
     state: { getResource },
     selection: { ids },
   } = props;
-<<<<<<< HEAD
-  const canEdit = Access.useEditGranted(ids);
-=======
   const canEdit = Access.useUpdateGranted(ids);
->>>>>>> 99ffa699
   const canDelete = Access.useDeleteGranted(ids);
   const handleDelete = useDelete(props);
   const rename = useRename(props);
