// Copyright 2025 Synnax Labs, Inc.
//
// Use of this software is governed by the Business Source License included in the file
// licenses/BSL.txt.
//
// As of the Change Date specified in that file, in accordance with the Business Source
// License, use of this software will be governed by the Apache License, Version 2.0,
// included in the file licenses/APL.txt.

import { ontology } from "@synnaxlabs/client";
import { Icon } from "@synnaxlabs/media";
import { Align, Synnax } from "@synnaxlabs/pluto";
import { useQuery } from "@tanstack/react-query";
import { type ReactElement } from "react";

import { Cluster } from "@/cluster";
import { Toolbar } from "@/components";
import { Layout } from "@/layout";
import { Ontology } from "@/ontology";
import { REGISTER_LAYOUT } from "@/user/Register";

const Content = (): ReactElement => {
  const client = Synnax.use();
<<<<<<< HEAD
  const group = useQuery<ontology.ID | null>({
    queryKey: [client?.key, "user-group"],
    queryFn: async () => {
      if (client == null) return null;
      const res = await client.ontology.retrieveChildren(ontology.ROOT_ID, {
        includeSchema: false,
      });
      return res.find(({ name }) => name === "Users")?.id ?? null;
=======
  const group = useQuery({
    queryKey: [client?.key, "user-group"],
    queryFn: async () => {
      if (client == null) return null;
      const res = await client.ontology.retrieveChildren(ontology.ROOT_ID);
      return res.filter((r) => r.name === "Users")[0].id;
>>>>>>> 722b9ab0
    },
  });
  const placeLayout = Layout.usePlacer();

  return (
    <Cluster.NoneConnectedBoundary>
      <Align.Space empty style={{ height: "100%" }}>
        <Toolbar.Header>
          <Toolbar.Title icon={<Icon.User />}>Users</Toolbar.Title>
          <Toolbar.Actions>
            {[
              {
                key: "create",
                children: <Icon.Add />,
                onClick: () => placeLayout(REGISTER_LAYOUT),
              },
            ]}
          </Toolbar.Actions>
        </Toolbar.Header>
        <Ontology.Tree root={group.data ?? undefined} />
      </Align.Space>
    </Cluster.NoneConnectedBoundary>
  );
};

export const TOOLBAR: Layout.NavDrawerItem = {
  key: "user",
  icon: <Icon.User />,
  content: <Content />,
  tooltip: "Users",
  initialSize: 300,
  minSize: 175,
  maxSize: 400,
  trigger: ["U"],
};<|MERGE_RESOLUTION|>--- conflicted
+++ resolved
@@ -21,23 +21,12 @@
 
 const Content = (): ReactElement => {
   const client = Synnax.use();
-<<<<<<< HEAD
-  const group = useQuery<ontology.ID | null>({
-    queryKey: [client?.key, "user-group"],
-    queryFn: async () => {
-      if (client == null) return null;
-      const res = await client.ontology.retrieveChildren(ontology.ROOT_ID, {
-        includeSchema: false,
-      });
-      return res.find(({ name }) => name === "Users")?.id ?? null;
-=======
   const group = useQuery({
     queryKey: [client?.key, "user-group"],
     queryFn: async () => {
       if (client == null) return null;
       const res = await client.ontology.retrieveChildren(ontology.ROOT_ID);
       return res.filter((r) => r.name === "Users")[0].id;
->>>>>>> 722b9ab0
     },
   });
   const placeLayout = Layout.usePlacer();
