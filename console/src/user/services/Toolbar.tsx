--- conflicted
+++ resolved
@@ -19,11 +19,7 @@
 const Content = (): ReactElement => {
   const { data: groupID } = User.useRetrieveGroupID({});
   const placeLayout = Layout.usePlacer();
-<<<<<<< HEAD
-  const canEditUser = Access.useEditGranted(user.TYPE_ONTOLOGY_ID);
-=======
   const canEditUser = Access.useUpdateGranted(user.TYPE_ONTOLOGY_ID);
->>>>>>> 99ffa699
   return (
     <Toolbar.Content>
       <Toolbar.Header padded>
@@ -53,9 +49,5 @@
   minSize: 175,
   maxSize: 400,
   trigger: ["U"],
-<<<<<<< HEAD
-  useVisible: () => Access.useEditGranted(user.TYPE_ONTOLOGY_ID),
-=======
   useVisible: () => Access.useUpdateGranted(user.TYPE_ONTOLOGY_ID),
->>>>>>> 99ffa699
 };