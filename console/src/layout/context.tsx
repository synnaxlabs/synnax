// Copyright 2024 Synnax Labs, Inc.
//
// Use of this software is governed by the Business Source License included in the file
// licenses/BSL.txt.
//
// As of the Change Date specified in that file, in accordance with the Business Source
// License, use of this software will be governed by the Apache License, Version 2.0,
// included in the file licenses/APL.txt.

import { createContext, useContext } from "react";

<<<<<<< HEAD
import { ContextMenuRenderer, type Renderer } from "@/layout/slice";
=======
import { type ContextMenuRenderer, type Renderer } from "@/layout/slice";
>>>>>>> 674825de

export type Renderers = Record<string, Renderer>;

const RendererContext = createContext<Renderers>({});

export const RendererProvider = RendererContext.Provider;

export const useLayoutRenderer = (type: string): Renderer => {
  const r = useContext(RendererContext)[type];
  if (r == null) throw new Error(`no renderer for layout type ${type}`);
  return r;
};

export const useOptionalRenderer = (type: string): Renderer | null =>
  useContext(RendererContext)[type] ?? null;

export type ContextMenus = Record<string, ContextMenuRenderer>;

const ContextMenuContext = createContext<ContextMenus>({});

export const ContextMenuProvider = ContextMenuContext.Provider;

<<<<<<< HEAD
export const useContextMenuRenderer = (type: string): ContextMenuRenderer | null => {
  return useContext(ContextMenuContext)[type] ?? null;
};
=======
export const useContextMenuRenderer = (type: string): ContextMenuRenderer | null =>
  useContext(ContextMenuContext)[type] ?? null;
>>>>>>> 674825de
<|MERGE_RESOLUTION|>--- conflicted
+++ resolved
@@ -9,11 +9,7 @@
 
 import { createContext, useContext } from "react";
 
-<<<<<<< HEAD
-import { ContextMenuRenderer, type Renderer } from "@/layout/slice";
-=======
 import { type ContextMenuRenderer, type Renderer } from "@/layout/slice";
->>>>>>> 674825de
 
 export type Renderers = Record<string, Renderer>;
 
@@ -36,11 +32,5 @@
 
 export const ContextMenuProvider = ContextMenuContext.Provider;
 
-<<<<<<< HEAD
-export const useContextMenuRenderer = (type: string): ContextMenuRenderer | null => {
-  return useContext(ContextMenuContext)[type] ?? null;
-};
-=======
 export const useContextMenuRenderer = (type: string): ContextMenuRenderer | null =>
-  useContext(ContextMenuContext)[type] ?? null;
->>>>>>> 674825de
+  useContext(ContextMenuContext)[type] ?? null;