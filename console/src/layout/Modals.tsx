--- conflicted
+++ resolved
@@ -21,16 +21,9 @@
   const remove = useRemover();
   return (
     <>
-<<<<<<< HEAD
-      {layouts.map(
-        (l) =>
-          l.location === "modal" && <Modal key={l.key} state={l} remove={remove} />,
-      )}
-=======
       {layouts.map((l) => (
         <Modal key={l.key} state={l} remove={remove} />
       ))}
->>>>>>> 0cdd2c42
     </>
   );
 };
