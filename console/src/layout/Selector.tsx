--- conflicted
+++ resolved
@@ -9,29 +9,24 @@
 
 import "@/layout/Selector.css";
 
-<<<<<<< HEAD
-import { Align, Button, Eraser, type Icon, Text } from "@synnaxlabs/pluto";
-=======
-import { Button, Eraser, type Icon, Status, Text } from "@synnaxlabs/pluto";
-import { Align } from "@synnaxlabs/pluto/align";
->>>>>>> be18e84c
+import { Align, Button, Eraser, type Icon, Status, Text } from "@synnaxlabs/pluto";
 import { type ReactElement } from "react";
 
 import { CSS } from "@/css";
 import { type PlacerArgs, usePlacer } from "@/layout/hooks";
 import { type RendererProps } from "@/layout/slice";
-import { type PromptRename, useRename } from "@/modals/Rename";
+import { Modals } from "@/modals";
 
-interface CreateProps {
+interface CreateArgs {
   layoutKey: string;
-  rename: PromptRename;
+  rename: Modals.PromptRename;
 }
 
 export interface Selectable {
   key: string;
   title: string;
   icon: Icon.Element;
-  create: (props: CreateProps) => Promise<PlacerArgs | null>;
+  create: (props: CreateArgs) => Promise<PlacerArgs | null>;
 }
 
 export interface SelectorProps extends Align.SpaceProps, RendererProps {
@@ -49,7 +44,7 @@
   ...rest
 }: SelectorProps): ReactElement => {
   const place = usePlacer();
-  const rename = useRename();
+  const rename = Modals.useRename();
   const handleException = Status.useExceptionHandler();
   return (
     <Eraser.Eraser>
@@ -76,10 +71,9 @@
               onClick={() => {
                 create({ layoutKey, rename })
                   .then((layout) => {
-                    if (layout == null) return;
-                    place(layout);
+                    if (layout != null) place(layout);
                   })
-                  .catch(handleException);
+                  .catch((e) => handleException(e, "Failed to select layout"));
               }}
               startIcon={icon}
               style={{ flexBasis: "185px" }}
