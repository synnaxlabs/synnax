// Copyright 2024 Synnax Labs, Inc.
//
// Use of this software is governed by the Business Source License included in the file
// licenses/BSL.txt.
//
// As of the Change Date specified in that file, in accordance with the Business Source
// License, use of this software will be governed by the Apache License, Version 2.0,
// included in the file licenses/APL.txt.

import { memo, type ReactElement } from "react";

import { useOptionalRenderer } from "@/layout/context";
import { useRemover } from "@/layout/hooks";
import { useSelect, useSelectFocused } from "@/layout/selectors";

/** LayoutContentProps are the props for the LayoutContent component. */
export interface ContentProps {
  layoutKey: string;
  forceHidden?: boolean;
}

/**
 * LayoutContent renders a layout given its key.
 *
 * @param props - The props for the component.
 * @param props.layoutKey - The key of the layout to render. The key must exist in the store,
 * and a renderer for the layout type must be registered in the LayoutContext.
 */
export const Content = memo(
  ({ layoutKey, forceHidden }: ContentProps): ReactElement | null => {
<<<<<<< HEAD
    const p = useSelect(layoutKey);
    const [, focused] = useSelectFocused();
    const handleClose = useRemover(layoutKey);
    const type = p?.type ?? "";
=======
    const layout = useSelect(layoutKey);
    const [, focused] = useSelectFocused();
    const handleClose = useRemover(layoutKey);
    const type = layout?.type ?? "";
>>>>>>> 674825de
    const Renderer = useOptionalRenderer(type);
    if (Renderer == null) throw new Error(`layout renderer ${type} not found`);
    const isFocused = focused === layoutKey;
    let visible = focused == null || isFocused;
    if (forceHidden) visible = false;
    return (
      <Renderer
        key={layoutKey}
        layoutKey={layoutKey}
        onClose={handleClose}
        visible={visible}
        focused={isFocused}
      />
    );
  },
);
Content.displayName = "LayoutContent";<|MERGE_RESOLUTION|>--- conflicted
+++ resolved
@@ -28,17 +28,10 @@
  */
 export const Content = memo(
   ({ layoutKey, forceHidden }: ContentProps): ReactElement | null => {
-<<<<<<< HEAD
-    const p = useSelect(layoutKey);
-    const [, focused] = useSelectFocused();
-    const handleClose = useRemover(layoutKey);
-    const type = p?.type ?? "";
-=======
     const layout = useSelect(layoutKey);
     const [, focused] = useSelectFocused();
     const handleClose = useRemover(layoutKey);
     const type = layout?.type ?? "";
->>>>>>> 674825de
     const Renderer = useOptionalRenderer(type);
     if (Renderer == null) throw new Error(`layout renderer ${type} not found`);
     const isFocused = focused === layoutKey;
