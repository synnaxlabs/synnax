--- conflicted
+++ resolved
@@ -27,15 +27,6 @@
   remove: (key: string) => void;
 }
 
-<<<<<<< HEAD
-const calculateOffset = (window?: WindowProps): number => {
-  if (window?.size?.height == null) return 0;
-  if (window?.size?.height < 500) return 15;
-  return Math.round(window.size.height / 250);
-};
-
-=======
->>>>>>> 704362de
 export const Modal = ({ state, remove }: ModalProps) => {
   const { key, name, window, icon } = state;
   const handleVisibleChange = useCallback(() => remove(key), [key, remove]);
