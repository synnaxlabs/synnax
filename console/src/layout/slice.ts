--- conflicted
+++ resolved
@@ -15,11 +15,7 @@
 } from "@reduxjs/toolkit";
 import { MAIN_WINDOW } from "@synnaxlabs/drift";
 import { type Color, type Haul, Mosaic, type Tabs } from "@synnaxlabs/pluto";
-<<<<<<< HEAD
-import { color, type deep, type direction, id, type location } from "@synnaxlabs/x";
-=======
 import { type deep, type direction, id, type location } from "@synnaxlabs/x";
->>>>>>> 7b024fb2
 import { type ComponentType } from "react";
 
 import * as latest from "@/layout/types";
@@ -550,11 +546,7 @@
       mosaic.focused = key;
     },
     setColorContext: (state, { payload }: PayloadAction<SetColorContextPayload>) => {
-<<<<<<< HEAD
-      state.colorContext = color.transformColorsToHex(payload.state);
-=======
       state.colorContext = payload.state;
->>>>>>> 7b024fb2
     },
     setUnsavedChanges: (
       state,
