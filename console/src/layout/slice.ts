// Copyright 2024 Synnax Labs, Inc.
//
// Use of this software is governed by the Business Source License included in the file
// licenses/BSL.txt.
//
// As of the Change Date specified in that file, in accordance with the Business Source
// License, use of this software will be governed by the Apache License, Version 2.0,
// included in the file licenses/APL.txt.

import {
  createSlice,
  type Dispatch,
  type PayloadAction,
  type Store,
  type UnknownAction,
} from "@reduxjs/toolkit";
import { type Synnax } from "@synnaxlabs/client";
import { MAIN_WINDOW } from "@synnaxlabs/drift";
import { Haul, Mosaic } from "@synnaxlabs/pluto";
import { type deep, id, type location } from "@synnaxlabs/x";
import { ComponentType } from "react";

import { CreateConfirmModal } from "@/confirm/Confirm";
import { type Placer } from "@/layout/hooks";
import * as latest from "@/layout/migrations";

export type State<A = any> = latest.State<A>;
export type SliceState = latest.SliceState;
export type NavDrawerLocation = latest.NavDrawerLocation;
export type NavDrawerEntryState = latest.NavDrawerEntryState;
export type WindowProps = latest.WindowProps;
export const ZERO_SLICE_STATE = latest.ZERO_SLICE_STATE;
export const ZERO_MOSAIC_STATE = latest.ZERO_MOSAIC_STATE;
export const MAIN_LAYOUT = latest.MAIN_LAYOUT;
export const migrateSlice = latest.migrateSlice;

/**
 * The name of the layout slice in a larger store.
 * NOTE: This must be the name of the slice in the store, or else all selectors will fail.
 */
export const SLICE_NAME = "layout";

/**
 * Represents a partial view of a larger store that contains the layout slice. This is
 * typically used for hooks that accept the entire store state as a parameter but only
 * need access to the layout slice.
 */
export interface StoreState {
  [SLICE_NAME]: SliceState;
}

export const PERSIST_EXCLUDE = ["alreadyCheckedGetStarted"].map(
  (key) => `${SLICE_NAME}.${key}`,
) as Array<deep.Key<StoreState>>;

/** Signature for the placeLayout action. */
export type PlacePayload = State;

/** Signature for the removeLayout action. */
export interface RemovePayload {
  keys: string[];
}

/** Signature for the setTheme action. */
export type SetActiveThemePayload = string | undefined;

export interface MoveMosaicTabPayload {
  tabKey: string;
  windowKey?: string;
  key: number;
  loc: location.Location;
}

interface ResizeMosaicTabPayload {
  windowKey: string;
  key: number;
  size: number;
}

interface SelectMosaicTabPayload {
  tabKey: string;
}

interface RenamePayload {
  key: string;
  name: string;
}

interface ResizeNavDrawerPayload {
  windowKey: string;
  location: NavDrawerLocation;
  size: number;
}

interface SetAltKeyPayload {
  key: string;
  altKey: string;
}

interface SetHaulingPayload extends Haul.DraggingState {}

export interface FileHandlerProps {
  file: any;
  name: string;
  placer: Placer;
  store: Store;
  confirm: CreateConfirmModal;
  client: Synnax | null;
  workspaceKey?: string;
  dispatch: Dispatch<UnknownAction>;
  tab?: {
    mosaicKey: number;
    location: location.Location;
  };
}

export type FileHandler = (props: FileHandlerProps) => Promise<boolean>;

export interface SetNavDrawerPayload extends NavDrawerEntryState {
  location: NavDrawerLocation;
  windowKey: string;
}

export interface SetWorkspacePayload {
  keepNav?: boolean;
  slice: SliceState;
}

interface SetNavDrawerVisiblePayload {
  windowKey: string;
  key?: string;
  location?: NavDrawerLocation;
  value?: boolean;
}

interface SetArgsPayload<T = unknown> {
  key: string;
  args: T;
}

export const GET_STARTED_LAYOUT_TYPE = "getStarted";

const purgeEmptyMosaics = (state: SliceState) => {
  Object.entries(state.mosaics).forEach(([key, mosaic]) => {
    if (key === MAIN_WINDOW || !Mosaic.isEmpty(mosaic.root)) return;
    delete state.mosaics[key];
    delete state.layouts[key];
    delete state.nav[key];
  });
};

const select = (state: SliceState, key: string): State | null => {
  const layout = state.layouts[key];
  if (layout == null) {
    const altKey = state.altKeyToKey[key];
    if (altKey == null) return null;
    const altLayout = state.layouts[altKey];
    return altLayout ?? null;
  }
  return layout;
};

const layoutsToPreserve = (layouts: Record<string, State>): Record<string, State> =>
  Object.fromEntries(
    Object.entries(layouts).filter(
      ([, layout]) =>
        layout.location === "window" && layout.type !== MOSAIC_WINDOW_TYPE,
    ),
  );

export const { actions, reducer } = createSlice({
  name: SLICE_NAME,
  initialState: ZERO_SLICE_STATE,
  reducers: {
    place: (state, { payload: layout }: PayloadAction<PlacePayload>) => {
      const { location, name, tab } = layout;
      let key = layout.key;

      const prev = select(state, key);
      const mosaic = state.mosaics[layout.windowKey];
      if (prev != null) {
        key = prev.key;
        layout.key = prev.key;
      }

      if (layout.type === MOSAIC_WINDOW_TYPE) state.mosaics[key] = ZERO_MOSAIC_STATE;

      // If we're moving from a mosaic, remove the tab.
      if (prev != null && prev.location === "mosaic" && location !== "mosaic")
        [mosaic.root] = Mosaic.removeTab(mosaic.root, key);

      const mosaicTab = {
        closable: true,
        ...tab,
        name,
        tabKey: key,
      };
      delete mosaicTab.location;
      delete mosaicTab.mosaicKey;

      let mosaicKey = tab?.mosaicKey;
      // If we didn't explicitly specify a mosaic node to put the new tab in, and
      // the user has selected an active tab, we'll put the new tab in the same node
      // that the user has selected.
      if (mosaic.activeTab != null && mosaicKey == null)
        mosaicKey = Mosaic.findTabNode(mosaic.root, mosaic.activeTab)?.key;

      // If we're moving to a mosaic, insert a tab.
      if (prev?.location !== "mosaic" && location === "mosaic") {
        mosaic.root = Mosaic.insertTab(
          mosaic.root,
          mosaicTab,
          tab?.location,
          mosaicKey,
        );
        mosaic.activeTab = key;
      }

      // If the tab already exists and its in the mosaic, make it the active tab
      // and select it. Also rename it.
      if (prev?.location === "mosaic" && location === "mosaic") {
        mosaic.activeTab = key;
        mosaic.root = Mosaic.renameTab(Mosaic.selectTab(mosaic.root, key), key, name);
      }

      state.layouts[key] = layout;
      state.mosaics[layout.windowKey] = mosaic;
      if (layout.type !== MOSAIC_WINDOW_TYPE) purgeEmptyMosaics(state);
    },
    setHauled: (state, { payload }: PayloadAction<SetHaulingPayload>) => {
      state.hauling = payload;
    },
    remove: (state, { payload: { keys } }: PayloadAction<RemovePayload>) => {
      keys.forEach((contentKey) => {
        const layout = select(state, contentKey);
        if (layout == null) return;
        const mosaic = state.mosaics[layout.windowKey];
        if (layout == null || mosaic == null) return;
        const { location } = layout;
        if (location === "mosaic")
          [mosaic.root, mosaic.activeTab] = Mosaic.removeTab(mosaic.root, layout.key);

        delete state.layouts[layout.key];
        state.mosaics[layout.windowKey] = mosaic;
        purgeEmptyMosaics(state);
      });
    },
    setAltKey: (
      state,
      { payload: { key, altKey } }: PayloadAction<SetAltKeyPayload>,
    ) => {
      const layout = select(state, key);
      if (layout == null) return;
      state.altKeyToKey[altKey] = key;
      state.keyToAltKey[key] = altKey;
    },
    moveMosaicTab: (
      state,
      { payload: { tabKey, windowKey, key, loc } }: PayloadAction<MoveMosaicTabPayload>,
    ) => {
      const layout = select(state, tabKey);
      if (layout == null) return;
      const prevWindowKey = layout.windowKey;
      if (windowKey == null || prevWindowKey === windowKey) {
        const mosaic = state.mosaics[prevWindowKey];
        [mosaic.root] = Mosaic.moveTab(mosaic.root, layout.key, loc, key);
        state.mosaics[prevWindowKey] = mosaic;
        return;
      }
      const prevMosaic = state.mosaics[prevWindowKey];
      [prevMosaic.root] = Mosaic.removeTab(prevMosaic.root, tabKey);
      state.mosaics[prevWindowKey] = prevMosaic;
      const mosaic = state.mosaics[windowKey];
      if (mosaic.activeTab == null) mosaic.activeTab = tabKey;
      state.layouts[layout.key].windowKey = windowKey;

      const mosaicTab = {
        closable: true,
        ...layout.tab,
        name: layout.name,
        tabKey: layout.key,
      };

      mosaic.root = Mosaic.insertTab(mosaic.root, mosaicTab, loc, key);
      state.mosaics[windowKey] = mosaic;
      purgeEmptyMosaics(state);
    },
    selectMosaicTab: (
      state,
      { payload: { tabKey } }: PayloadAction<SelectMosaicTabPayload>,
    ) => {
      const layout = select(state, tabKey);
      if (layout == null) return;
      const { windowKey } = layout;
      const mosaic = state.mosaics[windowKey];
      if (mosaic.activeTab === tabKey) return;
      mosaic.root = Mosaic.selectTab(mosaic.root, layout.key);
      mosaic.activeTab = layout.key;
      state.mosaics[windowKey] = mosaic;
    },
    resizeMosaicTab: (
      state,
      { payload: { key, size, windowKey } }: PayloadAction<ResizeMosaicTabPayload>,
    ) => {
      const mosaic = state.mosaics[windowKey];
      mosaic.root = Mosaic.resizeNode(mosaic.root, key, size);
      state.mosaics[windowKey] = mosaic;
    },
    rename: (
      state,
      { payload: { key: tabKey, name } }: PayloadAction<RenamePayload>,
    ) => {
      const layout = select(state, tabKey);
      if (layout == null) return;
      const mosaic = state.mosaics[layout.windowKey];
      layout.name = name;
      mosaic.root = Mosaic.renameTab(mosaic.root, layout.key, name);
      state.mosaics[layout.windowKey] = mosaic;
    },
    setActiveTheme: (state, { payload: key }: PayloadAction<SetActiveThemePayload>) => {
      if (key != null) state.activeTheme = key;
      else {
        const keys = Object.keys(state.themes).sort();
        const index = keys.indexOf(state.activeTheme);
        const next = keys[(index + 1) % keys.length];
        state.activeTheme = next;
      }
    },
    toggleActiveTheme: (state) => {
      const keys = Object.keys(state.themes);
      const index = keys.indexOf(state.activeTheme);
      const next = keys[(index + 1) % keys.length];
      state.activeTheme = next;
    },
    setNavDrawer: (state, { payload }: PayloadAction<SetNavDrawerPayload>) => {
      const { windowKey, location, ...rest } = payload;
      if (!(windowKey in state.nav)) state.nav[windowKey] = { drawers: {} };
      state.nav[windowKey].drawers[location] = rest;
    },
    resizeNavDrawer: (
      state,
      { payload: { windowKey, location, size } }: PayloadAction<ResizeNavDrawerPayload>,
    ) => {
      const navState = state.nav[windowKey];
      if (navState?.drawers[location] == null) return;
      (navState.drawers[location] as NavDrawerEntryState).size = size;
    },
    setNavDrawerVisible: (
      state,
      {
        payload: { windowKey, key, location, value },
      }: PayloadAction<SetNavDrawerVisiblePayload>,
    ) => {
      let navState = state.nav[windowKey];
      if (navState == null) {
        navState = { drawers: {} };
        state.nav[windowKey] = navState;
      }

      if (key != null) {
        Object.values(navState.drawers).forEach((drawer) => {
<<<<<<< HEAD
          if (drawer.menuItems.includes(key)) {
            drawer.activeItem = (value ?? drawer.activeItem !== key) ? key : null;
          }
=======
          if (drawer.menuItems.includes(key))
            drawer.activeItem = (value ?? drawer.activeItem !== key) ? key : null;
>>>>>>> 69b73491
        });
      } else if (location != null) {
        let drawer = navState.drawers[location];
        if (drawer == null) {
          drawer = { activeItem: null, menuItems: [] };
          navState.drawers[location] = drawer;
        }
        if (value === true && drawer.activeItem == null)
          drawer.activeItem = drawer.menuItems[0];
        else if (value === false) drawer.activeItem = null;
        else if (drawer.activeItem == null) drawer.activeItem = drawer.menuItems[0];
        else drawer.activeItem = null;
      } else {
        throw new Error("setNavDrawerVisible requires either a key or location");
      }
    },
    maybeCreateGetStartedTab: (state) => {
      const checkedGetStarted = state.alreadyCheckedGetStarted;
      state.alreadyCheckedGetStarted = true;
      if (
        Object.values(state.layouts).filter(({ location }) => location === "mosaic")
          .length !== 0 ||
        checkedGetStarted
      )
        return;
      state.mosaics[MAIN_WINDOW].root = Mosaic.insertTab(
        state.mosaics[MAIN_WINDOW].root,
        {
          closable: true,
          tabKey: GET_STARTED_LAYOUT_TYPE,
          name: "Get Started",
          editable: false,
        },
      );
      state.layouts.getStarted = {
        name: "Get Started",
        key: GET_STARTED_LAYOUT_TYPE,
        location: "mosaic",
        type: GET_STARTED_LAYOUT_TYPE,
        windowKey: MAIN_WINDOW,
      };
    },
    setWorkspace: (
      state,
      { payload: { slice, keepNav = true } }: PayloadAction<SetWorkspacePayload>,
    ) => {
      return migrateSlice({
        ...slice,
        layouts: {
          ...layoutsToPreserve(state.layouts),
          ...slice.layouts,
          main: MAIN_LAYOUT,
        },
        hauling: state.hauling,
        themes: state.themes,
        activeTheme: state.activeTheme,
        nav: keepNav ? state.nav : slice.nav,
      });
    },
    clearWorkspace: (state) => {
      return {
        ...ZERO_SLICE_STATE,
        layouts: {
          ...layoutsToPreserve(state.layouts),
          main: MAIN_LAYOUT,
        },
        hauling: state.hauling,
        themes: state.themes,
        activeTheme: state.activeTheme,
        nav: state.nav,
      };
    },
    setArgs: (state, { payload: { key, args } }: PayloadAction<SetArgsPayload>) => {
      const layout = select(state, key);
      if (layout == null) return;
      layout.args = args;
    },
  },
});

export const {
  place,
  remove,
  setAltKey,
  toggleActiveTheme,
  setActiveTheme,
  moveMosaicTab,
  selectMosaicTab,
  resizeMosaicTab,
  rename,
  setNavDrawer,
  resizeNavDrawer,
  setNavDrawerVisible,
  maybeCreateGetStartedTab,
  setHauled,
  setWorkspace,
  clearWorkspace,
} = actions;

export const setArgs = <T>(pld: SetArgsPayload<T>): PayloadAction<SetArgsPayload<T>> =>
  actions.setArgs(pld) as PayloadAction<SetArgsPayload<T>>;

export type Action = ReturnType<(typeof actions)[keyof typeof actions]>;
export type Payload = Action["payload"];

export const MOSAIC_WINDOW_TYPE = "mosaic";

export const createMosaicWindow = (window?: WindowProps): Omit<State, "windowKey"> => ({
  key: `${MOSAIC_WINDOW_TYPE}-${id.id()}`,
  name: "Mosaic",
  type: MOSAIC_WINDOW_TYPE,
  location: "window",
  window: {
    ...window,
    size: { width: 800, height: 600 },
    navTop: true,
    visible: true,
    showTitle: false,
  },
});

/**
 * The props passed to a LayoutRenderer. Note that these props are minimal and only focus
 * on providing information that either allows the renderer to perform more data selections
 * from other locations in state OR allows the renderer to perform actions that may have
 * polymorphic behavior depending the layout location (i.e. closing a layout might remove
 * it from the mosaic or close the window, depending on the location).
 *
 * The goal here is to separate the rendering logic for a particular layout from its location
 * allowing us to mix and move layouts around the UI with ease.
 */
export interface RendererProps {
  /** The unique key of the layout. */
  layoutKey: string;
  /**
   * onClose should be called when the layout is ready to be closed. This function is
   * polymorphic and may have different behavior depending on the location of the layout.
   * For example, if the layout is in a window, onClose will close the window. If the
   * layout is in the mosaic, onClose will remove the layout from the mosaic.
   */
  onClose: () => void;
}

export interface OnCloseProps {
  dispatch: Dispatch<UnknownAction>;
  layoutKey: string;
}

/**
 * A React component that renders a layout for a given type. All layouts in state are
 * rendered by a layout renderer of a specific type.
 */
export type Renderer = ComponentType<RendererProps>;<|MERGE_RESOLUTION|>--- conflicted
+++ resolved
@@ -359,14 +359,8 @@
 
       if (key != null) {
         Object.values(navState.drawers).forEach((drawer) => {
-<<<<<<< HEAD
-          if (drawer.menuItems.includes(key)) {
-            drawer.activeItem = (value ?? drawer.activeItem !== key) ? key : null;
-          }
-=======
           if (drawer.menuItems.includes(key))
             drawer.activeItem = (value ?? drawer.activeItem !== key) ? key : null;
->>>>>>> 69b73491
         });
       } else if (location != null) {
         let drawer = navState.drawers[location];
