// Copyright 2025 Synnax Labs, Inc.
//
// Use of this software is governed by the Business Source License included in the file
// licenses/BSL.txt.
//
// As of the Change Date specified in that file, in accordance with the Business Source
// License, use of this software will be governed by the Apache License, Version 2.0,
// included in the file licenses/APL.txt.

import { log } from "@synnaxlabs/client";
import { Access } from "@synnaxlabs/pluto";

import { Import } from "@/import";
import { create } from "@/log/Log";
import { stateZ } from "@/log/slice";

export const ingest: Import.FileIngestor = (
  data,
  { layout, placeLayout, store, client },
) => {
  const state = stateZ.parse(data);
<<<<<<< HEAD
  if (!Access.editGranted({ id: log.TYPE_ONTOLOGY_ID, store, client }))
=======
  if (!Access.updateGranted({ id: log.TYPE_ONTOLOGY_ID, store, client }))
>>>>>>> 99ffa699
    throw new Error("You do not have permission to import logs");
  // create with an undefined key so we do not have to worry about the key that was from
  // the imported data overwriting existing logs in the cluster
  placeLayout(create({ ...state, key: layout?.key, ...layout }));
};

export const import_ = Import.createImporter(ingest, "log");

export const useImport = (workspaceKey?: string) => Import.use(import_, workspaceKey);<|MERGE_RESOLUTION|>--- conflicted
+++ resolved
@@ -19,11 +19,7 @@
   { layout, placeLayout, store, client },
 ) => {
   const state = stateZ.parse(data);
-<<<<<<< HEAD
-  if (!Access.editGranted({ id: log.TYPE_ONTOLOGY_ID, store, client }))
-=======
   if (!Access.updateGranted({ id: log.TYPE_ONTOLOGY_ID, store, client }))
->>>>>>> 99ffa699
     throw new Error("You do not have permission to import logs");
   // create with an undefined key so we do not have to worry about the key that was from
   // the imported data overwriting existing logs in the cluster
