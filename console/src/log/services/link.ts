// Copyright 2024 Synnax Labs, Inc.
//
// Use of this software is governed by the Business Source License included in the file
// licenses/BSL.txt.
//
// As of the Change Date specified in that file, in accordance with the Business Source
// License, use of this software will be governed by the Apache License, Version 2.0,
// included in the file licenses/APL.txt.

import { type Link } from "@/link";
import { create } from "@/log/Log";
import { type State } from "@/log/slice";

export const linkHandler: Link.Handler = async ({
  resource,
  resourceKey,
  client,
<<<<<<< HEAD
  placer,
  handleException,
=======
  place,
  addStatus,
>>>>>>> 85befbd1
}): Promise<boolean> => {
  if (resource !== "log") return false;
  try {
    const log = await client.workspaces.log.retrieve(resourceKey);
    const layoutCreator = create({
      ...(log.data as unknown as State),
      key: log.key,
      name: log.name,
    });
    place(layoutCreator);
  } catch (e) {
    handleException(e, "Failed to open log from URL");
  }
  return true;
};<|MERGE_RESOLUTION|>--- conflicted
+++ resolved
@@ -15,13 +15,8 @@
   resource,
   resourceKey,
   client,
-<<<<<<< HEAD
-  placer,
+  place,
   handleException,
-=======
-  place,
-  addStatus,
->>>>>>> 85befbd1
 }): Promise<boolean> => {
   if (resource !== "log") return false;
   try {
