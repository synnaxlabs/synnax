// Copyright 2025 Synnax Labs, Inc.
//
// Use of this software is governed by the Business Source License included in the file
// licenses/BSL.txt.
//
// As of the Change Date specified in that file, in accordance with the Business Source
// License, use of this software will be governed by the Apache License, Version 2.0,
// included in the file licenses/APL.txt.

import { type channel, log } from "@synnaxlabs/client";
import { Access, Channel, Flex, Icon, Input } from "@synnaxlabs/pluto";
import { type ReactElement } from "react";

import { Cluster } from "@/cluster";
import { Toolbar as Core } from "@/components";
import { Export } from "@/export";
import { Layout } from "@/layout";
import { useExport } from "@/log/export";
import { useSyncComponent } from "@/log/Log";
import { useSelectOptional } from "@/log/selectors";
import { setChannels } from "@/log/slice";

export interface ToolbarProps {
  layoutKey: string;
}

export const Toolbar = ({ layoutKey }: ToolbarProps): ReactElement | null => {
  const dispatch = useSyncComponent(layoutKey);
  const { name } = Layout.useSelectRequired(layoutKey);
  const state = useSelectOptional(layoutKey);
<<<<<<< HEAD
  const hasEditPermission = Access.useEditGranted(log.ontologyID(layoutKey));
=======
  const hasEditPermission = Access.useUpdateGranted(log.ontologyID(layoutKey));
>>>>>>> 99ffa699
  const handleChannelChange = (v: channel.Key) =>
    dispatch(setChannels({ key: layoutKey, channels: [v ?? 0] }));
  const handleExport = useExport();
  if (state == null) return null;
  return (
    <Core.Content>
      <Core.Header>
        <Core.Title icon={<Icon.Log />}>{name}</Core.Title>
        <Flex.Box x style={{ width: 66 }} empty>
          <Export.ToolbarButton onExport={() => handleExport(state.key)} />
          <Cluster.CopyLinkToolbarButton
            name={name}
            ontologyID={log.ontologyID(state.key)}
          />
        </Flex.Box>
      </Core.Header>
      <Flex.Box full style={{ padding: "2rem" }}>
        <Input.Item label="Channel" grow>
          <Channel.SelectSingle
            value={state.channels[0]}
            onChange={handleChannelChange}
            initialQuery={{ internal: IS_DEV ? undefined : false }}
            disabled={!hasEditPermission}
          />
        </Input.Item>
      </Flex.Box>
    </Core.Content>
  );
};<|MERGE_RESOLUTION|>--- conflicted
+++ resolved
@@ -28,11 +28,7 @@
   const dispatch = useSyncComponent(layoutKey);
   const { name } = Layout.useSelectRequired(layoutKey);
   const state = useSelectOptional(layoutKey);
-<<<<<<< HEAD
-  const hasEditPermission = Access.useEditGranted(log.ontologyID(layoutKey));
-=======
   const hasEditPermission = Access.useUpdateGranted(log.ontologyID(layoutKey));
->>>>>>> 99ffa699
   const handleChannelChange = (v: channel.Key) =>
     dispatch(setChannels({ key: layoutKey, channels: [v ?? 0] }));
   const handleExport = useExport();
