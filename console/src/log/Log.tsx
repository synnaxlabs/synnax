--- conflicted
+++ resolved
@@ -28,11 +28,7 @@
   "Log",
   async ({ key, workspace, store, fluxStore, client }) => {
     const storeState = store.getState();
-<<<<<<< HEAD
-    if (!Access.editGranted({ id: log.ontologyID(key), store: fluxStore, client }))
-=======
     if (!Access.updateGranted({ id: log.ontologyID(key), store: fluxStore, client }))
->>>>>>> 99ffa699
       return;
     const data = select(storeState, key);
     if (data == null) return;
@@ -119,11 +115,7 @@
   key: LAYOUT_TYPE,
   title: "Log",
   icon: <Icon.Log />,
-<<<<<<< HEAD
-  useVisible: () => Access.useEditGranted(log.TYPE_ONTOLOGY_ID),
-=======
   useVisible: () => Access.useUpdateGranted(log.TYPE_ONTOLOGY_ID),
->>>>>>> 99ffa699
   create: async ({ layoutKey }) => create({ key: layoutKey }),
 };
 
