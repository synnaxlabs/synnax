--- conflicted
+++ resolved
@@ -19,11 +19,7 @@
   icon: <Icon.Label />,
   onSelect: ({ placeLayout }) => placeLayout(Label.EDIT_LAYOUT),
   visible: ({ store, client }) =>
-<<<<<<< HEAD
-    Access.editGranted({ id: label.TYPE_ONTOLOGY_ID, store, client }),
-=======
     Access.updateGranted({ id: label.TYPE_ONTOLOGY_ID, store, client }),
->>>>>>> 99ffa699
 };
 
 export const COMMANDS = [EDIT_COMMAND];