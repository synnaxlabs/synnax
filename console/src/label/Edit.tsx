// Copyright 2025 Synnax Labs, Inc.
//
// Use of this software is governed by the Business Source License included in the file
// licenses/BSL.txt.
//
// As of the Change Date specified in that file, in accordance with the Business Source
// License, use of this software will be governed by the Apache License, Version 2.0,
// included in the file licenses/APL.txt.

import "@/label/Edit.css";

import { type label } from "@synnaxlabs/client";
import {
  Align,
  Button,
  Color,
  Component,
  CSS as PCSS,
  Divider,
  type Flux,
  Form,
  Icon,
  Input,
  Label,
  List,
  Text,
  useClickOutside,
} from "@synnaxlabs/pluto";
import { color } from "@synnaxlabs/x";
import { useCallback, useEffect, useRef, useState } from "react";

import { CSS } from "@/css";
import { type Layout } from "@/layout";

interface LabelListItemProps extends List.ItemProps<label.Key> {
  isCreate?: boolean;
  visible?: boolean;
  onClose?: () => void;
}

const LabelListItem = ({
  isCreate = false,
  onClose,
  visible = true,
  ...rest
}: LabelListItemProps) => {
  const { itemKey } = rest;
  const initialValues = List.useItem<string, label.Label>(itemKey);
  const { form, save } = Label.useForm({
    params: {},
    initialValues,
    autoSave: !isCreate,
    afterSave: useCallback(
      ({ form }: Flux.AfterSaveArgs<Flux.Params, typeof Label.formSchema>) => {
        onClose?.();
        if (isCreate)
          form.reset({
            name: "",
            color: "#000000",
          });
      },
      [isCreate, onClose],
    ),
    sync: true,
  });
  const inputRef = useRef<HTMLInputElement>(null);
  const { update: handleDelete } = Label.useDelete({ params: { key: itemKey } });
  useEffect(() => {
    if (isCreate && visible) inputRef.current?.focus();
  }, [isCreate, visible]);
  const ref = useRef<HTMLDivElement>(null);
  useClickOutside({
    ref,
    onClickOutside: useCallback(() => {
      if (!isCreate) return;
      if (form.validate()) save();
      else onClose?.();
    }, [isCreate, form, save, onClose]),
  });
  return (
    <List.Item
      ref={ref}
      highlightHovered={false}
      className={CSS(
        CSS.BE("label", "list-item"),
        isCreate && CSS.M("create"),
        PCSS.visible(visible),
      )}
      align="center"
      justify="spaceBetween"
      {...rest}
    >
<<<<<<< HEAD
      <Align.Space x size="small" align="center">
        <Form.Form<typeof Label.formSchema> {...form}>
          <Form.Field<string>
            hideIfNull
            path={`color`}
            padHelpText={false}
            showLabel={false}
          >
            {({ onChange, variant: _, ...p }) => (
              <Color.Swatch onChange={(v) => onChange(color.hex(v))} {...p} />
            )}
          </Form.Field>
          <Form.TextField
            showLabel={false}
            hideIfNull
            path={`name`}
            showHelpText={false}
            padHelpText={false}
            inputProps={{
              ref: inputRef,
              placeholder: "Label Name",
              variant: "shadow",
              selectOnFocus: true,
              autoFocus: isCreate,
              resetOnBlurIfEmpty: true,
              onlyChangeOnBlur: !isCreate,
            }}
          />
        </Form.Form>
=======
      <Align.Space x gap="small">
        <Form.Field<string>
          hideIfNull
          path={`labels.${index}.color`}
          padHelpText={false}
          showLabel={false}
        >
          {({ onChange, variant: _, ...p }) => (
            <Color.Swatch onChange={(v) => onChange(color.hex(v))} {...p} />
          )}
        </Form.Field>
        <Form.TextField
          showLabel={false}
          hideIfNull
          path={`labels.${index}.name`}
          padHelpText={false}
          inputProps={{
            placeholder: "Label Name",
            variant: "shadow",
            selectOnFocus: true,
            resetOnBlurIfEmpty: true,
            onlyChangeOnBlur: true,
          }}
        />
>>>>>>> 7cd57434
      </Align.Space>
      {isCreate ? (
        <Align.Pack>
          <Button.Icon
            variant="filled"
            size="small"
            onClick={() => {
              save();
              console.log("saved");
            }}
            triggers={visible ? [["Enter"]] : undefined}
          >
            <Icon.Check />
          </Button.Icon>
          <Button.Icon variant="outlined" size="small" onClick={onClose}>
            <Icon.Close />
          </Button.Icon>
        </Align.Pack>
      ) : (
        <Button.Icon
          className={CSS.BE("label", "delete")}
          variant="outlined"
          size="small"
          onClick={() => handleDelete()}
        >
          <Icon.Delete />
        </Button.Icon>
      )}
    </List.Item>
  );
};

export const EDIT_LAYOUT_TYPE = "editLabels";

export const EDIT_LAYOUT: Layout.BaseState = {
  key: EDIT_LAYOUT_TYPE,
  type: EDIT_LAYOUT_TYPE,
  name: "Labels.Edit",
  location: "modal",
  icon: "Label",
  window: { navTop: true, size: { height: 700, width: 450 } },
};

const listItem = Component.renderProp(LabelListItem);

export const Edit: Layout.Renderer = () => {
  const { data, getItem, retrieve, subscribe } = Label.useList();
  const { fetchMore, search } = List.usePager({ retrieve });
  const [newFormVisible, setNewFormVisible] = useState(false);
  const [searchTerm, setSearchTerm] = useState("");
  return (
<<<<<<< HEAD
    <Align.Space y grow empty>
      <List.Frame<label.Key, label.Label>
        data={data}
        getItem={getItem}
        onFetchMore={fetchMore}
        subscribe={subscribe}
      >
        <Align.Space x justify="spaceBetween" style={{ padding: "2rem" }}>
          <Input.Text
            placeholder={
              <Text.WithIcon level="p" startIcon={<Icon.Search />}>
                Search Labels
              </Text.WithIcon>
            }
            value={searchTerm}
            onChange={(v) => {
              setSearchTerm(v);
              search(v);
=======
    <Align.Space y style={{ padding: "2rem" }} grow>
      <Form.Form<typeof formSchema> {...methods}>
        <List.List
          data={arr.value}
          emptyContent={
            <Align.Center>
              <Text.Text level="h3" shade={10}>
                No labels created
              </Text.Text>
            </Align.Center>
          }
        >
          <Align.Space x justify="spaceBetween">
            <List.Filter>
              {(p) => (
                <Input.Text
                  {...p}
                  placeholder="Search Labels"
                  style={{ width: "unset" }}
                />
              )}
            </List.Filter>
            <Button.Button
              onClick={() => {
                const newColors = theme?.colors.visualization.palettes.default ?? [];
                const v = color.hex(newColors[arr.value.length % newColors.length]);
                arr.push({
                  key: uuid.create(),
                  name: "New Label",
                  color: v,
                });
              }}
              startIcon={<Icon.Add />}
              style={{ width: "fit-content" }}
              gap="small"
            >
              Add Label
            </Button.Button>
          </Align.Space>
          <List.Core
            style={{
              borderRadius: "1rem",
              border: "var(--pluto-border)",
              maxHeight: "calc(100% - 10rem)",
>>>>>>> 7cd57434
            }}
          />
          <Button.Button
            variant="filled"
            startIcon={<Icon.Add />}
            style={{ width: "fit-content" }}
            iconSpacing="small"
            onClick={() => setNewFormVisible(true)}
          >
            Add Label
          </Button.Button>
        </Align.Space>
        <Divider.Divider x />
        <Align.Space
          y
          style={{
            borderRadius: "1rem",
            height: "100%",
          }}
          empty
        >
          <LabelListItem
            key="form"
            index={0}
            itemKey=""
            isCreate
            visible={newFormVisible}
            onClose={() => setNewFormVisible(false)}
          />
          <List.Items
            grow
            emptyContent={
              !newFormVisible && (
                <Align.Center>
                  <Text.Text level="h4" shade={8}>
                    No labels created
                  </Text.Text>
                </Align.Center>
              )
            }
          >
            {listItem}
          </List.Items>
        </Align.Space>
      </List.Frame>
    </Align.Space>
  );
};<|MERGE_RESOLUTION|>--- conflicted
+++ resolved
@@ -90,8 +90,7 @@
       justify="spaceBetween"
       {...rest}
     >
-<<<<<<< HEAD
-      <Align.Space x size="small" align="center">
+      <Align.Space x gap="small" align="center">
         <Form.Form<typeof Label.formSchema> {...form}>
           <Form.Field<string>
             hideIfNull
@@ -120,32 +119,6 @@
             }}
           />
         </Form.Form>
-=======
-      <Align.Space x gap="small">
-        <Form.Field<string>
-          hideIfNull
-          path={`labels.${index}.color`}
-          padHelpText={false}
-          showLabel={false}
-        >
-          {({ onChange, variant: _, ...p }) => (
-            <Color.Swatch onChange={(v) => onChange(color.hex(v))} {...p} />
-          )}
-        </Form.Field>
-        <Form.TextField
-          showLabel={false}
-          hideIfNull
-          path={`labels.${index}.name`}
-          padHelpText={false}
-          inputProps={{
-            placeholder: "Label Name",
-            variant: "shadow",
-            selectOnFocus: true,
-            resetOnBlurIfEmpty: true,
-            onlyChangeOnBlur: true,
-          }}
-        />
->>>>>>> 7cd57434
       </Align.Space>
       {isCreate ? (
         <Align.Pack>
@@ -197,7 +170,6 @@
   const [newFormVisible, setNewFormVisible] = useState(false);
   const [searchTerm, setSearchTerm] = useState("");
   return (
-<<<<<<< HEAD
     <Align.Space y grow empty>
       <List.Frame<label.Key, label.Label>
         data={data}
@@ -216,59 +188,13 @@
             onChange={(v) => {
               setSearchTerm(v);
               search(v);
-=======
-    <Align.Space y style={{ padding: "2rem" }} grow>
-      <Form.Form<typeof formSchema> {...methods}>
-        <List.List
-          data={arr.value}
-          emptyContent={
-            <Align.Center>
-              <Text.Text level="h3" shade={10}>
-                No labels created
-              </Text.Text>
-            </Align.Center>
-          }
-        >
-          <Align.Space x justify="spaceBetween">
-            <List.Filter>
-              {(p) => (
-                <Input.Text
-                  {...p}
-                  placeholder="Search Labels"
-                  style={{ width: "unset" }}
-                />
-              )}
-            </List.Filter>
-            <Button.Button
-              onClick={() => {
-                const newColors = theme?.colors.visualization.palettes.default ?? [];
-                const v = color.hex(newColors[arr.value.length % newColors.length]);
-                arr.push({
-                  key: uuid.create(),
-                  name: "New Label",
-                  color: v,
-                });
-              }}
-              startIcon={<Icon.Add />}
-              style={{ width: "fit-content" }}
-              gap="small"
-            >
-              Add Label
-            </Button.Button>
-          </Align.Space>
-          <List.Core
-            style={{
-              borderRadius: "1rem",
-              border: "var(--pluto-border)",
-              maxHeight: "calc(100% - 10rem)",
->>>>>>> 7cd57434
             }}
           />
           <Button.Button
             variant="filled"
             startIcon={<Icon.Add />}
             style={{ width: "fit-content" }}
-            iconSpacing="small"
+            gap="small"
             onClick={() => setNewFormVisible(true)}
           >
             Add Label
