// Copyright 2024 Synnax Labs, Inc.
//
// Use of this software is governed by the Business Source License included in the file
// licenses/BSL.txt.
//
// As of the Change Date specified in that file, in accordance with the Business Source
// License, use of this software will be governed by the Apache License, Version 2.0,
// included in the file licenses/APL.txt.

import type { Reducer, Store } from "@reduxjs/toolkit";
import { combineReducers, Tuple } from "@reduxjs/toolkit";
import { Drift } from "@synnaxlabs/drift";
import { TauriRuntime } from "@synnaxlabs/drift/tauri";
import { type deep } from "@synnaxlabs/x";

import { Cluster } from "@/cluster";
import { Docs } from "@/docs";
import { Layout } from "@/layout";
import { LinePlot } from "@/lineplot";
import { Persist } from "@/persist";
import { Range } from "@/range";
import { Schematic } from "@/schematic";
import { Version } from "@/version";
import { Workspace } from "@/workspace";

const PERSIST_EXCLUDE: Array<deep.Key<RootState>> = [
  ...Layout.PERSIST_EXCLUDE,
  Cluster.PERSIST_EXCLUDE,
];

const reducer = combineReducers({
  [Drift.SLICE_NAME]: Drift.reducer,
  [Cluster.SLICE_NAME]: Cluster.reducer,
  [Layout.SLICE_NAME]: Layout.reducer,
  [Schematic.SLICE_NAME]: Schematic.reducer,
  [Range.SLICE_NAME]: Range.reducer,
  [Version.SLICE_NAME]: Version.reducer,
  [Docs.SLICE_NAME]: Docs.reducer,
  [LinePlot.SLICE_NAME]: LinePlot.reducer,
  [Workspace.SLICE_NAME]: Workspace.reducer,
}) as unknown as Reducer<RootState, RootAction>;

export interface RootState {
  [Drift.SLICE_NAME]: Drift.SliceState;
  [Cluster.SLICE_NAME]: Cluster.SliceState;
  [Layout.SLICE_NAME]: Layout.SliceState;
  [Range.SLICE_NAME]: Range.SliceState;
  [Version.SLICE_NAME]: Version.SliceState;
  [Docs.SLICE_NAME]: Docs.SliceState;
  [Schematic.SLICE_NAME]: Schematic.SliceState;
  [LinePlot.SLICE_NAME]: LinePlot.SliceState;
  [Workspace.SLICE_NAME]: Workspace.SliceState;
}

export type RootAction =
  | Drift.Action
  | Layout.Action
  | Range.Action
  | Docs.Action
  | Cluster.Action
  | LinePlot.Action
  | Schematic.Action
  | Range.Action
  | Workspace.Action;

export type Payload = RootAction["payload"];

export type RootStore = Store<RootState, RootAction>;

const DEFAULT_WINDOW_PROPS: Omit<Drift.WindowProps, "key"> = {
  visible: false,
};

export const migrateState = (prev: RootState): RootState => ({
  ...prev,
  layout: Layout.migrateSlice(prev.layout),
  schematic: Schematic.migrateSlice(prev.schematic),
  line: LinePlot.migrateSlice(prev.line),
  version: Version.migrateSlice(prev.version),
  workspace: Workspace.migrateSlice(prev.workspace),
  range: Range.migrateSlice(prev.range),
  docs: Docs.migrateSlice(prev.docs),
  cluster: Cluster.migrateSlice(prev.cluster),
});

const newStore = async (): Promise<RootStore> => {
  const [preloadedState, persistMiddleware] = await Persist.open<RootState>({
    migrator: migrateState,
    exclude: PERSIST_EXCLUDE,
  });
  if (preloadedState != null && Drift.SLICE_NAME in preloadedState) {
<<<<<<< HEAD
    Object.keys(preloadedState[Drift.SLICE_NAME].windows).forEach((key) => {
      preloadedState[Drift.SLICE_NAME].windows[key].visible = false;
      preloadedState[Drift.SLICE_NAME].windows[key].focusCount = 0;
=======
    const windows = preloadedState[Drift.SLICE_NAME].windows;
    // Reset these values to zero on startup.
    Object.keys(windows).forEach((key) => {
      windows[key].visible = false;
      windows[key].focusCount = 0;
      windows[key].centerCount = 0;
>>>>>>> dad89ce1
    });
  }
  return await Drift.configureStore<RootState, RootAction>({
    runtime: new TauriRuntime(),
    preloadedState,
    middleware: (def) =>
      new Tuple(
        ...def(),
        ...LinePlot.MIDDLEWARE,
        ...Layout.MIDDLEWARE,
        ...Schematic.MIDDLEWARE,
        persistMiddleware,
      ),
    reducer,
    enablePrerender: true,
    debug: false,
    defaultWindowProps: DEFAULT_WINDOW_PROPS,
  });
};

export const store = newStore();<|MERGE_RESOLUTION|>--- conflicted
+++ resolved
@@ -89,18 +89,12 @@
     exclude: PERSIST_EXCLUDE,
   });
   if (preloadedState != null && Drift.SLICE_NAME in preloadedState) {
-<<<<<<< HEAD
-    Object.keys(preloadedState[Drift.SLICE_NAME].windows).forEach((key) => {
-      preloadedState[Drift.SLICE_NAME].windows[key].visible = false;
-      preloadedState[Drift.SLICE_NAME].windows[key].focusCount = 0;
-=======
     const windows = preloadedState[Drift.SLICE_NAME].windows;
     // Reset these values to zero on startup.
     Object.keys(windows).forEach((key) => {
       windows[key].visible = false;
       windows[key].focusCount = 0;
       windows[key].centerCount = 0;
->>>>>>> dad89ce1
     });
   }
   return await Drift.configureStore<RootState, RootAction>({
