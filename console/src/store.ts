// Copyright 2025 Synnax Labs, Inc.
//
// Use of this software is governed by the Business Source License included in the file
// licenses/BSL.txt.
//
// As of the Change Date specified in that file, in accordance with the Business Source
// License, use of this software will be governed by the Apache License, Version 2.0,
// included in the file licenses/APL.txt.

import {
  combineReducers,
  type Dispatch,
  type Middleware,
  type Reducer,
  type Store,
  Tuple,
} from "@reduxjs/toolkit";
import { Drift, NoopRuntime } from "@synnaxlabs/drift";
import { TauriRuntime } from "@synnaxlabs/drift/tauri";
import { type deep, type record } from "@synnaxlabs/x";

import { Cluster } from "@/cluster";
import { Docs } from "@/docs";
import { Effect } from "@/effect";
import { isMainWindow } from "@/isMainWindow";
import { Layout } from "@/layout";
import { LinePlot } from "@/lineplot";
import { Log } from "@/log";
import { Permissions } from "@/permissions";
import { Persist } from "@/persist";
import { Range } from "@/range";
import { RUNTIME } from "@/runtime";
import { Schematic } from "@/schematic";
import { Slate } from "@/slate";
import { Table } from "@/table";
import { Version } from "@/version";
import { Workspace } from "@/workspace";

const PERSIST_EXCLUDE: Array<deep.Key<RootState> | ((func: RootState) => RootState)> = [
  ...Layout.PERSIST_EXCLUDE,
  ...Schematic.PERSIST_EXCLUDE,
];

const ZERO_STATE: RootState = {
  [Drift.SLICE_NAME]: Drift.ZERO_SLICE_STATE,
  [Layout.SLICE_NAME]: Layout.ZERO_SLICE_STATE,
  [Cluster.SLICE_NAME]: Cluster.ZERO_SLICE_STATE,
  [Range.SLICE_NAME]: Range.ZERO_SLICE_STATE,
  [Version.SLICE_NAME]: Version.ZERO_SLICE_STATE,
  [Docs.SLICE_NAME]: Docs.ZERO_SLICE_STATE,
  [Schematic.SLICE_NAME]: Schematic.ZERO_SLICE_STATE,
  [LinePlot.SLICE_NAME]: LinePlot.ZERO_SLICE_STATE,
  [Workspace.SLICE_NAME]: Workspace.ZERO_SLICE_STATE,
  [Permissions.SLICE_NAME]: Permissions.ZERO_SLICE_STATE,
  [Log.SLICE_NAME]: Log.ZERO_SLICE_STATE,
  [Table.SLICE_NAME]: Table.ZERO_SLICE_STATE,
  [Slate.SLICE_NAME]: Slate.ZERO_SLICE_STATE,
  [Effect.SLICE_NAME]: Effect.ZERO_SLICE_STATE,
};

const reducer = combineReducers({
  [Drift.SLICE_NAME]: Drift.reducer,
  [Cluster.SLICE_NAME]: Cluster.reducer,
  [Layout.SLICE_NAME]: Layout.reducer,
  [Schematic.SLICE_NAME]: Schematic.reducer,
  [Range.SLICE_NAME]: Range.reducer,
  [Version.SLICE_NAME]: Version.reducer,
  [Docs.SLICE_NAME]: Docs.reducer,
  [LinePlot.SLICE_NAME]: LinePlot.reducer,
  [Workspace.SLICE_NAME]: Workspace.reducer,
  [Permissions.SLICE_NAME]: Permissions.reducer,
  [Log.SLICE_NAME]: Log.reducer,
  [Table.SLICE_NAME]: Table.reducer,
  [Slate.SLICE_NAME]: Slate.reducer,
  [Effect.SLICE_NAME]: Effect.reducer,
}) as unknown as Reducer<RootState, RootAction>;

export interface RootState {
  [Cluster.SLICE_NAME]: Cluster.SliceState;
  [Docs.SLICE_NAME]: Docs.SliceState;
  [Drift.SLICE_NAME]: Drift.SliceState;
  [Layout.SLICE_NAME]: Layout.SliceState;
  [LinePlot.SLICE_NAME]: LinePlot.SliceState;
  [Log.SLICE_NAME]: Log.SliceState;
  [Permissions.SLICE_NAME]: Permissions.SliceState;
  [Range.SLICE_NAME]: Range.SliceState;
  [Schematic.SLICE_NAME]: Schematic.SliceState;
  [Table.SLICE_NAME]: Table.SliceState;
<<<<<<< HEAD
  [Slate.SLICE_NAME]: Slate.SliceState;
  [Effect.SLICE_NAME]: Effect.SliceState;
=======
  [Version.SLICE_NAME]: Version.SliceState;
  [Workspace.SLICE_NAME]: Workspace.SliceState;
>>>>>>> d0e4900d
}

export type RootAction =
  | Cluster.Action
  | Docs.Action
  | Drift.Action
  | Layout.Action
  | LinePlot.Action
  | Log.Action
  | Permissions.Action
  | Range.Action
  | Schematic.Action
  | Table.Action
  | Version.Action
<<<<<<< HEAD
  | Workspace.Action
  | Log.Action
  | Slate.Action
  | Effect.Action;
=======
  | Workspace.Action;
>>>>>>> d0e4900d

export type RootStore = Store<RootState, RootAction>;

const DEFAULT_WINDOW_PROPS: Omit<Drift.WindowProps, "key"> = {
  visible: IS_DEV,
  minSize: { width: 625, height: 375 },
};

export const migrateState = (prev: RootState): RootState => {
  console.group("Migrating State");
  console.log(`Previous Console Version: ${prev[Version.SLICE_NAME].version}`);
  const layout = Layout.migrateSlice(prev.layout);
  const schematic = Schematic.migrateSlice(prev.schematic);
  const line = LinePlot.migrateSlice(prev.line);
  const version = Version.migrateSlice(prev.version);
  const workspace = Workspace.migrateSlice(prev.workspace);
  const range = Range.migrateSlice(prev.range);
  const docs = Docs.migrateSlice(prev.docs);
  const cluster = Cluster.migrateSlice(prev.cluster);
  const permissions = Permissions.migrateSlice(prev.permissions);
  const slate = Slate.migrateSlice(prev.slate);
  const effect = Effect.migrateSlice(prev.effect);
  console.log("Migrated State");
  console.groupEnd();
  return {
    ...prev,
    layout,
    schematic,
    line,
    version,
    workspace,
    range,
    docs,
    cluster,
    permissions,
    slate,
    effect,
  };
};

interface OpenPersistReturn {
  initialState?: RootState;
  persistMiddleware: Middleware<record.Unknown, RootState, Dispatch<RootAction>>;
}

const openPersist = async (): Promise<OpenPersistReturn> => {
  if (!isMainWindow())
    return {
      initialState: undefined,
      persistMiddleware: () => (next) => (action) => next(action),
    };
  const engine = await Persist.open<RootState>({
    initial: ZERO_STATE,
    migrator: migrateState,
    exclude: PERSIST_EXCLUDE,
  });
  return {
    initialState: engine.initialState,
    persistMiddleware: Persist.middleware(engine),
  };
};

const BASE_MIDDLEWARE = [
  ...LinePlot.MIDDLEWARE,
  ...Layout.MIDDLEWARE,
  ...Schematic.MIDDLEWARE,
];

const createStore = async (): Promise<RootStore> => {
  const { initialState, persistMiddleware } = await openPersist();
  const runtime: Drift.Runtime<RootState, RootAction> =
    RUNTIME === "tauri" ? new TauriRuntime() : new NoopRuntime();
  return await Drift.configureStore<RootState, RootAction>({
    runtime,
    preloadedState: initialState,
    middleware: (def) => new Tuple(...def(), ...BASE_MIDDLEWARE, persistMiddleware),
    reducer,
    enablePrerender: true,
    debug: false,
    defaultWindowProps: DEFAULT_WINDOW_PROPS,
  });
};
export const store = createStore();<|MERGE_RESOLUTION|>--- conflicted
+++ resolved
@@ -86,13 +86,10 @@
   [Range.SLICE_NAME]: Range.SliceState;
   [Schematic.SLICE_NAME]: Schematic.SliceState;
   [Table.SLICE_NAME]: Table.SliceState;
-<<<<<<< HEAD
+  [Version.SLICE_NAME]: Version.SliceState;
+  [Workspace.SLICE_NAME]: Workspace.SliceState;
   [Slate.SLICE_NAME]: Slate.SliceState;
   [Effect.SLICE_NAME]: Effect.SliceState;
-=======
-  [Version.SLICE_NAME]: Version.SliceState;
-  [Workspace.SLICE_NAME]: Workspace.SliceState;
->>>>>>> d0e4900d
 }
 
 export type RootAction =
@@ -107,14 +104,9 @@
   | Schematic.Action
   | Table.Action
   | Version.Action
-<<<<<<< HEAD
-  | Workspace.Action
-  | Log.Action
+  | Workspace.Action;
   | Slate.Action
   | Effect.Action;
-=======
-  | Workspace.Action;
->>>>>>> d0e4900d
 
 export type RootStore = Store<RootState, RootAction>;
 
