// Copyright 2025 Synnax Labs, Inc.
//
// Use of this software is governed by the Business Source License included in the file
// licenses/BSL.txt.
//
// As of the Change Date specified in that file, in accordance with the Business Source
// License, use of this software will be governed by the Apache License, Version 2.0,
// included in the file licenses/APL.txt.

import { channel, group } from "@synnaxlabs/client";
import { Access, Channel, Icon } from "@synnaxlabs/pluto";
import { type ReactElement } from "react";

import { CALCULATED_LAYOUT } from "@/channel/calculatedLayout";
import { CREATE_LAYOUT } from "@/channel/Create";
import { Toolbar } from "@/components";
import { Layout } from "@/layout";
import { Ontology } from "@/ontology";

const CreateChannelButtons = (): ReactElement | null => {
  const placeLayout = Layout.usePlacer();
  const canCreate = Access.useCreateGranted(channel.TYPE_ONTOLOGY_ID);
  if (!canCreate) return null;
  return (
    <Toolbar.Actions>
      <Toolbar.Action
        onClick={() => placeLayout(CALCULATED_LAYOUT)}
        tooltip="Create Calculated Channel"
      >
        <Channel.CreateCalculatedIcon />
      </Toolbar.Action>
      <Toolbar.Action
        onClick={() => placeLayout(CREATE_LAYOUT)}
        tooltip="Create Channel"
      >
        <Icon.Add />
      </Toolbar.Action>
    </Toolbar.Actions>
  );
};

const Content = (): ReactElement => {
  const { data: g } = Channel.useRetrieveGroup({});
  return (
    <Toolbar.Content>
      <Toolbar.Header padded>
        <Toolbar.Title icon={<Icon.Channel />}>Channels</Toolbar.Title>
        <Toolbar.Actions>
          <CreateChannelButtons />
        </Toolbar.Actions>
      </Toolbar.Header>
      <Ontology.Tree root={g == null ? undefined : group.ontologyID(g.key)} />
    </Toolbar.Content>
  );
};

export const TOOLBAR: Layout.NavDrawerItem = {
  key: "channel",
  icon: <Icon.Channel />,
  content: <Content />,
  tooltip: "Channels",
  trigger: ["C"],
  initialSize: 300,
  minSize: 175,
  maxSize: 400,
<<<<<<< HEAD
  useVisible: () => Access.useViewGranted(channel.TYPE_ONTOLOGY_ID),
=======
  useVisible: () => Access.useRetrieveGranted(channel.TYPE_ONTOLOGY_ID),
>>>>>>> 99ffa699
};<|MERGE_RESOLUTION|>--- conflicted
+++ resolved
@@ -63,9 +63,5 @@
   initialSize: 300,
   minSize: 175,
   maxSize: 400,
-<<<<<<< HEAD
-  useVisible: () => Access.useViewGranted(channel.TYPE_ONTOLOGY_ID),
-=======
   useVisible: () => Access.useRetrieveGranted(channel.TYPE_ONTOLOGY_ID),
->>>>>>> 99ffa699
 };