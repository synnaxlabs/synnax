// Copyright 2025 Synnax Labs, Inc.
//
// Use of this software is governed by the Business Source License included in the file
// licenses/BSL.txt.
//
// As of the Change Date specified in that file, in accordance with the Business Source
// License, use of this software will be governed by the Apache License, Version 2.0,
// included in the file licenses/APL.txt.

import { Icon } from "@synnaxlabs/media";
import { Align, Synnax } from "@synnaxlabs/pluto";
import { useQuery } from "@tanstack/react-query";
import { type ReactElement } from "react";

import { CREATE_LAYOUT } from "@/channel/Create";
import { Cluster } from "@/cluster";
import { Toolbar } from "@/components";
import { Layout } from "@/layout";
import { Ontology } from "@/ontology";

const Content = (): ReactElement => {
  const client = Synnax.use();
  const group = useQuery({
    queryKey: [client?.key, "channel-group"],
<<<<<<< HEAD
    queryFn: async () => (await client?.channels.retrieveGroup()) ?? null,
=======
    queryFn: async () => {
      if (client == null) return null;
      return await client.channels.retrieveGroup();
    },
>>>>>>> 722b9ab0
  });
  const placeLayout = Layout.usePlacer();
  return (
    <Cluster.NoneConnectedBoundary>
      <Align.Space empty style={{ height: "100%", overflow: "hidden" }}>
        <Toolbar.Header>
          <Toolbar.Title icon={<Icon.Channel />}>Channels</Toolbar.Title>
          <Toolbar.Actions>
            {[{ children: <Icon.Add />, onClick: () => placeLayout(CREATE_LAYOUT) }]}
          </Toolbar.Actions>
        </Toolbar.Header>
        <Ontology.Tree root={group.data?.ontologyID} />
      </Align.Space>
    </Cluster.NoneConnectedBoundary>
  );
};

export const TOOLBAR: Layout.NavDrawerItem = {
  key: "channel",
  icon: <Icon.Channel />,
  content: <Content />,
  tooltip: "Channels",
  trigger: ["C"],
  initialSize: 300,
  minSize: 175,
  maxSize: 400,
};<|MERGE_RESOLUTION|>--- conflicted
+++ resolved
@@ -22,14 +22,10 @@
   const client = Synnax.use();
   const group = useQuery({
     queryKey: [client?.key, "channel-group"],
-<<<<<<< HEAD
-    queryFn: async () => (await client?.channels.retrieveGroup()) ?? null,
-=======
     queryFn: async () => {
       if (client == null) return null;
       return await client.channels.retrieveGroup();
     },
->>>>>>> 722b9ab0
   });
   const placeLayout = Layout.usePlacer();
   return (
