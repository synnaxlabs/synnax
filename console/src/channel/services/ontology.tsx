--- conflicted
+++ resolved
@@ -292,15 +292,7 @@
 export const ONTOLOGY_SERVICE: Ontology.Service = {
   ...Ontology.BASE_SERVICE,
   type: channel.ONTOLOGY_TYPE,
-<<<<<<< HEAD
-  icon: ({ data }) => (
-    <PIcon.Icon topRight={Channel.resolveIcon(data as channel.Payload)}>
-      <Icon.Channel />
-    </PIcon.Icon>
-  ),
-=======
   icon: <Icon.Channel />,
->>>>>>> 4718c22c
   hasChildren: false,
   onSelect: handleSelect,
   canDrop,
