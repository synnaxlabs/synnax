// Copyright 2025 Synnax Labs, Inc.
//
// Use of this software is governed by the Business Source License included in the file
// licenses/BSL.txt.
//
// As of the Change Date specified in that file, in accordance with the Business Source
// License, use of this software will be governed by the Apache License, Version 2.0,
// included in the file licenses/APL.txt.

import { type channel, DataType } from "@synnaxlabs/client";
import {
  Button,
  Channel,
  Flex,
  Form,
  Input,
  Nav,
  Telem,
  Text,
} from "@synnaxlabs/pluto";
import { useState } from "react";

import { CSS } from "@/css";
import { type Layout } from "@/layout";
import { Modals } from "@/modals";
import { Triggers } from "@/triggers";

export const CREATE_LAYOUT_TYPE = "createChannel";

export const CREATE_LAYOUT: Layout.BaseState = {
  key: CREATE_LAYOUT_TYPE,
  type: CREATE_LAYOUT_TYPE,
  name: "Channel.Create",
  icon: "Channel",
  location: "modal",
  window: {
    resizable: false,
    size: { height: 375, width: 700 },
    navTop: true,
    showTitle: true,
  },
};

export const Create: Layout.Renderer = ({ onClose }) => {
  const [createMore, setCreateMore] = useState(false);
  const { form, variant, save } = Channel.useForm({
    params: {},
    afterSave: ({ form }) => {
      if (createMore) form.reset();
      else onClose();
    },
  });

  const isIndex = Form.useFieldValue<boolean, boolean, typeof Channel.formSchema>(
    "isIndex",
    {
      ctx: form,
    },
  );
  const isVirtual = Form.useFieldValue<boolean, boolean, typeof Channel.formSchema>(
    "virtual",
    {
      ctx: form,
    },
  );

  return (
    <Flex.Box className={CSS.B("channel-edit-layout")} grow empty>
      <Flex.Box className="console-form" style={{ padding: "3rem" }} grow>
        <Form.Form<typeof Channel.formSchema> {...form}>
          <Form.Field<string> path="name" label="Name">
            {(p) => (
              <Input.Text
                autoFocus
                level="h2"
                variant="text"
                placeholder="Name"
                {...p}
              />
            )}
          </Form.Field>
          <Flex.Box x gap="large">
            <Form.SwitchField
              path="virtual"
              label="Virtual"
              inputProps={{ disabled: isIndex }}
              onChange={(v, ctx) => {
                if (!v) {
                  const dataType = ctx.get<string>("dataType").value;
                  if (new DataType(dataType).isVariable)
                    ctx.set("dataType", DataType.FLOAT32.toString());
                  return;
                }
                ctx.set("isIndex", false);
                ctx.set("index", 0);
              }}
            />
            <Form.SwitchField
              path="isIndex"
              label="Is Index"
              inputProps={{ disabled: isVirtual }}
              onChange={(v, ctx) => {
                if (!v) return;
                ctx.set("dataType", DataType.TIMESTAMP.toString());
                if (ctx.get("index").value !== 0) ctx.set("index", 0);
              }}
            />
            <Form.Field<string> path="dataType" label="Data Type" grow>
              {({ variant: _, ...p }) => (
                <Telem.SelectDataType
                  {...p}
                  disabled={isIndex}
                  zIndex={100}
                  hideVariableDensity={!isVirtual}
                  full="x"
                />
              )}
            </Form.Field>
          </Flex.Box>
          <Form.Field<channel.Key> path="index" label="Index">
            {({ value, onChange }) => (
              <Channel.SelectSingle
                value={value}
                onChange={onChange}
                initialParams={{ isIndex: true }}
                disabled={isIndex || isVirtual}
                allowNone={false}
                zIndex={100}
              />
            )}
          </Form.Field>
        </Form.Form>
      </Flex.Box>
      <Modals.BottomNavBar>
        <Triggers.SaveHelpText />
        <Nav.Bar.End align="center" gap="large">
          <Flex.Box x align="center" gap="small">
            <Input.Switch value={createMore} onChange={setCreateMore} />
<<<<<<< HEAD
            <Text.Text>Create More</Text.Text>
=======
            <Text.Text color={9}>Create More</Text.Text>
>>>>>>> 3c518da9
          </Flex.Box>
          <Button.Button
            status={variant}
            variant="filled"
            onClick={() => save()}
            trigger={Triggers.SAVE}
          >
            Create
          </Button.Button>
        </Nav.Bar.End>
      </Modals.BottomNavBar>
    </Flex.Box>
  );
};<|MERGE_RESOLUTION|>--- conflicted
+++ resolved
@@ -136,11 +136,7 @@
         <Nav.Bar.End align="center" gap="large">
           <Flex.Box x align="center" gap="small">
             <Input.Switch value={createMore} onChange={setCreateMore} />
-<<<<<<< HEAD
-            <Text.Text>Create More</Text.Text>
-=======
             <Text.Text color={9}>Create More</Text.Text>
->>>>>>> 3c518da9
           </Flex.Box>
           <Button.Button
             status={variant}
