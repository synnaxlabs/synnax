--- conflicted
+++ resolved
@@ -23,12 +23,7 @@
 } from "@synnaxlabs/pluto";
 import { deep } from "@synnaxlabs/x";
 import { useMutation, useQuery } from "@tanstack/react-query";
-<<<<<<< HEAD
-import * as monaco from "monaco-editor";
-import { useCallback, useEffect, useState } from "react";
-=======
 import { type ReactElement, useState } from "react";
->>>>>>> 206af58e
 import { z } from "zod";
 
 import { baseFormSchema, createFormValidator, ZERO_CHANNEL } from "@/channel/Create";
@@ -293,61 +288,4 @@
   );
 };
 
-<<<<<<< HEAD
-const Editor = (props: Code.EditorProps) => {
-  const client = Synnax.use();
-  const ctx = Form.useContext();
-
-  // Register Monaco editor commands and completion provider
-  useEffect(() => {
-    const disposables: monaco.IDisposable[] = [];
-    disposables.push(
-      monaco.editor.registerCommand("onSuggestionAccepted", (_, channelKey) =>
-        ctx.set(
-          "requires",
-          unique.unique([...ctx.get<channel.Key[]>("requires").value, channelKey]),
-        ),
-      ),
-    );
-    disposables.push(
-      monaco.languages.registerCompletionItemProvider("lua", {
-        triggerCharacters: ["."],
-        provideCompletionItems: async (
-          model: monaco.editor.ITextModel,
-          position: monaco.Position,
-        ): Promise<monaco.languages.CompletionList> => {
-          if (client == null) return { suggestions: [] };
-          const word = model.getWordUntilPosition(position);
-          const range: monaco.IRange = {
-            startLineNumber: position.lineNumber,
-            endLineNumber: position.lineNumber,
-            startColumn: word.startColumn,
-            endColumn: word.endColumn,
-          };
-          const channels = await client.channels.search(word.word, { internal: false });
-          return {
-            suggestions: channels.map((channel) => ({
-              label: channel.name,
-              kind: monaco.languages.CompletionItemKind.Variable,
-              insertText: channel.name.includes("-")
-                ? `get("${channel.name}")`
-                : channel.name,
-              range,
-              command: {
-                id: "onSuggestionAccepted",
-                title: "Suggestion Accepted",
-                arguments: [channel.key],
-              },
-            })),
-          };
-        },
-      }),
-    );
-    return () => disposables.forEach((d) => d.dispose());
-  }, []);
-
-  return <Code.Editor {...props} />;
-};
-=======
-const Editor = (props: Code.EditorProps): ReactElement => <Code.Editor {...props} />;
->>>>>>> 206af58e
+const Editor = (props: Code.EditorProps): ReactElement => <Code.Editor {...props} />;