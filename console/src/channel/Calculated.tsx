// Copyright 2025 Synnax Labs, Inc.
//
// Use of this software is governed by the Business Source License included in the file
// licenses/BSL.txt.
//
// As of the Change Date specified in that file, in accordance with the Business Source
// License, use of this software will be governed by the Apache License, Version 2.0,
// included in the file licenses/APL.txt.

import { type channel } from "@synnaxlabs/client";
import {
  Align,
  Button,
  Channel,
  Form,
  Input,
  Nav,
  Select,
  Status,
  Synnax,
  Text,
  useAsyncEffect,
} from "@synnaxlabs/pluto";
import { unique } from "@synnaxlabs/x";
import { type ReactElement, useCallback, useState } from "react";

import { type CalculatedLayoutArgs } from "@/channel/calculatedLayout";
import { Code } from "@/code";
import { Lua } from "@/code/lua";
import {
  usePhantomGlobals,
  type UsePhantomGlobalsReturn,
  type Variable,
} from "@/code/phantom";
import { bindChannelsAsGlobals, useSuggestChannels } from "@/code/useSuggestChannels";
import { CSS } from "@/css";
import { Layout } from "@/layout";
import { Modals } from "@/modals";
import { Triggers } from "@/triggers";

const FAILED_TO_UPDATE_AUTOCOMPLETE =
  "Failed to update calculated channel auto-complete";

const GLOBALS: Variable[] = [
  {
    key: "get",
    name: "get",
    value: `
    -- Get a channel's value by its name. This function should be used when
    -- the channel name cannot be used directly as a variable. For example,
    -- hyphenated names such as 'my-channel' should be accessed with get("my-channel")
    -- instead of just my-channel.
    function get(name)
    end
    `,
  },
];

export const Calculated: Layout.Renderer = ({ layoutKey }): ReactElement => {
  const client = Synnax.use();
  const { channelKey } = Layout.useSelectArgs<CalculatedLayoutArgs>(layoutKey);
  const isEdit = channelKey !== 0;

  const { form, variant, save } = Channel.useCalculatedForm({
    params: { key: channelKey },
  });

  const handleError = Status.useErrorHandler();
  const [createMore, setCreateMore] = useState(false);

<<<<<<< HEAD
  const isIndex = Form.useFieldValue<
    boolean,
    boolean,
    typeof Channel.calculatedFormSchema
  >("isIndex", false, form);
=======
  const isIndex = Form.useFieldValue<boolean, boolean, typeof schema>("isIndex", {
    ctx: methods,
  });
>>>>>>> bf2975f6

  const globals = usePhantomGlobals({
    language: Lua.LANGUAGE,
    stringifyVar: Lua.stringifyVar,
    initialVars: GLOBALS,
  });
  useAsyncEffect(
    async (signal) => {
      if (client == null) return;
      const channels = form.get<channel.Key[]>("requires").value;
      try {
        const chs = await client.channels.retrieve(channels);
        if (signal.aborted) return;
        chs.forEach((ch) => globals.set(ch.key.toString(), ch.name, ch.key.toString()));
      } catch (e) {
        handleError(e, FAILED_TO_UPDATE_AUTOCOMPLETE);
      }
    },
    [form, globals, client],
  );

  return (
    <Align.Space className={CSS.B("channel-edit-layout")} grow empty>
      <Align.Space className="console-form" style={{ padding: "3rem" }} grow>
        <Form.Form<typeof Channel.calculatedFormSchema> {...form}>
          <Form.Field<string> path="name" label="Name">
            {(p) => (
              <Input.Text
                autoFocus
                level="h2"
                variant="natural"
                placeholder="Name"
                {...p}
              />
            )}
          </Form.Field>

          <Form.Field<string> path="expression" grow>
            {({ value, onChange }) => (
              <Editor
                value={value}
                language={Lua.LANGUAGE}
                onChange={onChange}
                bordered
                rounded
                style={{ height: 150 }}
                globals={globals}
              />
            )}
          </Form.Field>
          <Align.Space x>
            <Form.Field<string>
              path="dataType"
              label="Output Data Type"
              style={{ width: 150 }}
            >
              {({ variant: _, ...p }) => (
                <Select.DataType
                  {...p}
                  disabled={isIndex}
                  maxHeight="small"
                  zIndex={100}
                  style={{ width: 150 }}
                />
              )}
            </Form.Field>
            <Form.Field<channel.Key[]>
              path="requires"
              required
              label="Required Channels"
              grow
              onChange={(v, extra) => {
                if (client == null) return;
                handleError(
                  async () =>
                    await bindChannelsAsGlobals(
                      client,
                      extra.get<channel.Key[]>("requires").value,
                      v,
                      globals,
                    ),
                  FAILED_TO_UPDATE_AUTOCOMPLETE,
                );
              }}
            >
              {({ variant: _, ...p }) => <Channel.SelectMultiple zIndex={100} {...p} />}
            </Form.Field>
          </Align.Space>
        </Form.Form>
      </Align.Space>
      <Modals.BottomNavBar>
        <Triggers.SaveHelpText action={isEdit ? "Save" : "Create"} />
        <Nav.Bar.End align="center" size="large">
          {isEdit && (
            <Align.Space x align="center" size="small">
              <Input.Switch value={createMore} onChange={setCreateMore} />
              <Text.Text level="p" shade={11}>
                Create More
              </Text.Text>
            </Align.Space>
          )}
          <Align.Space x align="center">
            <Button.Button
              disabled={variant === "loading"}
              loading={variant === "loading"}
              triggers={Triggers.SAVE}
              onClick={() => save()}
            >
              {isEdit ? "Save" : "Create"}
            </Button.Button>
          </Align.Space>
        </Nav.Bar.End>
      </Modals.BottomNavBar>
    </Align.Space>
  );
};

interface EditorProps extends Code.EditorProps {
  globals?: UsePhantomGlobalsReturn;
}

const Editor = ({ globals, ...props }: EditorProps): ReactElement => {
  const methods = Form.useContext();
  const onAccept = useCallback(
    (channel: channel.Payload) => {
      if (globals == null) return;
      globals.set(channel.key.toString(), channel.name, channel.key.toString());
      methods.set(
        "requires",
        unique.unique([...methods.get<channel.Key[]>("requires").value, channel.key]),
      );
    },
    [methods, globals],
  );

  useSuggestChannels(onAccept);

  return <Code.Editor {...props} />;
};<|MERGE_RESOLUTION|>--- conflicted
+++ resolved
@@ -68,17 +68,9 @@
   const handleError = Status.useErrorHandler();
   const [createMore, setCreateMore] = useState(false);
 
-<<<<<<< HEAD
-  const isIndex = Form.useFieldValue<
-    boolean,
-    boolean,
-    typeof Channel.calculatedFormSchema
-  >("isIndex", false, form);
-=======
   const isIndex = Form.useFieldValue<boolean, boolean, typeof schema>("isIndex", {
     ctx: methods,
   });
->>>>>>> bf2975f6
 
   const globals = usePhantomGlobals({
     language: Lua.LANGUAGE,
