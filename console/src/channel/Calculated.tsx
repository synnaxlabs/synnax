// Copyright 2025 Synnax Labs, Inc.
//
// Use of this software is governed by the Business Source License included in the file
// licenses/BSL.txt.
//
// As of the Change Date specified in that file, in accordance with the Business Source
// License, use of this software will be governed by the Apache License, Version 2.0,
// included in the file licenses/APL.txt.

import { type channel } from "@synnaxlabs/client";
import {
  Align,
  Button,
  Channel,
  Form,
  Input,
  Nav,
  Select,
  Status,
  Synnax,
  Text,
  useAsyncEffect,
} from "@synnaxlabs/pluto";
import { deep, unique } from "@synnaxlabs/x";
import { useMutation, useQuery } from "@tanstack/react-query";
import { type ReactElement, useCallback, useState } from "react";
import { z } from "zod/v4";

<<<<<<< HEAD
import { type CalculatedLayoutArgs } from "@/channel/calculatedLayout";
import { baseFormSchema, createFormValidator, ZERO_CHANNEL } from "@/channel/Create";
=======
import { baseFormSchema, ZERO_CHANNEL } from "@/channel/Create";
>>>>>>> 722b9ab0
import { Code } from "@/code";
import { Lua } from "@/code/lua";
import {
  usePhantomGlobals,
  type UsePhantomGlobalsReturn,
  type Variable,
} from "@/code/phantom";
import { bindChannelsAsGlobals, useSuggestChannels } from "@/code/useSuggestChannels";
import { CSS } from "@/css";
import { NULL_CLIENT_ERROR } from "@/errors";
import { Layout } from "@/layout";
import { Modals } from "@/modals";
import { Triggers } from "@/triggers";

const FAILED_TO_UPDATE_AUTOCOMPLETE =
  "Failed to update calculated channel auto-complete";

const DEFAULT_ARGS: CalculatedLayoutArgs = { channelKey: undefined };

const schema = baseFormSchema
  .extend({
    expression: z
      .string()
      .min(1, "Expression must not be empty")
      .refine((v) => v.includes("return"), {
        message: "Expression must contain a return statement",
      }),
  })
  .refine((v) => v.requires?.length > 0, {
    message: "Expression must use at least one synnax channel",
    path: ["requires"],
  });

type FormValues = z.infer<typeof schema>;

const ZERO_FORM_VALUES: FormValues = {
  ...ZERO_CHANNEL,
  virtual: true,
  expression: "return 0",
};

export const Calculated: Layout.Renderer = ({ layoutKey, onClose }) => {
  const client = Synnax.use();
  const args = Layout.useSelectArgs<CalculatedLayoutArgs>(layoutKey) ?? DEFAULT_ARGS;
  const res = useQuery<FormValues>({
    queryKey: [args.channelKey, client?.key],
    staleTime: 0,
    queryFn: async () => {
      if (args.channelKey == null) return deep.copy(ZERO_FORM_VALUES);
      if (client == null) throw NULL_CLIENT_ERROR;
      const ch = await client.channels.retrieve(args.channelKey);
      return { ...ch.payload, dataType: ch.dataType.toString() };
    },
  });

  if (res.isPending) return <Text.Text level="p">Loading...</Text.Text>;
  if (res.isError)
    return (
      <Align.Space y grow style={{ height: "100%" }}>
        <Status.Text.Centered variant="error">{res.error.message}</Status.Text.Centered>
      </Align.Space>
    );

  return <Internal onClose={onClose} initialValues={res.data} />;
};

interface InternalProps extends Pick<Layout.RendererProps, "onClose"> {
  initialValues: FormValues;
}

const GLOBALS: Variable[] = [
  {
    key: "get",
    name: "get",
    value: `
    -- Get a channel's value by its name. This function should be used when
    -- the channel name cannot be used directly as a variable. For example,
    -- hyphenated names such as 'my-channel' should be accessed with get("my-channel")
    -- instead of just my-channel.
    function get(name)
    end
    `,
  },
];

const Internal = ({ onClose, initialValues }: InternalProps): ReactElement => {
  const client = Synnax.use();

  const methods = Form.use<typeof schema>({
    schema,
    values: initialValues,
    sync: true,
  });

  const addStatus = Status.useAdder();
  const handleError = Status.useErrorHandler();
  const [createMore, setCreateMore] = useState(false);
  const { mutate, isPending } = useMutation({
    mutationFn: async (createMore: boolean) => {
      if (client == null) throw NULL_CLIENT_ERROR;
      if (!methods.validate()) return;
      const d = methods.value();
      await client.channels.create(d);
      if (!createMore) onClose();
      else methods.reset(deep.copy(ZERO_FORM_VALUES));
    },
    onError: (error: Error) => {
      addStatus({
        variant: "error",
        message: "Error creating calculated channel: ".concat(methods.value().name),
        description: error.message,
      });
    },
  });

  const isIndex = Form.useFieldValue<boolean, boolean, typeof schema>(
    "isIndex",
    false,
    methods,
  );

  const globals = usePhantomGlobals({
    language: Lua.LANGUAGE,
    stringifyVar: Lua.stringifyVar,
    initialVars: GLOBALS,
  });
  useAsyncEffect(async () => {
    if (client == null) return;
    const channels = methods.get<channel.Key[]>("requires").value;
    try {
      const chs = await client.channels.retrieve(channels);
      chs.forEach((ch) => globals.set(ch.key.toString(), ch.name, ch.key.toString()));
    } catch (e) {
      handleError(e, FAILED_TO_UPDATE_AUTOCOMPLETE);
    }
  }, [methods, globals, client]);

  return (
    <Align.Space className={CSS.B("channel-edit-layout")} grow empty>
      <Align.Space className="console-form" style={{ padding: "3rem" }} grow>
        <Form.Form<typeof schema> {...methods}>
          <Form.Field<string> path="name" label="Name">
            {(p) => (
              <Input.Text
                autoFocus
                level="h2"
                variant="natural"
                placeholder="Name"
                {...p}
              />
            )}
          </Form.Field>

          <Form.Field<string> path="expression" grow>
            {({ value, onChange }) => (
              <Editor
                value={value}
                language={Lua.LANGUAGE}
                onChange={onChange}
                bordered
                rounded
                style={{ height: 150 }}
                globals={globals}
              />
            )}
          </Form.Field>
          <Align.Space x>
            <Form.Field<string>
              path="dataType"
              label="Output Data Type"
              style={{ width: 150 }}
            >
              {({ variant: _, ...p }) => (
                <Select.DataType
                  {...p}
                  disabled={isIndex}
                  maxHeight="small"
                  zIndex={100}
                  style={{ width: 150 }}
                />
              )}
            </Form.Field>
            <Form.Field<channel.Key[]>
              path="requires"
              required
              label="Required Channels"
              grow
              onChange={(v, extra) => {
                if (client == null) return;
                handleError(
                  async () =>
                    await bindChannelsAsGlobals(
                      client,
                      extra.get<channel.Key[]>("requires").value,
                      v,
                      globals,
                    ),
                  FAILED_TO_UPDATE_AUTOCOMPLETE,
                );
              }}
            >
              {({ variant: _, ...p }) => <Channel.SelectMultiple zIndex={100} {...p} />}
            </Form.Field>
          </Align.Space>
        </Form.Form>
      </Align.Space>
      <Modals.BottomNavBar>
        <Triggers.SaveHelpText action={initialValues.key !== 0 ? "Save" : "Create"} />
        <Nav.Bar.End align="center" size="large">
          {initialValues.key !== 0 && (
            <Align.Space x align="center" size="small">
              <Input.Switch value={createMore} onChange={setCreateMore} />
              <Text.Text level="p" shade={11}>
                Create More
              </Text.Text>
            </Align.Space>
          )}
          <Align.Space x align="center">
            <Button.Button
              disabled={isPending}
              loading={isPending}
              onClick={() => mutate(createMore)}
              triggers={Triggers.SAVE}
            >
              {initialValues.key !== 0 ? "Save" : "Create"}
            </Button.Button>
          </Align.Space>
        </Nav.Bar.End>
      </Modals.BottomNavBar>
    </Align.Space>
  );
};

interface EditorProps extends Code.EditorProps {
  globals?: UsePhantomGlobalsReturn;
}

const Editor = ({ globals, ...props }: EditorProps): ReactElement => {
  const methods = Form.useContext();
  const onAccept = useCallback(
    (channel: channel.Payload) => {
      if (globals == null) return;
      globals.set(channel.key.toString(), channel.name, channel.key.toString());
      methods.set(
        "requires",
        unique.unique([...methods.get<channel.Key[]>("requires").value, channel.key]),
      );
    },
    [methods, globals],
  );

  useSuggestChannels(onAccept);

  return <Code.Editor {...props} />;
};<|MERGE_RESOLUTION|>--- conflicted
+++ resolved
@@ -26,12 +26,8 @@
 import { type ReactElement, useCallback, useState } from "react";
 import { z } from "zod/v4";
 
-<<<<<<< HEAD
 import { type CalculatedLayoutArgs } from "@/channel/calculatedLayout";
-import { baseFormSchema, createFormValidator, ZERO_CHANNEL } from "@/channel/Create";
-=======
 import { baseFormSchema, ZERO_CHANNEL } from "@/channel/Create";
->>>>>>> 722b9ab0
 import { Code } from "@/code";
 import { Lua } from "@/code/lua";
 import {
