// Copyright 2025 Synnax Labs, Inc.
//
// Use of this software is governed by the Business Source License included in the file
// licenses/BSL.txt.
//
// As of the Change Date specified in that file, in accordance with the Business Source
// License, use of this software will be governed by the Apache License, Version 2.0,
// included in the file licenses/APL.txt.

import { type device, ontology, type rack } from "@synnaxlabs/client";
import { Icon } from "@synnaxlabs/media";
<<<<<<< HEAD
import { Align, Header, Synnax, useAsyncEffect } from "@synnaxlabs/pluto";
=======
import { Align, Synnax, useAsyncEffect } from "@synnaxlabs/pluto";
>>>>>>> 67890a62
import { useQuery } from "@tanstack/react-query";
import {
  createContext,
  type ReactElement,
  useContext,
  useState as reactUseState,
} from "react";

import { Cluster } from "@/cluster";
import { Toolbar } from "@/components";
import { type Layout } from "@/layout";
import { Ontology } from "@/ontology";

<<<<<<< HEAD
export interface StateProviderContextValue {
  states: Record<string, device.State>;
}

const StateContext = createContext<StateProviderContextValue>({
  states: {},
});

const StateProvider = ({ children }: { children: ReactElement }) => {
  const client = Synnax.use();
  const [states, setStates] = reactUseState<Record<string, device.State>>({});

  useAsyncEffect(async () => {
    if (client == null) return;
    const devs = await client?.hardware.devices.retrieve([], {
      includeState: true,
    });
    const initialStates = Object.fromEntries(
      devs.filter((d) => d.state != null).map((d) => [d.key, d.state]),
    ) as Record<string, device.State>;
    setStates(initialStates);
    const observer = await client.hardware.devices.openStateObserver();
    const disconnect = observer.onChange((state) => {
      setStates((prev) => {
        const newStates = Object.fromEntries(state.map((s) => [s.key, s]));
        return { ...prev, ...newStates };
=======
export interface StateContextValue extends Record<string, device.State> {}

const StateContext = createContext<StateContextValue>({});

const StateProvider = ({ children }: { children: ReactElement }) => {
  const client = Synnax.use();
  const [states, setStates] = reactUseState<StateContextValue>({});

  useAsyncEffect(async () => {
    if (client == null) return;
    const devs = await client.hardware.devices.retrieve([], { includeState: true });
    const initialStates: StateContextValue = Object.fromEntries(
      devs.filter((d) => d.state != null).map((d) => [d.key, d.state as device.State]),
    );
    setStates(initialStates);
    const observer = await client.hardware.devices.openStateObserver();
    const disconnect = observer.onChange((states) => {
      setStates((prevStates) => {
        const nextStates = Object.fromEntries(states.map((s) => [s.key, s]));
        return { ...prevStates, ...nextStates };
>>>>>>> 67890a62
      });
    });
    return async () => {
      disconnect();
      await observer.close();
    };
  }, []);

<<<<<<< HEAD
  return <StateContext.Provider value={{ states }}>{children}</StateContext.Provider>;
};
interface RackHeartbeatProviderContextValue {
  states: Record<string, rack.State>;
}

const RackStateContext = createContext<RackHeartbeatProviderContextValue>({
  states: {},
});

const RackHeartbeatProvider = ({ children }: { children: ReactElement }) => {
  const client = Synnax.use();
  const [states, setStates] = reactUseState<Record<string, rack.State>>({});

  useAsyncEffect(async () => {
    if (client == null) return;
    const racks = await client.hardware.racks.retrieve([], {
      includeState: true,
    });
    const initialStates = Object.fromEntries(
      racks.filter((r) => r.state != null).map((r) => [r.key, r.state]),
    ) as Record<string, rack.State>;
    setStates(initialStates);
    const observer = await client.hardware.racks.openStateObserver();
    const disconnect = observer.onChange((states) => {
      setStates((prev) => {
        const newStates = Object.fromEntries(states.map((s) => [s.key, s]));
        return { ...prev, ...newStates };
=======
  return <StateContext.Provider value={states}>{children}</StateContext.Provider>;
};

interface RackStateContextValue extends Record<string, rack.State> {}

const RackStateContext = createContext<RackStateContextValue>({});

const RackStateProvider = ({ children }: { children: ReactElement }) => {
  const client = Synnax.use();
  const [states, setStates] = reactUseState<RackStateContextValue>({});

  useAsyncEffect(async () => {
    if (client == null) return;
    const racks = await client.hardware.racks.retrieve([], { includeState: true });
    const initialStates: RackStateContextValue = Object.fromEntries(
      racks.filter((r) => r.state != null).map((r) => [r.key, r.state as rack.State]),
    );
    setStates(initialStates);
    const observer = await client.hardware.racks.openStateObserver();
    const disconnect = observer.onChange((states) => {
      setStates((prevStates) => {
        const nextStates = Object.fromEntries(states.map((s) => [s.key, s]));
        return { ...prevStates, ...nextStates };
>>>>>>> 67890a62
      });
    });
    return async () => {
      disconnect();
      await observer.close();
    };
  }, []);

  return (
<<<<<<< HEAD
    <RackStateContext.Provider value={{ states }}>{children}</RackStateContext.Provider>
  );
};

export const useRackState = (key: string): rack.State | undefined => {
  const { states } = useContext(RackStateContext);
  return states[key];
};

export const useState = (key: string): device.State | undefined => {
  const { states } = useContext(StateContext);
  return states[key];
};
=======
    <RackStateContext.Provider value={states}>{children}</RackStateContext.Provider>
  );
};

export const useRackState = (key: string): rack.State | undefined =>
  useContext(RackStateContext)[key];

export const useState = (key: string): device.State | undefined =>
  useContext(StateContext)[key];
>>>>>>> 67890a62

const Content = (): ReactElement => {
  const client = Synnax.use();
  const group = useQuery<ontology.ID | undefined>({
    queryKey: [client?.key, "device-group"],
    queryFn: async () => {
      if (client == null) return undefined;
      const res = await client?.ontology.retrieveChildren(ontology.ROOT_ID, {
        includeSchema: false,
      });
      return res?.filter((r) => r.name === "Devices")[0].id;
    },
  });

  return (
    <Cluster.NoneConnectedBoundary>
      <StateProvider>
<<<<<<< HEAD
        <RackHeartbeatProvider>
          <Align.Space empty style={{ height: "100%" }}>
            <Toolbar.Header>
              <Toolbar.Title icon={<Icon.Device />}>Devices</Toolbar.Title>
              <Header.Actions></Header.Actions>
            </Toolbar.Header>
            <Ontology.Tree root={group.data} />
          </Align.Space>
        </RackHeartbeatProvider>
=======
        <RackStateProvider>
          <Align.Space empty style={{ height: "100%" }}>
            <Toolbar.Header>
              <Toolbar.Title icon={<Icon.Device />}>Devices</Toolbar.Title>
            </Toolbar.Header>
            <Ontology.Tree root={group.data} />
          </Align.Space>
        </RackStateProvider>
>>>>>>> 67890a62
      </StateProvider>
    </Cluster.NoneConnectedBoundary>
  );
};

export const TOOLBAR: Layout.NavDrawerItem = {
  key: "device",
  icon: <Icon.Device />,
  content: <Content />,
  tooltip: "Devices",
  initialSize: 300,
  minSize: 175,
  maxSize: 400,
  trigger: ["D"],
};<|MERGE_RESOLUTION|>--- conflicted
+++ resolved
@@ -9,11 +9,7 @@
 
 import { type device, ontology, type rack } from "@synnaxlabs/client";
 import { Icon } from "@synnaxlabs/media";
-<<<<<<< HEAD
-import { Align, Header, Synnax, useAsyncEffect } from "@synnaxlabs/pluto";
-=======
 import { Align, Synnax, useAsyncEffect } from "@synnaxlabs/pluto";
->>>>>>> 67890a62
 import { useQuery } from "@tanstack/react-query";
 import {
   createContext,
@@ -27,34 +23,6 @@
 import { type Layout } from "@/layout";
 import { Ontology } from "@/ontology";
 
-<<<<<<< HEAD
-export interface StateProviderContextValue {
-  states: Record<string, device.State>;
-}
-
-const StateContext = createContext<StateProviderContextValue>({
-  states: {},
-});
-
-const StateProvider = ({ children }: { children: ReactElement }) => {
-  const client = Synnax.use();
-  const [states, setStates] = reactUseState<Record<string, device.State>>({});
-
-  useAsyncEffect(async () => {
-    if (client == null) return;
-    const devs = await client?.hardware.devices.retrieve([], {
-      includeState: true,
-    });
-    const initialStates = Object.fromEntries(
-      devs.filter((d) => d.state != null).map((d) => [d.key, d.state]),
-    ) as Record<string, device.State>;
-    setStates(initialStates);
-    const observer = await client.hardware.devices.openStateObserver();
-    const disconnect = observer.onChange((state) => {
-      setStates((prev) => {
-        const newStates = Object.fromEntries(state.map((s) => [s.key, s]));
-        return { ...prev, ...newStates };
-=======
 export interface StateContextValue extends Record<string, device.State> {}
 
 const StateContext = createContext<StateContextValue>({});
@@ -75,7 +43,6 @@
       setStates((prevStates) => {
         const nextStates = Object.fromEntries(states.map((s) => [s.key, s]));
         return { ...prevStates, ...nextStates };
->>>>>>> 67890a62
       });
     });
     return async () => {
@@ -84,36 +51,6 @@
     };
   }, []);
 
-<<<<<<< HEAD
-  return <StateContext.Provider value={{ states }}>{children}</StateContext.Provider>;
-};
-interface RackHeartbeatProviderContextValue {
-  states: Record<string, rack.State>;
-}
-
-const RackStateContext = createContext<RackHeartbeatProviderContextValue>({
-  states: {},
-});
-
-const RackHeartbeatProvider = ({ children }: { children: ReactElement }) => {
-  const client = Synnax.use();
-  const [states, setStates] = reactUseState<Record<string, rack.State>>({});
-
-  useAsyncEffect(async () => {
-    if (client == null) return;
-    const racks = await client.hardware.racks.retrieve([], {
-      includeState: true,
-    });
-    const initialStates = Object.fromEntries(
-      racks.filter((r) => r.state != null).map((r) => [r.key, r.state]),
-    ) as Record<string, rack.State>;
-    setStates(initialStates);
-    const observer = await client.hardware.racks.openStateObserver();
-    const disconnect = observer.onChange((states) => {
-      setStates((prev) => {
-        const newStates = Object.fromEntries(states.map((s) => [s.key, s]));
-        return { ...prev, ...newStates };
-=======
   return <StateContext.Provider value={states}>{children}</StateContext.Provider>;
 };
 
@@ -137,7 +74,6 @@
       setStates((prevStates) => {
         const nextStates = Object.fromEntries(states.map((s) => [s.key, s]));
         return { ...prevStates, ...nextStates };
->>>>>>> 67890a62
       });
     });
     return async () => {
@@ -147,21 +83,6 @@
   }, []);
 
   return (
-<<<<<<< HEAD
-    <RackStateContext.Provider value={{ states }}>{children}</RackStateContext.Provider>
-  );
-};
-
-export const useRackState = (key: string): rack.State | undefined => {
-  const { states } = useContext(RackStateContext);
-  return states[key];
-};
-
-export const useState = (key: string): device.State | undefined => {
-  const { states } = useContext(StateContext);
-  return states[key];
-};
-=======
     <RackStateContext.Provider value={states}>{children}</RackStateContext.Provider>
   );
 };
@@ -171,7 +92,6 @@
 
 export const useState = (key: string): device.State | undefined =>
   useContext(StateContext)[key];
->>>>>>> 67890a62
 
 const Content = (): ReactElement => {
   const client = Synnax.use();
@@ -189,17 +109,6 @@
   return (
     <Cluster.NoneConnectedBoundary>
       <StateProvider>
-<<<<<<< HEAD
-        <RackHeartbeatProvider>
-          <Align.Space empty style={{ height: "100%" }}>
-            <Toolbar.Header>
-              <Toolbar.Title icon={<Icon.Device />}>Devices</Toolbar.Title>
-              <Header.Actions></Header.Actions>
-            </Toolbar.Header>
-            <Ontology.Tree root={group.data} />
-          </Align.Space>
-        </RackHeartbeatProvider>
-=======
         <RackStateProvider>
           <Align.Space empty style={{ height: "100%" }}>
             <Toolbar.Header>
@@ -208,7 +117,6 @@
             <Ontology.Tree root={group.data} />
           </Align.Space>
         </RackStateProvider>
->>>>>>> 67890a62
       </StateProvider>
     </Cluster.NoneConnectedBoundary>
   );
