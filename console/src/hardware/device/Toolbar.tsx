// Copyright 2025 Synnax Labs, Inc.
//
// Use of this software is governed by the Business Source License included in the file
// licenses/BSL.txt.
//
// As of the Change Date specified in that file, in accordance with the Business Source
// License, use of this software will be governed by the Apache License, Version 2.0,
// included in the file licenses/APL.txt.

import { device } from "@synnaxlabs/client";
import { Access, Device, Icon } from "@synnaxlabs/pluto";
import { type ReactElement } from "react";

import { Toolbar } from "@/components";
import { type Layout } from "@/layout";
import { Ontology } from "@/ontology";

const Content = (): ReactElement => {
  const { data: groupID } = Device.useRetrieveGroupID({});
  return (
    <Toolbar.Content>
      <Toolbar.Header padded>
        <Toolbar.Title icon={<Icon.Device />}>Devices</Toolbar.Title>
      </Toolbar.Header>
      <Ontology.Tree root={groupID} />
    </Toolbar.Content>
  );
};

export const TOOLBAR: Layout.NavDrawerItem = {
  key: "device",
  icon: <Icon.Device />,
  content: <Content />,
  tooltip: "Devices",
  initialSize: 300,
  minSize: 175,
  maxSize: 400,
  trigger: ["D"],
<<<<<<< HEAD
  useVisible: () => Access.useViewGranted(device.TYPE_ONTOLOGY_ID),
=======
  useVisible: () => Access.useRetrieveGranted(device.TYPE_ONTOLOGY_ID),
>>>>>>> 99ffa699
};<|MERGE_RESOLUTION|>--- conflicted
+++ resolved
@@ -36,9 +36,5 @@
   minSize: 175,
   maxSize: 400,
   trigger: ["D"],
-<<<<<<< HEAD
-  useVisible: () => Access.useViewGranted(device.TYPE_ONTOLOGY_ID),
-=======
   useVisible: () => Access.useRetrieveGranted(device.TYPE_ONTOLOGY_ID),
->>>>>>> 99ffa699
 };