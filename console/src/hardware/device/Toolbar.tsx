// Copyright 2025 Synnax Labs, Inc.
//
// Use of this software is governed by the Business Source License included in the file
// licenses/BSL.txt.
//
// As of the Change Date specified in that file, in accordance with the Business Source
// License, use of this software will be governed by the Apache License, Version 2.0,
// included in the file licenses/APL.txt.

import { ontology } from "@synnaxlabs/client";
import { Align, Icon, Synnax } from "@synnaxlabs/pluto";
import { useQuery } from "@tanstack/react-query";
import { type ReactElement } from "react";

import { Cluster } from "@/cluster";
import { Toolbar } from "@/components";
import { type Layout } from "@/layout";
import { Ontology } from "@/ontology";

<<<<<<< HEAD
export interface StateContextValue extends Record<string, device.Status> {}

const StateContext = createContext<StateContextValue>({});

const StateProvider = ({ children }: { children: ReactElement }) => {
  const client = Synnax.use();
  const [states, setStates] = reactUseState<StateContextValue>({});

  useAsyncEffect(async () => {
    if (client == null) return;
    const devs = await client.hardware.devices.retrieve([], { includeStatus: true });
    const initialStates: StateContextValue = Object.fromEntries(
      devs
        .filter((d) => d.status != null)
        .map((d) => [d.key, d.status as device.Status]),
    );
    setStates(initialStates);
    const observer = await client.hardware.devices.openStateObserver();
    const disconnect = observer.onChange((states) => {
      setStates((prevStates) => {
        const nextStates = Object.fromEntries(states.map((s) => [s.key, s]));
        return { ...prevStates, ...nextStates };
      });
    });
    return async () => {
      disconnect();
      await observer.close();
    };
  }, []);

  return <StateContext.Provider value={states}>{children}</StateContext.Provider>;
};

interface RackStateContextValue extends Record<string, rack.Status> {}

const RackStateContext = createContext<RackStateContextValue>({});

const RackStateProvider = ({ children }: { children: ReactElement }) => {
  const client = Synnax.use();
  const [states, setStates] = reactUseState<RackStateContextValue>({});

  useAsyncEffect(async () => {
    if (client == null) return;
    const racks = await client.hardware.racks.retrieve([], { includeStatus: true });
    const initialStates: RackStateContextValue = Object.fromEntries(
      racks
        .filter((r) => r.status != null)
        .map((r) => [r.key, r.status as rack.Status]),
    );
    setStates(initialStates);
    const observer = await client.hardware.racks.openStateObserver();
    const disconnect = observer.onChange((states) => {
      setStates((prevStates) => {
        const nextStates = Object.fromEntries(states.map((s) => [s.key, s]));
        return { ...prevStates, ...nextStates };
      });
    });
    return async () => {
      disconnect();
      await observer.close();
    };
  }, []);

  return (
    <RackStateContext.Provider value={states}>{children}</RackStateContext.Provider>
  );
};

export const useRackState = (key: string): rack.Status | undefined =>
  useContext(RackStateContext)[key];

export const useState = (key: string): device.Status | undefined =>
  useContext(StateContext)[key];

=======
>>>>>>> 8997c3c7
const Content = (): ReactElement => {
  const client = Synnax.use();
  const group = useQuery({
    queryKey: [client?.key, "device-group"],
    queryFn: async () => {
      if (client == null) return null;
      const res = await client.ontology.retrieveChildren(ontology.ROOT_ID);
      return res.filter((r) => r.name === "Devices")[0].id;
    },
  });
  return (
    <Cluster.NoneConnectedBoundary>
      <Align.Space empty style={{ height: "100%" }}>
        <Toolbar.Header>
          <Toolbar.Title icon={<Icon.Device />}>Devices</Toolbar.Title>
        </Toolbar.Header>
        <Ontology.Tree root={group.data} />
      </Align.Space>
    </Cluster.NoneConnectedBoundary>
  );
};

export const TOOLBAR: Layout.NavDrawerItem = {
  key: "device",
  icon: <Icon.Device />,
  content: <Content />,
  tooltip: "Devices",
  initialSize: 300,
  minSize: 175,
  maxSize: 400,
  trigger: ["D"],
};<|MERGE_RESOLUTION|>--- conflicted
+++ resolved
@@ -17,83 +17,6 @@
 import { type Layout } from "@/layout";
 import { Ontology } from "@/ontology";
 
-<<<<<<< HEAD
-export interface StateContextValue extends Record<string, device.Status> {}
-
-const StateContext = createContext<StateContextValue>({});
-
-const StateProvider = ({ children }: { children: ReactElement }) => {
-  const client = Synnax.use();
-  const [states, setStates] = reactUseState<StateContextValue>({});
-
-  useAsyncEffect(async () => {
-    if (client == null) return;
-    const devs = await client.hardware.devices.retrieve([], { includeStatus: true });
-    const initialStates: StateContextValue = Object.fromEntries(
-      devs
-        .filter((d) => d.status != null)
-        .map((d) => [d.key, d.status as device.Status]),
-    );
-    setStates(initialStates);
-    const observer = await client.hardware.devices.openStateObserver();
-    const disconnect = observer.onChange((states) => {
-      setStates((prevStates) => {
-        const nextStates = Object.fromEntries(states.map((s) => [s.key, s]));
-        return { ...prevStates, ...nextStates };
-      });
-    });
-    return async () => {
-      disconnect();
-      await observer.close();
-    };
-  }, []);
-
-  return <StateContext.Provider value={states}>{children}</StateContext.Provider>;
-};
-
-interface RackStateContextValue extends Record<string, rack.Status> {}
-
-const RackStateContext = createContext<RackStateContextValue>({});
-
-const RackStateProvider = ({ children }: { children: ReactElement }) => {
-  const client = Synnax.use();
-  const [states, setStates] = reactUseState<RackStateContextValue>({});
-
-  useAsyncEffect(async () => {
-    if (client == null) return;
-    const racks = await client.hardware.racks.retrieve([], { includeStatus: true });
-    const initialStates: RackStateContextValue = Object.fromEntries(
-      racks
-        .filter((r) => r.status != null)
-        .map((r) => [r.key, r.status as rack.Status]),
-    );
-    setStates(initialStates);
-    const observer = await client.hardware.racks.openStateObserver();
-    const disconnect = observer.onChange((states) => {
-      setStates((prevStates) => {
-        const nextStates = Object.fromEntries(states.map((s) => [s.key, s]));
-        return { ...prevStates, ...nextStates };
-      });
-    });
-    return async () => {
-      disconnect();
-      await observer.close();
-    };
-  }, []);
-
-  return (
-    <RackStateContext.Provider value={states}>{children}</RackStateContext.Provider>
-  );
-};
-
-export const useRackState = (key: string): rack.Status | undefined =>
-  useContext(RackStateContext)[key];
-
-export const useState = (key: string): device.Status | undefined =>
-  useContext(StateContext)[key];
-
-=======
->>>>>>> 8997c3c7
 const Content = (): ReactElement => {
   const client = Synnax.use();
   const group = useQuery({
