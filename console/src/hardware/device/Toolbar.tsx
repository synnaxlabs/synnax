// Copyright 2025 Synnax Labs, Inc.
//
// Use of this software is governed by the Business Source License included in the file
// licenses/BSL.txt.
//
// As of the Change Date specified in that file, in accordance with the Business Source
// License, use of this software will be governed by the Apache License, Version 2.0,
// included in the file licenses/APL.txt.

import { type device, ontology, type rack } from "@synnaxlabs/client";
import { Icon } from "@synnaxlabs/media";
import { Align, Header, Synnax, useAsyncEffect } from "@synnaxlabs/pluto";
import { useQuery } from "@tanstack/react-query";
import {
  createContext,
  type ReactElement,
  useContext,
  useState as reactUseState,
} from "react";

import { Toolbar } from "@/components";
import { type Layout } from "@/layout";
import { Ontology } from "@/ontology";

export interface StateProviderContextValue {
  states: Record<string, device.State>;
}

const StateContext = createContext<StateProviderContextValue>({
  states: {},
});

const StateProvider = ({ children }: { children: ReactElement }) => {
  const client = Synnax.use();
  const [states, setStates] = reactUseState<Record<string, device.State>>({});

  useAsyncEffect(async () => {
    if (client == null) return;
    const devs = await client?.hardware.devices.retrieve([], {
      includeState: true,
    });
    const initialStates = Object.fromEntries(
      devs.filter((d) => d.state != null).map((d) => [d.key, d.state]),
    ) as Record<string, device.State>;
    setStates(initialStates);
    const observer = await client.hardware.devices.openStateObserver();
    const disconnect = observer.onChange((state) => {
      setStates((prev) => {
        const newStates = Object.fromEntries(state.map((s) => [s.key, s]));
        return { ...prev, ...newStates };
      });
    });
    return async () => {
      disconnect();
      await observer.close();
    };
  }, []);

  return <StateContext.Provider value={{ states }}>{children}</StateContext.Provider>;
};
interface RackHeartbeatProviderContextValue {
  states: Record<string, rack.State>;
}

const RackStateContext = createContext<RackHeartbeatProviderContextValue>({
  states: {},
});

const RackHeartbeatProvider = ({ children }: { children: ReactElement }) => {
  const client = Synnax.use();
  const [states, setStates] = reactUseState<Record<string, rack.State>>({});

  useAsyncEffect(async () => {
    if (client == null) return;
    const racks = await client.hardware.racks.retrieve([], {
      includeState: true,
    });
    const initialStates = Object.fromEntries(
      racks.filter((r) => r.state != null).map((r) => [r.key, r.state]),
    ) as Record<string, rack.State>;
    setStates(initialStates);
    const observer = await client.hardware.racks.openStateObserver();
    const disconnect = observer.onChange((states) => {
      setStates((prev) => {
        const newStates = Object.fromEntries(states.map((s) => [s.key, s]));
        return { ...prev, ...newStates };
      });
    });
    return async () => {
      disconnect();
      await observer.close();
    };
  }, []);

  return (
    <RackStateContext.Provider value={{ states }}>{children}</RackStateContext.Provider>
  );
};

export const useRackState = (key: string): rack.State | undefined => {
  const { states } = useContext(RackStateContext);
  return states[key];
};

export const useState = (key: string): device.State | undefined => {
  const { states } = useContext(StateContext);
  return states[key];
};

const Content = (): ReactElement => {
  const client = Synnax.use();
  const group = useQuery<ontology.ID | undefined>({
    queryKey: [client?.key, "device-group"],
    queryFn: async () => {
      if (client == null) return undefined;
      const res = await client?.ontology.retrieveChildren(ontology.ROOT_ID, {
        includeSchema: false,
      });
      return res?.filter((r) => r.name === "Devices")[0].id;
    },
  });

  return (
<<<<<<< HEAD
    <StateProvider>
      <RackHeartbeatProvider>
        <Align.Space empty style={{ height: "100%" }}>
          <Toolbar.Header>
            <Toolbar.Title icon={<Icon.Device />}>Devices</Toolbar.Title>
            <Header.Actions></Header.Actions>
          </Toolbar.Header>
          <Ontology.Tree root={group.data} />
        </Align.Space>
      </RackHeartbeatProvider>
    </StateProvider>
=======
    <Cluster.NoneConnectedBoundary>
      <StateProvider>
        <RackHeartbeatProvider>
          <Align.Space empty style={{ height: "100%" }}>
            <Toolbar.Header>
              <Toolbar.Title icon={<Icon.Device />}>Devices</Toolbar.Title>
              <Header.Actions></Header.Actions>
            </Toolbar.Header>
            <Ontology.Tree root={group.data} />
          </Align.Space>
        </RackHeartbeatProvider>
      </StateProvider>
    </Cluster.NoneConnectedBoundary>
>>>>>>> 1fd3cad9
  );
};

export const TOOLBAR: Layout.NavDrawerItem = {
  key: "device",
  icon: <Icon.Device />,
  content: <Content />,
  tooltip: "Devices",
  initialSize: 300,
  minSize: 175,
  maxSize: 400,
  trigger: ["D"],
};<|MERGE_RESOLUTION|>--- conflicted
+++ resolved
@@ -18,6 +18,7 @@
   useState as reactUseState,
 } from "react";
 
+import { Cluster } from "@/cluster";
 import { Toolbar } from "@/components";
 import { type Layout } from "@/layout";
 import { Ontology } from "@/ontology";
@@ -121,19 +122,6 @@
   });
 
   return (
-<<<<<<< HEAD
-    <StateProvider>
-      <RackHeartbeatProvider>
-        <Align.Space empty style={{ height: "100%" }}>
-          <Toolbar.Header>
-            <Toolbar.Title icon={<Icon.Device />}>Devices</Toolbar.Title>
-            <Header.Actions></Header.Actions>
-          </Toolbar.Header>
-          <Ontology.Tree root={group.data} />
-        </Align.Space>
-      </RackHeartbeatProvider>
-    </StateProvider>
-=======
     <Cluster.NoneConnectedBoundary>
       <StateProvider>
         <RackHeartbeatProvider>
@@ -147,7 +135,6 @@
         </RackHeartbeatProvider>
       </StateProvider>
     </Cluster.NoneConnectedBoundary>
->>>>>>> 1fd3cad9
   );
 };
 
