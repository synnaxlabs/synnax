// Copyright 2025 Synnax Labs, Inc.
//
// Use of this software is governed by the Business Source License included in the file
// licenses/BSL.txt.
//
// As of the Change Date specified in that file, in accordance with the Business Source
// License, use of this software will be governed by the Apache License, Version 2.0,
// included in the file licenses/APL.txt.

<<<<<<< HEAD
import { type device, ontology } from "@synnaxlabs/client";
import { Icon } from "@synnaxlabs/media";
import { Align, Device, Synnax, useAsyncEffect } from "@synnaxlabs/pluto";
=======
import { type device, ontology, type rack } from "@synnaxlabs/client";
import { Align, Icon, Synnax, useAsyncEffect } from "@synnaxlabs/pluto";
>>>>>>> 6fa44cfc
import { useQuery } from "@tanstack/react-query";
import {
  type PropsWithChildren,
  type ReactElement,
  useCallback,
  useState,
} from "react";

import { Cluster } from "@/cluster";
import { Toolbar } from "@/components";
import { StateContext, type States } from "@/hardware/device/StateContext";
import { Rack } from "@/hardware/rack";
import { type Layout } from "@/layout";
import { Ontology } from "@/ontology";

const StateProvider = (props: PropsWithChildren) => {
  const client = Synnax.use();
  const [states, setStates] = useState<States>({});
  useAsyncEffect(async () => {
    if (client == null) return;
    const devices = await client.hardware.devices.retrieve([], { includeState: true });
    const initialStates: States = Object.fromEntries(
      devices
        .filter(({ state }) => state != null)
        .map(({ key, state }) => [key, state as device.State]),
    );
    setStates(initialStates);
  }, [client]);
  const handleStateUpdate = useCallback((state: device.State) => {
    setStates((prevStates) => ({ ...prevStates, [state.key]: state }));
  }, []);
  Device.useStateSynchronizer(handleStateUpdate);
  return <StateContext {...props} value={states} />;
};

const Content = (): ReactElement => {
  const client = Synnax.use();
  const group = useQuery({
    queryKey: [client?.key, "device-group"],
    queryFn: async () => {
      if (client == null) return null;
      const res = await client.ontology.retrieveChildren(ontology.ROOT_ID);
      return res.filter((r) => r.name === "Devices")[0].id;
    },
  });

  return (
    <Cluster.NoneConnectedBoundary>
      <StateProvider>
        <Rack.StateProvider>
          <Align.Space empty style={{ height: "100%" }}>
            <Toolbar.Header>
              <Toolbar.Title icon={<Icon.Device />}>Devices</Toolbar.Title>
            </Toolbar.Header>
            <Ontology.Tree root={group.data} />
          </Align.Space>
        </Rack.StateProvider>
      </StateProvider>
    </Cluster.NoneConnectedBoundary>
  );
};

export const TOOLBAR: Layout.NavDrawerItem = {
  key: "device",
  icon: <Icon.Device />,
  content: <Content />,
  tooltip: "Devices",
  initialSize: 300,
  minSize: 175,
  maxSize: 400,
  trigger: ["D"],
};<|MERGE_RESOLUTION|>--- conflicted
+++ resolved
@@ -7,14 +7,8 @@
 // License, use of this software will be governed by the Apache License, Version 2.0,
 // included in the file licenses/APL.txt.
 
-<<<<<<< HEAD
-import { type device, ontology } from "@synnaxlabs/client";
-import { Icon } from "@synnaxlabs/media";
-import { Align, Device, Synnax, useAsyncEffect } from "@synnaxlabs/pluto";
-=======
 import { type device, ontology, type rack } from "@synnaxlabs/client";
-import { Align, Icon, Synnax, useAsyncEffect } from "@synnaxlabs/pluto";
->>>>>>> 6fa44cfc
+import { Align, Device, Icon, Synnax, useAsyncEffect } from "@synnaxlabs/pluto";
 import { useQuery } from "@tanstack/react-query";
 import {
   type PropsWithChildren,
