// Copyright 2025 Synnax Labs, Inc.
//
// Use of this software is governed by the Business Source License included in the file
// licenses/BSL.txt.
//
// As of the Change Date specified in that file, in accordance with the Business Source
// License, use of this software will be governed by the Apache License, Version 2.0,
// included in the file licenses/APL.txt.

import "@/hardware/device/ontology.css";

import { ontology } from "@synnaxlabs/client";
import { Device, Flex, Icon, Menu as PMenu, Text, Tree } from "@synnaxlabs/pluto";
import { errors } from "@synnaxlabs/x";
import { useMutation } from "@tanstack/react-query";

import { Menu } from "@/components";
import { CSS } from "@/css";
import { Group } from "@/group";
import {
  CONFIGURE_LAYOUTS,
  getContextMenuItems,
  getIcon,
  getIconString,
  getMake,
  hasIdentifier,
  makeZ,
} from "@/hardware/device/make";
import { useRename } from "@/modals/Rename";
import { Ontology } from "@/ontology";

const handleRename: Ontology.HandleTreeRename = {
  execute: async ({ client, id, name }) => {
    const device = await client.hardware.devices.retrieve({ key: id.key });
    await client.hardware.devices.create({ ...device, name });
  },
};

const handleConfigure = ({
  selection: { resourceIDs },
  state: { getResource },
  placeLayout,
  handleError,
}: Ontology.TreeContextMenuProps) => {
  const resource = getResource(resourceIDs[0]);
  try {
    const make = makeZ.parse(resource.data?.make);
    placeLayout({ ...CONFIGURE_LAYOUTS[make], key: resource.id.key });
  } catch (e) {
    handleError(e, `Failed to configure ${resource.name}`);
  }
};

const useHandleChangeIdentifier = () => {
  const rename = useRename();
  return ({
    selection: { resourceIDs },
    state: { getResource },
    handleError,
    client,
  }: Ontology.TreeContextMenuProps) => {
    const resource = getResource(resourceIDs[0]);
    handleError(async () => {
      const device = await client.hardware.devices.retrieve({ key: resource.id.key });
      const identifier =
        typeof device.properties.identifier === "string"
          ? device.properties.identifier
          : "";
      try {
        const newIdentifier = await rename(
          { initialValue: identifier, allowEmpty: false, label: "Identifier" },
          {
            icon: getIconString(getMake(resource.data?.make)),
            name: "Device.Identifier",
          },
        );
        if (newIdentifier == null) return;
        await client.hardware.devices.create({
          ...device,
          properties: { ...device.properties, identifier: newIdentifier },
        });
      } catch (e) {
        if (e instanceof Error && errors.Canceled.matches(e)) return;
        throw e;
      }
    }, "Failed to change identifier");
  };
};

const useDelete = () => {
  const confirm = Ontology.useConfirmDelete({ type: "Device" });
  return useMutation<void, Error, Ontology.TreeContextMenuProps, Tree.Node[]>({
    onMutate: async ({
      state: { nodes, setNodes },
      selection: { resourceIDs },
      state: { getResource },
    }) => {
      const prevNodes = Tree.deepCopy(nodes);
      const resources = getResource(resourceIDs);
      if (!(await confirm(resources))) throw new errors.Canceled();
      setNodes([
        ...Tree.removeNode({
          tree: nodes,
          keys: resources.map(({ id }) => ontology.idToString(id)),
        }),
      ]);
      return prevNodes;
    },
    mutationFn: async ({ selection: { resourceIDs }, client }) =>
      await client.hardware.devices.delete(resourceIDs.map((id) => id.key)),
    onError: (e, { handleError, state: { setNodes } }, prevNodes) => {
      if (errors.Canceled.matches(e)) return;
      if (prevNodes != null) setNodes(prevNodes);
      handleError(e, `Failed to delete devices`);
    },
  }).mutate;
};

const TreeContextMenu: Ontology.TreeContextMenu = (props) => {
  const {
    selection: { resourceIDs },
    state: { getResource, shape },
  } = props;
  const singleResource = resourceIDs.length === 1;
  const first = getResource(resourceIDs[0]);
  const handleDelete = useDelete();
  const group = Group.useCreateFromSelection();
  const handleChangeIdentifier = useHandleChangeIdentifier();
  if (resourceIDs.length === 0) return null;
  const handleSelect = {
    configure: () => handleConfigure(props),
    delete: () => handleDelete(props),
    rename: () => Text.edit(ontology.idToString(resourceIDs[0])),
    group: () => group(props),
    changeIdentifier: () => handleChangeIdentifier(props),
  };
  const C = singleResource ? getContextMenuItems(first.data?.make) : null;
  const customMenuItems = C ? <C {...props} /> : null;
  const showConfigure = singleResource && first.data?.configured !== true;
  const showChangeIdentifier =
    singleResource &&
    first.data?.configured === true &&
    hasIdentifier(getMake(first.data?.make));
  return (
    <PMenu.Menu onChange={handleSelect} level="small" gap="small">
      <Group.MenuItem resourceIDs={resourceIDs} shape={shape} />
      {singleResource && (
        <>
          <Menu.RenameItem />
          {(showConfigure || showChangeIdentifier) && <PMenu.Divider />}
          {showConfigure && (
            <PMenu.Item itemKey="configure">
              <Icon.Hardware />
              Configure
            </PMenu.Item>
          )}
          {showChangeIdentifier && (
            <PMenu.Item itemKey="changeIdentifier">
              <Icon.Hardware />
              Change Identifier
            </PMenu.Item>
          )}
        </>
      )}
      <PMenu.Divider />
      <PMenu.Item itemKey="delete">
        <Icon.Delete />
        Delete
      </PMenu.Item>
      {customMenuItems != null && (
        <>
          <PMenu.Divider />
          {customMenuItems}
        </>
      )}
      <PMenu.Divider />
      <Menu.HardReloadItem />
    </PMenu.Menu>
  );
};

const icon = (resource: ontology.Resource) => getIcon(getMake(resource.data?.make));

const Item = ({
  id,
  resource,
  className,
  onRename,
  ...rest
}: Ontology.TreeItemProps) => {
  const { itemKey } = rest;
  const devStatus = Device.retrieve().useDirect({ params: { key: id.key } }).data
    ?.status;
  return (
    <Tree.Item className={CSS(className, CSS.B("device-ontology-item"))} {...rest}>
      <Flex.Box x grow align="center" className={CSS.B("name-location")}>
        {icon(resource)}
        <Text.MaybeEditable
          id={itemKey}
          className={CSS.B("name")}
          allowDoubleClick={false}
          value={resource.name}
          onChange={onRename}
          overflow="ellipsis"
        />
        <Text.Text
          level="small"
          color={9}
          className={CSS.B("location")}
          overflow="nowrap"
        >
<<<<<<< HEAD
          {resource.data?.location as string}
=======
          {typeof resource.data?.location === "string" ? resource.data.location : ""}
>>>>>>> fb1c8f69
        </Text.Text>
      </Flex.Box>
      <Device.StatusIndicator status={devStatus} />
    </Tree.Item>
  );
};

export const ONTOLOGY_SERVICE: Ontology.Service = {
  ...Ontology.NOOP_SERVICE,
  type: "device",
  icon,
  hasChildren: false,
  allowRename: () => true,
  onRename: handleRename,
  TreeContextMenu,
  Item,
};<|MERGE_RESOLUTION|>--- conflicted
+++ resolved
@@ -209,11 +209,7 @@
           className={CSS.B("location")}
           overflow="nowrap"
         >
-<<<<<<< HEAD
-          {resource.data?.location as string}
-=======
           {typeof resource.data?.location === "string" ? resource.data.location : ""}
->>>>>>> fb1c8f69
         </Text.Text>
       </Flex.Box>
       <Device.StatusIndicator status={devStatus} />
