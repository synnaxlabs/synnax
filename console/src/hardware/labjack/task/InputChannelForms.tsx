--- conflicted
+++ resolved
@@ -7,11 +7,7 @@
 // License, use of this software will be governed by the Apache License, Version 2.0,
 // included in the file licenses/APL.txt.
 
-<<<<<<< HEAD
-import { Divider, Flex, Form as PForm, Select } from "@synnaxlabs/pluto";
-=======
 import { Divider, Flex, Form as PForm, Icon, Select } from "@synnaxlabs/pluto";
->>>>>>> 3c518da9
 import { deep, type Optional, type record } from "@synnaxlabs/x";
 import { type FC, useMemo } from "react";
 
@@ -147,11 +143,7 @@
 
 interface SelectCJCSourceFieldProps
   extends Optional<
-<<<<<<< HEAD
-    Select.SimpleProps<string, CJCSourceEntry>,
-=======
     Select.StaticProps<string, CJCSourceEntry>,
->>>>>>> 3c518da9
     "data" | "resourceName"
   > {
   model: Device.Model;
@@ -168,11 +160,7 @@
     return [...DEFAULT_CJC_SOURCE_ENTRIES, ...ports];
   }, [model]);
   return (
-<<<<<<< HEAD
-    <Select.Simple<string, CJCSourceEntry>
-=======
     <Select.Static<string, CJCSourceEntry>
->>>>>>> 3c518da9
       data={data}
       allowNone={false}
       {...rest}
