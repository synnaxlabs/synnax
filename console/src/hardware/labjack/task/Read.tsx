// Copyright 2024 Synnax Labs, Inc.
//
// Use of this software is governed by the Business Source License included in the file
// licenses/BSL.txt.
//
// As of the Change Date specified in that file, in accordance with the Business Source
// License, use of this software will be governed by the Apache License, Version 2.0,
// included in the file licenses/APL.txt.

import { type device, NotFoundError, type task } from "@synnaxlabs/client";
import { Icon } from "@synnaxlabs/media";
import {
  Align,
  Channel,
  Form,
  Header,
  Input,
  List,
  Menu,
  Select,
  Status,
  Synnax,
  Text,
} from "@synnaxlabs/pluto";
import { deep, id, type KeyedNamed, primitiveIsZero } from "@synnaxlabs/x";
import { useMutation } from "@tanstack/react-query";
import { type FC, type ReactElement, useCallback, useState } from "react";
import { z } from "zod";

import { CSS } from "@/css";
import { useDevice } from "@/hardware/device/useDevice";
import {
  SelectInputChannelTypeField,
  SelectPort,
} from "@/hardware/labjack/device/Select";
import {
  type ChannelType,
  DEVICES,
  type InputChannelType,
  type ModelKey,
  type Properties,
} from "@/hardware/labjack/device/types";
import { SelectDevice } from "@/hardware/labjack/task/common";
import { createLayoutCreator } from "@/hardware/labjack/task/createLayoutCreator";
import {
  inputChannelZ,
  type Read,
  READ_TYPE,
  type ReadChannel,
  type ReadConfig,
  readConfigZ,
  type ReadPayload,
  type ReadStateDetails,
  type ReadType,
  type Scale,
  SCALE_SCHEMAS,
  type ScaleType,
  type TemperatureUnits,
  thermocoupleChannelZ,
  ZERO_READ_CHANNEL,
  ZERO_READ_PAYLOAD,
  ZERO_SCALES,
  ZERO_THERMOCOUPLE_CHANNEL,
} from "@/hardware/labjack/task/types";
import {
  ChannelListContextMenu,
  ChannelListEmptyContent,
  ChannelListHeader,
  Controls,
  EnableDisableButton,
  ParentRangeButton,
  TareButton,
  useCreate,
  useObserveState,
  type WrappedTaskLayoutProps,
  wrapTaskLayout,
} from "@/hardware/task/common/common";
import { LabJackThermocoupleTypeField } from "@/hardware/task/common/thermocouple";
import {
  checkDesiredStateMatch,
  useDesiredState,
} from "@/hardware/task/common/useDesiredState";
import { type Layout } from "@/layout";

export const createReadLayout = createLayoutCreator<ReadPayload>(
  READ_TYPE,
  "New LabJack Read Task",
);

export const READ_SELECTABLE: Layout.Selectable = {
  key: READ_TYPE,
  title: "LabJack Read Task",
  icon: <Icon.Logo.LabJack />,
  create: (layoutKey) => ({
    ...createReadLayout({ create: true }),
    key: layoutKey,
  }),
};

const Wrapped = ({
  task,
  initialValues,
  layoutKey,
}: WrappedTaskLayoutProps<Read, ReadPayload>): ReactElement => {
  const client = Synnax.use();
  const methods = Form.use({
    values: initialValues,
    schema: z.object({ name: z.string(), config: readConfigZ }),
  });
  const [selectedChannels, setSelectedChannels] = useState<string[]>(
    initialValues.config.channels.length ? [initialValues.config.channels[0].key] : [],
  );
  const [selectedChannelIndex, setSelectedChannelIndex] = useState<number | null>(
    initialValues.config.channels.length > 0 ? 0 : null,
  );
  const taskState = useObserveState<ReadStateDetails>(
    methods.setStatus,
    methods.clearStatuses,
    task?.key,
    task?.state,
  );
  const running = taskState?.details?.running;
  const initialState =
    running === true ? "running" : running === false ? "paused" : undefined;
  const [desiredState, setDesiredState] = useDesiredState(initialState, task?.key);
<<<<<<< HEAD
  const createTask = useCreate<ReadConfig, ReadStateDetails, ReadType>(layoutKey);
  const addStatus = Status.useAggregator();
=======
  const createTask = useCreate<ReadTaskConfig, ReadStateDetails, ReadType>(layoutKey);
  const handleException = Status.useExceptionHandler();
>>>>>>> 7a251d8e
  const configure = useMutation({
    mutationKey: [client?.key, "configure"],
    onError: (e) => handleException(e, "Failed to configure LabJack Read task"),
    mutationFn: async () => {
      if (!(await methods.validateAsync()) || client == null) return;
      const { name, config } = methods.value();
      const dev = await client.hardware.devices.retrieve<Properties>(config.device);
      let shouldCreateIndex = false;
      if (dev.properties.readIndex)
        try {
          await client.channels.retrieve(dev.properties.readIndex);
        } catch (e) {
          if (NotFoundError.matches(e)) shouldCreateIndex = true;
          else throw e;
        }
      else shouldCreateIndex = true;
      let modified = false;
      if (shouldCreateIndex) {
        modified = true;
        const index = await client.channels.create({
          name: `${dev.properties.identifier}_time`,
          dataType: "timestamp",
          isIndex: true,
        });
        dev.properties.readIndex = index.key;
      }
      const toCreate: ReadChannel[] = [];
      for (const c of config.channels) {
        const type = c.type === "TC" ? "AI" : c.type;
        const existing = dev.properties[type].channels[c.port];
        // check if the channel is in properties
        if (primitiveIsZero(existing)) toCreate.push(c);
        else
          try {
            await client.channels.retrieve(existing.toString());
          } catch (e) {
            if (NotFoundError.matches(e)) toCreate.push(c);
            else throw e;
          }
      }
      if (toCreate.length > 0) {
        modified = true;
        const channels = await client.channels.create(
          toCreate.map((c) => ({
            name: `${dev.properties.identifier}_${c.port}`,
            dataType: c.type === "DI" ? "uint8" : "float32",
            index: dev.properties.readIndex,
          })),
        );
        channels.forEach((c, i) => {
          const toCreateC = toCreate[i];
          const type = toCreateC.type === "TC" ? "AI" : toCreateC.type;
          dev.properties[type].channels[toCreateC.port] = c.key;
        });
      }
      if (modified)
        await client.hardware.devices.create({
          ...dev,
          properties: dev.properties,
        });
      config.channels.forEach((c) => {
        const type = c.type === "TC" ? "AI" : c.type;
        c.channel = dev.properties[type].channels[c.port];
      });
      await createTask({ key: task?.key, name, type: READ_TYPE, config });
      setDesiredState("paused");
    },
  });
  const start = useMutation({
    mutationKey: [client?.key],
    mutationFn: async () => {
      if (client == null) return;
      const isRunning = running === true;
      setDesiredState(isRunning ? "paused" : "running");
      await task?.executeCommand(isRunning ? "stop" : "start");
    },
  });
  const handleTare = useMutation({
    mutationKey: [client?.key],
    onError: (e) => handleException(e, "Failed to tare channels"),
    mutationFn: async (keys: number[]) => {
      if (client == null) return;
      await task?.executeCommand("tare", { keys });
    },
  }).mutate;
  const dev = useDevice(methods);
  return (
    <Align.Space className={CSS.B("task-configure")} direction="y" grow empty>
      <Align.Space>
        <Form.Form {...methods} mode={task?.snapshot ? "preview" : "normal"}>
          <Align.Space direction="x" justify="spaceBetween">
            <Form.Field<string> path="name" padHelpText={!task?.snapshot}>
              {(p) => <Input.Text variant="natural" level="h1" {...p} />}
            </Form.Field>
          </Align.Space>
          <ParentRangeButton taskKey={task?.key} />
          <Align.Space direction="x" className={CSS.B("task-properties")}>
            <SelectDevice />
            <Align.Space direction="x">
              <Form.NumericField
                label="Sample Rate"
                path="config.sampleRate"
                inputProps={{ endContent: "Hz" }}
              />
              <Form.NumericField
                label="Stream Rate"
                path="config.streamRate"
                inputProps={{ endContent: "Hz" }}
              />
              <Form.SwitchField label="Data Saving" path="config.dataSaving" />
            </Align.Space>
          </Align.Space>
          <Align.Space
            direction="x"
            className={CSS.B("channel-form-container")}
            bordered
            rounded
            grow
            empty
          >
            <ChannelList
              path="config.channels"
              snapshot={task?.snapshot}
              selected={selectedChannels}
              onSelect={useCallback(
                (v, i) => {
                  setSelectedChannels(v);
                  setSelectedChannelIndex(i);
                },
                [setSelectedChannels, setSelectedChannelIndex],
              )}
              onTare={handleTare}
              state={taskState}
            />
            <Align.Space className={CSS.B("channel-form")} direction="y" grow>
              <Header.Header level="h4">
                <Header.Title weight={500}>Details</Header.Title>
              </Header.Header>
              <Align.Space className={CSS.B("details")}>
                {selectedChannelIndex != null && (
                  <ChannelForm
                    selectedChannelIndex={selectedChannelIndex}
                    device={dev}
                  />
                )}
              </Align.Space>
            </Align.Space>
          </Align.Space>
        </Form.Form>
        <Controls
          layoutKey={layoutKey}
          state={taskState}
          snapshot={task?.snapshot}
          startingOrStopping={
            start.isPending ||
            (!checkDesiredStateMatch(desiredState, running) &&
              taskState?.variant === "success")
          }
          configuring={configure.isPending}
          onConfigure={configure.mutate}
          onStartStop={start.mutate}
        />
      </Align.Space>
    </Align.Space>
  );
};

interface ChannelFormProps {
  selectedChannelIndex?: number | null;
  device?: device.Device;
}

const ChannelForm = ({
  selectedChannelIndex,
  device,
}: ChannelFormProps): ReactElement => {
  const prefix = `config.channels.${selectedChannelIndex}`;
  const channelType = (Form.useFieldValue<ChannelType>(`${prefix}.type`, true) ??
    "AI") as "AI" | "DI" | "TC";
  const model = (device?.model ?? "LJM_dtT4") as ModelKey;
  if (selectedChannelIndex === -1) return <></>;
  return (
    <Align.Space direction="y" size="small">
      <Align.Space direction="x" grow>
        <SelectInputChannelTypeField
          path={prefix}
          onChange={(value, { get, path, set }) => {
            const prevType = get<InputChannelType>(path).value;
            if (prevType === value) return;
            const next = deep.copy(
              value === "TC" ? ZERO_THERMOCOUPLE_CHANNEL : ZERO_READ_CHANNEL,
            );
            const parentPath = path.slice(0, path.lastIndexOf("."));
            const prevParent = get<ReadChannel>(parentPath).value;
            const schema = value === "TC" ? thermocoupleChannelZ : inputChannelZ;
            const port = DEVICES[model].ports[value === "TC" ? "AI" : value][0].key;
            set(parentPath, {
              ...deep.overrideValidItems(next, prevParent, schema),
              type: next.type,
            });
            // Need to explicitly set port to cause select port field to rerender
            set(`${parentPath}.port`, port);
          }}
          inputProps={{ allowNone: false }}
          grow
        />
        <Form.Field<string> path={`${prefix}.port`} grow hideIfNull>
          {(p) => <SelectPort {...p} model={model} channelType={channelType} />}
        </Form.Field>
      </Align.Space>
      <Form.NumericField
        path={`${prefix}.range`}
        optional
        label="Max Voltage"
        inputProps={{ endContent: "V" }}
        grow
      />
      <ThermocoupleForm model={model} prefix={prefix} />
      <CustomScaleForm prefix={prefix} />
    </Align.Space>
  );
};

interface ChannelListProps {
  path: string;
  onSelect: (keys: string[], index: number) => void;
  selected: string[];
  snapshot?: boolean;
  onTare: (keys: number[]) => void;
  state?: task.State<{ running?: boolean; message?: string }>;
}

const ChannelList = ({
  path,
  selected,
  onSelect,
  snapshot,
  state,
  onTare,
}: ChannelListProps): ReactElement => {
  const { value, push, remove } = Form.useFieldArray<ReadChannel>({ path });
  const handleAdd = (): void => push({ ...deep.copy(ZERO_READ_CHANNEL), key: id.id() });
  const menuProps = Menu.useContextMenu();
  return (
    <Align.Space className={CSS.B("channels")} grow empty>
      <ChannelListHeader onAdd={handleAdd} snapshot={snapshot} />
      <Menu.ContextMenu
        menu={({ keys }: Menu.ContextMenuMenuProps) => (
          <ChannelListContextMenu
            path={path}
            keys={keys}
            value={value}
            remove={remove}
            onSelect={onSelect}
            snapshot={snapshot}
            allowTare={
              value.some((v) => v.type === "AI") && state?.details?.running === true
            }
            onTare={onTare}
            onDuplicate={(indices) => {
              const newChannels = indices.map((i) => ({ ...value[i], key: id.id() }));
              push(newChannels);
            }}
          />
        )}
        {...menuProps}
      >
        <List.List<string, ReadChannel>
          data={value}
          emptyContent={
            <ChannelListEmptyContent onAdd={handleAdd} snapshot={snapshot} />
          }
        >
          <List.Selector<string, ReadChannel>
            value={selected}
            allowNone={false}
            allowMultiple
            onChange={(keys, { clickedIndex }) =>
              clickedIndex != null && onSelect(keys, clickedIndex)
            }
            replaceOnSingle
          >
            <List.Core<string, ReadChannel> grow>
              {({ key, ...props }) => (
                <ChannelListItem
                  key={key}
                  {...props}
                  snapshot={snapshot}
                  path={path}
                  state={state}
                  onTare={(key) => onTare([key])}
                />
              )}
            </List.Core>
          </List.Selector>
        </List.List>
      </Menu.ContextMenu>
    </Align.Space>
  );
};

const ChannelListItem = ({
  path,
  snapshot = false,
  onTare,
  state,
  ...props
}: List.ItemProps<string, ReadChannel> & {
  path: string;
  snapshot?: boolean;
  onTare?: (channelKey: number) => void;
  state?: task.State<{ running?: boolean; message?: string }>;
}): ReactElement => {
  const { entry } = props;
  const ctx = Form.useContext();
  // TODO: Fix bug in useChildFieldValues
  const channels = Form.useChildFieldValues<ReadChannel[]>({ path });
  const childValues = channels?.[props.index];
  // const childValues = Form.useChildFieldValues<ReadChan>({
  //   path: `${path}.${props.index}`,
  //   optional: true,
  // });
  const channelName = Channel.useName(childValues?.channel ?? 0, "No Channel");
  const channelValid =
    Form.useField<number>({
      path: `${path}.${props.index}.channel`,
      optional: true,
    })?.status.variant === "success";
  if (childValues == null) return <></>;
  const color =
    channelName === "No Channel"
      ? "var(--pluto-warning-m1)"
      : channelValid
        ? undefined
        : "var(--pluto-error-z)";
  const showTareButton =
    childValues.channel != null && onTare != null && childValues.type === "AI";
  const tareIsDisabled =
    !childValues.enabled || snapshot || state?.details?.running !== true;
  return (
    <List.ItemFrame
      {...props}
      entry={childValues}
      justify="spaceBetween"
      align="center"
    >
      <Align.Space direction="x" size="small">
        <Text.Text level="p" shade={6}>
          {entry.port}
        </Text.Text>
        <Align.Space direction="y">
          <Text.Text level="p" shade={9} color={color}>
            {channelName}
          </Text.Text>
        </Align.Space>
      </Align.Space>
      <Align.Pack direction="x" align="center" size="small">
        {showTareButton && (
          <TareButton
            disabled={tareIsDisabled}
            onClick={() => onTare(childValues.channel as number)}
          />
        )}
        <EnableDisableButton
          value={childValues.enabled}
          onChange={(v) => ctx?.set(`${path}.${props.index}.enabled`, v)}
          snapshot={snapshot}
        />
      </Align.Pack>
    </List.ItemFrame>
  );
};

export const ConfigureRead = wrapTaskLayout(Wrapped, ZERO_READ_PAYLOAD);

export const SelectScaleTypeField = Form.buildDropdownButtonSelectField<
  ScaleType,
  KeyedNamed<ScaleType>
>({
  fieldKey: "type",
  fieldProps: {
    label: "Scale",
    onChange: (value, { get, set, path }) => {
      const prevType = get<ScaleType>(path).value;
      if (prevType === value) return;
      const next = deep.copy(ZERO_SCALES[value]);
      const parentPath = path.slice(0, path.lastIndexOf("."));
      const prevParent = get<Scale>(parentPath).value;
      set(parentPath, {
        ...deep.overrideValidItems(next, prevParent, SCALE_SCHEMAS[value]),
        type: next.type,
      });
    },
  },
  inputProps: {
    entryRenderKey: "name",
    columns: [{ key: "name", name: "Name" }],
    data: [
      { key: "none", name: "None" },
      { key: "linear", name: "Linear" },
    ],
  },
});

export interface FormProps {
  prefix: string;
  fieldKey?: string;
  label?: string;
}

const SCALE_FORMS: Record<ScaleType, FC<FormProps>> = {
  linear: ({ prefix }) => (
    <Align.Space direction="x" grow>
      <Form.NumericField path={`${prefix}.slope`} label="Slope" grow />
      <Form.NumericField path={`${prefix}.offset`} label="Offset" grow />
    </Align.Space>
  ),
  none: () => <></>,
};

export const CustomScaleForm = ({ prefix }: FormProps): ReactElement | null => {
  const path = `${prefix}.scale`;
  const channelType = Form.useFieldValue<ChannelType>(`${prefix}.type`, true);
  const scaleType = Form.useFieldValue<ScaleType>(`${path}.type`, true);
  if (channelType !== "AI" || scaleType == null) return null;
  const FormComponent = SCALE_FORMS[scaleType];
  return (
    <>
      <SelectScaleTypeField path={path} />
      <FormComponent prefix={path} />
    </>
  );
};

interface ThermocoupleFormProps extends FormProps {
  model: ModelKey;
}

const ThermocoupleForm = ({
  prefix,
  model,
}: ThermocoupleFormProps): ReactElement | null => {
  const channelType = Form.useFieldValue<ChannelType>(`${prefix}.type`, true);
  if (channelType !== "TC") return null;
  return (
    <Align.Space direction="y" grow>
      <Align.Space direction="x" grow>
        <LabJackThermocoupleTypeField path={prefix} grow />
        <TemperatureUnitsField path={prefix} grow />
      </Align.Space>
      <Align.Space direction="x" grow>
        <Form.NumericField path={`${prefix}.posChan`} label="Positive Channel" grow />
        <Form.NumericField path={`${prefix}.negChan`} label="Negative Channel" grow />
      </Align.Space>
      <Align.Space direction="x" grow>
        <Form.Field<string>
          path={`${prefix}.cjcSource`}
          grow
          hideIfNull
          label="CJC Source"
        >
          {(p) => <SelectCJCSourceField {...p} model={model} />}
        </Form.Field>
        <Form.NumericField path={`${prefix}.cjcSlope`} label="CJC Slope" grow />
        <Form.NumericField path={`${prefix}.cjcOffset`} label="CJC Offset" grow />
      </Align.Space>
    </Align.Space>
  );
};

interface SelectCJCSourceProps extends Select.SingleProps<string, CJCSourceType> {
  model: ModelKey;
}

interface CJCSourceType {
  key: string;
}

const SelectCJCSourceField = ({ model, ...props }: SelectCJCSourceProps) => {
  const ports: CJCSourceType[] = DEVICES[model].ports.AI;
  const data = [
    { key: "TEMPERATURE_DEVICE_K" },
    { key: "TEMPERATURE_AIR_K" },
    ...ports,
  ];
  return (
    <Select.Single<string, CJCSourceType>
      data={data}
      columns={[{ key: "key", name: "CJC Source" }]}
      allowNone={false}
      entryRenderKey="key"
      {...props}
    />
  );
};

const TemperatureUnitsField = Form.buildDropdownButtonSelectField<
  TemperatureUnits,
  KeyedNamed<TemperatureUnits>
>({
  fieldKey: "units",
  fieldProps: { label: "Temperature Units" },
  inputProps: {
    entryRenderKey: "name",
    columns: [{ key: "name", name: "Name" }],
    data: [
      { key: "C", name: "Celsius" },
      { key: "F", name: "Fahrenheit" },
      { key: "K", name: "Kelvin" },
    ],
  },
});<|MERGE_RESOLUTION|>--- conflicted
+++ resolved
@@ -123,13 +123,8 @@
   const initialState =
     running === true ? "running" : running === false ? "paused" : undefined;
   const [desiredState, setDesiredState] = useDesiredState(initialState, task?.key);
-<<<<<<< HEAD
   const createTask = useCreate<ReadConfig, ReadStateDetails, ReadType>(layoutKey);
-  const addStatus = Status.useAggregator();
-=======
-  const createTask = useCreate<ReadTaskConfig, ReadStateDetails, ReadType>(layoutKey);
   const handleException = Status.useExceptionHandler();
->>>>>>> 7a251d8e
   const configure = useMutation({
     mutationKey: [client?.key, "configure"],
     onError: (e) => handleException(e, "Failed to configure LabJack Read task"),
