// Copyright 2025 Synnax Labs, Inc.
//
// Use of this software is governed by the Business Source License included in the file
// licenses/BSL.txt.
//
// As of the Change Date specified in that file, in accordance with the Business Source
// License, use of this software will be governed by the Apache License, Version 2.0,
// included in the file licenses/APL.txt.

import { type channel, NotFoundError, type Synnax } from "@synnaxlabs/client";
import { Icon } from "@synnaxlabs/media";
import { Align, Form as PForm, List, Text } from "@synnaxlabs/pluto";
import { deep, id, primitiveIsZero } from "@synnaxlabs/x";
import { type FC, useCallback } from "react";

import { Common } from "@/hardware/common";
import { Device } from "@/hardware/labjack/device";
import { CustomScaleForm } from "@/hardware/labjack/task/CustomScaleForm";
import { getOpenPort } from "@/hardware/labjack/task/getOpenPort";
import { SelectInputChannelTypeField } from "@/hardware/labjack/task/SelectInputChannelTypeField";
import { ThermocoupleForm } from "@/hardware/labjack/task/ThermocoupleForm";
import {
  AI_CHANNEL_TYPE,
  DI_CHANNEL_TYPE,
  getPortTypeFromChannelType,
  type InputChannelType,
  inputChannelZ,
  READ_TYPE,
  type ReadChannel,
  type ReadConfig,
  readConfigZ,
  type ReadPayload,
  type ReadStateDetails,
  type ReadTask,
  type ReadType,
  TC_CHANNEL_TYPE,
  thermocoupleChannelZ,
  ZERO_READ_CHANNEL,
  ZERO_READ_PAYLOAD,
  ZERO_THERMOCOUPLE_CHANNEL,
} from "@/hardware/labjack/task/types";
import { type Layout } from "@/layout";

export const READ_LAYOUT: Common.Task.LayoutBaseState = {
  ...Common.Task.LAYOUT,
  key: READ_TYPE,
  type: READ_TYPE,
  name: ZERO_READ_PAYLOAD.name,
  icon: "Logo.LabJack",
};

export const READ_SELECTABLE: Layout.Selectable = {
  key: READ_TYPE,
  title: "LabJack Read Task",
  icon: <Icon.Logo.LabJack />,
<<<<<<< HEAD
  create: (key) => ({ ...READ_LAYOUT, key }),
=======
  create: async ({ layoutKey }) => ({
    ...createReadLayout({ create: true }),
    key: layoutKey,
  }),
>>>>>>> be18e84c
};

const Properties = () => (
  <>
    <Device.Select />
    <Align.Space direction="x" grow>
      <Common.Task.Fields.SampleRate />
      <Common.Task.Fields.StreamRate />
      <Common.Task.Fields.DataSaving />
    </Align.Space>
  </>
);

interface ChannelListItemProps extends Common.Task.ChannelListItemProps<ReadChannel> {
  onTare: (channelKey: channel.Key) => void;
  isRunning: boolean;
}

const ChannelListItem = ({
  path,
  isSnapshot,
  onTare,
  isRunning,
  ...rest
}: ChannelListItemProps) => {
  const {
    entry: { channel, port, enabled, type },
  } = rest;
  const hasTareButton = channel !== 0 && type === AI_CHANNEL_TYPE && !isSnapshot;
  const canTare = enabled && isRunning;
  return (
    <List.ItemFrame {...rest} justify="spaceBetween" align="center">
      <Align.Space direction="x" size="small">
        <Text.Text level="p" shade={6}>
          {port}
        </Text.Text>
        <Common.Task.ChannelName channel={channel} />
      </Align.Space>
      <Align.Pack direction="x" align="center" size="small">
        {hasTareButton && (
          <Common.Task.TareButton disabled={!canTare} onTare={() => onTare(channel)} />
        )}
        <Common.Task.EnableDisableButton
          path={`${path}.enabled`}
          isSnapshot={isSnapshot}
        />
      </Align.Pack>
    </List.ItemFrame>
  );
};

interface ChannelDetailsProps extends Common.Task.Layouts.DetailsProps {
  device: Device.Device;
}

const ChannelDetails = ({ path, device }: ChannelDetailsProps) => {
  const channel = PForm.useFieldValue<ReadChannel>(path);
  const model = device.model;
  return (
    <>
      <Align.Space direction="x">
        <SelectInputChannelTypeField
          path={path}
          grow
          onChange={(value, { get, path, set }) => {
            const prevType = get<InputChannelType>(path).value;
            if (prevType === value) return;
            const next = deep.copy(
              value === TC_CHANNEL_TYPE ? ZERO_THERMOCOUPLE_CHANNEL : ZERO_READ_CHANNEL,
            );
            const parentPath = path.slice(0, path.lastIndexOf("."));
            const prevParent = get<ReadChannel>(parentPath).value;
            const schema =
              value === TC_CHANNEL_TYPE ? thermocoupleChannelZ : inputChannelZ;
            const port =
              Device.DEVICES[model].ports[getPortTypeFromChannelType(value)][0].key;
            set(parentPath, {
              ...deep.overrideValidItems(next, prevParent, schema),
              type: next.type,
            });
            // Need to explicitly set port to cause select port field to rerender
            set(`${parentPath}.port`, port);
          }}
        />
        <PForm.Field<string> path={`${path}.port`}>
          {(p) => (
            <Device.SelectPort
              {...p}
              model={model}
              portType={getPortTypeFromChannelType(channel.type)}
            />
          )}
        </PForm.Field>
      </Align.Space>
      <PForm.NumericField
        path={`${path}.range`}
        label="Max Voltage"
        inputProps={{ endContent: "V" }}
      />
      <ThermocoupleForm model={model} prefix={path} />
      <CustomScaleForm prefix={path} />
    </>
  );
};

const getOpenChannel = (
  channels: ReadChannel[],
  index: number,
  device: Device.Device,
) => {
  if (index === -1) return { ...deep.copy(ZERO_READ_CHANNEL), key: id.id() };
  const channelToCopy = channels[index];
  const preferredType = getPortTypeFromChannelType(channelToCopy.type);
  const backupType =
    preferredType === Device.DI_PORT_TYPE ? Device.AI_PORT_TYPE : Device.DI_PORT_TYPE;
  const port = getOpenPort(channels, device.model, [preferredType, backupType]);
  if (port == null) return null;
  const base = {
    key: id.id(),
    port: port.key,
    channel: device.properties[port.type].channels[port.key] ?? 0,
  };
  if (port.type === preferredType || channelToCopy.type !== TC_CHANNEL_TYPE)
    return { ...deep.copy(channelToCopy), ...base };
  // because the TC channel schema is more complicated, we need to overrideValidItems
  // when we use a digital input type based off of a TC channel
  return {
    ...deep.overrideValidItems(ZERO_READ_CHANNEL, channelToCopy, inputChannelZ),
    ...base,
  };
};

interface ChannelsFormProps {
  device: Device.Device;
  task: ReadTask | ReadPayload;
  isRunning: boolean;
  isSnapshot: boolean;
}

const ChannelsForm = ({ device, task, isRunning, isSnapshot }: ChannelsFormProps) => {
  const [tare, allowTare, handleTare] = Common.Task.useTare<ReadChannel>({
    task,
    isRunning,
    isChannelTareable: ({ type }) => type === AI_CHANNEL_TYPE,
  });
  const generateChannel = useCallback(
    (channels: ReadChannel[], index: number) => getOpenChannel(channels, index, device),
    [device],
  );
  return (
    <Common.Task.Layouts.ListAndDetails<ReadChannel>
      ListItem={(p) => <ChannelListItem {...p} onTare={tare} isRunning={isRunning} />}
      Details={(p) => <ChannelDetails {...p} device={device} />}
      generateChannel={generateChannel}
      isSnapshot={isSnapshot}
      initalChannels={task.config.channels}
      onTare={handleTare}
      allowTare={allowTare}
    />
  );
};

const Form: FC<Common.Task.FormProps<ReadConfig, ReadStateDetails, ReadType>> = ({
  task,
  isRunning,
  isSnapshot,
}) => (
  <Common.Device.Provider<Device.Properties, Device.Make, Device.Model>
    canConfigure={!isSnapshot}
    configureLayout={Device.CONFIGURE_LAYOUT}
  >
    {({ device }) => (
      <ChannelsForm
        device={device}
        task={task}
        isRunning={isRunning}
        isSnapshot={isSnapshot}
      />
    )}
  </Common.Device.Provider>
);

const getInitialPayload: Common.Task.GetInitialPayload<
  ReadConfig,
  ReadStateDetails,
  ReadType
> = (deviceKey) => ({
  ...ZERO_READ_PAYLOAD,
  config: {
    ...ZERO_READ_PAYLOAD.config,
    device: deviceKey ?? ZERO_READ_PAYLOAD.config.device,
  },
});

const onConfigure = async (client: Synnax, config: ReadConfig) => {
  const dev = await client.hardware.devices.retrieve<Device.Properties>(config.device);
  let shouldCreateIndex = false;
  if (dev.properties.readIndex)
    try {
      await client.channels.retrieve(dev.properties.readIndex);
    } catch (e) {
      if (NotFoundError.matches(e)) shouldCreateIndex = true;
      else throw e;
    }
  else shouldCreateIndex = true;
  let modified = false;
  if (shouldCreateIndex) {
    modified = true;
    const index = await client.channels.create({
      name: `${dev.properties.identifier}_time`,
      dataType: "timestamp",
      isIndex: true,
    });
    dev.properties.readIndex = index.key;
  }
  const toCreate: ReadChannel[] = [];
  for (const c of config.channels) {
    const type = getPortTypeFromChannelType(c.type);
    const existing = dev.properties[type].channels[c.port];
    // check if the channel is in properties
    if (primitiveIsZero(existing)) toCreate.push(c);
    else
      try {
        await client.channels.retrieve(existing.toString());
      } catch (e) {
        if (NotFoundError.matches(e)) toCreate.push(c);
        else throw e;
      }
  }
  if (toCreate.length > 0) {
    modified = true;
    const channels = await client.channels.create(
      toCreate.map((c) => ({
        name: `${dev.properties.identifier}_${c.port}`,
        dataType: c.type === DI_CHANNEL_TYPE ? "uint8" : "float32",
        index: dev.properties.readIndex,
      })),
    );
    channels.forEach((c, i) => {
      const toCreateC = toCreate[i];
      const type = getPortTypeFromChannelType(toCreateC.type);
      dev.properties[type].channels[toCreateC.port] = c.key;
    });
  }
  if (modified) await client.hardware.devices.create(dev);
  config.channels.forEach(
    (c) =>
      (c.channel = dev.properties[getPortTypeFromChannelType(c.type)].channels[c.port]),
  );
  return config;
};

export const Read = Common.Task.wrapForm(() => <Properties />, Form, {
  configSchema: readConfigZ,
  type: READ_TYPE,
  getInitialPayload,
  onConfigure,
});<|MERGE_RESOLUTION|>--- conflicted
+++ resolved
@@ -53,14 +53,7 @@
   key: READ_TYPE,
   title: "LabJack Read Task",
   icon: <Icon.Logo.LabJack />,
-<<<<<<< HEAD
-  create: (key) => ({ ...READ_LAYOUT, key }),
-=======
-  create: async ({ layoutKey }) => ({
-    ...createReadLayout({ create: true }),
-    key: layoutKey,
-  }),
->>>>>>> be18e84c
+  create: async ({ layoutKey }) => ({ ...READ_LAYOUT, key: layoutKey }),
 };
 
 const Properties = () => (
