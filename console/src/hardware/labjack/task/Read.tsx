// Copyright 2025 Synnax Labs, Inc.
//
// Use of this software is governed by the Business Source License included in the file
// licenses/BSL.txt.
//
// As of the Change Date specified in that file, in accordance with the Business Source
// License, use of this software will be governed by the Apache License, Version 2.0,
// included in the file licenses/APL.txt.

import { type channel, NotFoundError } from "@synnaxlabs/client";
import { Icon } from "@synnaxlabs/media";
import { Align, Form as PForm } from "@synnaxlabs/pluto";
import { deep, id, primitiveIsZero } from "@synnaxlabs/x";
import { type FC, useCallback } from "react";

import { Common } from "@/hardware/common";
import { Device } from "@/hardware/labjack/device";
import { convertChannelTypeToPortType } from "@/hardware/labjack/task/convertChannelTypeToPortType";
import { getOpenPort } from "@/hardware/labjack/task/getOpenPort";
import { FORMS } from "@/hardware/labjack/task/InputChannelForms";
import { SelectInputChannelTypeField } from "@/hardware/labjack/task/SelectInputChannelTypeField";
import {
  AI_CHANNEL_TYPE,
  DI_CHANNEL_TYPE,
  INPUT_CHANNEL_SCHEMAS,
  type InputChannel,
  type InputChannelType,
  READ_TYPE,
  type ReadConfig,
  readConfigZ,
  type ReadPayload,
  type ReadStateDetails,
  type ReadTask,
  type ReadType,
  ZERO_INPUT_CHANNEL,
  ZERO_INPUT_CHANNELS,
  ZERO_READ_PAYLOAD,
} from "@/hardware/labjack/task/types";
import { type Selector } from "@/selector";

export const READ_LAYOUT: Common.Task.Layout = {
  ...Common.Task.LAYOUT,
  type: READ_TYPE,
  name: ZERO_READ_PAYLOAD.name,
  icon: "Logo.LabJack",
};

export const READ_SELECTABLE: Selector.Selectable = {
  key: READ_TYPE,
  title: "LabJack Read Task",
  icon: <Icon.Logo.LabJack />,
  create: async ({ layoutKey }) => ({ ...READ_LAYOUT, key: layoutKey }),
};

const Properties = () => (
  <>
    <Device.Select />
<<<<<<< HEAD
    <Align.Space x grow>
=======
    <Align.Space x>
>>>>>>> d2ba01a4
      <Common.Task.Fields.SampleRate />
      <Common.Task.Fields.StreamRate />
      <Common.Task.Fields.DataSaving />
    </Align.Space>
  </>
);

const getRenderedPort = (
  port: string,
  deviceModel: Device.Model,
  type: InputChannelType,
) => {
  const portType = convertChannelTypeToPortType(type);
  const portInfo = Device.PORTS[deviceModel][portType].find(({ key }) => key === port);
  return portInfo == null ? port : (portInfo.alias ?? portInfo.key);
};

interface ChannelListItemProps extends Common.Task.ChannelListItemProps<InputChannel> {
  onTare: (channelKey: channel.Key) => void;
  isRunning: boolean;
  deviceModel: Device.Model;
}

const ChannelListItem = ({
  path,
  isSnapshot,
  onTare,
  isRunning,
  deviceModel,
  ...rest
}: ChannelListItemProps) => {
  const {
    entry: { channel, port, enabled, type },
  } = rest;
  const hasTareButton = channel !== 0 && type === AI_CHANNEL_TYPE && !isSnapshot;
  const canTare = enabled && isRunning;
  const renderedPort = getRenderedPort(port, deviceModel, type);
  return (
    <Common.Task.Layouts.ListAndDetailsChannelItem
      {...rest}
      port={renderedPort}
      canTare={canTare}
      onTare={onTare}
      isSnapshot={isSnapshot}
      path={path}
      hasTareButton={hasTareButton}
      channel={channel}
      portMaxChars={5}
    />
  );
};

interface ChannelDetailsProps extends Common.Task.Layouts.DetailsProps {
  deviceModel: Device.Model;
}

const ChannelDetails = ({ path, deviceModel }: ChannelDetailsProps) => {
  const channel = PForm.useFieldValue<InputChannel>(path);
  const Form = FORMS[channel.type];
  return (
    <>
      <Align.Space x>
        <SelectInputChannelTypeField
          path={path}
          grow
          onChange={(value, { get, path, set }) => {
            const prevType = get<InputChannelType>(path).value;
            if (prevType === value) return;
            const next = deep.copy(ZERO_INPUT_CHANNELS[value]);
            const parentPath = path.slice(0, path.lastIndexOf("."));
            const prevParent = get<InputChannel>(parentPath).value;
            const schema = INPUT_CHANNEL_SCHEMAS[value];
            const nextParent = deep.overrideValidItems(next, prevParent, schema);
            const prevPortType = convertChannelTypeToPortType(prevType);
            const nextPortType = convertChannelTypeToPortType(value);
            let nextPort = nextParent.port;
            if (prevPortType !== nextPortType)
              nextPort = Device.PORTS[deviceModel][nextPortType][0].key;
            set(parentPath, { ...nextParent, type: next.type });
            // Need to explicitly set port to cause select port field to rerender
            set(`${parentPath}.port`, nextPort);
          }}
        />
        <PForm.Field<string> path={`${path}.port`}>
          {(p) => (
            <Device.SelectPort
              {...p}
              model={deviceModel}
              portType={convertChannelTypeToPortType(channel.type)}
            />
          )}
        </PForm.Field>
      </Align.Space>
      <Form deviceModel={deviceModel} path={path} />
    </>
  );
};

const getOpenChannel = (
  channels: InputChannel[],
  index: number,
  device: Device.Device,
) => {
  if (index === -1) return { ...deep.copy(ZERO_INPUT_CHANNEL), key: id.create() };
  const channelToCopy = channels[index];
  // preferredPortType is AI or DI
  const preferredPortType = convertChannelTypeToPortType(channelToCopy.type);
  // backupPortType is the opposite of preferredPortType
  const backupPortType =
    preferredPortType === Device.DI_PORT_TYPE
      ? Device.AI_PORT_TYPE
      : Device.DI_PORT_TYPE;
  const port = getOpenPort(channels, device.model, [preferredPortType, backupPortType]);
  if (port == null) return null;
  // Now we need to determine what channel type we use the schema and zero channel for.
  // Note that if the copied channel was a TC channel, then we need to grab
  // channelToCopy.type instead of port.type as port.type cannot be TC.
  const channelTypeUsed =
    port.type === preferredPortType ? channelToCopy.type : backupPortType;
  return {
    ...deep.overrideValidItems(
      ZERO_INPUT_CHANNELS[channelTypeUsed],
      channelToCopy,
      INPUT_CHANNEL_SCHEMAS[channelTypeUsed],
    ),
    key: id.create(),
    port: port.key,
    channel: device.properties[port.type].channels[port.key] ?? 0,
  };
};

type ChannelsFormProps = {
  device: Device.Device;
  isRunning: boolean;
  isSnapshot: boolean;
  configured: boolean;
  task: ReadPayload | ReadTask;
};

const ChannelsForm = ({
  device,
  isSnapshot,
  isRunning,
  configured,
  task,
}: ChannelsFormProps) => {
  const [tare, allowTare, handleTare] = Common.Task.useTare<InputChannel>({
    isChannelTareable: ({ type }) => type === AI_CHANNEL_TYPE,
    isRunning,
    configured,
    task,
  } as Common.Task.UseTareProps<InputChannel>);
  const createChannel = useCallback(
    (channels: InputChannel[], index: number) =>
      getOpenChannel(channels, index, device),
    [device],
  );
  const listItem = useCallback(
    ({ key, ...p }: Common.Task.ChannelListItemProps<InputChannel>) => (
      <ChannelListItem
        {...p}
        onTare={tare}
        key={key}
        isRunning={isRunning}
        deviceModel={device.model}
      />
    ),
    [tare, isRunning, device.model],
  );
  const details = useCallback(
    (p: Common.Task.Layouts.DetailsProps) => (
      <ChannelDetails {...p} deviceModel={device.model} />
    ),
    [device.model],
  );
  return (
    <Common.Task.Layouts.ListAndDetails<InputChannel>
      listItem={listItem}
      details={details}
      createChannel={createChannel}
      isSnapshot={isSnapshot}
      initialChannels={task.config.channels}
      onTare={handleTare}
      allowTare={allowTare}
    />
  );
};

const Form: FC<Common.Task.FormProps<ReadConfig, ReadStateDetails, ReadType>> = (
  props,
) => {
  const { isSnapshot } = props;
  return (
    <Common.Device.Provider<Device.Properties, Device.Make, Device.Model>
      canConfigure={!isSnapshot}
      configureLayout={Device.CONFIGURE_LAYOUT}
    >
      {({ device }) => <ChannelsForm device={device} {...props} />}
    </Common.Device.Provider>
  );
};

const getInitialPayload: Common.Task.GetInitialPayload<
  ReadConfig,
  ReadStateDetails,
  ReadType
> = ({ deviceKey }) => ({
  ...ZERO_READ_PAYLOAD,
  config: {
    ...ZERO_READ_PAYLOAD.config,
    device: deviceKey ?? ZERO_READ_PAYLOAD.config.device,
  },
});

const onConfigure: Common.Task.OnConfigure<ReadConfig> = async (client, config) => {
  const dev = await client.hardware.devices.retrieve<Device.Properties>(config.device);
  Common.Device.checkConfigured(dev);
  let shouldCreateIndex = false;
  if (dev.properties.readIndex)
    try {
      await client.channels.retrieve(dev.properties.readIndex);
    } catch (e) {
      if (NotFoundError.matches(e)) shouldCreateIndex = true;
      else throw e;
    }
  else shouldCreateIndex = true;
  let modified = false;
  if (shouldCreateIndex) {
    modified = true;
    const index = await client.channels.create({
      name: `${dev.properties.identifier}_time`,
      dataType: "timestamp",
      isIndex: true,
    });
    dev.properties.readIndex = index.key;
  }
  const toCreate: InputChannel[] = [];
  for (const c of config.channels) {
    const type = convertChannelTypeToPortType(c.type);
    const existing = dev.properties[type].channels[c.port];
    // check if the channel is in properties
    if (primitiveIsZero(existing)) toCreate.push(c);
    else
      try {
        await client.channels.retrieve(existing.toString());
      } catch (e) {
        if (NotFoundError.matches(e)) toCreate.push(c);
        else throw e;
      }
  }
  if (toCreate.length > 0) {
    modified = true;
    const channels = await client.channels.create(
      toCreate.map((c) => ({
        name: `${dev.properties.identifier}_${c.port}`,
        dataType: c.type === DI_CHANNEL_TYPE ? "uint8" : "float32",
        index: dev.properties.readIndex,
      })),
    );
    channels.forEach((c, i) => {
      const toCreateC = toCreate[i];
      const type = convertChannelTypeToPortType(toCreateC.type);
      dev.properties[type].channels[toCreateC.port] = c.key;
    });
  }
  if (modified) await client.hardware.devices.create(dev);
  config.channels.forEach(
    (c) =>
      (c.channel =
        dev.properties[convertChannelTypeToPortType(c.type)].channels[c.port]),
  );
  return [config, dev.rack];
};

export const Read = Common.Task.wrapForm({
  Properties,
  Form,
  configSchema: readConfigZ,
  type: READ_TYPE,
  getInitialPayload,
  onConfigure,
});<|MERGE_RESOLUTION|>--- conflicted
+++ resolved
@@ -55,11 +55,7 @@
 const Properties = () => (
   <>
     <Device.Select />
-<<<<<<< HEAD
-    <Align.Space x grow>
-=======
     <Align.Space x>
->>>>>>> d2ba01a4
       <Common.Task.Fields.SampleRate />
       <Common.Task.Fields.StreamRate />
       <Common.Task.Fields.DataSaving />
