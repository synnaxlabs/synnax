// Copyright 2025 Synnax Labs, Inc.
//
// Use of this software is governed by the Business Source License included in the file
// licenses/BSL.txt.
//
// As of the Change Date specified in that file, in accordance with the Business Source
// License, use of this software will be governed by the Apache License, Version 2.0,
// included in the file licenses/APL.txt.

import {
  type channel,
  NotFoundError,
  type Synnax,
  type task,
} from "@synnaxlabs/client";
import { Icon } from "@synnaxlabs/media";
import { Align, Form as PForm } from "@synnaxlabs/pluto";
import { caseconv, DataType, primitiveIsZero } from "@synnaxlabs/x";
import { type FC, type ReactElement } from "react";

import { Common } from "@/hardware/common";
import { Device } from "@/hardware/opc/device";
import { Form } from "@/hardware/opc/task/Form";
import {
  READ_TYPE,
  type ReadChannelConfig,
  type ReadConfig,
  readConfigZ,
  type ReadStateDetails,
  type ReadTask,
  type ReadType,
  ZERO_READ_PAYLOAD,
} from "@/hardware/opc/task/types";
import { type Layout } from "@/layout";

export const READ_LAYOUT: Common.Task.LayoutBaseState = {
  ...Common.Task.LAYOUT,
  key: READ_TYPE,
  type: READ_TYPE,
  name: ZERO_READ_PAYLOAD.name,
  icon: "Logo.OPC",
};

export const READ_SELECTABLE: Layout.Selectable = {
  key: READ_TYPE,
  title: "OPC UA Read Task",
  icon: <Icon.Logo.OPC />,
<<<<<<< HEAD
  create: (key) => ({ ...READ_LAYOUT, key }),
=======
  create: async ({ layoutKey }) => ({
    ...configureReadLayout({ create: true }),
    key: layoutKey,
  }),
>>>>>>> be18e84c
};

const getChannelByNodeID = (props: Device.Properties, nodeId: string) =>
  props.read.channels[nodeId] ?? props.read.channels[caseconv.snakeToCamel(nodeId)];

interface IsIndexItemProps {
  path: string;
  snapshot?: boolean;
}

const IsIndexItem = ({ path }: IsIndexItemProps): ReactElement => (
  <PForm.SwitchField
    path={`${path}.useAsIndex`}
    label="Use as Index"
    visible={(_, ctx) =>
      DataType.TIMESTAMP.equals(
        ctx.get<string>(`${path}.dataType`, { optional: true })?.value ?? "",
      )
    }
  />
);

const Properties = (): ReactElement => {
  const arrayMode = PForm.useFieldValue<boolean>("config.arrayMode");
  return (
    <>
      <Device.Select />
      <Align.Space direction="x" grow>
        <Common.Task.Fields.SampleRate />
        <PForm.SwitchField label="Array Sampling" path="config.arrayMode" />
        {arrayMode ? (
          <PForm.NumericField label="Array Size" path="config.arraySize" />
        ) : (
          <Common.Task.Fields.StreamRate />
        )}
        <Common.Task.Fields.DataSaving />
      </Align.Space>
    </>
  );
};

const TaskForm: FC<Common.Task.FormProps<ReadConfig, ReadStateDetails, ReadType>> = ({
  isSnapshot,
}) => (
  <Form isSnapshot={isSnapshot}>
    {({ path, snapshot }) => <IsIndexItem path={path} snapshot={snapshot} />}
  </Form>
);
const getInitialPayload: Common.Task.GetInitialPayload<
  ReadConfig,
  ReadStateDetails,
  ReadType
> = (deviceKey) => ({
  ...ZERO_READ_PAYLOAD,
  config: {
    ...ZERO_READ_PAYLOAD.config,
    device: deviceKey ?? ZERO_READ_PAYLOAD.config.device,
  },
});

const onConfigure = async (
  client: Synnax,
  config: ReadConfig,
  taskKey: task.Key,
  name: string,
): Promise<ReadConfig> => {
  // Retrieving the device and updating its properties if needed
  const dev = await client.hardware.devices.retrieve<Device.Properties>(config.device);
  dev.properties = Device.migrateProperties(dev.properties);
  await client.hardware.devices.create(dev);
  // modified determines if we have to configure a device. indexChannel is the key
  // that will be used as an index for the read task.
  let modified = false;
  let indexChannel: channel.Key = 0;
  // getting exiting indexes on the opc device
  let devIndexes: channel.Key[] = [];
  if (!primitiveIsZero(dev.properties.read.indexes))
    try {
      devIndexes = (await client.channels.retrieve(dev.properties.read.indexes)).map(
        (c) => c.key,
      );
    } catch (e) {
      if (NotFoundError.matches(e)) devIndexes = [];
      else throw e;
    }
  // getting the index channels of all opc read tasks channels
  const existingTasks = (await client.hardware.tasks.list()).filter(
    (t) => t.type === READ_TYPE,
  ) as ReadTask[];
  // check if this task already exists
  const existingTask = existingTasks.find((t) => t.key === taskKey);
  // if it does exist, grab the index channel of all of the keys in the task
  if (existingTask) {
    const existingTaskIndexes = (
      await client.channels.retrieve(existingTask.config.channels.map((c) => c.channel))
    ).map((c) => c.index);
    const uniqueIndexes = [...new Set(existingTaskIndexes)];
    if (uniqueIndexes.length === 0)
      throw new Error(`${name} already exists, but no index channel was found`);
    indexChannel = uniqueIndexes[0];
  } else {
    const existingTasksChannels: channel.Key[] = existingTasks
      .flatMap((t) => t.config.channels)
      .flatMap((c) => c.channel);
    const existingTaskIndexes = (
      await client.channels.retrieve(existingTasksChannels)
    ).flatMap((c) => c.index);
    const unusedDeviceIndexes = devIndexes.filter(
      (k) => !existingTaskIndexes.includes(k),
    );
    // if there is a useAsIndex in the config
    const indexChannelConfig = config.channels.find((c) => c.useAsIndex);
    if (indexChannelConfig) {
      const existingIndex = getChannelByNodeID(
        dev.properties,
        indexChannelConfig.nodeId,
      );
      if (
        devIndexes.includes(existingIndex) &&
        !unusedDeviceIndexes.includes(existingIndex)
      ) {
        const task = existingTasks.find((t) =>
          t.config.channels.some((c) => c.channel === existingIndex),
        );
        const taskName = task?.name ?? "an OPC UA read task";
        // this channel is being used as an index on two different tasks
        throw new Error(
          `${indexChannelConfig.name} is already being used as an index for ${taskName}. Please add the channels from this read task to the existing read task`,
        );
      }
      if (primitiveIsZero(existingIndex)) {
        const idx = await client.channels.create({
          name: indexChannelConfig.name,
          dataType: "timestamp",
          isIndex: true,
        });
        dev.properties.read.indexes.push(idx.key);
        dev.properties.read.channels[indexChannelConfig.nodeId] = idx.key;
        modified = true;
        indexChannel = idx.key;
      } else indexChannel = existingIndex;
    } else if (unusedDeviceIndexes.length > 0) indexChannel = unusedDeviceIndexes[0];
    else {
      const idx = await client.channels.create({
        name: `${dev.name} time for ${name}`,
        dataType: "timestamp",
        isIndex: true,
      });
      dev.properties.read.indexes.push(idx.key);
      modified = true;
      indexChannel = idx.key;
    }
  }
  const toCreate: ReadChannelConfig[] = [];
  for (const ch of config.channels) {
    const exKey = getChannelByNodeID(dev.properties, ch.nodeId);
    if (primitiveIsZero(exKey)) toCreate.push(ch);
    else
      try {
        const rCh = await client.channels.retrieve(exKey);
        if (rCh.index !== indexChannel)
          throw new Error(
            `Channel ${ch.name} already exists on an existing OPC UA read task with a different index channel`,
          );
        if (rCh.name !== ch.name) await client.channels.rename(Number(exKey), ch.name);
      } catch (e) {
        if (NotFoundError.matches(e)) toCreate.push(ch);
        else throw e;
      }
  }
  if (toCreate.length > 0) {
    modified = true;
    const channels = await client.channels.create(
      toCreate.map((c) => ({
        name: c.name,
        dataType: c.dataType,
        index: indexChannel,
      })),
    );
    channels.forEach(
      (c, i) => (dev.properties.read.channels[toCreate[i].nodeId] = c.key),
    );
  }
  config.channels = config.channels.map((c) => ({
    ...c,
    channel: getChannelByNodeID(dev.properties, c.nodeId),
  }));
  if (modified) await client.hardware.devices.create(dev);
  return config;
};

export const Read = Common.Task.wrapForm(() => <Properties />, TaskForm, {
  configSchema: readConfigZ,
  type: READ_TYPE,
  getInitialPayload,
  onConfigure,
});<|MERGE_RESOLUTION|>--- conflicted
+++ resolved
@@ -45,14 +45,7 @@
   key: READ_TYPE,
   title: "OPC UA Read Task",
   icon: <Icon.Logo.OPC />,
-<<<<<<< HEAD
-  create: (key) => ({ ...READ_LAYOUT, key }),
-=======
-  create: async ({ layoutKey }) => ({
-    ...configureReadLayout({ create: true }),
-    key: layoutKey,
-  }),
->>>>>>> be18e84c
+  create: async ({ layoutKey }) => ({ ...READ_LAYOUT, key: layoutKey }),
 };
 
 const getChannelByNodeID = (props: Device.Properties, nodeId: string) =>
