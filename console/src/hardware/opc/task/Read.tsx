// Copyright 2025 Synnax Labs, Inc.
//
// Use of this software is governed by the Business Source License included in the file
// licenses/BSL.txt.
//
// As of the Change Date specified in that file, in accordance with the Business Source
// License, use of this software will be governed by the Apache License, Version 2.0,
// included in the file licenses/APL.txt.

import "@/hardware/opc/task/Task.css";

import {
  type channel,
  DataType,
  NotFoundError,
  type Synnax,
  type task,
} from "@synnaxlabs/client";
import { Icon } from "@synnaxlabs/media";
import {
  Align,
  Form,
  Haul,
  Header,
  Input,
  List,
  Menu,
  Text,
  useSyncedRef,
} from "@synnaxlabs/pluto";
import { caseconv, primitiveIsZero } from "@synnaxlabs/x";
import { type FC, type ReactElement, useCallback, useState } from "react";

import { CSS } from "@/css";
import { Common } from "@/hardware/common";
import { Device } from "@/hardware/opc/device";
import {
  type Read,
  READ_TYPE,
  type ReadChannelConfig,
  type ReadConfig,
  readConfigZ,
  type ReadStateDetails,
  type ReadType,
  ZERO_READ_PAYLOAD,
} from "@/hardware/opc/task/types";
import { type Layout } from "@/layout";

export const READ_LAYOUT: Common.Task.LayoutBaseState = {
  ...Common.Task.LAYOUT,
  key: READ_TYPE,
  type: READ_TYPE,
  name: ZERO_READ_PAYLOAD.name,
  icon: "Logo.OPC",
};

export const READ_SELECTABLE: Layout.Selectable = {
  key: READ_TYPE,
  title: "OPC UA Read Task",
  icon: <Icon.Logo.OPC />,
  create: (key) => ({ ...READ_LAYOUT, key }),
};

const getChannelByNodeID = (props: Device.Properties, nodeId: string) =>
  props.read.channels[nodeId] ?? props.read.channels[caseconv.snakeToCamel(nodeId)];

<<<<<<< HEAD
=======
const Wrapped = ({
  layoutKey,
  initialValues,
  task,
}: WrappedTaskLayoutProps<Read, ReadPayload>): ReactElement => {
  const client = Synnax.use();
  const handleException = Status.useExceptionHandler();
  const methods = Form.use({ schema, values: initialValues });
  const dev = useDevice<Device.Properties>(methods);
  const taskState = useObserveState<ReadStateDetails>(
    methods.setStatus,
    methods.clearStatuses,
    task?.key,
    task?.state,
  );
  const running = taskState?.details?.running;
  const initialState =
    running === true ? "running" : running === false ? "paused" : undefined;
  const [desiredState, setDesiredState] = useDesiredState(initialState, task?.key);
  const createTask = useCreate<ReadConfig, ReadStateDetails, ReadType>(layoutKey);
  const configure = useMutation<void>({
    mutationFn: async () => {
      if (client == null) throw new Error("Client not available");
      if (!methods.validate()) return;
      const { config, name } = methods.value();

      // Retrieving the device and updating its properties if needed
      const dev = await client.hardware.devices.retrieve<Device.Properties>(
        config.device,
      );
      dev.properties = Device.migrateProperties(dev.properties);
      await client.hardware.devices.create(dev);

      // modified determines if we have to configure a device. indexChannel is the key
      // that will be used as an index for the read task.
      let modified = false;
      let indexChannel: channel.Key = 0;

      // getting exiting indexes on the opc device
      let devIndexes: channel.Key[] = [];
      if (!primitiveIsZero(dev.properties.read.indexes))
        try {
          devIndexes = (
            await client.channels.retrieve(dev.properties.read.indexes)
          ).map((c) => c.key);
        } catch (e) {
          if (NotFoundError.matches(e)) devIndexes = [];
          else throw e;
        }

      // getting the index channels of all opc read tasks channels
      const existingTasks = (await client.hardware.tasks.list()).filter(
        (t) => t.type === READ_TYPE,
      ) as Read[];
      // check if this task already exists
      const existingTask = existingTasks.find((t) => t.key === task?.key);
      // if it does exist, grab the index channel of all of the keys in the task
      if (existingTask) {
        const existingTaskIndexes = (
          await client.channels.retrieve(
            existingTask.config.channels.map((c) => c.channel),
          )
        ).map((c) => c.index);
        const uniqueIndexes = [...new Set(existingTaskIndexes)];
        if (uniqueIndexes.length === 0)
          throw new Error(`${name} already exists, but no index channel was found`);
        indexChannel = uniqueIndexes[0];
      } else {
        const existingTasksChannels: channel.Key[] = existingTasks
          .flatMap((t) => t.config.channels)
          .flatMap((c) => c.channel);
        const existingTaskIndexes = (
          await client.channels.retrieve(existingTasksChannels)
        ).flatMap((c) => c.index);
        const unusedDeviceIndexes = devIndexes.filter(
          (k) => !existingTaskIndexes.includes(k),
        );

        // if there is a useAsIndex in the config
        const indexChannelConfig = config.channels.find((c) => c.useAsIndex);
        if (indexChannelConfig) {
          const existingIndex = getChannelByNodeID(
            dev.properties,
            indexChannelConfig.nodeId,
          );
          if (
            devIndexes.includes(existingIndex) &&
            !unusedDeviceIndexes.includes(existingIndex)
          ) {
            const task = existingTasks.find((t) =>
              t.config.channels.some((c) => c.channel === existingIndex),
            );
            const taskName = task?.name ?? "an OPC UA read task";
            // this channel is being used as an index on two different tasks
            throw new Error(
              `${indexChannelConfig.name} is already being used as an index for ${taskName}. Please add the channels from this read task to the existing read task`,
            );
          }
          if (primitiveIsZero(existingIndex)) {
            const idx = await client.channels.create({
              name: indexChannelConfig.name,
              dataType: "timestamp",
              isIndex: true,
            });
            dev.properties.read.indexes.push(idx.key);
            dev.properties.read.channels[indexChannelConfig.nodeId] = idx.key;
            modified = true;
            indexChannel = idx.key;
          } else indexChannel = existingIndex;
        } else if (unusedDeviceIndexes.length > 0)
          indexChannel = unusedDeviceIndexes[0];
        else {
          const idx = await client.channels.create({
            name: `${dev.name} time for ${name}`,
            dataType: "timestamp",
            isIndex: true,
          });
          dev.properties.read.indexes.push(idx.key);
          modified = true;
          indexChannel = idx.key;
        }
      }

      const toCreate: ReadChannelConfig[] = [];
      for (const ch of config.channels) {
        const exKey = getChannelByNodeID(dev.properties, ch.nodeId);
        if (primitiveIsZero(exKey)) toCreate.push(ch);
        else
          try {
            const rCh = await client.channels.retrieve(exKey);
            if (rCh.index !== indexChannel)
              throw new Error(
                `Channel ${ch.name} already exists on an existing OPC UA read task with a different index channel`,
              );

            if (rCh.name !== ch.name)
              await client.channels.rename(Number(exKey), ch.name);
          } catch (e) {
            if (NotFoundError.matches(e)) toCreate.push(ch);
            else throw e;
          }
      }

      if (toCreate.length > 0) {
        modified = true;
        const channels = await client.channels.create(
          toCreate.map((c) => ({
            name: c.name,
            dataType: c.dataType,
            index: indexChannel,
          })),
        );
        channels.forEach(
          (c, i) => (dev.properties.read.channels[toCreate[i].nodeId] = c.key),
        );
      }

      config.channels = config.channels.map((c) => ({
        ...c,
        channel: getChannelByNodeID(dev.properties, c.nodeId),
      }));

      if (modified)
        await client.hardware.devices.create({
          ...dev,
          properties: dev.properties,
        });
      await createTask({ key: task?.key, name, type: READ_TYPE, config });
      setDesiredState("paused");
    },
    onError: (e) => handleException(e, `Failed to configure task`),
  });

  const start = useMutation({
    mutationFn: async () => {
      if (task == null) return;
      const isRunning = running === true;
      setDesiredState(isRunning ? "paused" : "running");
      await task.executeCommand(running ? "stop" : "start");
    },
  });

  const arrayMode = Form.useFieldValue<boolean>("config.arrayMode", false, methods);

  const place = Layout.usePlacer();

  const name = task?.name;
  const key = task?.key;

  const handleLink = Link.useCopyToClipboard();

  return (
    <Align.Space
      className={CSS(CSS.B("task-configure"), CSS.B("opcua"))}
      direction="y"
      grow
      empty
    >
      <Align.Space direction="y" grow>
        <Form.Form {...methods} mode={task?.snapshot ? "preview" : "normal"}>
          <Align.Space direction="x" justify="spaceBetween">
            <Form.Field<string> path="name" label="Name" padHelpText={!task?.snapshot}>
              {(p) => <Input.Text variant="natural" level="h1" {...p} />}
            </Form.Field>
            {key != null && (
              <Button.Icon
                tooltip={<Text.Text level="small">Copy Link</Text.Text>}
                tooltipLocation="left"
                variant="text"
                onClick={() =>
                  handleLink({ name, ontologyID: clientTask.ontologyID(key) })
                }
              >
                <Icon.Link />
              </Button.Icon>
            )}
          </Align.Space>
          <ParentRangeButton taskKey={task?.key} />
          <Align.Space direction="x" className={CSS.B("task-properties")}>
            <Form.Field<string>
              path="config.device"
              label="OPC UA Server"
              style={{ width: "100%" }}
            >
              {(p) => (
                <PDevice.SelectSingle
                  {...p}
                  allowNone={false}
                  searchOptions={{ makes: ["opc"] }}
                  emptyContent={
                    <Align.Center>
                      <Text.Text shade={6} level="p">
                        No OPC UA servers found.
                      </Text.Text>
                      <Text.Link
                        level="p"
                        onClick={() => place(createConfigureLayout())}
                      >
                        Connect a new server.
                      </Text.Link>
                    </Align.Center>
                  }
                />
              )}
            </Form.Field>
            <Align.Space direction="x">
              <Form.Field<boolean>
                label="Data Saving"
                path="config.dataSaving"
                optional
              >
                {(p) => <Input.Switch {...p} />}
              </Form.Field>
              <Form.Field<number> label="Sample Rate" path="config.sampleRate">
                {(p) => <Input.Numeric {...p} />}
              </Form.Field>
              <Form.SwitchField label="Array Sampling" path="config.arrayMode" />
              <Form.Field<number>
                label={arrayMode ? "Array Size" : "Stream Rate"}
                path={arrayMode ? "config.arraySize" : "config.streamRate"}
              >
                {(p) => <Input.Numeric {...p} />}
              </Form.Field>
            </Align.Space>
          </Align.Space>
          <Align.Space
            direction="x"
            grow
            style={{ overflow: "hidden", height: "500px" }}
          >
            {task?.snapshot !== true && <Browser device={dev} />}
            <ChannelList
              path="config.channels"
              device={dev}
              snapshot={task?.snapshot}
            />
          </Align.Space>
        </Form.Form>
        <Controls
          layoutKey={layoutKey}
          state={taskState}
          startingOrStopping={
            start.isPending ||
            (!checkDesiredStateMatch(desiredState, running) &&
              taskState?.variant === "success")
          }
          configuring={configure.isPending}
          onStartStop={start.mutate}
          onConfigure={configure.mutate}
          snapshot={task?.snapshot}
        />
      </Align.Space>
    </Align.Space>
  );
};

>>>>>>> 4718c22c
interface ChannelListProps {
  path: string;
  device: Device.Device;
  snapshot: boolean;
}

const ChannelList = ({ path, snapshot }: ChannelListProps): ReactElement => {
  const { value, push, remove } = Form.useFieldArray<ReadChannelConfig>({ path });
  const valueRef = useSyncedRef(value);

  const menuProps = Menu.useContextMenu();

  const handleDrop = useCallback(({ items }: Haul.OnDropProps): Haul.Item[] => {
    console.log(items);
    const dropped = items.filter(
      (i) => i.type === "opc" && i.data?.nodeClass === "Variable",
    );
    console.log(dropped);
    const toAdd = dropped
      .filter((v) => !valueRef.current.some((c) => c.nodeId === v.data?.nodeId))
      .map((i) => {
        const nodeId = i.data?.nodeId as string;
        const name = i.data?.name as string;
        return {
          key: nodeId,
          name,
          nodeName: name,
          channel: 0,
          enabled: true,
          nodeId,
          useAsIndex: false,
          dataType: typeof i.data?.dataType === "string" ? i.data?.dataType : "float32",
        };
      });
    push(toAdd);
    return dropped;
  }, []);

  const canDrop = useCallback((state: Haul.DraggingState): boolean => {
    console.log("canDrop", state);
    const v = state.items.some(
      (i) => i.type === "opc" && i.data?.nodeClass === "Variable",
    );
    return v;
  }, []);

  const props = Haul.useDrop({
    type: "opc.ReadTask",
    canDrop,
    onDrop: handleDrop,
  });

  const dragging = Haul.canDropOfType("opc")(Haul.useDraggingState());
  console.log(dragging);

  const [selectedChannels, setSelectedChannels] = useState<string[]>(
    value.length > 0 ? [value[0].key] : [],
  );
  const [selectedChannelIndex, setSelectedChannelIndex] = useState<number | null>(
    value.length > 0 ? 0 : null,
  );

  return (
    <Common.Task.ChannelList
      grow
      className={CSS(CSS.B("channels"), dragging && CSS.B("dragging"))}
      header={
        <Header.Header level="h4">
          <Header.Title weight={500}>Channels</Header.Title>
        </Header.Header>
      }
      emptyContent={
        <Align.Center>
          <Text.Text shade={6} level="p">
            No channels added. Drag a variable{" "}
            <Icon.Variable
              style={{ fontSize: "2.5rem", transform: "translateY(0.5rem)" }}
            />{" "}
            from the browser to add a channel to the task.
          </Text.Text>
        </Align.Center>
      }
      isSnapshot={snapshot}
      onSelect={(keys, index) => {
        setSelectedChannels(keys);
        setSelectedChannelIndex(index);
      }}
      selected={selectedChannels}
      channels={value}
      path={path}
      remove={remove}
    >
      {() => <></>}
    </Common.Task.ChannelList>
  );

  return (
    <Align.Space
      className={CSS(CSS.B("channels"), dragging && CSS.B("dragging"))}
      grow
      empty
      bordered
      rounded
      background={1}
      {...props}
    >
      <Header.Header level="h4">
        <Header.Title weight={500}>Channels</Header.Title>
      </Header.Header>
      <Menu.ContextMenu
        style={{ maxHeight: value.length > 0 ? "calc(100% - 200px)" : "100%" }}
        menu={({ keys }: Menu.ContextMenuMenuProps): ReactElement => (
          <Common.Task.ChannelListContextMenu
            path={path}
            keys={keys}
            value={value}
            remove={remove}
            onSelect={(k, i) => {
              setSelectedChannels(k);
              setSelectedChannelIndex(i);
            }}
            isSnapshot={snapshot}
          />
        )}
        {...menuProps}
      >
        <List.List<string, ReadChannelConfig>
          data={value}
          emptyContent={
            <Align.Center>
              <Text.Text shade={6} level="p" style={{ maxWidth: 300 }}>
                No channels added. Drag a variable{" "}
                <Icon.Variable
                  style={{ fontSize: "2.5rem", transform: "translateY(0.5rem)" }}
                />{" "}
                from the browser to add a channel to the task.
              </Text.Text>
            </Align.Center>
          }
        >
          <List.Selector<string, ReadChannelConfig>
            value={selectedChannels}
            allowNone={false}
            autoSelectOnNone={false}
            allowMultiple
            onChange={(keys, { clickedIndex }) => {
              if (clickedIndex == null) return;
              setSelectedChannels(keys);
              setSelectedChannelIndex(clickedIndex);
            }}
            replaceOnSingle
          >
            <List.Core<string, ReadChannelConfig> grow>
              {({ key, ...props }) => (
                <ChannelListItem
                  key={key}
                  {...props}
                  path={path}
                  remove={() => {
                    const indices = selectedChannels
                      .map((k) => value.findIndex((v) => v.key === k))
                      .filter((i) => i >= 0);
                    remove(indices);
                    setSelectedChannels([]);
                    setSelectedChannelIndex(null);
                  }}
                  snapshot={snapshot}
                />
              )}
            </List.Core>
          </List.Selector>
        </List.List>
      </Menu.ContextMenu>
      {value.length > 0 && (
        <ChannelForm selectedChannelIndex={selectedChannelIndex} snapshot={snapshot} />
      )}
    </Align.Space>
  );
};

interface ChannelListItemProps extends List.ItemProps<string, ReadChannelConfig> {
  path: string;
  remove?: () => void;
  snapshot?: boolean;
}

export const ChannelListItem = ({
  path,
  remove,
  snapshot,
  ...props
}: ChannelListItemProps): ReactElement => {
  const { entry } = props;
  const ctx = Form.useContext();
  const childValues = Form.useChildFieldValues<ReadChannelConfig>({
    path: `${path}.${props.index}`,
    optional: true,
  });
  if (childValues == null) return <></>;
  const opcNode =
    childValues.nodeId.length > 0 ? childValues.nodeId : "No Node Selected";
  let opcNodeColor;
  if (opcNode === "No Node Selected") opcNodeColor = "var(--pluto-warning-z)";

  return (
    <List.ItemFrame
      {...props}
      entry={childValues}
      justify="spaceBetween"
      align="center"
      onKeyDown={(e) => ["Delete", "Backspace"].includes(e.key) && remove?.()}
    >
      <Align.Space direction="y" size="small">
        <Text.WithIcon
          startIcon={<Icon.Channel style={{ color: "var(--pluto-gray-l7)" }} />}
          level="p"
          weight={500}
          shade={9}
          align="end"
        >
          {entry.name}
        </Text.WithIcon>
        <Text.WithIcon
          startIcon={<Icon.Variable style={{ color: "var(--pluto-gray-l7)" }} />}
          level="small"
          weight={350}
          shade={7}
          color={opcNodeColor}
          size="small"
        >
          {entry.nodeName} {opcNode}
        </Text.WithIcon>
      </Align.Space>
      <Align.Space direction="x" align="center">
        {childValues.useAsIndex && (
          <Text.Text level="p" style={{ color: "var(--pluto-success-z)" }}>
            Index
          </Text.Text>
        )}
        <Common.Task.EnableDisableButton
          value={childValues.enabled}
          onChange={(v) => ctx.set(`${path}.${props.index}.enabled`, v)}
          isSnapshot={snapshot ?? false}
        />
      </Align.Space>
    </List.ItemFrame>
  );
};

interface ChannelFormProps {
  selectedChannelIndex?: number | null;
  snapshot?: boolean;
}

const ChannelForm = ({
  selectedChannelIndex,
  snapshot,
}: ChannelFormProps): ReactElement | null => {
  if (selectedChannelIndex == null || selectedChannelIndex == -1) {
    if (snapshot === true) return null;
    return (
      <Align.Center className={CSS.B("channel-form")}>
        <Text.Text level="p" shade={6}>
          Select a channel to configure its properties.
        </Text.Text>
      </Align.Center>
    );
  }
  const prefix = `config.channels.${selectedChannelIndex}`;
  return (
    <Align.Space direction="x" grow className={CSS.B("channel-form")} empty>
      <Form.Field<string>
        path={`${prefix}.name`}
        padHelpText={!snapshot}
        label="Channel Name"
      >
        {(p) => <Input.Text variant="natural" level="h3" {...p} />}
      </Form.Field>
      <Form.SwitchField
        path={`${prefix}.useAsIndex`}
        label="Use as Index"
        visible={(_, ctx) =>
          DataType.TIMESTAMP.equals(
            ctx.get<string>(`${prefix}.dataType`, { optional: true })?.value ?? "",
          )
        }
      />
    </Align.Space>
  );
};

const Properties = (): ReactElement => {
  const arrayMode = Form.useFieldValue<boolean>("config.arrayMode");
  return (
    <>
      <Device.Select />
      <Common.Task.Fields.SampleRate />
      <Form.SwitchField label="Array Sampling" path="config.arrayMode" />
      <Form.Field<number>
        label={arrayMode ? "Array Size" : "Stream Rate"}
        path={arrayMode ? "config.arraySize" : "config.streamRate"}
      >
        {(p) => <Input.Numeric {...p} />}
      </Form.Field>
      <Common.Task.Fields.DataSaving />
    </>
  );
};

const TaskForm: FC<Common.Task.FormProps<ReadConfig, ReadStateDetails, ReadType>> = ({
  isSnapshot,
}) => (
  <Common.Device.Provider<Device.Properties, Device.Make>
    configureLayout={Device.CONFIGURE_LAYOUT}
    isSnapshot={isSnapshot}
  >
    {({ device }) => (
      <>
        {!isSnapshot && <Device.Browser device={device} />}
        <ChannelList path="config.channels" device={device} snapshot={isSnapshot} />
      </>
    )}
  </Common.Device.Provider>
);

const zeroPayload: Common.Task.ZeroPayloadFunction<
  ReadConfig,
  ReadStateDetails,
  ReadType
> = (deviceKey) => ({
  ...ZERO_READ_PAYLOAD,
  config: {
    ...ZERO_READ_PAYLOAD.config,
    device: deviceKey ?? ZERO_READ_PAYLOAD.config.device,
  },
});

const onConfigure = async (
  client: Synnax,
  config: ReadConfig,
  taskKey: task.Key,
): Promise<ReadConfig> => {
  // Retrieving the device and updating its properties if needed
  const dev = await client.hardware.devices.retrieve<Device.Properties>(config.device);
  dev.properties = Device.migrateProperties(dev.properties);
  await client.hardware.devices.create(dev);
  // modified determines if we have to configure a device. indexChannel is the key
  // that will be used as an index for the read task.
  let modified = false;
  let indexChannel: channel.Key = 0;
  // getting exiting indexes on the opc device
  let devIndexes: channel.Key[] = [];
  if (!primitiveIsZero(dev.properties.read.indexes))
    try {
      devIndexes = (await client.channels.retrieve(dev.properties.read.indexes)).map(
        (c) => c.key,
      );
    } catch (e) {
      if (NotFoundError.matches(e)) devIndexes = [];
      else throw e;
    }
  // getting the index channels of all opc read tasks channels
  const existingTasks = (await client.hardware.tasks.list()).filter(
    (t) => t.type === READ_TYPE,
  ) as Read[];
  // check if this task already exists
  const existingTask = existingTasks.find((t) => t.key === taskKey);
  // if it does exist, grab the index channel of all of the keys in the task
  if (existingTask) {
    const existingTaskIndexes = (
      await client.channels.retrieve(existingTask.config.channels.map((c) => c.channel))
    ).map((c) => c.index);
    const uniqueIndexes = [...new Set(existingTaskIndexes)];
    if (uniqueIndexes.length === 0)
      throw new Error(`${name} already exists, but no index channel was found`);
    indexChannel = uniqueIndexes[0];
  } else {
    const existingTasksChannels: channel.Key[] = existingTasks
      .flatMap((t) => t.config.channels)
      .flatMap((c) => c.channel);
    const existingTaskIndexes = (
      await client.channels.retrieve(existingTasksChannels)
    ).flatMap((c) => c.index);
    const unusedDeviceIndexes = devIndexes.filter(
      (k) => !existingTaskIndexes.includes(k),
    );
    // if there is a useAsIndex in the config
    const indexChannelConfig = config.channels.find((c) => c.useAsIndex);
    if (indexChannelConfig) {
      const existingIndex = getChannelByNodeID(
        dev.properties,
        indexChannelConfig.nodeId,
      );
      if (
        devIndexes.includes(existingIndex) &&
        !unusedDeviceIndexes.includes(existingIndex)
      ) {
        const task = existingTasks.find((t) =>
          t.config.channels.some((c) => c.channel === existingIndex),
        );
        const taskName = task?.name ?? "an OPC UA read task";
        // this channel is being used as an index on two different tasks
        throw new Error(
          `${indexChannelConfig.name} is already being used as an index for ${taskName}. Please add the channels from this read task to the existing read task`,
        );
      }
      if (primitiveIsZero(existingIndex)) {
        const idx = await client.channels.create({
          name: indexChannelConfig.name,
          dataType: "timestamp",
          isIndex: true,
        });
        dev.properties.read.indexes.push(idx.key);
        dev.properties.read.channels[indexChannelConfig.nodeId] = idx.key;
        modified = true;
        indexChannel = idx.key;
      } else indexChannel = existingIndex;
    } else if (unusedDeviceIndexes.length > 0) indexChannel = unusedDeviceIndexes[0];
    else {
      const idx = await client.channels.create({
        name: `${dev.name} time for ${name}`,
        dataType: "timestamp",
        isIndex: true,
      });
      dev.properties.read.indexes.push(idx.key);
      modified = true;
      indexChannel = idx.key;
    }
  }
  const toCreate: ReadChannelConfig[] = [];
  for (const ch of config.channels) {
    const exKey = getChannelByNodeID(dev.properties, ch.nodeId);
    if (primitiveIsZero(exKey)) toCreate.push(ch);
    else
      try {
        const rCh = await client.channels.retrieve(exKey);
        if (rCh.index !== indexChannel)
          throw new Error(
            `Channel ${ch.name} already exists on an existing OPC UA read task with a different index channel`,
          );

        if (rCh.name !== ch.name) await client.channels.rename(Number(exKey), ch.name);
      } catch (e) {
        if (NotFoundError.matches(e)) toCreate.push(ch);
        else throw e;
      }
  }
  if (toCreate.length > 0) {
    modified = true;
    const channels = await client.channels.create(
      toCreate.map((c) => ({
        name: c.name,
        dataType: c.dataType,
        index: indexChannel,
      })),
    );
    channels.forEach(
      (c, i) => (dev.properties.read.channels[toCreate[i].nodeId] = c.key),
    );
  }
  config.channels = config.channels.map((c) => ({
    ...c,
    channel: getChannelByNodeID(dev.properties, c.nodeId),
  }));
  if (modified) await client.hardware.devices.create(dev);
  return config;
};

export const ReadTask = Common.Task.wrapForm(<Properties />, TaskForm, {
  configSchema: readConfigZ,
  type: READ_TYPE,
  zeroPayload,
  onConfigure,
});<|MERGE_RESOLUTION|>--- conflicted
+++ resolved
@@ -64,305 +64,6 @@
 const getChannelByNodeID = (props: Device.Properties, nodeId: string) =>
   props.read.channels[nodeId] ?? props.read.channels[caseconv.snakeToCamel(nodeId)];
 
-<<<<<<< HEAD
-=======
-const Wrapped = ({
-  layoutKey,
-  initialValues,
-  task,
-}: WrappedTaskLayoutProps<Read, ReadPayload>): ReactElement => {
-  const client = Synnax.use();
-  const handleException = Status.useExceptionHandler();
-  const methods = Form.use({ schema, values: initialValues });
-  const dev = useDevice<Device.Properties>(methods);
-  const taskState = useObserveState<ReadStateDetails>(
-    methods.setStatus,
-    methods.clearStatuses,
-    task?.key,
-    task?.state,
-  );
-  const running = taskState?.details?.running;
-  const initialState =
-    running === true ? "running" : running === false ? "paused" : undefined;
-  const [desiredState, setDesiredState] = useDesiredState(initialState, task?.key);
-  const createTask = useCreate<ReadConfig, ReadStateDetails, ReadType>(layoutKey);
-  const configure = useMutation<void>({
-    mutationFn: async () => {
-      if (client == null) throw new Error("Client not available");
-      if (!methods.validate()) return;
-      const { config, name } = methods.value();
-
-      // Retrieving the device and updating its properties if needed
-      const dev = await client.hardware.devices.retrieve<Device.Properties>(
-        config.device,
-      );
-      dev.properties = Device.migrateProperties(dev.properties);
-      await client.hardware.devices.create(dev);
-
-      // modified determines if we have to configure a device. indexChannel is the key
-      // that will be used as an index for the read task.
-      let modified = false;
-      let indexChannel: channel.Key = 0;
-
-      // getting exiting indexes on the opc device
-      let devIndexes: channel.Key[] = [];
-      if (!primitiveIsZero(dev.properties.read.indexes))
-        try {
-          devIndexes = (
-            await client.channels.retrieve(dev.properties.read.indexes)
-          ).map((c) => c.key);
-        } catch (e) {
-          if (NotFoundError.matches(e)) devIndexes = [];
-          else throw e;
-        }
-
-      // getting the index channels of all opc read tasks channels
-      const existingTasks = (await client.hardware.tasks.list()).filter(
-        (t) => t.type === READ_TYPE,
-      ) as Read[];
-      // check if this task already exists
-      const existingTask = existingTasks.find((t) => t.key === task?.key);
-      // if it does exist, grab the index channel of all of the keys in the task
-      if (existingTask) {
-        const existingTaskIndexes = (
-          await client.channels.retrieve(
-            existingTask.config.channels.map((c) => c.channel),
-          )
-        ).map((c) => c.index);
-        const uniqueIndexes = [...new Set(existingTaskIndexes)];
-        if (uniqueIndexes.length === 0)
-          throw new Error(`${name} already exists, but no index channel was found`);
-        indexChannel = uniqueIndexes[0];
-      } else {
-        const existingTasksChannels: channel.Key[] = existingTasks
-          .flatMap((t) => t.config.channels)
-          .flatMap((c) => c.channel);
-        const existingTaskIndexes = (
-          await client.channels.retrieve(existingTasksChannels)
-        ).flatMap((c) => c.index);
-        const unusedDeviceIndexes = devIndexes.filter(
-          (k) => !existingTaskIndexes.includes(k),
-        );
-
-        // if there is a useAsIndex in the config
-        const indexChannelConfig = config.channels.find((c) => c.useAsIndex);
-        if (indexChannelConfig) {
-          const existingIndex = getChannelByNodeID(
-            dev.properties,
-            indexChannelConfig.nodeId,
-          );
-          if (
-            devIndexes.includes(existingIndex) &&
-            !unusedDeviceIndexes.includes(existingIndex)
-          ) {
-            const task = existingTasks.find((t) =>
-              t.config.channels.some((c) => c.channel === existingIndex),
-            );
-            const taskName = task?.name ?? "an OPC UA read task";
-            // this channel is being used as an index on two different tasks
-            throw new Error(
-              `${indexChannelConfig.name} is already being used as an index for ${taskName}. Please add the channels from this read task to the existing read task`,
-            );
-          }
-          if (primitiveIsZero(existingIndex)) {
-            const idx = await client.channels.create({
-              name: indexChannelConfig.name,
-              dataType: "timestamp",
-              isIndex: true,
-            });
-            dev.properties.read.indexes.push(idx.key);
-            dev.properties.read.channels[indexChannelConfig.nodeId] = idx.key;
-            modified = true;
-            indexChannel = idx.key;
-          } else indexChannel = existingIndex;
-        } else if (unusedDeviceIndexes.length > 0)
-          indexChannel = unusedDeviceIndexes[0];
-        else {
-          const idx = await client.channels.create({
-            name: `${dev.name} time for ${name}`,
-            dataType: "timestamp",
-            isIndex: true,
-          });
-          dev.properties.read.indexes.push(idx.key);
-          modified = true;
-          indexChannel = idx.key;
-        }
-      }
-
-      const toCreate: ReadChannelConfig[] = [];
-      for (const ch of config.channels) {
-        const exKey = getChannelByNodeID(dev.properties, ch.nodeId);
-        if (primitiveIsZero(exKey)) toCreate.push(ch);
-        else
-          try {
-            const rCh = await client.channels.retrieve(exKey);
-            if (rCh.index !== indexChannel)
-              throw new Error(
-                `Channel ${ch.name} already exists on an existing OPC UA read task with a different index channel`,
-              );
-
-            if (rCh.name !== ch.name)
-              await client.channels.rename(Number(exKey), ch.name);
-          } catch (e) {
-            if (NotFoundError.matches(e)) toCreate.push(ch);
-            else throw e;
-          }
-      }
-
-      if (toCreate.length > 0) {
-        modified = true;
-        const channels = await client.channels.create(
-          toCreate.map((c) => ({
-            name: c.name,
-            dataType: c.dataType,
-            index: indexChannel,
-          })),
-        );
-        channels.forEach(
-          (c, i) => (dev.properties.read.channels[toCreate[i].nodeId] = c.key),
-        );
-      }
-
-      config.channels = config.channels.map((c) => ({
-        ...c,
-        channel: getChannelByNodeID(dev.properties, c.nodeId),
-      }));
-
-      if (modified)
-        await client.hardware.devices.create({
-          ...dev,
-          properties: dev.properties,
-        });
-      await createTask({ key: task?.key, name, type: READ_TYPE, config });
-      setDesiredState("paused");
-    },
-    onError: (e) => handleException(e, `Failed to configure task`),
-  });
-
-  const start = useMutation({
-    mutationFn: async () => {
-      if (task == null) return;
-      const isRunning = running === true;
-      setDesiredState(isRunning ? "paused" : "running");
-      await task.executeCommand(running ? "stop" : "start");
-    },
-  });
-
-  const arrayMode = Form.useFieldValue<boolean>("config.arrayMode", false, methods);
-
-  const place = Layout.usePlacer();
-
-  const name = task?.name;
-  const key = task?.key;
-
-  const handleLink = Link.useCopyToClipboard();
-
-  return (
-    <Align.Space
-      className={CSS(CSS.B("task-configure"), CSS.B("opcua"))}
-      direction="y"
-      grow
-      empty
-    >
-      <Align.Space direction="y" grow>
-        <Form.Form {...methods} mode={task?.snapshot ? "preview" : "normal"}>
-          <Align.Space direction="x" justify="spaceBetween">
-            <Form.Field<string> path="name" label="Name" padHelpText={!task?.snapshot}>
-              {(p) => <Input.Text variant="natural" level="h1" {...p} />}
-            </Form.Field>
-            {key != null && (
-              <Button.Icon
-                tooltip={<Text.Text level="small">Copy Link</Text.Text>}
-                tooltipLocation="left"
-                variant="text"
-                onClick={() =>
-                  handleLink({ name, ontologyID: clientTask.ontologyID(key) })
-                }
-              >
-                <Icon.Link />
-              </Button.Icon>
-            )}
-          </Align.Space>
-          <ParentRangeButton taskKey={task?.key} />
-          <Align.Space direction="x" className={CSS.B("task-properties")}>
-            <Form.Field<string>
-              path="config.device"
-              label="OPC UA Server"
-              style={{ width: "100%" }}
-            >
-              {(p) => (
-                <PDevice.SelectSingle
-                  {...p}
-                  allowNone={false}
-                  searchOptions={{ makes: ["opc"] }}
-                  emptyContent={
-                    <Align.Center>
-                      <Text.Text shade={6} level="p">
-                        No OPC UA servers found.
-                      </Text.Text>
-                      <Text.Link
-                        level="p"
-                        onClick={() => place(createConfigureLayout())}
-                      >
-                        Connect a new server.
-                      </Text.Link>
-                    </Align.Center>
-                  }
-                />
-              )}
-            </Form.Field>
-            <Align.Space direction="x">
-              <Form.Field<boolean>
-                label="Data Saving"
-                path="config.dataSaving"
-                optional
-              >
-                {(p) => <Input.Switch {...p} />}
-              </Form.Field>
-              <Form.Field<number> label="Sample Rate" path="config.sampleRate">
-                {(p) => <Input.Numeric {...p} />}
-              </Form.Field>
-              <Form.SwitchField label="Array Sampling" path="config.arrayMode" />
-              <Form.Field<number>
-                label={arrayMode ? "Array Size" : "Stream Rate"}
-                path={arrayMode ? "config.arraySize" : "config.streamRate"}
-              >
-                {(p) => <Input.Numeric {...p} />}
-              </Form.Field>
-            </Align.Space>
-          </Align.Space>
-          <Align.Space
-            direction="x"
-            grow
-            style={{ overflow: "hidden", height: "500px" }}
-          >
-            {task?.snapshot !== true && <Browser device={dev} />}
-            <ChannelList
-              path="config.channels"
-              device={dev}
-              snapshot={task?.snapshot}
-            />
-          </Align.Space>
-        </Form.Form>
-        <Controls
-          layoutKey={layoutKey}
-          state={taskState}
-          startingOrStopping={
-            start.isPending ||
-            (!checkDesiredStateMatch(desiredState, running) &&
-              taskState?.variant === "success")
-          }
-          configuring={configure.isPending}
-          onStartStop={start.mutate}
-          onConfigure={configure.mutate}
-          snapshot={task?.snapshot}
-        />
-      </Align.Space>
-    </Align.Space>
-  );
-};
-
->>>>>>> 4718c22c
 interface ChannelListProps {
   path: string;
   device: Device.Device;
@@ -457,89 +158,6 @@
     >
       {() => <></>}
     </Common.Task.ChannelList>
-  );
-
-  return (
-    <Align.Space
-      className={CSS(CSS.B("channels"), dragging && CSS.B("dragging"))}
-      grow
-      empty
-      bordered
-      rounded
-      background={1}
-      {...props}
-    >
-      <Header.Header level="h4">
-        <Header.Title weight={500}>Channels</Header.Title>
-      </Header.Header>
-      <Menu.ContextMenu
-        style={{ maxHeight: value.length > 0 ? "calc(100% - 200px)" : "100%" }}
-        menu={({ keys }: Menu.ContextMenuMenuProps): ReactElement => (
-          <Common.Task.ChannelListContextMenu
-            path={path}
-            keys={keys}
-            value={value}
-            remove={remove}
-            onSelect={(k, i) => {
-              setSelectedChannels(k);
-              setSelectedChannelIndex(i);
-            }}
-            isSnapshot={snapshot}
-          />
-        )}
-        {...menuProps}
-      >
-        <List.List<string, ReadChannelConfig>
-          data={value}
-          emptyContent={
-            <Align.Center>
-              <Text.Text shade={6} level="p" style={{ maxWidth: 300 }}>
-                No channels added. Drag a variable{" "}
-                <Icon.Variable
-                  style={{ fontSize: "2.5rem", transform: "translateY(0.5rem)" }}
-                />{" "}
-                from the browser to add a channel to the task.
-              </Text.Text>
-            </Align.Center>
-          }
-        >
-          <List.Selector<string, ReadChannelConfig>
-            value={selectedChannels}
-            allowNone={false}
-            autoSelectOnNone={false}
-            allowMultiple
-            onChange={(keys, { clickedIndex }) => {
-              if (clickedIndex == null) return;
-              setSelectedChannels(keys);
-              setSelectedChannelIndex(clickedIndex);
-            }}
-            replaceOnSingle
-          >
-            <List.Core<string, ReadChannelConfig> grow>
-              {({ key, ...props }) => (
-                <ChannelListItem
-                  key={key}
-                  {...props}
-                  path={path}
-                  remove={() => {
-                    const indices = selectedChannels
-                      .map((k) => value.findIndex((v) => v.key === k))
-                      .filter((i) => i >= 0);
-                    remove(indices);
-                    setSelectedChannels([]);
-                    setSelectedChannelIndex(null);
-                  }}
-                  snapshot={snapshot}
-                />
-              )}
-            </List.Core>
-          </List.Selector>
-        </List.List>
-      </Menu.ContextMenu>
-      {value.length > 0 && (
-        <ChannelForm selectedChannelIndex={selectedChannelIndex} snapshot={snapshot} />
-      )}
-    </Align.Space>
   );
 };
 
@@ -612,47 +230,47 @@
   );
 };
 
-interface ChannelFormProps {
-  selectedChannelIndex?: number | null;
-  snapshot?: boolean;
-}
-
-const ChannelForm = ({
-  selectedChannelIndex,
-  snapshot,
-}: ChannelFormProps): ReactElement | null => {
-  if (selectedChannelIndex == null || selectedChannelIndex == -1) {
-    if (snapshot === true) return null;
-    return (
-      <Align.Center className={CSS.B("channel-form")}>
-        <Text.Text level="p" shade={6}>
-          Select a channel to configure its properties.
-        </Text.Text>
-      </Align.Center>
-    );
-  }
-  const prefix = `config.channels.${selectedChannelIndex}`;
-  return (
-    <Align.Space direction="x" grow className={CSS.B("channel-form")} empty>
-      <Form.Field<string>
-        path={`${prefix}.name`}
-        padHelpText={!snapshot}
-        label="Channel Name"
-      >
-        {(p) => <Input.Text variant="natural" level="h3" {...p} />}
-      </Form.Field>
-      <Form.SwitchField
-        path={`${prefix}.useAsIndex`}
-        label="Use as Index"
-        visible={(_, ctx) =>
-          DataType.TIMESTAMP.equals(
-            ctx.get<string>(`${prefix}.dataType`, { optional: true })?.value ?? "",
-          )
-        }
-      />
-    </Align.Space>
-  );
-};
+// interface ChannelFormProps {
+//   selectedChannelIndex?: number | null;
+//   snapshot?: boolean;
+// }
+
+// const ChannelForm = ({
+//   selectedChannelIndex,
+//   snapshot,
+// }: ChannelFormProps): ReactElement | null => {
+//   if (selectedChannelIndex == null || selectedChannelIndex == -1) {
+//     if (snapshot === true) return null;
+//     return (
+//       <Align.Center className={CSS.B("channel-form")}>
+//         <Text.Text level="p" shade={6}>
+//           Select a channel to configure its properties.
+//         </Text.Text>
+//       </Align.Center>
+//     );
+//   }
+//   const prefix = `config.channels.${selectedChannelIndex}`;
+//   return (
+//     <Align.Space direction="x" grow className={CSS.B("channel-form")} empty>
+//       <Form.Field<string>
+//         path={`${prefix}.name`}
+//         padHelpText={!snapshot}
+//         label="Channel Name"
+//       >
+//         {(p) => <Input.Text variant="natural" level="h3" {...p} />}
+//       </Form.Field>
+//       <Form.SwitchField
+//         path={`${prefix}.useAsIndex`}
+//         label="Use as Index"
+//         visible={(_, ctx) =>
+//           DataType.TIMESTAMP.equals(
+//             ctx.get<string>(`${prefix}.dataType`, { optional: true })?.value ?? "",
+//           )
+//         }
+//       />
+//     </Align.Space>
+//   );
+// };
 
 const Properties = (): ReactElement => {
   const arrayMode = Form.useFieldValue<boolean>("config.arrayMode");
@@ -665,7 +283,7 @@
         label={arrayMode ? "Array Size" : "Stream Rate"}
         path={arrayMode ? "config.arraySize" : "config.streamRate"}
       >
-        {(p) => <Input.Numeric {...p} />}
+        {Input.Numeric}
       </Form.Field>
       <Common.Task.Fields.DataSaving />
     </>
