--- conflicted
+++ resolved
@@ -33,10 +33,7 @@
 import { z } from "zod";
 
 import { CSS } from "@/css";
-<<<<<<< HEAD
-=======
 import { useDevice } from "@/hardware/device/useDevice";
->>>>>>> 7d3e364b
 import { type Device } from "@/hardware/opc/device";
 import { Browser } from "@/hardware/opc/device/Browser";
 import { createConfigureLayout } from "@/hardware/opc/device/Configure";
