// Copyright 2024 Synnax Labs, Inc.
//
// Use of this software is governed by the Business Source License included in the file
// licenses/BSL.txt.
//
// As of the Change Date specified in that file, in accordance with the Business Source
// License, use of this software will be governed by the Apache License, Version 2.0,
// included in the file licenses/APL.txt.

import "@/hardware/opc/task/ReadTask.css";

import { DataType, device, NotFoundError } from "@synnaxlabs/client";
import { Icon } from "@synnaxlabs/media";
import {
  Align,
  Button,
  Device as PDevice,
  Form,
  Haul,
  Header,
  Input,
  List,
  Menu,
  Status,
  Synnax,
  Text,
  useAsyncEffect,
  useSyncedRef,
} from "@synnaxlabs/pluto";
import { caseconv, primitiveIsZero } from "@synnaxlabs/x";
import { useMutation } from "@tanstack/react-query";
import { type ReactElement, useCallback, useState } from "react";
import { v4 as uuid } from "uuid";
import { z } from "zod";

import { CSS } from "@/css";
<<<<<<< HEAD
import { type DigitalWriteStateDetails } from "@/hardware/ni/task/types";
import { type Device } from "@/hardware/opc/device";
=======
import { Device } from "@/hardware/opc/device";
>>>>>>> a216cac8
import { Browser } from "@/hardware/opc/device/Browser";
import { createConfigureLayout } from "@/hardware/opc/device/Configure";
import {
  Read,
  READ_TYPE,
  type ReadChannelConfig,
  type ReadConfig,
  readConfigZ,
  ReadPayload,
  type ReadStateDetails,
  ReadType,
  ZERO_READ_PAYLOAD,
} from "@/hardware/opc/task/types";
import {
  ChannelListContextMenu,
  Controls,
  EnableDisableButton,
  type TaskLayoutArgs,
  useCreate,
  useObserveState,
  type WrappedTaskLayoutProps,
  wrapTaskLayout,
} from "@/hardware/task/common/common";
import { Layout } from "@/layout";
import { Link } from "@/link";

export const configureReadLayout = (
  args: TaskLayoutArgs<ReadPayload> = { create: false },
): Layout.State<TaskLayoutArgs<ReadPayload>> => ({
  name: "Configure OPC UA Read Task",
  key: uuid(),
  type: READ_TYPE,
  windowKey: READ_TYPE,
  icon: "Logo.OPC",
  location: "mosaic",
  window: {
    resizable: true,
    size: { width: 1200, height: 900 },
    navTop: true,
  },
  args,
});

export const READ_SELECTABLE: Layout.Selectable = {
  key: READ_TYPE,
  title: "OPC UA Read Task",
  icon: <Icon.Logo.OPC />,
  create: (layoutKey) => ({ ...configureReadLayout({ create: true }), key: layoutKey }),
};

const schema = z.object({
  name: z.string(),
  config: readConfigZ,
});

const getChannelByNodeID = (props: Device.Properties, nodeId: string) =>
  props.read.channels[nodeId] ?? props.read.channels[caseconv.snakeToCamel(nodeId)];

const Wrapped = ({
  layoutKey,
  initialValues,
  task,
}: WrappedTaskLayoutProps<Read, ReadPayload>): ReactElement => {
  const client = Synnax.use();
  const addStatus = Status.useAggregator();
  const [device, setDevice] = useState<device.Device<Device.Properties> | undefined>(
    undefined,
  );

  const methods = Form.use({ schema, values: initialValues });

  useAsyncEffect(async () => {
    if (client == null) return;
    const dev = methods.value().config.device;
    if (dev === "") return;
    const d = await client.hardware.devices.retrieve<Device.Properties>(dev);
    setDevice(d);
  }, [client?.key]);

  Form.useFieldListener<string, typeof schema>({
    ctx: methods,
    path: "config.device",
    onChange: useCallback(
      (fs) => {
        if (!fs.touched || fs.status.variant !== "success" || client == null) return;
        client.hardware.devices
          .retrieve<Device.Properties>(fs.value)
          .then((d) => setDevice(d))
          .catch(console.error);
      },
      [client?.key, setDevice],
    ),
  });

  const taskState = useObserveState<ReadStateDetails>(
    methods.setStatus,
    methods.clearStatuses,
    task?.key,
    task?.state,
  );
  const createTask = useCreate<ReadConfig, ReadStateDetails, ReadType>(layoutKey);

  const configure = useMutation<void>({
    mutationKey: [client?.key],
    mutationFn: async () => {
      if (client == null) return;
      const { config, name } = methods.value();
      const dev = await client.hardware.devices.retrieve<Device.Properties>(
        config.device,
      );
      let modified = false;
      let shouldCreateIndex = primitiveIsZero(dev.properties.read.index);
      if (!shouldCreateIndex) {
        try {
          await client.channels.retrieve(dev.properties.read.index);
        } catch (e) {
          if (NotFoundError.matches(e)) shouldCreateIndex = true;
          else throw e;
        }
      }
      if (shouldCreateIndex) {
        modified = true;
        const idx = await client.channels.create({
          name: `${dev.name} time`,
          dataType: "timestamp",
          isIndex: true,
        });
        dev.properties.read.index = idx.key;
        dev.properties.read.channels = {};
      }

      const toCreate: ReadChannelConfig[] = [];
      for (const ch of config.channels) {
        if (ch.useAsIndex) continue;
        const exKey = getChannelByNodeID(dev.properties, ch.nodeId);
        if (primitiveIsZero(exKey)) toCreate.push(ch);
        else {
          try {
            const rCh = await client.channels.retrieve(exKey);
            if (rCh.name !== ch.name) {
              await client.channels.rename(Number(exKey), ch.name);
            }
          } catch (e) {
            if (NotFoundError.matches(e)) toCreate.push(ch);
            else throw e;
          }
        }
      }

      if (toCreate.length > 0) {
        modified = true;
        const channels = await client.channels.create(
          toCreate.map((c) => ({
            name: c.name,
            dataType: c.dataType,
            index: dev.properties.read.index,
          })),
        );
        channels.forEach((c, i) => {
          dev.properties.read.channels[toCreate[i].nodeId] = c.key;
        });
      }

      config.channels = config.channels.map((c) => ({
        ...c,
        channel: c.useAsIndex
          ? dev.properties.read.index
          : getChannelByNodeID(dev.properties, c.nodeId),
      }));

      if (modified)
        await client.hardware.devices.create({
          ...dev,
          properties: dev.properties,
        });

      createTask({ key: task?.key, name, type: READ_TYPE, config });
    },
    onError: (e) => {
      addStatus({
        variant: "error",
        message: "Failed to configure task",
        description: e.message,
      });
    },
  });

  const start = useMutation({
    mutationKey: [client?.key, "start"],
    mutationFn: async () => {
      if (task == null) return;
      await task.executeCommand(taskState?.details?.running == true ? "stop" : "start");
    },
  });

  const arrayMode = Form.useFieldValue<boolean>("config.arrayMode", false, methods);

  const placer = Layout.usePlacer();

  const name = task?.name;
  const key = task?.key;

  const handleLink = Link.useCopyToClipboard();

  return (
    <Align.Space
      className={CSS(CSS.B("task-configure"), CSS.B("opcua"))}
      direction="y"
      grow
      empty
    >
      <Align.Space direction="y" grow>
        <Form.Form {...methods}>
          <Align.Space direction="x" justify="spaceBetween">
            <Form.Field<string> path="name" label="Name">
              {(p) => <Input.Text variant="natural" level="h1" {...p} />}
            </Form.Field>
            {key != null && (
              <Button.Icon
                tooltip={
                  <Text.Text level="small">
                    {name == null ? "Copy link" : `Copy link to ${name}`}
                  </Text.Text>
                }
                tooltipLocation="left"
                variant="text"
                onClick={() => handleLink({ name, ontologyID: { key, type: "task" } })}
              >
                <Icon.Link />
              </Button.Icon>
            )}
          </Align.Space>
          <Align.Space direction="x" className={CSS.B("task-properties")}>
            <Form.Field<string>
              path="config.device"
              label="OPC UA Server"
              style={{ width: "100%" }}
            >
              {(p) => (
                <PDevice.SelectSingle
                  {...p}
                  allowNone={false}
                  searchOptions={{ makes: ["opc"] }}
                  emptyContent={
                    <Align.Center>
                      <Text.Text shade={6} level="p">
                        No OPC UA servers found.
                      </Text.Text>
                      <Text.Link
                        level="p"
                        onClick={() => placer(createConfigureLayout())}
                      >
                        Connect a new server.
                      </Text.Link>
                    </Align.Center>
                  }
                />
              )}
            </Form.Field>
            <Align.Space direction="x">
              <Form.Field<boolean>
                label="Data Saving"
                path="config.dataSaving"
                optional
              >
                {(p) => <Input.Switch {...p} />}
              </Form.Field>
              <Form.Field<number> label="Sample Rate" path="config.sampleRate">
                {(p) => <Input.Numeric {...p} />}
              </Form.Field>
              <Form.SwitchField label="Array Sampling" path="config.arrayMode" />
              <Form.Field<number>
                label={arrayMode ? "Array Size" : "Stream Rate"}
                path={arrayMode ? "config.arraySize" : "config.streamRate"}
              >
                {(p) => <Input.Numeric {...p} />}
              </Form.Field>
            </Align.Space>
          </Align.Space>
          <Align.Space
            direction="x"
            grow
            style={{ overflow: "hidden", height: "500px" }}
          >
            <Browser device={device} />
            <ChannelList path="config.channels" device={device} />
          </Align.Space>
        </Form.Form>
        <Controls
          state={taskState}
          startingOrStopping={start.isPending}
          configuring={configure.isPending}
          onStartStop={start.mutate}
          onConfigure={configure.mutate}
        />
      </Align.Space>
    </Align.Space>
  );
};

export interface ChannelListProps {
  path: string;
  device?: device.Device<Device.Properties>;
}

export const ChannelList = ({ path, device }: ChannelListProps): ReactElement => {
  const { value, push, remove } = Form.useFieldArray<ReadChannelConfig>({ path });
  const valueRef = useSyncedRef(value);

  const menuProps = Menu.useContextMenu();

  const handleDrop = useCallback(({ items }: Haul.OnDropProps): Haul.Item[] => {
    const dropped = items.filter(
      (i) => i.type === "opc" && i.data?.nodeClass === "Variable",
    );
    const toAdd = dropped
      .filter((v) => !valueRef.current.some((c) => c.nodeId === v.data?.nodeId))
      .map((i) => {
        const nodeId = i.data?.nodeId as string;
        const name = i.data?.name as string;
        return {
          key: nodeId,
          name,
          nodeName: name,
          channel: 0,
          enabled: true,
          nodeId,
          useAsIndex: false,
          dataType: (i.data?.dataType as string) ?? "float32",
        };
      });
    push(toAdd);
    return dropped;
  }, []);

  const canDrop = useCallback((state: Haul.DraggingState): boolean => {
    const v = state.items.some(
      (i) => i.type === "opc" && i.data?.nodeClass === "Variable",
    );
    return v;
  }, []);

  const props = Haul.useDrop({
    type: "opc.ReadTask",
    canDrop,
    onDrop: handleDrop,
  });

  const dragging = Haul.canDropOfType("opc")(Haul.useDraggingState());

  const [selectedChannels, setSelectedChannels] = useState<string[]>(
    value.length > 0 ? [value[0].key] : [],
  );
  const [selectedChannelIndex, setSelectedChannelIndex] = useState<number | null>(
    value.length > 0 ? 0 : null,
  );

  return (
    <Align.Space
      className={CSS(CSS.B("channels"), dragging && CSS.B("dragging"))}
      grow
      empty
      bordered
      rounded
      background={1}
      {...props}
    >
      <Header.Header level="h4">
        <Header.Title weight={500}>Channels</Header.Title>
      </Header.Header>
      <Menu.ContextMenu
        style={{ maxHeight: value.length > 0 ? "calc(100% - 200px)" : "100%" }}
        menu={({ keys }: Menu.ContextMenuMenuProps): ReactElement => (
          <ChannelListContextMenu
            path={path}
            keys={keys}
            value={value}
            remove={remove}
            onSelect={(k, i) => {
              setSelectedChannels(k);
              setSelectedChannelIndex(i);
            }}
          />
        )}
        {...menuProps}
      >
        <List.List<string, ReadChannelConfig>
          data={value}
          emptyContent={
            <Align.Center>
              <Text.Text shade={6} level="p" style={{ maxWidth: 300 }}>
                No channels added. Drag a variable{" "}
                <Icon.Variable
                  style={{ fontSize: "2.5rem", transform: "translateY(0.5rem)" }}
                />{" "}
                from the browser to add a channel to the task.
              </Text.Text>
            </Align.Center>
          }
        >
          <List.Selector<string, ReadChannelConfig>
            value={selectedChannels}
            allowNone={false}
            autoSelectOnNone={false}
            allowMultiple
            onChange={(keys, { clickedIndex }) => {
              if (clickedIndex == null) return;
              setSelectedChannels(keys);
              setSelectedChannelIndex(clickedIndex);
            }}
            replaceOnSingle
          >
            <List.Core<string, ReadChannelConfig> grow>
              {({ key, ...props }) => (
                <ChannelListItem
                  key={key}
                  {...props}
                  path={path}
                  remove={() => {
                    const indices = selectedChannels
                      .map((k) => value.findIndex((v) => v.key === k))
                      .filter((i) => i >= 0);
                    remove(indices);
                    setSelectedChannels([]);
                    setSelectedChannelIndex(null);
                  }}
                />
              )}
            </List.Core>
          </List.Selector>
        </List.List>
      </Menu.ContextMenu>
      {value.length > 0 && (
        <ChannelForm
          selectedChannelIndex={selectedChannelIndex}
          deviceProperties={device?.properties}
        />
      )}
    </Align.Space>
  );
};

export const ChannelListItem = ({
  path,
  remove,
  ...props
}: List.ItemProps<string, ReadChannelConfig> & {
  path: string;
  remove?: () => void;
}): ReactElement => {
  const { entry } = props;
  const ctx = Form.useContext();
  const childValues = Form.useChildFieldValues<ReadChannelConfig>({
    path: `${path}.${props.index}`,
    optional: true,
  });
  if (childValues == null) return <></>;
  const opcNode =
    childValues.nodeId.length > 0 ? childValues.nodeId : "No Node Selected";
  let opcNodeColor = undefined;
  if (opcNode === "No Node Selected") opcNodeColor = "var(--pluto-warning-z)";

  return (
    <List.ItemFrame
      {...props}
      entry={childValues}
      justify="spaceBetween"
      align="center"
      onKeyDown={(e) => ["Delete", "Backspace"].includes(e.key) && remove?.()}
    >
      <Align.Space direction="y" size="small">
        <Text.WithIcon
          startIcon={<Icon.Channel style={{ color: "var(--pluto-gray-l7)" }} />}
          level="p"
          weight={500}
          shade={9}
          align="end"
        >
          {entry.name}
        </Text.WithIcon>
        <Text.WithIcon
          startIcon={<Icon.Variable style={{ color: "var(--pluto-gray-l7)" }} />}
          level="small"
          weight={350}
          shade={7}
          color={opcNodeColor}
          size="small"
        >
          {entry.nodeName} {opcNode}
        </Text.WithIcon>
      </Align.Space>
      <Align.Space direction="x" align="center">
        {childValues.useAsIndex && (
          <Text.Text level="p" style={{ color: "var(--pluto-success-z)" }}>
            Index
          </Text.Text>
        )}
        <EnableDisableButton
          value={childValues.enabled}
          onChange={(v) => ctx.set(`${path}.${props.index}.enabled`, v)}
        />
      </Align.Space>
    </List.ItemFrame>
  );
};

interface ChannelFormProps {
  selectedChannelIndex?: number | null;
  deviceProperties?: Device.Properties;
}

const ChannelForm = ({ selectedChannelIndex }: ChannelFormProps): ReactElement => {
  if (selectedChannelIndex == null || selectedChannelIndex == -1)
    return (
      <Align.Center className={CSS.B("channel-form")}>
        <Text.Text level="p" shade={6}>
          Select a channel to configure its properties.
        </Text.Text>
      </Align.Center>
    );
  const prefix = `config.channels.${selectedChannelIndex}`;
  return (
    <Align.Space direction="y" grow className={CSS.B("channel-form")} empty>
      <Form.TextField
        path={`${prefix}.name`}
        label="Channel Name"
        inputProps={{ variant: "natural", level: "h3" }}
      />
      <Form.SwitchField
        path={`${prefix}.useAsIndex`}
        label="Use as Index"
        visible={(_, ctx) =>
          DataType.TIMESTAMP.equals(
            ctx.get<string>(`${prefix}.dataType`, { optional: true })?.value ?? "",
          )
        }
      />
    </Align.Space>
  );
};

export const ReadTask: Layout.Renderer = wrapTaskLayout(Wrapped, ZERO_READ_PAYLOAD);<|MERGE_RESOLUTION|>--- conflicted
+++ resolved
@@ -34,12 +34,7 @@
 import { z } from "zod";
 
 import { CSS } from "@/css";
-<<<<<<< HEAD
-import { type DigitalWriteStateDetails } from "@/hardware/ni/task/types";
 import { type Device } from "@/hardware/opc/device";
-=======
-import { Device } from "@/hardware/opc/device";
->>>>>>> a216cac8
 import { Browser } from "@/hardware/opc/device/Browser";
 import { createConfigureLayout } from "@/hardware/opc/device/Configure";
 import {
