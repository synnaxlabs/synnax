--- conflicted
+++ resolved
@@ -9,31 +9,19 @@
 
 import { Icon } from "@synnaxlabs/media";
 
-<<<<<<< HEAD
 import { READ_LAYOUT } from "@/hardware/opc/task/Read";
 import { WRITE_LAYOUT } from "@/hardware/opc/task/Write";
 import { type Palette } from "@/palette";
 
-const createReadTaskCommand: Palette.Command = {
-=======
-import { configureReadLayout } from "@/hardware/opc/task/Read";
-import { createWriteLayout } from "@/hardware/opc/task/Write";
-import { type Palette } from "@/palette";
-
 const CREATE_READ_TASK_COMMAND: Palette.Command = {
->>>>>>> 4718c22c
-  key: "opc-create-read-task",
+  key: "opc-ua-create-read-task",
   name: "Create an OPC UA Read Task",
   icon: <Icon.Logo.OPC />,
   onSelect: ({ placeLayout }) => placeLayout(READ_LAYOUT),
 };
 
-<<<<<<< HEAD
-const createWriteTaskCommand: Palette.Command = {
-=======
 const CREATE_WRITE_TASK_COMMAND: Palette.Command = {
->>>>>>> 4718c22c
-  key: "opc-create-write-task",
+  key: "opc-ua-create-write-task",
   name: "Create an OPC UA Write Task",
   icon: <Icon.Logo.OPC />,
   onSelect: ({ placeLayout }) => placeLayout(WRITE_LAYOUT),
