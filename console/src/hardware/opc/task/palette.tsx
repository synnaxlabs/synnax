// Copyright 2025 Synnax Labs, Inc.
//
// Use of this software is governed by the Business Source License included in the file
// licenses/BSL.txt.
//
// As of the Change Date specified in that file, in accordance with the Business Source
// License, use of this software will be governed by the Apache License, Version 2.0,
// included in the file licenses/APL.txt.

import { task } from "@synnaxlabs/client";
import { Access, Icon } from "@synnaxlabs/pluto";

import { importRead, importWrite } from "@/hardware/opc/task/import";
import { READ_LAYOUT } from "@/hardware/opc/task/Read";
import { WRITE_LAYOUT } from "@/hardware/opc/task/Write";
import { type Palette } from "@/palette";

const visibleFilter = ({ store, client }: Palette.CommandVisibleContext) =>
<<<<<<< HEAD
  Access.editGranted({ id: task.TYPE_ONTOLOGY_ID, store, client });
=======
  Access.updateGranted({ id: task.TYPE_ONTOLOGY_ID, store, client });
>>>>>>> 99ffa699

const CREATE_READ_COMMAND: Palette.Command = {
  key: "opc-ua-create-read-task",
  name: "Create an OPC UA Read Task",
  icon: <Icon.Logo.OPC />,
  onSelect: ({ placeLayout }) => placeLayout(READ_LAYOUT),
  visible: visibleFilter,
};

const CREATE_WRITE_COMMAND: Palette.Command = {
  key: "opc-ua-create-write-task",
  name: "Create an OPC UA Write Task",
  icon: <Icon.Logo.OPC />,
  onSelect: ({ placeLayout }) => placeLayout(WRITE_LAYOUT),
  visible: visibleFilter,
};

const IMPORT_READ_COMMAND: Palette.Command = {
  key: "opc-ua-import-read-task",
  name: "Import OPC UA Read Task(s)",
  sortOrder: -1,
  icon: <Icon.Logo.OPC />,
  onSelect: importRead,
  visible: visibleFilter,
};

const IMPORT_WRITE_COMMAND: Palette.Command = {
  key: "opc-ua-import-write-task",
  name: "Import OPC UA Write Task(s)",
  sortOrder: -1,
  icon: <Icon.Logo.OPC />,
  onSelect: importWrite,
  visible: visibleFilter,
};

export const COMMANDS = [
  CREATE_READ_COMMAND,
  CREATE_WRITE_COMMAND,
  IMPORT_READ_COMMAND,
  IMPORT_WRITE_COMMAND,
];<|MERGE_RESOLUTION|>--- conflicted
+++ resolved
@@ -16,11 +16,7 @@
 import { type Palette } from "@/palette";
 
 const visibleFilter = ({ store, client }: Palette.CommandVisibleContext) =>
-<<<<<<< HEAD
-  Access.editGranted({ id: task.TYPE_ONTOLOGY_ID, store, client });
-=======
   Access.updateGranted({ id: task.TYPE_ONTOLOGY_ID, store, client });
->>>>>>> 99ffa699
 
 const CREATE_READ_COMMAND: Palette.Command = {
   key: "opc-ua-create-read-task",
