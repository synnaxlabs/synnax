// Copyright 2025 Synnax Labs, Inc.
//
// Use of this software is governed by the Business Source License included in the file
// licenses/BSL.txt.
//
// As of the Change Date specified in that file, in accordance with the Business Source
// License, use of this software will be governed by the Apache License, Version 2.0,
// included in the file licenses/APL.txt.

import { channel, type task } from "@synnaxlabs/client";
import { z } from "zod/v4";

import { Common } from "@/hardware/common";
import { connectionConfigZ } from "@/hardware/opc/device/types";

export const PREFIX = "opc";

const baseChannelZ = Common.Task.channelZ.extend({
  channel: channel.keyZ,
  nodeId: z.string(),
  nodeName: z.string(),
  dataType: z.string().default("float32"),
});

const readChannelZ = baseChannelZ.extend({ useAsIndex: z.boolean() });
export interface ReadChannel extends z.infer<typeof readChannelZ> {}

const v0WriteChannelZ = baseChannelZ;

const v1WriteChannelZ = v0WriteChannelZ
  .omit({ channel: true })
  .extend({ cmdChannel: channel.keyZ });

const writeChannelZ = v0WriteChannelZ
  .transform(({ channel, ...rest }) => ({ ...rest, cmdChannel: channel }))
  .or(v1WriteChannelZ);

export type WriteChannel = z.infer<typeof writeChannelZ>;

export type Channel = ReadChannel | WriteChannel;

const validateNodeIDs = ({
  value: channels,
  issues,
}: z.core.ParsePayload<Channel[]>) => {
  const nodeIds = new Map<string, number>();
  channels.forEach(({ nodeId }) => nodeIds.set(nodeId, (nodeIds.get(nodeId) ?? 0) + 1));
  channels.forEach(({ nodeId }, i) => {
    if (nodeId.length === 0 || (nodeIds.get(nodeId) ?? 0) < 2) return;
    issues.push({
      code: "custom",
      path: ["channels", i, "nodeId"],
      message: "This node ID has already been used elsewhere in the configuration",
      params: { variant: "warning" },
      input: channels,
    });
  });
};

const baseReadConfigZ = Common.Task.baseConfigZ.extend({
  channels: z
    .array(readChannelZ)
    .check(Common.Task.validateReadChannels)
    .check(validateNodeIDs)
    .check(({ value: channels, issues }) => {
      // Get indexes of channels that are marked as index channels
      const indexChannelIndexes = channels
        .map(({ useAsIndex }, i) => (useAsIndex ? i : -1))
        .filter((i) => i !== -1);
      if (indexChannelIndexes.length === 0 || indexChannelIndexes.length === 1) return;
      indexChannelIndexes.forEach((i) => {
        issues.push({
          code: "custom",
          message: "Only one channel can be marked as an index channel",
          path: ["channels", i, "useAsIndex"],
          input: channels,
        });
      });
    }),
  sampleRate: z.number().positive().max(10000),
});

const nonArraySamplingConfigZ = baseReadConfigZ
  .extend({
    arrayMode: z.literal(false),
    streamRate: z.number().positive().max(10000),
  })
  .check(Common.Task.validateStreamRate);

const arraySamplingConfigZ = baseReadConfigZ
  .extend({
    arrayMode: z.literal(true),
    arraySize: z.number().int().positive(),
  })
  .refine(({ arraySize, sampleRate }) => sampleRate >= arraySize, {
    message: "Sample rate must be greater than or equal to the array size",
    path: ["sampleRate"],
  });

export const readConfigZ = z.union([nonArraySamplingConfigZ, arraySamplingConfigZ]);
export type ReadConfig = z.infer<typeof readConfigZ>;
const ZERO_READ_CONFIG: ReadConfig = {
  ...Common.Task.ZERO_BASE_CONFIG,
  arrayMode: false,
  channels: [],
  sampleRate: 50,
  streamRate: 25,
};

export const readStatusDataZ = z.object({});
<<<<<<< HEAD
export interface ReadStatus extends task.Status<typeof readStatusDataZ> {}
=======
export type ReadStatus = task.Status<typeof readStatusDataZ>;
>>>>>>> d0e4900d

export const READ_TYPE = `${PREFIX}_read`;
export const readTypeZ = z.literal(READ_TYPE);
export type ReadType = typeof READ_TYPE;

export interface ReadPayload
  extends task.Payload<typeof readTypeZ, typeof readConfigZ, typeof readStatusDataZ> {}
export const ZERO_READ_PAYLOAD: ReadPayload = {
  key: "",
  type: READ_TYPE,
  name: "OPC UA Read Task",
  config: ZERO_READ_CONFIG,
};

export interface ReadTask
  extends task.Task<typeof readTypeZ, typeof readConfigZ, typeof readStatusDataZ> {}
export interface NewReadTask extends task.New<typeof readTypeZ, typeof readConfigZ> {}

<<<<<<< HEAD
=======
export const READ_SCHEMAS: task.Schemas<
  typeof readTypeZ,
  typeof readConfigZ,
  typeof readStatusDataZ
> = {
  typeSchema: readTypeZ,
  configSchema: readConfigZ,
  statusDataSchema: readStatusDataZ,
};

>>>>>>> d0e4900d
export const scanConfigZ = z.object({});

export type ScanConfig = z.infer<typeof scanConfigZ>;
export const ZERO_SCAN_CONFIG: ScanConfig = {};

export const SCAN_COMMAND_TYPE = "scan";

export const scannedNodeZ = z.object({
  dataType: z.string(),
  isArray: z.boolean(),
  name: z.string(),
  nodeClass: z.string(),
  nodeId: z.string(),
});

export type ScannedNode = z.infer<typeof scannedNodeZ>;

export const scanCommandResponseZ = z.object({
  channels: z.array(scannedNodeZ),
  connection: connectionConfigZ,
});
export type ScanCommandResponse = z.infer<typeof scanCommandResponseZ>;

export const TEST_CONNECTION_COMMAND_TYPE = "test_connection";

export const scanStatusDataZ = scanCommandResponseZ;
<<<<<<< HEAD
export interface ScanStatus extends task.Status<typeof scanCommandResponseZ> {}

export interface TestConnectionStatus extends task.Status {}
=======
export type ScanStatus = task.Status<typeof scanCommandResponseZ>;

export type TestConnectionStatus = task.Status;
>>>>>>> d0e4900d

export const SCAN_TYPE = `${PREFIX}_scan`;
export const scanTypeZ = z.literal(SCAN_TYPE);
export type ScanType = typeof SCAN_TYPE;

export const SCAN_SCHEMAS: task.Schemas<
  typeof scanTypeZ,
  typeof scanConfigZ,
  typeof scanStatusDataZ
> = {
  typeSchema: scanTypeZ,
  configSchema: scanConfigZ,
  statusDataSchema: scanStatusDataZ,
};

export interface ScanPayload
  extends task.Payload<typeof scanTypeZ, typeof scanConfigZ, typeof scanStatusDataZ> {}
export interface ScanTask
  extends task.Task<typeof scanTypeZ, typeof scanConfigZ, typeof scanStatusDataZ> {}
export interface NewScanTask extends task.New<typeof scanTypeZ, typeof scanConfigZ> {}

export const writeConfigZ = Common.Task.baseConfigZ.extend({
  channels: z
    .array(writeChannelZ)
    .check(Common.Task.validateChannels)
    .check(({ value: channels, issues }) => {
      // Have to have a separate validation here as OPC UA write channels do not have
      // a stateChannel key.
      const channelsToIndexMap = new Map<channel.Key, number>();
      channels.forEach(({ cmdChannel }, i) => {
        if (cmdChannel === 0) return;
        if (!channelsToIndexMap.has(cmdChannel)) {
          channelsToIndexMap.set(cmdChannel, i);
          return;
        }
        const index = channelsToIndexMap.get(cmdChannel) as number;
        const code = "custom";
        const message = `Synnax channel with key ${cmdChannel} is used for multiple channels`;
        issues.push({ code, message, path: [index, "cmdChannel"], input: channels });
        issues.push({ code, message, path: [i, "cmdChannel"], input: channels });
      });
    })
    .check(validateNodeIDs),
});
export type WriteConfig = z.infer<typeof writeConfigZ>;
export const ZERO_WRITE_CONFIG: WriteConfig = {
  ...Common.Task.ZERO_BASE_CONFIG,
  channels: [],
};

export const writeStatusDataZ = z.object({});
<<<<<<< HEAD
export interface WriteStatus extends task.Status<typeof writeStatusDataZ> {}
=======
export type WriteStatus = task.Status<typeof writeStatusDataZ>;
>>>>>>> d0e4900d

export const WRITE_TYPE = `${PREFIX}_write`;
export const writeTypeZ = z.literal(WRITE_TYPE);
export type WriteType = typeof WRITE_TYPE;

export type WritePayload = task.Payload<
  typeof writeTypeZ,
  typeof writeConfigZ,
  typeof writeStatusDataZ
>;
export const ZERO_WRITE_PAYLOAD: WritePayload = {
  key: "",
  type: WRITE_TYPE,
  name: "OPC UA Write Task",
  config: ZERO_WRITE_CONFIG,
};

export interface WriteTask
  extends task.Task<typeof writeTypeZ, typeof writeConfigZ, typeof writeStatusDataZ> {}
export interface NewWriteTask
<<<<<<< HEAD
  extends task.New<typeof writeTypeZ, typeof writeConfigZ> {}
=======
  extends task.New<typeof writeTypeZ, typeof writeConfigZ> {}

export const WRITE_SCHEMAS: task.Schemas<
  typeof writeTypeZ,
  typeof writeConfigZ,
  typeof writeStatusDataZ
> = {
  typeSchema: writeTypeZ,
  configSchema: writeConfigZ,
  statusDataSchema: writeStatusDataZ,
};
>>>>>>> d0e4900d
<|MERGE_RESOLUTION|>--- conflicted
+++ resolved
@@ -108,11 +108,7 @@
 };
 
 export const readStatusDataZ = z.object({});
-<<<<<<< HEAD
-export interface ReadStatus extends task.Status<typeof readStatusDataZ> {}
-=======
 export type ReadStatus = task.Status<typeof readStatusDataZ>;
->>>>>>> d0e4900d
 
 export const READ_TYPE = `${PREFIX}_read`;
 export const readTypeZ = z.literal(READ_TYPE);
@@ -131,8 +127,6 @@
   extends task.Task<typeof readTypeZ, typeof readConfigZ, typeof readStatusDataZ> {}
 export interface NewReadTask extends task.New<typeof readTypeZ, typeof readConfigZ> {}
 
-<<<<<<< HEAD
-=======
 export const READ_SCHEMAS: task.Schemas<
   typeof readTypeZ,
   typeof readConfigZ,
@@ -143,7 +137,6 @@
   statusDataSchema: readStatusDataZ,
 };
 
->>>>>>> d0e4900d
 export const scanConfigZ = z.object({});
 
 export type ScanConfig = z.infer<typeof scanConfigZ>;
@@ -170,15 +163,9 @@
 export const TEST_CONNECTION_COMMAND_TYPE = "test_connection";
 
 export const scanStatusDataZ = scanCommandResponseZ;
-<<<<<<< HEAD
-export interface ScanStatus extends task.Status<typeof scanCommandResponseZ> {}
-
-export interface TestConnectionStatus extends task.Status {}
-=======
 export type ScanStatus = task.Status<typeof scanCommandResponseZ>;
 
 export type TestConnectionStatus = task.Status;
->>>>>>> d0e4900d
 
 export const SCAN_TYPE = `${PREFIX}_scan`;
 export const scanTypeZ = z.literal(SCAN_TYPE);
@@ -230,11 +217,7 @@
 };
 
 export const writeStatusDataZ = z.object({});
-<<<<<<< HEAD
-export interface WriteStatus extends task.Status<typeof writeStatusDataZ> {}
-=======
 export type WriteStatus = task.Status<typeof writeStatusDataZ>;
->>>>>>> d0e4900d
 
 export const WRITE_TYPE = `${PREFIX}_write`;
 export const writeTypeZ = z.literal(WRITE_TYPE);
@@ -255,9 +238,6 @@
 export interface WriteTask
   extends task.Task<typeof writeTypeZ, typeof writeConfigZ, typeof writeStatusDataZ> {}
 export interface NewWriteTask
-<<<<<<< HEAD
-  extends task.New<typeof writeTypeZ, typeof writeConfigZ> {}
-=======
   extends task.New<typeof writeTypeZ, typeof writeConfigZ> {}
 
 export const WRITE_SCHEMAS: task.Schemas<
@@ -268,5 +248,4 @@
   typeSchema: writeTypeZ,
   configSchema: writeConfigZ,
   statusDataSchema: writeStatusDataZ,
-};
->>>>>>> d0e4900d
+};