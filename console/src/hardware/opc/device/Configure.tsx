// Copyright 2024 Synnax Labs, Inc.
//
// Use of this software is governed by the Business Source License included in the file
// licenses/BSL.txt.
//
// As of the Change Date specified in that file, in accordance with the Business Source
// License, use of this software will be governed by the Apache License, Version 2.0,
// included in the file licenses/APL.txt.

import "@/hardware/opc/device/Configure.css";

import { TimeSpan } from "@synnaxlabs/client";
import {
  Align,
  Button,
  Divider,
  Form,
  Input,
  Nav,
  Status,
  Synnax,
  Text,
  Triggers,
} from "@synnaxlabs/pluto";
<<<<<<< HEAD
import { id } from "@synnaxlabs/x";
import { useMutation, type UseMutationResult } from "@tanstack/react-query";
=======
import { useMutation } from "@tanstack/react-query";
>>>>>>> c23330d8
import { type ReactElement, useState } from "react";
import { v4 as uuidv4 } from "uuid";
import { z } from "zod";

import { CSS } from "@/css";
import { FS } from "@/fs";
import {
  SelectSecurityMode,
  SelectSecurityPolicy,
} from "@/hardware/opc/device/SelectSecurityPolicy";
import {
  connectionConfigZ,
  type Properties,
  SecurityMode,
  SecurityPolicy,
  TestConnCommandResponse,
  TestConnCommandState,
} from "@/hardware/opc/device/types";
import { type Layout } from "@/layout";

const configureZ = z.object({
  name: z.string().min(1, "Name is required"),
  connection: connectionConfigZ,
});

export const CONFIGURE_LAYOUT_TYPE = "configureOPCServer";

const SAVE_TRIGGER: Triggers.Trigger = ["Control", "Enter"];

export const createConfigureLayout =
  (device?: string, initial: Omit<Partial<Layout.State>, "type"> = {}) =>
  (): Layout.State => {
    const { name = "OPC UA.Connect", location = "modal", ...rest } = initial;
    return {
      key: device ?? initial.key ?? CONFIGURE_LAYOUT_TYPE,
      type: CONFIGURE_LAYOUT_TYPE,
      windowKey: device ?? initial.key ?? CONFIGURE_LAYOUT_TYPE,
      name,
      icon: "Logo.OPC",
      window: {
        navTop: true,
        resizable: true,
        size: { height: 710, width: 800 },
      },
      location,
      ...rest,
    };
  };

export const Configure: Layout.Renderer = ({ onClose }): ReactElement => {
  const client = Synnax.use();
  const [connState, setConnState] = useState<TestConnCommandState | null>(null);

  const methods = Form.use({
    values: {
      name: "My OPC UA Server",
      connection: {
        endpoint: "opc.tcp://0.0.0.0:4840",
        username: "",
        password: "",
        server_certificate: "",
        client_certificate: "",
        client_private_key: "",
        security_policy: "None",
        security_mode: "None",
      },
    },
    schema: configureZ,
  });

  const testConnection = useMutation<void, Error, void>({
    mutationKey: [client?.key],
    mutationFn: async () => {
      if (!methods.validate("connection") || client == null) return;
      const rack = await client.hardware.racks.retrieve("sy_node_1_rack");
      const task = await rack.retrieveTaskByName("opc Scanner");
      const t = await task.executeCommandSync<TestConnCommandResponse>(
        "test_connection",
        { connection: methods.get("connection").value },
        TimeSpan.seconds(10),
      );
      setConnState(t);
    },
  });

  const confirm = useMutation<void, Error, void>({
    mutationKey: [client?.key],
    mutationFn: async () => {
      if (!methods.validate() || client == null) return;
      await testConnection.mutateAsync();
      if (connState?.variant !== "success") return;
      const rack = await client.hardware.racks.retrieve("sy_node_1_rack");
<<<<<<< HEAD
      if (step === "connect") {
        await testConnection.mutateAsync();
        const task = await rack.retrieveTaskByName("opc Scanner");
        const { details: deviceProperties } = await task.executeCommandSync<Properties>(
          "scan",
          { connection: methods.get("connection").value },
          TimeSpan.seconds(20),
        );
        if (deviceProperties == null) return;
        methods.set("groups", [
          {
            key: id.id(),
            name: "Group 1",
            channels: [
              {
                key: id.id(),
                name: "group_1_time",
                dataType: "timestamp",
                nodeId: "",
                isIndex: true,
                isArray: false,
              },
              ...deviceProperties.channels.map((c) => ({
                ...c,
                key: id.id(),
                isIndex: false,
              })),
            ],
=======
      try {
        await client.hardware.devices.create({
          key: uuidv4(),
          name: methods.get<string>("name").value,
          model: "opc",
          make: "opc",
          rack: rack.key,
          location: methods.get<string>("connection.endpoint").value,
          properties: {
            connection: methods.get<Properties>("connection").value,
            read: {
              index: 0,
              channels: [],
            },
>>>>>>> c23330d8
          },
          configured: true,
        });
      } catch (e) {
        console.error(e);
      }
      onClose();
    },
  });

  const hasSecPolicy =
    Form.useFieldValue<SecurityPolicy>(
      "connection.security_policy",
      undefined,
      methods,
    ) != "None";
  return (
    <Align.Space
      direction="y"
      justify="center"
      className={CSS.B("connect")}
      align="start"
      grow
    >
      <Align.Space direction="y" style={{ padding: "3rem 4rem" }} grow size="small">
        <Form.Form {...methods}>
          <Form.TextField
            path="name"
            inputProps={{
              level: "h2",
              variant: "natural",
              placeholder: "name",
            }}
          />

          <Form.Field<string> path="connection.endpoint">
            {(p) => (
              <Input.Text placeholder="opc.tcp://localhost:4840" autoFocus {...p} />
            )}
          </Form.Field>
          <Divider.Divider direction="x" padded="bottom" />
          <Align.Space direction="x" justify="spaceBetween">
            <Form.Field<string> path="connection.username" grow>
              {(p) => <Input.Text placeholder="admin" {...p} />}
            </Form.Field>
            <Form.Field<string> path="connection.password" grow>
              {(p) => <Input.Text placeholder="password" type="password" {...p} />}
            </Form.Field>
            <Form.Field<SecurityMode>
              path="connection.security_mode"
              label="Security Mode"
            >
              {(p) => <SelectSecurityMode {...p} />}
            </Form.Field>
          </Align.Space>
          <Divider.Divider direction="x" padded="bottom" />
          <Form.Field<SecurityPolicy>
            path="connection.security_policy"
            label="Security Policy"
            grow={!hasSecPolicy}
          >
            {(p) => <SelectSecurityPolicy size="medium" {...p} />}
          </Form.Field>
          {hasSecPolicy && (
            <>
              <Form.Field<string>
                path="connection.client_certificate"
                label="Client Certificate"
              >
                {(p) => <FS.InputFilePath grow {...p} />}
              </Form.Field>
              <Form.Field<string>
                path="connection.client_private_key"
                label="Client Private Key"
              >
                {(p) => <FS.InputFilePath grow {...p} />}
              </Form.Field>
              <Form.Field<string>
                path="connection.server_certificate"
                label="Server Certificate"
                grow
              >
                {(p) => <FS.InputFilePath grow {...p} />}
              </Form.Field>
            </>
          )}
        </Form.Form>
      </Align.Space>
      <Nav.Bar location="bottom" style={{ paddingRight: "2rem" }}>
        <Nav.Bar.Start style={{ paddingLeft: "2rem" }} size="small">
          {connState == null ? (
            <>
              <Triggers.Text shade={7} level="small" trigger={SAVE_TRIGGER} />
              <Text.Text shade={7} level="small">
                To Test Connection
              </Text.Text>
            </>
          ) : (
            <Status.Text variant={connState.variant as Status.Variant} level="p">
              {connState.details?.message}
            </Status.Text>
          )}
        </Nav.Bar.Start>
        <Nav.Bar.End>
          <Button.Button
            variant="outlined"
            triggers={[SAVE_TRIGGER]}
            loading={testConnection.isPending}
            disabled={testConnection.isPending}
            onClick={() => testConnection.mutate()}
          >
            Test Connection
          </Button.Button>
          <Button.Button onClick={() => confirm.mutate()}>Save</Button.Button>
        </Nav.Bar.End>
      </Nav.Bar>
    </Align.Space>
  );
};<|MERGE_RESOLUTION|>--- conflicted
+++ resolved
@@ -22,12 +22,7 @@
   Text,
   Triggers,
 } from "@synnaxlabs/pluto";
-<<<<<<< HEAD
-import { id } from "@synnaxlabs/x";
-import { useMutation, type UseMutationResult } from "@tanstack/react-query";
-=======
 import { useMutation } from "@tanstack/react-query";
->>>>>>> c23330d8
 import { type ReactElement, useState } from "react";
 import { v4 as uuidv4 } from "uuid";
 import { z } from "zod";
@@ -120,36 +115,6 @@
       await testConnection.mutateAsync();
       if (connState?.variant !== "success") return;
       const rack = await client.hardware.racks.retrieve("sy_node_1_rack");
-<<<<<<< HEAD
-      if (step === "connect") {
-        await testConnection.mutateAsync();
-        const task = await rack.retrieveTaskByName("opc Scanner");
-        const { details: deviceProperties } = await task.executeCommandSync<Properties>(
-          "scan",
-          { connection: methods.get("connection").value },
-          TimeSpan.seconds(20),
-        );
-        if (deviceProperties == null) return;
-        methods.set("groups", [
-          {
-            key: id.id(),
-            name: "Group 1",
-            channels: [
-              {
-                key: id.id(),
-                name: "group_1_time",
-                dataType: "timestamp",
-                nodeId: "",
-                isIndex: true,
-                isArray: false,
-              },
-              ...deviceProperties.channels.map((c) => ({
-                ...c,
-                key: id.id(),
-                isIndex: false,
-              })),
-            ],
-=======
       try {
         await client.hardware.devices.create({
           key: uuidv4(),
@@ -164,7 +129,6 @@
               index: 0,
               channels: [],
             },
->>>>>>> c23330d8
           },
           configured: true,
         });
