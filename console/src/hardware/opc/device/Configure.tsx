// Copyright 2025 Synnax Labs, Inc.
//
// Use of this software is governed by the Business Source License included in the file
// licenses/BSL.txt.
//
// As of the Change Date specified in that file, in accordance with the Business Source
// License, use of this software will be governed by the Apache License, Version 2.0,
// included in the file licenses/APL.txt.

import "@/hardware/opc/device/Configure.css";

import { rack as clientRack, TimeSpan } from "@synnaxlabs/client";
import {
  Align,
  Button,
  Divider,
  Form,
  Input,
  Nav,
  Status,
  Synnax,
} from "@synnaxlabs/pluto";
import { deep } from "@synnaxlabs/x";
import { useMutation, useQuery } from "@tanstack/react-query";
import { useState } from "react";
import { v4 as uuid } from "uuid";
import { z } from "zod";

import { CSS } from "@/css";
import { FS } from "@/fs";
import { Common } from "@/hardware/common";
import { SelectSecurityMode } from "@/hardware/opc/device/SelectSecurityMode";
import { SelectSecurityPolicy } from "@/hardware/opc/device/SelectSecurityPolicy";
import {
  type ConnectionConfig,
  connectionConfigZ,
  MAKE,
  migrateProperties,
  NO_SECURITY_MODE,
  type Properties,
  type SecurityMode,
  type SecurityPolicy,
  ZERO_CONNECTION_CONFIG,
  ZERO_PROPERTIES,
} from "@/hardware/opc/device/types";
import {
  SCAN_NAME,
  TEST_CONNECTION_COMMAND,
  type TestConnectionCommandResponse,
  type TestConnectionCommandState,
} from "@/hardware/opc/task/types";
import { Layout } from "@/layout";
import { Triggers } from "@/triggers";

export const CONFIGURE_LAYOUT_TYPE = "configureOPCServer";

export const CONFIGURE_LAYOUT: Layout.BaseState = {
  key: CONFIGURE_LAYOUT_TYPE,
  type: CONFIGURE_LAYOUT_TYPE,
  name: "Server.Connect",
  icon: "Logo.OPC",
  location: "modal",
  window: { resizable: false, size: { height: 710, width: 800 }, navTop: true },
};

const formSchema = z.object({
  name: Common.Device.nameZ,
  connection: connectionConfigZ,
});
interface FormSchema extends z.infer<typeof formSchema> {}

<<<<<<< HEAD
const SAVE_TRIGGER: Triggers.Trigger = ["Control", "Enter"];

interface InternalProps extends Layout.RendererProps {
=======
export const createConfigureLayout =
  (device?: string, initial: Omit<Partial<Layout.State>, "type" | "icon"> = {}) =>
  (): Layout.State => {
    const { name = "OPC UA.Connect", location = "modal", ...rest } = initial;
    const key = device ?? initial.key ?? CONFIGURE_LAYOUT_TYPE;
    return {
      key,
      type: CONFIGURE_LAYOUT_TYPE,
      windowKey: key,
      name,
      icon: "Logo.OPC",
      window: { navTop: true, resizable: true, size: { height: 710, width: 800 } },
      location,
      ...rest,
    };
  };

export const Configure: Layout.Renderer = ({ onClose, layoutKey }): ReactElement => {
  const client = Synnax.use();
  const initial = useQuery<[FormSchema, Properties | undefined], Error>({
    queryKey: ["device", layoutKey, client?.key],
    queryFn: async () => {
      if (client == null || layoutKey === CONFIGURE_LAYOUT_TYPE)
        return [
          { name: "New OPC Server", connection: { ...ZERO_CONNECTION_CONFIG } },
          undefined,
        ];
      const dev = await client.hardware.devices.retrieve<Properties>(layoutKey);
      dev.properties = migrateProperties(dev.properties);
      await client.hardware.devices.create(dev);
      return [
        { name: dev.name, connection: dev.properties.connection },
        dev.properties,
      ];
    },
  });
  if (initial.isPending)
    return <Status.Text.Centered variant="info">Loading...</Status.Text.Centered>;
  if (initial.isError)
    return (
      <Status.Text.Centered variant="error">Error loading device</Status.Text.Centered>
    );
  const [initialData, initialProperties] = initial.data;
  return (
    <ConfigureInternal
      onClose={onClose}
      layoutKey={layoutKey}
      properties={initialProperties}
      initialValues={initialData}
      visible
      focused
    />
  );
};

interface ConfigureInternalProps extends Layout.RendererProps {
  properties?: Properties;
>>>>>>> be18e84c
  initialValues: FormSchema;
  properties?: Properties;
}

const Internal = ({ initialValues, layoutKey, onClose, properties }: InternalProps) => {
  const client = Synnax.use();
  const [connectionState, setConnectionState] = useState<TestConnectionCommandState>();
  const handleException = Status.useExceptionHandler();
  const methods = Form.use({ values: initialValues, schema: formSchema });
  const testConnectionMutation = useMutation({
    onError: (e) => handleException(e, "Failed to test connection"),
    mutationFn: async () => {
      if (client == null) throw new Error("Cannot reach Synnax server");
      if (!methods.validate("connection")) throw new Error("Invalid configuration");
      const rack = await client.hardware.racks.retrieve(
        clientRack.DEFAULT_CHANNEL_NAME,
      );
      const task = await rack.retrieveTaskByName(SCAN_NAME);
      const state = await task.executeCommandSync<TestConnectionCommandResponse>(
        TEST_CONNECTION_COMMAND,
        { connection: methods.get("connection").value },
        TimeSpan.seconds(10),
      );
      setConnectionState(state);
    },
  });
  const configureMutation = useMutation({
    onError: (e) => handleException(e, "Failed to connect to OPC UA Server"),
    mutationFn: async () => {
      if (client == null) throw new Error("Cannot reach Synnax server");
      if (!methods.validate()) throw new Error("Invalid configuration");
      await testConnectionMutation.mutateAsync();
      if (connectionState?.variant !== "success")
        throw new Error("Connection test failed");
      const rack = await client.hardware.racks.retrieve(
        clientRack.DEFAULT_CHANNEL_NAME,
      );
      const key = layoutKey === CONFIGURE_LAYOUT_TYPE ? uuid() : layoutKey;
      await client.hardware.devices.create<Properties>({
        key,
        name: methods.get<string>("name").value,
        model: MAKE,
        make: MAKE,
        rack: rack.key,
        location: methods.get<string>("connection.endpoint").value,
        properties: {
          ...ZERO_PROPERTIES,
          ...properties,
          connection: methods.get<ConnectionConfig>("connection").value,
        },
        configured: true,
      });
      onClose();
    },
  });
  const hasSecurity =
    Form.useFieldValue<SecurityMode>("connection.securityMode", undefined, methods) !=
    NO_SECURITY_MODE;
  const isPending = testConnectionMutation.isPending || configureMutation.isPending;
  return (
    <Align.Space align="start" className={CSS.B("opc-configure")} justify="center">
      <Align.Space className={CSS.B("content")} grow size="small">
        <Form.Form {...methods}>
          <Form.TextField
            inputProps={{
              level: "h2",
              placeholder: "OPC UA Server",
              variant: "natural",
            }}
            path="name"
          />
          <Form.Field<string> path="connection.endpoint">
            {(p) => (
              <Input.Text autoFocus placeholder="opc.tcp://localhost:4840" {...p} />
            )}
          </Form.Field>
          <Divider.Divider direction="x" padded="bottom" />
          <Align.Space direction="x" justify="spaceBetween">
            <Form.Field<string> grow path="connection.username">
              {(p) => <Input.Text placeholder="admin" {...p} />}
            </Form.Field>
            <Form.Field<string> grow path="connection.password">
              {(p) => <Input.Text placeholder="password" type="password" {...p} />}
            </Form.Field>
            <Form.Field<SecurityMode>
              label="Security Mode"
              path="connection.securityMode"
            >
              {SelectSecurityMode}
            </Form.Field>
          </Align.Space>
          <Divider.Divider direction="x" padded="bottom" />
          <Form.Field<SecurityPolicy>
            grow={!hasSecurity}
            path="connection.securityPolicy"
            label="Security Policy"
          >
            {(p) => <SelectSecurityPolicy size="medium" {...p} />}
          </Form.Field>
          {hasSecurity && (
            <>
              <Form.Field<string>
                label="Client Certificate"
                path="connection.clientCertificate"
              >
                {FS.InputFilePath}
              </Form.Field>
              <Form.Field<string>
                label="Client Private Key"
                path="connection.clientPrivateKey"
              >
                {FS.InputFilePath}
              </Form.Field>
              <Form.Field<string>
                grow
                label="Server Certificate"
                path="connection.serverCertificate"
              >
                {FS.InputFilePath}
              </Form.Field>
            </>
          )}
        </Form.Form>
      </Align.Space>
      <Layout.BottomNavBar>
        <Nav.Bar.Start size="small">
<<<<<<< HEAD
          {connectionState == null ? (
            <>
              <Triggers.Text level="small" shade={7} trigger={SAVE_TRIGGER} />
              <Text.Text level="small" shade={7}>
                To Test Connection
              </Text.Text>
            </>
=======
          {connState == null ? (
            <Triggers.SaveHelpText action="Test Connection" noBar />
>>>>>>> be18e84c
          ) : (
            <Status.Text level="p" variant={connectionState.variant as Status.Variant}>
              {connectionState.details?.message}
            </Status.Text>
          )}
        </Nav.Bar.Start>
        <Nav.Bar.End>
          <Button.Button
            variant="outlined"
<<<<<<< HEAD
            triggers={[SAVE_TRIGGER]}
            loading={testConnectionMutation.isPending}
            disabled={isPending}
            onClick={() => testConnectionMutation.mutate()}
=======
            triggers={Triggers.SAVE}
            loading={testConnection.isPending}
            disabled={testConnection.isPending}
            onClick={() => {
              testConnection.mutate();
            }}
>>>>>>> be18e84c
          >
            Test Connection
          </Button.Button>
          <Button.Button
            disabled={isPending}
            loading={configureMutation.isPending}
            onClick={() => configureMutation.mutate()}
          >
            Save
          </Button.Button>
        </Nav.Bar.End>
      </Layout.BottomNavBar>
    </Align.Space>
  );
};

export const Configure: Layout.Renderer = ({ layoutKey, onClose }) => {
  const client = Synnax.use();
  const { isPending, isError, data, error } = useQuery<[FormSchema, Properties]>({
    queryKey: [layoutKey, client?.key],
    queryFn: async () => {
      if (client == null || layoutKey === CONFIGURE_LAYOUT_TYPE)
        return [
          { name: "OPC UA Server", connection: { ...ZERO_CONNECTION_CONFIG } },
          deep.copy(ZERO_PROPERTIES),
        ];
      const dev = await client.hardware.devices.retrieve<Properties>(layoutKey);
      dev.properties = migrateProperties(dev.properties);
      return [
        { name: dev.name, connection: dev.properties.connection },
        dev.properties,
      ];
    },
  });
  if (isPending)
    return (
      <Status.Text.Centered level="h2" variant="loading">
        Loading Configuration from Synnax Server
      </Status.Text.Centered>
    );
  if (isError) {
    const color = Status.variantColors.error;
    return (
      <Align.Center style={{ padding: "3rem" }}>
        <Text.Text level="h2" color={color}>
          Failed to load configuration for server with key {layoutKey}
        </Text.Text>
        <Text.Text level="p" color={color}>
          {error.message}
        </Text.Text>
      </Align.Center>
    );
  }
  const [initialValues, properties] = data;
  return (
    <Internal
      focused
      initialValues={initialValues}
      layoutKey={layoutKey}
      onClose={onClose}
      properties={properties}
      visible
    />
  );
};<|MERGE_RESOLUTION|>--- conflicted
+++ resolved
@@ -19,6 +19,7 @@
   Nav,
   Status,
   Synnax,
+  Text,
 } from "@synnaxlabs/pluto";
 import { deep } from "@synnaxlabs/x";
 import { useMutation, useQuery } from "@tanstack/react-query";
@@ -69,69 +70,7 @@
 });
 interface FormSchema extends z.infer<typeof formSchema> {}
 
-<<<<<<< HEAD
-const SAVE_TRIGGER: Triggers.Trigger = ["Control", "Enter"];
-
 interface InternalProps extends Layout.RendererProps {
-=======
-export const createConfigureLayout =
-  (device?: string, initial: Omit<Partial<Layout.State>, "type" | "icon"> = {}) =>
-  (): Layout.State => {
-    const { name = "OPC UA.Connect", location = "modal", ...rest } = initial;
-    const key = device ?? initial.key ?? CONFIGURE_LAYOUT_TYPE;
-    return {
-      key,
-      type: CONFIGURE_LAYOUT_TYPE,
-      windowKey: key,
-      name,
-      icon: "Logo.OPC",
-      window: { navTop: true, resizable: true, size: { height: 710, width: 800 } },
-      location,
-      ...rest,
-    };
-  };
-
-export const Configure: Layout.Renderer = ({ onClose, layoutKey }): ReactElement => {
-  const client = Synnax.use();
-  const initial = useQuery<[FormSchema, Properties | undefined], Error>({
-    queryKey: ["device", layoutKey, client?.key],
-    queryFn: async () => {
-      if (client == null || layoutKey === CONFIGURE_LAYOUT_TYPE)
-        return [
-          { name: "New OPC Server", connection: { ...ZERO_CONNECTION_CONFIG } },
-          undefined,
-        ];
-      const dev = await client.hardware.devices.retrieve<Properties>(layoutKey);
-      dev.properties = migrateProperties(dev.properties);
-      await client.hardware.devices.create(dev);
-      return [
-        { name: dev.name, connection: dev.properties.connection },
-        dev.properties,
-      ];
-    },
-  });
-  if (initial.isPending)
-    return <Status.Text.Centered variant="info">Loading...</Status.Text.Centered>;
-  if (initial.isError)
-    return (
-      <Status.Text.Centered variant="error">Error loading device</Status.Text.Centered>
-    );
-  const [initialData, initialProperties] = initial.data;
-  return (
-    <ConfigureInternal
-      onClose={onClose}
-      layoutKey={layoutKey}
-      properties={initialProperties}
-      initialValues={initialData}
-      visible
-      focused
-    />
-  );
-};
-
-interface ConfigureInternalProps extends Layout.RendererProps {
-  properties?: Properties;
->>>>>>> be18e84c
   initialValues: FormSchema;
   properties?: Properties;
 }
@@ -258,18 +197,8 @@
       </Align.Space>
       <Layout.BottomNavBar>
         <Nav.Bar.Start size="small">
-<<<<<<< HEAD
           {connectionState == null ? (
-            <>
-              <Triggers.Text level="small" shade={7} trigger={SAVE_TRIGGER} />
-              <Text.Text level="small" shade={7}>
-                To Test Connection
-              </Text.Text>
-            </>
-=======
-          {connState == null ? (
             <Triggers.SaveHelpText action="Test Connection" noBar />
->>>>>>> be18e84c
           ) : (
             <Status.Text level="p" variant={connectionState.variant as Status.Variant}>
               {connectionState.details?.message}
@@ -279,19 +208,10 @@
         <Nav.Bar.End>
           <Button.Button
             variant="outlined"
-<<<<<<< HEAD
-            triggers={[SAVE_TRIGGER]}
+            triggers={Triggers.SAVE}
             loading={testConnectionMutation.isPending}
             disabled={isPending}
             onClick={() => testConnectionMutation.mutate()}
-=======
-            triggers={Triggers.SAVE}
-            loading={testConnection.isPending}
-            disabled={testConnection.isPending}
-            onClick={() => {
-              testConnection.mutate();
-            }}
->>>>>>> be18e84c
           >
             Test Connection
           </Button.Button>
