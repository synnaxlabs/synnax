--- conflicted
+++ resolved
@@ -9,7 +9,7 @@
 
 import "@/hardware/opc/device/Connect.css";
 
-import { rack, type task, TimeSpan, UnexpectedError } from "@synnaxlabs/client";
+import { rack, TimeSpan, UnexpectedError } from "@synnaxlabs/client";
 import {
   Align,
   Button,
@@ -46,16 +46,10 @@
   ZERO_PROPERTIES,
 } from "@/hardware/opc/device/types";
 import {
+  SCAN_SCHEMAS,
   SCAN_TYPE,
-  type ScanConfig,
-  type ScanStateDetails,
-  type ScanType,
   TEST_CONNECTION_COMMAND_TYPE,
-<<<<<<< HEAD
   type TestConnectionStatus,
-=======
-  type TestConnectionCommandState,
->>>>>>> 8997c3c7
 } from "@/hardware/opc/task/types";
 import { type Layout } from "@/layout";
 import { Modals } from "@/modals";
@@ -97,24 +91,20 @@
       const rack = await client.hardware.racks.retrieve(
         methods.get<rack.Key>("rack").value,
       );
-      const scanTasks = await rack.retrieveTaskByType(SCAN_TYPE);
+      const scanTasks = await client.hardware.tasks.retrieve({
+        type: SCAN_TYPE,
+        rack: rack.key,
+        schemas: SCAN_SCHEMAS,
+      });
       if (scanTasks.length === 0)
         throw new UnexpectedError(`No scan task found for driver ${rack.name}`);
-<<<<<<< HEAD
       const task = scanTasks[0];
-=======
-      const task = scanTasks[0] as unknown as task.Task<
-        ScanConfig,
-        ScanStateDetails,
-        ScanType
-      >;
->>>>>>> 8997c3c7
       const state = await task.executeCommandSync(
         TEST_CONNECTION_COMMAND_TYPE,
         TimeSpan.seconds(10),
         { connection: methods.get("connection").value },
       );
-      setConnectionState(state as TestConnectionCommandState);
+      setConnectionState(state);
     },
   });
   const connectMutation = useMutation({
