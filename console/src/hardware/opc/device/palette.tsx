--- conflicted
+++ resolved
@@ -19,11 +19,7 @@
   icon: <Icon.Logo.OPC />,
   onSelect: ({ placeLayout }) => placeLayout(CONNECT_LAYOUT),
   visible: ({ store, client }) =>
-<<<<<<< HEAD
-    Access.editGranted({ id: device.TYPE_ONTOLOGY_ID, store, client }),
-=======
     Access.updateGranted({ id: device.TYPE_ONTOLOGY_ID, store, client }),
->>>>>>> 99ffa699
 };
 
 export const COMMANDS: Palette.Command[] = [CONNECT_SERVER_COMMAND];