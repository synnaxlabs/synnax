--- conflicted
+++ resolved
@@ -9,12 +9,7 @@
 
 import "@/hardware/opc/device/Browser.css";
 
-<<<<<<< HEAD
 import { type task, UnexpectedError } from "@synnaxlabs/client";
-import { Icon } from "@synnaxlabs/media";
-=======
-import { UnexpectedError } from "@synnaxlabs/client";
->>>>>>> 6fa44cfc
 import {
   Align,
   Button,
