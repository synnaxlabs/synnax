// Copyright 2025 Synnax Labs, Inc.
//
// Use of this software is governed by the Business Source License included in the file
// licenses/BSL.txt.
//
// As of the Change Date specified in that file, in accordance with the Business Source
// License, use of this software will be governed by the Apache License, Version 2.0,
// included in the file licenses/APL.txt.

import "@/hardware/common/device/Configure.css";

import { type device } from "@synnaxlabs/client";
<<<<<<< HEAD
import {
  Align,
  Button,
  Form,
  Icon,
  Nav,
  Status,
  Synnax,
  Text,
} from "@synnaxlabs/pluto";
import { deep, strings, type UnknownRecord } from "@synnaxlabs/x";
=======
import { Icon } from "@synnaxlabs/media";
import { Align, Button, Form, Nav, Status, Synnax, Text } from "@synnaxlabs/pluto";
import { deep, type record, strings } from "@synnaxlabs/x";
>>>>>>> 2ea56abb
import { useMutation, useQuery } from "@tanstack/react-query";
import { useRef, useState } from "react";
import { z } from "zod/v4";

import { CSS } from "@/css";
import { NULL_CLIENT_ERROR } from "@/errors";
import { identifierZ, nameZ } from "@/hardware/common/device/types";
import { type Layout } from "@/layout";
import { Triggers } from "@/triggers";

export const CONFIGURE_LAYOUT: Omit<Layout.BaseState, "type"> = {
  icon: "Device",
  location: "modal",
  name: "Configure",
  window: { resizable: false, size: { height: 325, width: 800 }, navTop: true },
};

interface InternalProps<
  Properties extends record.Unknown,
  Make extends string,
  Model extends string,
> extends Pick<Layout.RendererProps, "onClose"> {
  device: device.Device<Properties, Make, Model>;
  initialProperties: Properties;
}

const configurablePropertiesZ = z.object({ name: nameZ, identifier: identifierZ });
type ConfigurablePropertiesZ = typeof configurablePropertiesZ;

const Internal = <
  Properties extends record.Unknown,
  Make extends string,
  Model extends string,
>({
  device,
  device: { name },
  onClose,
  initialProperties,
}: InternalProps<Properties, Make, Model>) => {
  const methods = Form.use<ConfigurablePropertiesZ>({
    values: { name, identifier: "" },
    schema: configurablePropertiesZ,
  });
  const client = Synnax.use();
  const [step, setStep] = useState<"name" | "identifier">("name");
  const isNameStep = step === "name";
  const triggerAction = isNameStep ? "Next" : "Save";
  const [recommendedIds, setRecommendedIds] = useState<string[]>([]);
  const identifierRef = useRef<HTMLInputElement>(null);
  const handleError = Status.useErrorHandler();
  const { isPending, mutate } = useMutation<void, Error, void>({
    onError: (e) => handleError(e, `Failed to configure ${name}`),
    mutationFn: async () => {
      if (client == null) throw NULL_CLIENT_ERROR;
      if (isNameStep) {
        if (methods.validate("name")) {
          setStep("identifier");
          setRecommendedIds(
            strings.createShortIdentifiers(methods.get<string>("name").value),
          );
          setTimeout(() => identifierRef.current?.focus(), 100);
        }
        return;
      }
      if (!methods.validate("identifier")) return;
      await client.hardware.devices.create({
        ...device,
        configured: true,
        name: methods.get<string>("name").value,
        properties: {
          ...deep.copy(initialProperties),
          ...device.properties,
          identifier: methods.get<string>("identifier").value,
        },
      });
      onClose();
    },
  });
  return (
    <Align.Space align="stretch" className={CSS.B("configure")} empty>
      <Form.Form<typeof configurablePropertiesZ> {...methods}>
        <Align.Space
          align="stretch"
          justify="center"
          grow
          size="large"
          style={{ padding: "5rem" }}
        >
          {isNameStep ? (
            <>
              <Text.Text level="p" shade={11}>
                Before you can acquire data from this device, we'll need a few details.
                To start off, enter a name so it's easy to look up later.
              </Text.Text>
              <Form.TextField
                autoFocus
                inputProps={{ autoFocus: true, level: "h2", variant: "natural" }}
                label="Name"
                path="name"
              />
            </>
          ) : (
            <>
              <Text.Text level="p" shade={11}>
                Next, we'll need a short identifier for{" "}
                {methods.get<string>("name").value}. We'll use this as a prefix for all
                channels associated with this device. We've given you some suggestions
                below.
              </Text.Text>
              <Align.Space size="small">
                <Form.TextField
                  autoFocus
                  label="Identifier"
                  inputProps={{ level: "h2", ref: identifierRef, variant: "natural" }}
                  path="identifier"
                />
                <Align.Space x>
                  <Button.Icon disabled size="small" variant="text">
                    <Icon.Bolt />
                  </Button.Icon>
                  {recommendedIds.map((id) => (
                    <Button.Button
                      key={id}
                      onClick={() => {
                        methods.set("identifier", id);
                        identifierRef.current?.focus();
                      }}
                      size="small"
                      variant="suggestion"
                    >
                      {id}
                    </Button.Button>
                  ))}
                </Align.Space>
              </Align.Space>
            </>
          )}
        </Align.Space>
      </Form.Form>
      <Nav.Bar location="bottom" size={48} bordered>
        <Triggers.SaveHelpText action={triggerAction} />
        <Nav.Bar.End>
          <Button.Button
            disabled={isPending}
            loading={isPending}
            onClick={() => mutate()}
            triggers={Triggers.SAVE}
            type="submit"
          >
            {triggerAction}
          </Button.Button>
        </Nav.Bar.End>
      </Nav.Bar>
    </Align.Space>
  );
};

export interface ConfigureProps<
  Properties extends record.Unknown,
  Make extends string,
  Model extends string,
> extends Layout.RendererProps,
    Pick<InternalProps<Properties, Make, Model>, "initialProperties"> {}

export const Configure = <
  Properties extends record.Unknown,
  Make extends string,
  Model extends string,
>({
  layoutKey,
  ...rest
}: ConfigureProps<Properties, Make, Model>) => {
  const client = Synnax.use();
  const { data, error, isError, isPending } = useQuery({
    queryKey: [layoutKey, client?.key],
    queryFn: async () => {
      if (client == null) throw NULL_CLIENT_ERROR;
      return await client.hardware.devices.retrieve<Properties, Make, Model>(layoutKey);
    },
  });
  if (isPending)
    return (
      <Status.Text.Centered level="h4" variant="loading">
        Fetching device from server
      </Status.Text.Centered>
    );
  if (isError) {
    const color = Status.VARIANT_COLORS.error;
    return (
      <Align.Space align="center" grow justify="center">
        <Text.Text color={color} level="h2">
          Failed to load data for device with key {layoutKey}
        </Text.Text>
        <Text.Text color={color} level="p">
          {error.message}
        </Text.Text>
      </Align.Space>
    );
  }
  return <Internal device={data} {...rest} />;
};<|MERGE_RESOLUTION|>--- conflicted
+++ resolved
@@ -10,7 +10,6 @@
 import "@/hardware/common/device/Configure.css";
 
 import { type device } from "@synnaxlabs/client";
-<<<<<<< HEAD
 import {
   Align,
   Button,
@@ -21,12 +20,7 @@
   Synnax,
   Text,
 } from "@synnaxlabs/pluto";
-import { deep, strings, type UnknownRecord } from "@synnaxlabs/x";
-=======
-import { Icon } from "@synnaxlabs/media";
-import { Align, Button, Form, Nav, Status, Synnax, Text } from "@synnaxlabs/pluto";
-import { deep, type record, strings } from "@synnaxlabs/x";
->>>>>>> 2ea56abb
+import { deep, strings, type record } from "@synnaxlabs/x";
 import { useMutation, useQuery } from "@tanstack/react-query";
 import { useRef, useState } from "react";
 import { z } from "zod/v4";
