// Copyright 2025 Synnax Labs, Inc.
//
// Use of this software is governed by the Business Source License included in the file
// licenses/BSL.txt.
//
// As of the Change Date specified in that file, in accordance with the Business Source
// License, use of this software will be governed by the Apache License, Version 2.0,
// included in the file licenses/APL.txt.

import { type device } from "@synnaxlabs/client";
import { Device, Form } from "@synnaxlabs/pluto";
import { primitive, type record } from "@synnaxlabs/x";
import { useEffect, useMemo } from "react";

/**
 * A hook that retrieves and subscribes to updates for a device. Must be used within a
 * Form context that has a schema matching the following structure:
 *
 * ```typescript
 * {
 *   config: {
 *     device: z.string() // The device key
 *   }
 * }
 * ```
 *
 * @returns The device if found, undefined otherwise.
 * @template P - The type of the device properties.
 * @template MK - The device make type.
 * @template MO - The device model type.
 */
export const use = <
  Properties extends record.Unknown = record.Unknown,
  Make extends string = string,
  Model extends string = string,
>(): device.Device<Properties, Make, Model> | null => {
  const devKey = Form.useFieldValue<string>("config.device");
<<<<<<< HEAD
  const useRetrieve = useMemo(
    () => Device.createRetrieve<Properties, Make, Model>(),
    [],
  );
  const { retrieve, data } = useRetrieve.stateful();
=======
  const { useRetrieveStateful } = useMemo(
    () => Device.createRetrieve<Properties, Make, Model>(),
    [],
  );
  const { retrieve, data } = useRetrieveStateful();
>>>>>>> 7bf54b86
  useEffect(() => {
    if (primitive.isZero(devKey)) return;
    retrieve({ key: devKey });
  }, [devKey, retrieve]);
  return data ?? null;
};<|MERGE_RESOLUTION|>--- conflicted
+++ resolved
@@ -35,19 +35,11 @@
   Model extends string = string,
 >(): device.Device<Properties, Make, Model> | null => {
   const devKey = Form.useFieldValue<string>("config.device");
-<<<<<<< HEAD
-  const useRetrieve = useMemo(
-    () => Device.createRetrieve<Properties, Make, Model>(),
-    [],
-  );
-  const { retrieve, data } = useRetrieve.stateful();
-=======
   const { useRetrieveStateful } = useMemo(
     () => Device.createRetrieve<Properties, Make, Model>(),
     [],
   );
   const { retrieve, data } = useRetrieveStateful();
->>>>>>> 7bf54b86
   useEffect(() => {
     if (primitive.isZero(devKey)) return;
     retrieve({ key: devKey });
