--- conflicted
+++ resolved
@@ -8,7 +8,6 @@
 // included in the file licenses/APL.txt.
 
 import { type device, NotFoundError } from "@synnaxlabs/client";
-<<<<<<< HEAD
 import {
   Device,
   Form,
@@ -17,11 +16,7 @@
   useAsyncEffect,
   useSyncedRef,
 } from "@synnaxlabs/pluto";
-import { type UnknownRecord } from "@synnaxlabs/x";
-=======
-import { Form, Observe, Status, Synnax, useAsyncEffect } from "@synnaxlabs/pluto";
 import { type record } from "@synnaxlabs/x";
->>>>>>> 6fa44cfc
 import { useCallback, useState } from "react";
 import { type z } from "zod/v4";
 
@@ -51,7 +46,7 @@
   Properties extends record.Unknown = record.Unknown,
   Make extends string = string,
   Model extends string = string,
-  StateDetails extends {} = UnknownRecord,
+  StateDetails extends {} = record.Unknown,
 >(): device.Device<Properties, Make, Model, StateDetails> | undefined => {
   const ctx = Form.useContext<UseContextValue>();
   const client = Synnax.use();
