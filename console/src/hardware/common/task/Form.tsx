--- conflicted
+++ resolved
@@ -106,14 +106,10 @@
     const values = { name: tsk.name, config: tsk.config };
     const methods = PForm.use<Schema<Config>>({ schema, values });
     const create = useCreate<Config, Details, Type>(layoutKey);
-<<<<<<< HEAD
-    const [state, triggerLoading] = useState(tsk.key, tsk.state ?? undefined);
-=======
     const [state, triggerLoading, triggerError] = useState(
       tsk.key,
       tsk.state ?? undefined,
     );
->>>>>>> 60e9b882
     const configureMutation = useMutation({
       mutationFn: async () => {
         if (client == null) throw NULL_CLIENT_ERROR;
@@ -132,16 +128,12 @@
       mutationFn: async (command: StartOrStopCommand) => {
         if (!configured) throw new UnexpectedError("Task has not been configured");
         triggerLoading();
-<<<<<<< HEAD
-        await tsk.executeCommand(command);
-=======
         try {
           await tsk.executeCommandSync(command, {}, TimeSpan.fromSeconds(10));
         } catch (e) {
           if (e instanceof Error) triggerError(e.message);
           throw e;
         }
->>>>>>> 60e9b882
       },
       onError: (e, command) => handleException(e, `Failed to ${command} task`),
     });
