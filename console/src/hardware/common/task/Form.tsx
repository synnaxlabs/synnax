--- conflicted
+++ resolved
@@ -170,17 +170,8 @@
         config: z.infer<Config>;
       };
       if (config == null) throw new Error("Config is required");
-<<<<<<< HEAD
-      const [newConfig, rackKey] = await onConfigure(
-        client,
-        config as z.infer<Config>,
-        name,
-      );
+      const [newConfig, rackKey] = await onConfigure(client, config, name);
       if (task_.key != "" && rackKey != task.rackKey(task_.key)) {
-=======
-      const [newConfig, rackKey] = await onConfigure(client, config, name);
-      if (task_.key != "" && rackKey != task.getRackKey(task_.key)) {
->>>>>>> a2e6d5cc
         const confirmed = await confirm({
           message: "Device has been moved to different driver.",
           description:
