--- conflicted
+++ resolved
@@ -44,11 +44,7 @@
 export type FormProps<
   Type extends z.ZodLiteral<string> = z.ZodLiteral<string>,
   Config extends z.ZodType = z.ZodType,
-<<<<<<< HEAD
-  StatusData extends z.ZodTypeAny = z.ZodTypeAny,
-=======
-  StatusData extends z.ZodType = z.ZodType,
->>>>>>> d0e4900d
+  StatusData extends z.ZodType = z.ZodType,
 > = { methods: PForm.ContextValue<FormSchema<Config>> } & (
   | {
       configured: false;
@@ -70,60 +66,33 @@
 export interface OnConfigure<Config extends z.ZodType = z.ZodType> {
   (
     client: Synnax,
-<<<<<<< HEAD
-    config: z.output<Config>,
-    name: string,
-  ): Promise<[z.output<Config>, rack.Key]>;
-=======
     config: z.infer<Config>,
     name: string,
   ): Promise<[z.infer<Config>, rack.Key]>;
->>>>>>> d0e4900d
 }
 
 export interface WrapFormArgs<
   Type extends z.ZodLiteral<string> = z.ZodLiteral<string>,
   Config extends z.ZodType = z.ZodType,
-<<<<<<< HEAD
-  StatusData extends z.ZodTypeAny = z.ZodTypeAny,
-> extends WrapOptions<Type, Config, StatusData> {
-  Properties: FC<{}>;
-  Form: FC<FormProps<Type, Config, StatusData>>;
-  type: z.output<Type>;
-=======
   StatusData extends z.ZodType = z.ZodType,
 > extends WrapOptions<Type, Config, StatusData> {
   Properties: FC<{}>;
   Form: FC<FormProps<Type, Config, StatusData>>;
   type: z.infer<Type>;
->>>>>>> d0e4900d
   onConfigure: OnConfigure<Config>;
 }
 
 export interface UseFormArgs<
   Type extends z.ZodLiteral<string> = z.ZodLiteral<string>,
   Config extends z.ZodType = z.ZodType,
-<<<<<<< HEAD
-  StatusData extends z.ZodTypeAny = z.ZodTypeAny,
-> extends TaskProps<Type, Config, StatusData>,
-    Pick<
-      WrapFormArgs<Type, Config, StatusData>,
-      "configSchema" | "onConfigure" | "type"
-    > {}
-=======
   StatusData extends z.ZodType = z.ZodType,
 > extends TaskProps<Type, Config, StatusData>,
     Pick<WrapFormArgs<Type, Config, StatusData>, "schemas" | "onConfigure" | "type"> {}
->>>>>>> d0e4900d
 
 export interface UseFormReturn<
   Type extends z.ZodLiteral<string> = z.ZodLiteral<string>,
   Config extends z.ZodType = z.ZodType,
-<<<<<<< HEAD
-  StatusData extends z.ZodTypeAny = z.ZodTypeAny,
-=======
-  StatusData extends z.ZodType = z.ZodType,
->>>>>>> d0e4900d
+  StatusData extends z.ZodType = z.ZodType,
 > {
   formProps: FormProps<Type, Config, StatusData>;
   handleConfigure: UseMutateFunction<void, Error, void, unknown>;
@@ -134,11 +103,7 @@
 
 const nameZ = z.string().min(1, "Name is required");
 
-<<<<<<< HEAD
-const DEFAULT_STATUS: task.Status<z.ZodTypeAny> = {
-=======
 const DEFAULT_STATUS: task.Status<z.ZodType> = {
->>>>>>> d0e4900d
   key: "",
   variant: "disabled",
   message: "Task is not configured",
@@ -149,24 +114,15 @@
 export const useForm = <
   Type extends z.ZodLiteral<string> = z.ZodLiteral<string>,
   Config extends z.ZodType = z.ZodType,
-<<<<<<< HEAD
-  StatusData extends z.ZodTypeAny = z.ZodTypeAny,
-=======
-  StatusData extends z.ZodType = z.ZodType,
->>>>>>> d0e4900d
+  StatusData extends z.ZodType = z.ZodType,
 >({
   task: initialTask,
   layoutKey,
   onConfigure,
   type,
-<<<<<<< HEAD
-}: UseFormArgs<Type, Config, StatusData>): UseFormReturn<Type, Config, StatusData> => {
-  const schema = z.object({ name: nameZ, config: configSchema });
-=======
   schemas,
 }: UseFormArgs<Type, Config, StatusData>): UseFormReturn<Type, Config, StatusData> => {
   const schema = z.object({ name: nameZ, config: schemas.configSchema });
->>>>>>> d0e4900d
   const client = PSynnax.use();
   const handleError_ = Status.useErrorHandler();
   const dispatch = useDispatch();
@@ -183,17 +139,10 @@
     values: schema.parse({
       name: initialTask.name,
       config: initialTask.config,
-<<<<<<< HEAD
-    }) as z.output<FormSchema<Config>>,
-    onHasTouched: handleUnsavedChanges,
-  });
-  const create = useCreate<Type, Config>(layoutKey);
-=======
     }) as z.infer<FormSchema<Config>>,
     onHasTouched: handleUnsavedChanges,
   });
   const create = useCreate<Type, Config, StatusData>(layoutKey, schemas);
->>>>>>> d0e4900d
   const name = Layout.useSelectName(layoutKey);
   useEffect(() => {
     if (name != null) methods.set("name", name);
@@ -221,11 +170,7 @@
       if (config == null) throw new Error("Config is required");
       const [newConfig, rackKey] = await onConfigure(
         client,
-<<<<<<< HEAD
-        config as z.output<Config>,
-=======
         config as z.infer<Config>,
->>>>>>> d0e4900d
         name,
       );
       if (task_.key != "" && rackKey != task.getRackKey(task_.key)) {
@@ -247,11 +192,7 @@
         methods.set("config.channels", (newConfig as { channels: any }).channels);
       dispatch(Layout.rename({ key: layoutKey, name }));
       const t = await create(
-<<<<<<< HEAD
-        { key: task_.key, name, type, config: newConfig as z.output<Config> },
-=======
         { key: task_.key, name, type, config: newConfig as z.infer<Config> },
->>>>>>> d0e4900d
         rackKey,
       );
       setTask_(t);
@@ -286,11 +227,7 @@
 export const wrapForm = <
   Type extends z.ZodLiteral<string> = z.ZodLiteral<string>,
   Config extends z.ZodType = z.ZodType,
-<<<<<<< HEAD
-  StatusData extends z.ZodTypeAny = z.ZodTypeAny,
-=======
-  StatusData extends z.ZodType = z.ZodType,
->>>>>>> d0e4900d
+  StatusData extends z.ZodType = z.ZodType,
 >({
   Properties,
   Form,
@@ -301,17 +238,7 @@
 }: WrapFormArgs<Type, Config, StatusData>): Layout.Renderer => {
   const Wrapper = ({ layoutKey, ...rest }: TaskProps<Type, Config, StatusData>) => {
     const { formProps, handleConfigure, handleStartOrStop, status, isConfiguring } =
-<<<<<<< HEAD
-      useForm({
-        ...rest,
-        layoutKey,
-        configSchema,
-        type,
-        onConfigure,
-      });
-=======
       useForm({ ...rest, layoutKey, schemas, type, onConfigure });
->>>>>>> d0e4900d
     const { isSnapshot, methods, configured, task } = formProps;
     return (
       <Align.Space
