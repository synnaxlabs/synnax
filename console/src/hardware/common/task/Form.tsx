// Copyright 2025 Synnax Labs, Inc.
//
// Use of this software is governed by the Business Source License included in the file
// licenses/BSL.txt.
//
// As of the Change Date specified in that file, in accordance with the Business Source
// License, use of this software will be governed by the Apache License, Version 2.0,
// included in the file licenses/APL.txt.

import "@/hardware/common/task/Form.css";

import { type rack, type Synnax, type task, UnexpectedError } from "@synnaxlabs/client";
import {
  Align,
  Form as PForm,
  Input,
  Status,
  Synnax as PSynnax,
} from "@synnaxlabs/pluto";
import { TimeSpan, type UnknownRecord } from "@synnaxlabs/x";
import { useMutation } from "@tanstack/react-query";
<<<<<<< HEAD
import { type FC, useState as useReactState } from "react";
=======
import { type FC, useEffect } from "react";
import { useDispatch } from "react-redux";
>>>>>>> 0ac3bc18
import { z } from "zod";

import { CSS } from "@/css";
import { NULL_CLIENT_ERROR } from "@/errors";
import { Controls } from "@/hardware/common/task/Controls";
import { CopyButtons } from "@/hardware/common/task/CopyButtons";
import { ParentRangeButton } from "@/hardware/common/task/ParentRangeButton";
import { Rack } from "@/hardware/common/task/Rack";
import {
  type ConfigSchema,
  type TaskProps,
  wrap,
  type WrapOptions,
} from "@/hardware/common/task/Task";
import { RUNNING_STATUS, type StartOrStopCommand } from "@/hardware/common/task/types";
import { useCreate } from "@/hardware/common/task/useCreate";
import { type StateDetails, useState } from "@/hardware/common/task/useState";
<<<<<<< HEAD
import { type Layout } from "@/layout";
=======
import { Layout } from "@/layout";

>>>>>>> 0ac3bc18
export type Schema<Config extends UnknownRecord = UnknownRecord> = z.ZodObject<{
  name: z.ZodString;
  config: ConfigSchema<Config>;
}>;

export type FormProps<
  Config extends UnknownRecord = UnknownRecord,
  Details extends StateDetails = StateDetails,
  Type extends string = string,
> = { methods: PForm.ContextValue<Schema<Config>> } & (
  | {
      configured: false;
      task: task.Payload<Config, Details, Type>;
      isSnapshot: false;
      isRunning: false;
    }
  | ({ configured: true; task: task.Task<Config, Details, Type> } & (
      | { isSnapshot: false; isRunning: boolean }
      | { isSnapshot: true; isRunning: false }
    ))
);

export interface OnConfigure<Config extends UnknownRecord = UnknownRecord> {
  (
    client: Synnax,
    config: Config,
    taskKey: task.Key,
    name: string,
  ): Promise<[Config, rack.Key]>;
}

export interface WrapFormArgs<
  Config extends UnknownRecord = UnknownRecord,
  Details extends StateDetails = StateDetails,
  Type extends string = string,
> extends WrapOptions<Config, Details, Type> {
  Properties: FC<{}>;
  Form: FC<FormProps<Config, Details, Type>>;
  type: Type;
  onConfigure: OnConfigure<Config>;
}

const nameZ = z.string().min(1, "Name is required");

export const wrapForm = <
  Config extends UnknownRecord = UnknownRecord,
  Details extends StateDetails = StateDetails,
  Type extends string = string,
>({
  Properties,
  Form,
  configSchema,
  type,
  getInitialPayload,
  onConfigure,
}: WrapFormArgs<Config, Details, Type>): Layout.Renderer => {
  const schema = z.object({ name: nameZ, config: configSchema });
  const Wrapper = ({
    layoutKey,
    task: initialTask,
  }: TaskProps<Config, Details, Type>) => {
    const client = PSynnax.use();
    const handleError_ = Status.useErrorHandler();
    const values = { name: initialTask.name, config: initialTask.config };
    const methods = PForm.use<Schema<Config>>({ schema, values });
    const create = useCreate<Config, Details, Type>(layoutKey);
<<<<<<< HEAD
    const [taskKey, setTaskKey] = useReactState<task.Key>(initialTask.key);
    const configured = taskKey.length > 0;
    const { state, triggerError, triggerLoading } = useState(
      taskKey,
      initialTask.state ?? undefined,
=======
    const dispatch = useDispatch();
    const name = Layout.useSelectName(layoutKey);
    useEffect(() => {
      if (name != null) methods.set("name", name);
    }, [name]);
    const [state, triggerLoading, triggerError] = useState(
      tsk.key,
      tsk.state ?? undefined,
>>>>>>> 0ac3bc18
    );
    const handleError = (e: Error, action: string) => {
      triggerError(e.message);
      handleError_(e, `Failed to ${action} ${values.name}`);
    };

    const { mutate: handleConfigure, isPending: isConfiguring } = useMutation({
      mutationFn: async () => {
        if (client == null) throw NULL_CLIENT_ERROR;
        if (tsk.snapshot) return;
        if (!(await methods.validateAsync())) return;
        const { config, name } = methods.value();
        if (config == null) throw new Error("Config is required");
        const [newConfig, rackKey] = await onConfigure(
          client,
          config,
          initialTask.key,
          name,
        );
        methods.set("config", newConfig);
        // current work around for Pluto form issues (Issue: SY-1465)
        if ("channels" in newConfig) methods.set("config.channels", newConfig.channels);
<<<<<<< HEAD
        const t = await create(
          { key: taskKey, name, type, config: newConfig },
          rackKey,
        );
        setTaskKey(t.key);
=======
        dispatch(Layout.rename({ key: layoutKey, name }));
        await create({ key: tsk.key, name, type, config: newConfig }, rackKey);
>>>>>>> 0ac3bc18
      },
      onError: (e: Error) => handleError(e, "configure"),
    });
    const { mutate: handleStartOrStop } = useMutation({
      mutationFn: async (command: StartOrStopCommand) => {
        if (!configured) throw new UnexpectedError("Task has not been configured");
        triggerLoading();
        const sugaredTask = client?.hardware.tasks.sugar({
          ...initialTask,
          key: taskKey,
        });
        await sugaredTask?.executeCommandSync(command, {}, TimeSpan.fromSeconds(10));
      },
      onError: handleError,
    });
    const isSnapshot = configured ? (initialTask.snapshot ?? false) : false;
    const isRunning =
      configured && !isSnapshot ? state.status === RUNNING_STATUS : false;
    const formProps = {
      methods,
      configured,
      task: initialTask,
      isSnapshot,
      isRunning,
    } as FormProps<Config, Details, Type>;

    return (
      <Align.Space
        direction="y"
        className={CSS(CSS.B("task-configure"), CSS.BM("task-configure", type))}
        grow
        empty
      >
        <Align.Space grow>
          <PForm.Form {...methods} mode={isSnapshot ? "preview" : "normal"}>
            <Align.Space direction="x" justify="spaceBetween">
              <PForm.Field<string> path="name">
                {(p) => <Input.Text variant="natural" level="h2" {...p} />}
              </PForm.Field>
              <Align.Space align="end" size="small">
                <CopyButtons
                  getConfig={() => methods.get("config").value}
                  getName={() => methods.get<string>("name").value}
                  taskKey={initialTask.key}
                />
                <Rack taskKey={taskKey} />
              </Align.Space>
            </Align.Space>
            {configured && isSnapshot && <ParentRangeButton taskKey={taskKey} />}
            <Align.Space className={CSS.B("task-properties")} direction="x">
              <Properties />
            </Align.Space>
            <Align.Space
              direction="x"
              className={CSS.B("task-channel-form-container")}
              bordered
              rounded
              grow
              empty
            >
              <Form {...formProps} />
            </Align.Space>
          </PForm.Form>
          <Controls
            layoutKey={layoutKey}
            state={state}
            isConfiguring={isConfiguring}
            onStartStop={handleStartOrStop}
            onConfigure={handleConfigure}
            isSnapshot={isSnapshot}
            hasBeenConfigured={configured}
          />
        </Align.Space>
      </Align.Space>
    );
  };
  Wrapper.displayName = `Form(${Form.displayName ?? Form.name})`;
  return wrap(Wrapper, { getInitialPayload, configSchema });
};<|MERGE_RESOLUTION|>--- conflicted
+++ resolved
@@ -19,12 +19,8 @@
 } from "@synnaxlabs/pluto";
 import { TimeSpan, type UnknownRecord } from "@synnaxlabs/x";
 import { useMutation } from "@tanstack/react-query";
-<<<<<<< HEAD
-import { type FC, useState as useReactState } from "react";
-=======
-import { type FC, useEffect } from "react";
+import { type FC, useCallback, useEffect, useState as useReactState } from "react";
 import { useDispatch } from "react-redux";
->>>>>>> 0ac3bc18
 import { z } from "zod";
 
 import { CSS } from "@/css";
@@ -41,13 +37,13 @@
 } from "@/hardware/common/task/Task";
 import { RUNNING_STATUS, type StartOrStopCommand } from "@/hardware/common/task/types";
 import { useCreate } from "@/hardware/common/task/useCreate";
-import { type StateDetails, useState } from "@/hardware/common/task/useState";
-<<<<<<< HEAD
-import { type Layout } from "@/layout";
-=======
+import {
+  type State,
+  type StateDetails,
+  useState,
+} from "@/hardware/common/task/useState";
 import { Layout } from "@/layout";
 
->>>>>>> 0ac3bc18
 export type Schema<Config extends UnknownRecord = UnknownRecord> = z.ZodObject<{
   name: z.ZodString;
   config: ConfigSchema<Config>;
@@ -90,7 +86,121 @@
   onConfigure: OnConfigure<Config>;
 }
 
+export interface UseFormArgs<
+  Config extends UnknownRecord = UnknownRecord,
+  Details extends StateDetails = StateDetails,
+  Type extends string = string,
+> extends TaskProps<Config, Details, Type>,
+    Pick<
+      WrapFormArgs<Config, Details, Type>,
+      "configSchema" | "onConfigure" | "type"
+    > {}
+
+export interface UseFormReturn<
+  Config extends UnknownRecord = UnknownRecord,
+  Details extends StateDetails = StateDetails,
+  Type extends string = string,
+> {
+  formProps: FormProps<Config, Details, Type>;
+  handleConfigure: (config: Config, name: string) => Promise<void>;
+  handleStartOrStop: (command: StartOrStopCommand) => Promise<void>;
+  state: State;
+  isConfiguring: boolean;
+}
+
 const nameZ = z.string().min(1, "Name is required");
+
+export const useForm = <
+  Config extends UnknownRecord = UnknownRecord,
+  Details extends StateDetails = StateDetails,
+  Type extends string = string,
+>({
+  task: initialTask,
+  layoutKey,
+  configSchema,
+  onConfigure,
+  type,
+}: UseFormArgs<Config, Details, Type>) => {
+  const schema = z.object({ name: nameZ, config: configSchema });
+  const client = PSynnax.use();
+  const handleError_ = Status.useErrorHandler();
+  const values = { name: initialTask.name, config: initialTask.config };
+  const dispatch = useDispatch();
+  const handleUnsavedChanges = useCallback(
+    (hasUnsavedChanges: boolean) => {
+      dispatch(
+        Layout.setUnsavedChanges({ key: layoutKey, unsavedChanges: hasUnsavedChanges }),
+      );
+    },
+    [dispatch, layoutKey],
+  );
+  const methods = PForm.use<Schema<Config>>({
+    schema,
+    values,
+    onHasTouched: handleUnsavedChanges,
+  });
+  const create = useCreate<Config, Details, Type>(layoutKey);
+  const name = Layout.useSelectName(layoutKey);
+  useEffect(() => {
+    if (name != null) methods.set("name", name);
+  }, [name]);
+  const [taskKey, setTaskKey] = useReactState<task.Key>(initialTask.key);
+  const configured = taskKey.length > 0;
+  const { state, triggerError, triggerLoading } = useState(
+    taskKey,
+    initialTask.state ?? undefined,
+  );
+  const handleError = (e: Error, action: string) => {
+    triggerError(e.message);
+    handleError_(e, `Failed to ${action} ${values.name}`);
+  };
+
+  const { mutate: handleConfigure, isPending: isConfiguring } = useMutation({
+    mutationFn: async () => {
+      if (client == null) throw NULL_CLIENT_ERROR;
+      if (initialTask.snapshot) return;
+      if (!(await methods.validateAsync())) return;
+      const { config, name } = methods.value();
+      if (config == null) throw new Error("Config is required");
+      const [newConfig, rackKey] = await onConfigure(
+        client,
+        config,
+        initialTask.key,
+        name,
+      );
+      methods.setCurrentStateAsInitialValues();
+      methods.set("config", newConfig);
+      // current work around for Pluto form issues (Issue: SY-1465)
+      if ("channels" in newConfig) methods.set("config.channels", newConfig.channels);
+      dispatch(Layout.rename({ key: layoutKey, name }));
+      const t = await create({ key: taskKey, name, type, config: newConfig }, rackKey);
+      setTaskKey(t.key);
+    },
+    onError: (e: Error) => handleError(e, "configure"),
+  });
+  const { mutate: handleStartOrStop } = useMutation({
+    mutationFn: async (command: StartOrStopCommand) => {
+      if (!configured) throw new UnexpectedError("Task has not been configured");
+      triggerLoading();
+      const sugaredTask = client?.hardware.tasks.sugar({
+        ...initialTask,
+        key: taskKey,
+      });
+      await sugaredTask?.executeCommandSync(command, {}, TimeSpan.fromSeconds(10));
+    },
+    onError: handleError,
+  });
+  const isSnapshot = configured ? (initialTask.snapshot ?? false) : false;
+  const isRunning = configured && !isSnapshot ? state.status === RUNNING_STATUS : false;
+  const formProps = {
+    methods,
+    configured,
+    task: initialTask,
+    isSnapshot,
+    isRunning,
+  } as FormProps<Config, Details, Type>;
+  return { formProps, handleConfigure, handleStartOrStop, state, isConfiguring };
+};
 
 export const wrapForm = <
   Config extends UnknownRecord = UnknownRecord,
@@ -104,90 +214,16 @@
   getInitialPayload,
   onConfigure,
 }: WrapFormArgs<Config, Details, Type>): Layout.Renderer => {
-  const schema = z.object({ name: nameZ, config: configSchema });
-  const Wrapper = ({
-    layoutKey,
-    task: initialTask,
-  }: TaskProps<Config, Details, Type>) => {
-    const client = PSynnax.use();
-    const handleError_ = Status.useErrorHandler();
-    const values = { name: initialTask.name, config: initialTask.config };
-    const methods = PForm.use<Schema<Config>>({ schema, values });
-    const create = useCreate<Config, Details, Type>(layoutKey);
-<<<<<<< HEAD
-    const [taskKey, setTaskKey] = useReactState<task.Key>(initialTask.key);
-    const configured = taskKey.length > 0;
-    const { state, triggerError, triggerLoading } = useState(
-      taskKey,
-      initialTask.state ?? undefined,
-=======
-    const dispatch = useDispatch();
-    const name = Layout.useSelectName(layoutKey);
-    useEffect(() => {
-      if (name != null) methods.set("name", name);
-    }, [name]);
-    const [state, triggerLoading, triggerError] = useState(
-      tsk.key,
-      tsk.state ?? undefined,
->>>>>>> 0ac3bc18
-    );
-    const handleError = (e: Error, action: string) => {
-      triggerError(e.message);
-      handleError_(e, `Failed to ${action} ${values.name}`);
-    };
-
-    const { mutate: handleConfigure, isPending: isConfiguring } = useMutation({
-      mutationFn: async () => {
-        if (client == null) throw NULL_CLIENT_ERROR;
-        if (tsk.snapshot) return;
-        if (!(await methods.validateAsync())) return;
-        const { config, name } = methods.value();
-        if (config == null) throw new Error("Config is required");
-        const [newConfig, rackKey] = await onConfigure(
-          client,
-          config,
-          initialTask.key,
-          name,
-        );
-        methods.set("config", newConfig);
-        // current work around for Pluto form issues (Issue: SY-1465)
-        if ("channels" in newConfig) methods.set("config.channels", newConfig.channels);
-<<<<<<< HEAD
-        const t = await create(
-          { key: taskKey, name, type, config: newConfig },
-          rackKey,
-        );
-        setTaskKey(t.key);
-=======
-        dispatch(Layout.rename({ key: layoutKey, name }));
-        await create({ key: tsk.key, name, type, config: newConfig }, rackKey);
->>>>>>> 0ac3bc18
-      },
-      onError: (e: Error) => handleError(e, "configure"),
-    });
-    const { mutate: handleStartOrStop } = useMutation({
-      mutationFn: async (command: StartOrStopCommand) => {
-        if (!configured) throw new UnexpectedError("Task has not been configured");
-        triggerLoading();
-        const sugaredTask = client?.hardware.tasks.sugar({
-          ...initialTask,
-          key: taskKey,
-        });
-        await sugaredTask?.executeCommandSync(command, {}, TimeSpan.fromSeconds(10));
-      },
-      onError: handleError,
-    });
-    const isSnapshot = configured ? (initialTask.snapshot ?? false) : false;
-    const isRunning =
-      configured && !isSnapshot ? state.status === RUNNING_STATUS : false;
-    const formProps = {
-      methods,
-      configured,
-      task: initialTask,
-      isSnapshot,
-      isRunning,
-    } as FormProps<Config, Details, Type>;
-
+  const Wrapper = ({ layoutKey, ...rest }: TaskProps<Config, Details, Type>) => {
+    const { formProps, handleConfigure, handleStartOrStop, state, isConfiguring } =
+      useForm({
+        ...rest,
+        layoutKey,
+        configSchema,
+        type,
+        onConfigure,
+      });
+    const { isSnapshot, methods, configured, task } = formProps;
     return (
       <Align.Space
         direction="y"
@@ -205,12 +241,12 @@
                 <CopyButtons
                   getConfig={() => methods.get("config").value}
                   getName={() => methods.get<string>("name").value}
-                  taskKey={initialTask.key}
+                  taskKey={task.key}
                 />
-                <Rack taskKey={taskKey} />
+                <Rack taskKey={task.key} />
               </Align.Space>
             </Align.Space>
-            {configured && isSnapshot && <ParentRangeButton taskKey={taskKey} />}
+            {configured && isSnapshot && <ParentRangeButton taskKey={task.key} />}
             <Align.Space className={CSS.B("task-properties")} direction="x">
               <Properties />
             </Align.Space>
