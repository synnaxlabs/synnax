--- conflicted
+++ resolved
@@ -13,15 +13,10 @@
 import { ChannelName, type ChannelNameProps } from "@/hardware/common/task/ChannelName";
 import { getChannelNameID } from "@/hardware/common/task/getChannelNameID";
 
-<<<<<<< HEAD
 export interface WriteChannelNamesProps extends Omit<
   ChannelNameProps,
-  "channel" | "defaultName" | "id"
+  "channel" | "defaultName" | "id" | "namePath"
 > {
-=======
-export interface WriteChannelNamesProps
-  extends Omit<ChannelNameProps, "channel" | "defaultName" | "id" | "namePath"> {
->>>>>>> d221dfc1
   cmdChannel: channel.Key;
   cmdNamePath: string;
   stateChannel: channel.Key;
