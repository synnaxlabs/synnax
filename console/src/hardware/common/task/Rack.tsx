--- conflicted
+++ resolved
@@ -25,18 +25,7 @@
       <Text.Text level="small" color={10} weight={450}>
         Task is deployed to {rack.name}
       </Text.Text>
-<<<<<<< HEAD
-      <Text.Text
-        className={CSS.B("rack-name")}
-        level="small"
-        color={9}
-        weight={350}
-        style={{ paddingRight: "0.5rem" }}
-        overflow="ellipsis"
-      >
-=======
       <Text.Text className={CSS.B("rack-name")} level="small" color={9} weight={350}>
->>>>>>> 3c518da9
         <Icon.Rack />
         {rack?.name}
       </Text.Text>
