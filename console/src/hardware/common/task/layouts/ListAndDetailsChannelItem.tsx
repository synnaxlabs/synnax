--- conflicted
+++ resolved
@@ -8,7 +8,7 @@
 // included in the file licenses/APL.txt.
 
 import { type channel } from "@synnaxlabs/client";
-import { Align, List, Text, Tooltip } from "@synnaxlabs/pluto";
+import { Align, Icon, List, Text, Tooltip } from "@synnaxlabs/pluto";
 import { type Key, type Keyed } from "@synnaxlabs/x";
 import { type JSX } from "react";
 
@@ -60,7 +60,6 @@
   icon,
   stateChannel,
   ...rest
-<<<<<<< HEAD
 }: ListAndDetailsChannelItemProps<K, E>) => {
   const hasStateChannel = stateChannel != null;
   const hasIcon = icon != null;
@@ -75,24 +74,25 @@
       <Align.Space direction="x" size="small" align="center">
         <Text.Text
           level="p"
-          shade={6}
+          shade={9}
           weight={500}
           style={{ width: `${portMaxChars * 1.25}rem` }}
         >
           {port}
         </Text.Text>
         {hasIcon && (
-          <Text.WithIcon
-            shade={6}
-            weight={500}
-            level="p"
-            startIcon={
-              <Tooltip.Dialog>
-                {icon.name}
-                {icon.icon}
-              </Tooltip.Dialog>
-            }
-          />
+          <Tooltip.Dialog>
+            {icon.name}
+            <Icon.Icon
+              style={{
+                height: "var(--pluto-p-size)",
+                fontSize: "var(--pluto-p-size)",
+                color: "var(--pluto-gray-l8)",
+              }}
+            >
+              {icon.icon}
+            </Icon.Icon>
+          </Tooltip.Dialog>
         )}
         <Align.Space direction="y" size="small">
           <ChannelName
@@ -117,36 +117,4 @@
       </Align.Pack>
     </List.ItemFrame>
   );
-};
-=======
-}: ListAndDetailsChannelItemProps<K, E>) => (
-  <List.ItemFrame
-    {...rest}
-    justify="spaceBetween"
-    align="center"
-    style={{ padding: "1.25rem 2rem" }}
-  >
-    <Align.Space x size="small" align="center">
-      <Text.Text
-        level="p"
-        shade={10}
-        weight={500}
-        style={{ width: `${portMaxChars * 1.25}rem` }}
-      >
-        {port}
-      </Text.Text>
-      {name != null ? (
-        <Text.Text {...NAME_PROPS}>{name}</Text.Text>
-      ) : (
-        <ChannelName {...NAME_PROPS} channel={channel} />
-      )}
-    </Align.Space>
-    <Align.Pack x align="center" size="small">
-      {hasTareButton && (
-        <TareButton disabled={!canTare} onTare={() => onTare?.(channel)} />
-      )}
-      <EnableDisableButton path={`${path}.enabled`} isSnapshot={isSnapshot} />
-    </Align.Pack>
-  </List.ItemFrame>
-);
->>>>>>> e216c4c8
+};