// Copyright 2025 Synnax Labs, Inc.
//
// Use of this software is governed by the Business Source License included in the file
// licenses/BSL.txt.
//
// As of the Change Date specified in that file, in accordance with the Business Source
// License, use of this software will be governed by the Apache License, Version 2.0,
// included in the file licenses/APL.txt.

import { type channel } from "@synnaxlabs/client";
<<<<<<< HEAD
import { Align, List, Text, Tooltip } from "@synnaxlabs/pluto";
import { type Key, type Keyed } from "@synnaxlabs/x";
import { cloneElement, type JSX } from "react";
=======
import { Align, Icon, List, Text, Tooltip } from "@synnaxlabs/pluto";
import { type record } from "@synnaxlabs/x";
import { type JSX } from "react";
>>>>>>> 2ea56abb

import { ChannelName, type ChannelNameProps } from "@/hardware/common/task/ChannelName";
import { EnableDisableButton } from "@/hardware/common/task/EnableDisableButton";
import { getChannelNameID } from "@/hardware/common/task/getChannelNameID";
import { TareButton } from "@/hardware/common/task/TareButton";
import { WriteChannelNames } from "@/hardware/common/task/WriteChannelNames";

export interface ListAndDetailsIconProps {
  icon: JSX.Element;
  name: string;
}

export interface ListAndDetailsChannelItemProps<
  K extends record.Key,
  E extends record.Keyed<K>,
> extends List.ItemProps<K, E> {
  port: string | number;
  portMaxChars: number;
  icon?: ListAndDetailsIconProps;
  canTare: boolean;
  channel: channel.Key;
  stateChannel?: channel.Key;
  onTare?: (channel: channel.Key) => void;
  isSnapshot: boolean;
  path: string;
  hasTareButton: boolean;
}

const getChannelNameProps = (hasIcon: boolean): Omit<ChannelNameProps, "channel"> => ({
  level: "p",
  shade: 9,
  weight: 450,
  style: {
    maxWidth: hasIcon ? 100 : 150,
    flexGrow: 1,
    textOverflow: "ellipsis",
    overflow: "hidden",
  },
  noWrap: true,
});

export const ListAndDetailsChannelItem = <K extends string, E extends record.Keyed<K>>({
  port,
  portMaxChars,
  canTare,
  onTare,
  isSnapshot,
  path,
  hasTareButton,
  channel,
  icon,
  stateChannel,
  ...rest
}: ListAndDetailsChannelItemProps<K, E>) => {
  const { key } = rest.entry;
  const hasStateChannel = stateChannel != null;
  const hasIcon = icon != null;
  const channelNameProps = getChannelNameProps(hasIcon);
  return (
    <List.ItemFrame
      {...rest}
      justify="spaceBetween"
      align="center"
      style={{ padding: "1.25rem 2rem" }}
    >
      <Align.Space direction="x" size="small" align="center">
        <Text.Text
          level="p"
          shade={8}
          weight={500}
          style={{ width: `${portMaxChars * 1.25}rem` }}
        >
          {port}
        </Text.Text>
        {hasIcon && (
          <Tooltip.Dialog>
            {icon.name}
            {cloneElement(icon.icon, {
              style: {
                height: "var(--pluto-p-size)",
                fontSize: "var(--pluto-p-size)",
                color: "var(--pluto-gray-l8)",
              },
            })}
          </Tooltip.Dialog>
        )}
        {hasStateChannel ? (
          <Align.Space direction="y" size="small">
            <WriteChannelNames
              cmdChannel={channel}
              stateChannel={stateChannel}
              itemKey={key}
            />
          </Align.Space>
        ) : (
          <ChannelName
            {...channelNameProps}
            channel={channel}
            id={getChannelNameID(key)}
          />
        )}
      </Align.Space>
      <Align.Pack direction="x" align="center" size="small">
        {hasTareButton && (
          <TareButton disabled={!canTare} onTare={() => onTare?.(channel)} />
        )}
        <EnableDisableButton path={`${path}.enabled`} isSnapshot={isSnapshot} />
      </Align.Pack>
    </List.ItemFrame>
  );
};<|MERGE_RESOLUTION|>--- conflicted
+++ resolved
@@ -8,15 +8,9 @@
 // included in the file licenses/APL.txt.
 
 import { type channel } from "@synnaxlabs/client";
-<<<<<<< HEAD
 import { Align, List, Text, Tooltip } from "@synnaxlabs/pluto";
-import { type Key, type Keyed } from "@synnaxlabs/x";
+import { type record } from "@synnaxlabs/x";
 import { cloneElement, type JSX } from "react";
-=======
-import { Align, Icon, List, Text, Tooltip } from "@synnaxlabs/pluto";
-import { type record } from "@synnaxlabs/x";
-import { type JSX } from "react";
->>>>>>> 2ea56abb
 
 import { ChannelName, type ChannelNameProps } from "@/hardware/common/task/ChannelName";
 import { EnableDisableButton } from "@/hardware/common/task/EnableDisableButton";
