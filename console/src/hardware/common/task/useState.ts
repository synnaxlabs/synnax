// Copyright 2025 Synnax Labs, Inc.
//
// Use of this software is governed by the Business Source License included in the file
// licenses/BSL.txt.
//
// As of the Change Date specified in that file, in accordance with the Business Source
// License, use of this software will be governed by the Apache License, Version 2.0,
// included in the file licenses/APL.txt.

import { type task } from "@synnaxlabs/client";
<<<<<<< HEAD
import { Task, useSyncedRef } from "@synnaxlabs/pluto";
import { status as xstatus } from "@synnaxlabs/x";
=======
import { Observe, Synnax, useSyncedRef } from "@synnaxlabs/pluto";
import { type status } from "@synnaxlabs/x";
>>>>>>> fb6476aa
import { useCallback, useState as useReactState } from "react";

import { shouldExecuteCommand } from "@/hardware/common/task/shouldExecuteCommand";
import {
  LOADING_STATUS,
  PAUSED_STATUS,
  RUNNING_STATUS,
  type Status,
} from "@/hardware/common/task/types";

export interface StateDetails {
  running: boolean;
  message?: string;
}

export interface State {
  status: Status;
  message?: string;
<<<<<<< HEAD
  variant?: xstatus.Variant;
=======
  variant?: status.Variant;
>>>>>>> fb6476aa
}

const parseState = <D extends StateDetails>(state?: task.State<D>): State => ({
  status: state?.details?.running ? RUNNING_STATUS : PAUSED_STATUS,
  message: state?.details?.message,
  variant: state?.variant,
});

/**
 * Explicit return type for the useState hook.
 * The object consists of:
 *  - state: The current state of the task.
 *  - triggerError: A function to set the state to "paused" with an error message.
 *  - triggerLoading: A function to set the state to "loading".
 */
export interface UseStateReturn {
  state: State;
  triggerError: (message: string) => void;
  triggerLoading: () => void;
}

/**
 * useState takes in a task key and an optional initial state.
 *
 * @param key - The unique identifier for the task.
 * @param initialState - The optional initial state of the task.
 *
 * @returns An object containing:
 *   - state: The current state of the task, which includes:
 *     - status: A string that can be "loading", "running", or "paused".
 *     - message: An optional message string.
<<<<<<< HEAD
 *     - variant: An optional variant of type xstatus.Variant.
=======
 *     - variant: An optional variant of type status.Variant.
>>>>>>> fb6476aa
 *   - triggerLoading: A function to set the state to "loading".
 */
export const useState = <D extends StateDetails>(
  key: task.Key,
  initialState?: task.State<D>,
): UseStateReturn => {
  const [state, setState] = useReactState<State>(() => parseState(initialState));
  const { status } = state;
  const keyRef = useSyncedRef(key);
  const statusRef = useSyncedRef(status);
  const handleStateUpdate = useCallback((state: task.State) => {
    if (state.task !== keyRef.current) return;
    setState(parseState(state as task.State<D>));
  }, []);
  Task.useStateSynchronizer(handleStateUpdate);
  const handleCommandUpdate = useCallback(({ task, type }: task.Command) => {
    if (task !== keyRef.current) return;
    if (shouldExecuteCommand(statusRef.current, type)) setState(LOADING_STATE);
  }, []);
  Task.useCommandSynchronizer(handleCommandUpdate);
  const triggerLoading = useCallback(() => setState(LOADING_STATE), []);
  const triggerError = useCallback(
    (message: string) =>
      setState({ status: "paused", message, variant: xstatus.ERROR_VARIANT }),
    [],
  );
  return { state, triggerError, triggerLoading };
};

<<<<<<< HEAD
export const LOADING_STATE: State = {
  status: LOADING_STATUS,
  variant: xstatus.INFO_VARIANT,
};
=======
export const LOADING_STATE: State = { status: LOADING_STATUS, variant: "info" };
>>>>>>> fb6476aa
<|MERGE_RESOLUTION|>--- conflicted
+++ resolved
@@ -8,13 +8,8 @@
 // included in the file licenses/APL.txt.
 
 import { type task } from "@synnaxlabs/client";
-<<<<<<< HEAD
 import { Task, useSyncedRef } from "@synnaxlabs/pluto";
-import { status as xstatus } from "@synnaxlabs/x";
-=======
-import { Observe, Synnax, useSyncedRef } from "@synnaxlabs/pluto";
 import { type status } from "@synnaxlabs/x";
->>>>>>> fb6476aa
 import { useCallback, useState as useReactState } from "react";
 
 import { shouldExecuteCommand } from "@/hardware/common/task/shouldExecuteCommand";
@@ -33,11 +28,7 @@
 export interface State {
   status: Status;
   message?: string;
-<<<<<<< HEAD
-  variant?: xstatus.Variant;
-=======
   variant?: status.Variant;
->>>>>>> fb6476aa
 }
 
 const parseState = <D extends StateDetails>(state?: task.State<D>): State => ({
@@ -69,11 +60,7 @@
  *   - state: The current state of the task, which includes:
  *     - status: A string that can be "loading", "running", or "paused".
  *     - message: An optional message string.
-<<<<<<< HEAD
- *     - variant: An optional variant of type xstatus.Variant.
-=======
  *     - variant: An optional variant of type status.Variant.
->>>>>>> fb6476aa
  *   - triggerLoading: A function to set the state to "loading".
  */
 export const useState = <D extends StateDetails>(
@@ -96,18 +83,10 @@
   Task.useCommandSynchronizer(handleCommandUpdate);
   const triggerLoading = useCallback(() => setState(LOADING_STATE), []);
   const triggerError = useCallback(
-    (message: string) =>
-      setState({ status: "paused", message, variant: xstatus.ERROR_VARIANT }),
+    (message: string) => setState({ status: "paused", message, variant: "error" }),
     [],
   );
   return { state, triggerError, triggerLoading };
 };
 
-<<<<<<< HEAD
-export const LOADING_STATE: State = {
-  status: LOADING_STATUS,
-  variant: xstatus.INFO_VARIANT,
-};
-=======
-export const LOADING_STATE: State = { status: LOADING_STATUS, variant: "info" };
->>>>>>> fb6476aa
+export const LOADING_STATE: State = { status: LOADING_STATUS, variant: "info" };