--- conflicted
+++ resolved
@@ -42,15 +42,11 @@
  *  - state: The current state of the task.
  *  - triggerLoading: A function to set the state to "loading".
  */
-<<<<<<< HEAD
-export type UseStateReturn = [state: State, triggerLoading: () => void];
-=======
 export type UseStateReturn = [
   state: State,
   triggerLoading: () => void,
   triggerError: (message: string) => void,
 ];
->>>>>>> 60e9b882
 
 /**
  * useState takes in a task key and an optional initial state.
@@ -89,15 +85,11 @@
     },
   });
   const triggerLoading = useCallback(() => setState(LOADING_STATE), []);
-<<<<<<< HEAD
-  return [state, triggerLoading];
-=======
   const triggerError = useCallback(
     (message: string) => setState({ status: "paused", message, variant: "error" }),
     [],
   );
   return [state, triggerLoading, triggerError];
->>>>>>> 60e9b882
 };
 
 export const LOADING_STATE: State = { status: LOADING_STATUS, variant: "loading" };