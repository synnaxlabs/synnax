// Copyright 2025 Synnax Labs, Inc.
//
// Use of this software is governed by the Business Source License included in the file
// licenses/BSL.txt.
//
// As of the Change Date specified in that file, in accordance with the Business Source
// License, use of this software will be governed by the Apache License, Version 2.0,
// included in the file licenses/APL.txt.

import { type task } from "@synnaxlabs/client";
import { Align, Button, Icon, Status, Text, Triggers } from "@synnaxlabs/pluto";
import { useCallback } from "react";
import { type z } from "zod/v4";

import { CSS } from "@/css";
import { type Command } from "@/hardware/common/task/types";
import { Layout } from "@/layout";

export interface ControlsProps<StatusData extends z.ZodType = z.ZodType>
  extends Align.SpaceProps {
  layoutKey: string;
  status: task.Status<StatusData>;
<<<<<<< HEAD
  onStartStop: (command: Command) => void;
=======
  onCommand: (command: Command) => void;
>>>>>>> d0e4900d
  onConfigure: () => void;
  isConfiguring: boolean;
  isSnapshot: boolean;
  hasBeenConfigured: boolean;
}

const CONFIGURE_TRIGGER: Triggers.Trigger = ["Control", "Enter"];

export const Controls = <StatusData extends z.ZodType = z.ZodType>({
  status,
<<<<<<< HEAD
  onStartStop,
=======
  onCommand,
>>>>>>> d0e4900d
  layoutKey,
  onConfigure,
  hasBeenConfigured,
  isConfiguring,
  isSnapshot,
  ...props
}: ControlsProps<StatusData>) => {
  const {
    message,
    variant,
    details: { running },
  } = status ?? {};
  const content = isSnapshot ? (
    <Status.Text.Centered hideIcon variant="disabled">
      This task is a snapshot and cannot be modified or started.
    </Status.Text.Centered>
  ) : message != null ? (
    <Status.Text variant={variant}>{message}</Status.Text>
  ) : isConfiguring ? (
    <Status.Text.Centered variant="loading">Configuring...</Status.Text.Centered>
  ) : !hasBeenConfigured ? (
    <Status.Text.Centered hideIcon variant="disabled">
      Task must be configured to start.
    </Status.Text.Centered>
  ) : null;
  const isLoading = variant === "loading";
  const canConfigure = !isLoading && !isConfiguring && !isSnapshot;
  const canStartOrStop =
    !isLoading && !isConfiguring && !isSnapshot && hasBeenConfigured;
  const hasTriggers =
    Layout.useSelectActiveMosaicTabKey() === layoutKey && canConfigure;
  const handleStartStop = useCallback(
<<<<<<< HEAD
    () => onStartStop(running ? "stop" : "start"),
    [running, onStartStop],
=======
    () => onCommand(running ? "stop" : "start"),
    [running, onCommand],
>>>>>>> d0e4900d
  );
  return (
    <Align.Space
      className={CSS.B("task-controls")}
      x
      justify="spaceBetween"
      empty
      bordered
      {...props}
    >
      <Align.Space className={CSS.B("task-state")} x>
        {content}
      </Align.Space>
      {!isSnapshot && (
        <Align.Space align="center" x justify="end">
          <Button.Button
            disabled={!canConfigure}
            loading={isConfiguring}
            onClick={onConfigure}
            size="medium"
            tooltip={
              hasTriggers ? (
                <Align.Space x align="center" size="small">
                  <Triggers.Text level="small" shade={11} trigger={CONFIGURE_TRIGGER} />
                  <Text.Text level="small" shade={11}>
                    To Configure
                  </Text.Text>
                </Align.Space>
              ) : undefined
            }
            triggers={hasTriggers ? [CONFIGURE_TRIGGER] : undefined}
            variant="outlined"
          >
            Configure
          </Button.Button>
          <Button.Icon
            disabled={!canStartOrStop}
            loading={isLoading}
            onClick={handleStartStop}
            size="medium"
            variant="filled"
          >
            {running ? <Icon.Pause /> : <Icon.Play />}
          </Button.Icon>
        </Align.Space>
      )}
    </Align.Space>
  );
};<|MERGE_RESOLUTION|>--- conflicted
+++ resolved
@@ -20,11 +20,7 @@
   extends Align.SpaceProps {
   layoutKey: string;
   status: task.Status<StatusData>;
-<<<<<<< HEAD
-  onStartStop: (command: Command) => void;
-=======
   onCommand: (command: Command) => void;
->>>>>>> d0e4900d
   onConfigure: () => void;
   isConfiguring: boolean;
   isSnapshot: boolean;
@@ -35,11 +31,7 @@
 
 export const Controls = <StatusData extends z.ZodType = z.ZodType>({
   status,
-<<<<<<< HEAD
-  onStartStop,
-=======
   onCommand,
->>>>>>> d0e4900d
   layoutKey,
   onConfigure,
   hasBeenConfigured,
@@ -72,13 +64,8 @@
   const hasTriggers =
     Layout.useSelectActiveMosaicTabKey() === layoutKey && canConfigure;
   const handleStartStop = useCallback(
-<<<<<<< HEAD
-    () => onStartStop(running ? "stop" : "start"),
-    [running, onStartStop],
-=======
     () => onCommand(running ? "stop" : "start"),
     [running, onCommand],
->>>>>>> d0e4900d
   );
   return (
     <Align.Space
