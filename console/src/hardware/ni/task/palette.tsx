--- conflicted
+++ resolved
@@ -15,16 +15,7 @@
 import { ANALOG_WRITE_LAYOUT } from "@/hardware/ni/task/AnalogWrite";
 import { DIGITAL_READ_LAYOUT } from "@/hardware/ni/task/DigitalRead";
 import { DIGITAL_WRITE_LAYOUT } from "@/hardware/ni/task/DigitalWrite";
-<<<<<<< HEAD
-import {
-  SCAN_TYPE,
-  type scanConfigZ,
-  type scanStatusDataZ,
-  type scanTypeZ,
-} from "@/hardware/ni/task/types";
-=======
 import { SCAN_SCHEMAS, SCAN_TYPE } from "@/hardware/ni/task/types";
->>>>>>> d0e4900d
 import { type Palette } from "@/palette";
 
 const CREATE_ANALOG_READ_COMMAND: Palette.Command = {
@@ -62,33 +53,15 @@
   onSelect: ({ client, addStatus, handleError }) => {
     handleError(async () => {
       if (client == null) throw NULL_CLIENT_ERROR;
-<<<<<<< HEAD
-      const scanTasks = await client.hardware.tasks.retrieveByType<
-        typeof scanTypeZ,
-        typeof scanConfigZ,
-        typeof scanStatusDataZ
-      >(SCAN_TYPE);
-=======
       const scanTasks = await client.hardware.tasks.retrieve({
         type: SCAN_TYPE,
         schemas: SCAN_SCHEMAS,
       });
->>>>>>> d0e4900d
       if (scanTasks.length === 0)
         throw new UnexpectedError("No NI device scanner found");
       const { config, payload } = scanTasks[0];
       const {
         config: { enabled },
-<<<<<<< HEAD
-      } = await client.hardware.tasks.create<
-        typeof scanTypeZ,
-        typeof scanConfigZ,
-        typeof scanStatusDataZ
-      >({
-        ...payload,
-        config: { ...config, enabled: !config.enabled },
-      });
-=======
       } = await client.hardware.tasks.create(
         {
           ...payload,
@@ -96,7 +69,6 @@
         },
         SCAN_SCHEMAS,
       );
->>>>>>> d0e4900d
       addStatus({
         variant: "success",
         message: `NI device scanning ${enabled ? "enabled" : "disabled"}`,
