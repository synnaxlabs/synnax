--- conflicted
+++ resolved
@@ -26,11 +26,7 @@
 import { type Palette } from "@/palette";
 
 const visibleFilter = ({ store, client }: Palette.CommandVisibleContext) =>
-<<<<<<< HEAD
-  Access.editGranted({ id: task.TYPE_ONTOLOGY_ID, store, client });
-=======
   Access.updateGranted({ id: task.TYPE_ONTOLOGY_ID, store, client });
->>>>>>> 99ffa699
 
 const CREATE_ANALOG_READ_COMMAND: Palette.Command = {
   key: "ni-create-analog-read-task",
