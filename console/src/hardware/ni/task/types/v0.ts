--- conflicted
+++ resolved
@@ -988,11 +988,7 @@
 
 // Counter Input frequency units
 const TICKS = "Ticks";
-<<<<<<< HEAD
-const ciFreqUnitsZ = z.enum([HZ, TICKS]);
-=======
 const ciFreqUnitsZ = z.enum([HZ, TICKS, FROM_CUSTOM_SCALE]);
->>>>>>> 82d68603
 export type CIFreqUnits = z.infer<typeof ciFreqUnitsZ>;
 
 // https://www.ni.com/docs/en-US/bundle/ni-daqmx-c-api-ref/page/daqmxcfunc/daqmxcreatecifreqchan.html
@@ -1004,11 +1000,8 @@
   units: ciFreqUnitsZ,
   edge: ciEdgeZ,
   measMethod: ciMeasMethodZ,
-<<<<<<< HEAD
-=======
   measTime: z.number().optional(),
   divisor: z.number().int().positive().optional(),
->>>>>>> 82d68603
   terminal: z.string(),
 });
 export interface CIFrequencyChan extends z.infer<typeof ciFrequencyChanZ> {}
@@ -1022,11 +1015,8 @@
   units: HZ,
   edge: RISING_EDGE,
   measMethod: DYNAMIC_AVG,
-<<<<<<< HEAD
-=======
   measTime: 0.000006,
   divisor: 4,
->>>>>>> 82d68603
   terminal: "",
 };
 
@@ -1069,11 +1059,8 @@
   units: ciPeriodUnitsZ,
   startingEdge: ciEdgeZ,
   measMethod: ciMeasMethodZ,
-<<<<<<< HEAD
-=======
   measTime: z.number().optional(),
   divisor: z.number().int().positive().optional(),
->>>>>>> 82d68603
   terminal: z.string(),
 });
 export interface CIPeriodChan extends z.infer<typeof ciPeriodChanZ> {}
@@ -1087,11 +1074,8 @@
   units: SECONDS,
   startingEdge: RISING_EDGE,
   measMethod: DYNAMIC_AVG,
-<<<<<<< HEAD
-=======
   measTime: 0.001,
   divisor: 4,
->>>>>>> 82d68603
   terminal: "",
 };
 
@@ -1172,8 +1156,6 @@
   secondEdge: FALLING_EDGE,
 };
 
-<<<<<<< HEAD
-=======
 // Counter Input decoding type
 const X1 = "X1";
 const X2 = "X2";
@@ -1363,7 +1345,6 @@
   terminal: "",
 };
 
->>>>>>> 82d68603
 const ciChannelZ = z.union([
   ciFrequencyChanZ,
   ciEdgeCountChanZ,
@@ -1371,14 +1352,11 @@
   ciPulseWidthChanZ,
   ciSemiPeriodChanZ,
   ciTwoEdgeSepChanZ,
-<<<<<<< HEAD
-=======
   ciLinearVelocityChanZ,
   ciAngularVelocityChanZ,
   ciLinearPositionChanZ,
   ciAngularPositionChanZ,
   ciDutyCycleChanZ,
->>>>>>> 82d68603
 ]);
 
 type CIChannel = z.infer<typeof ciChannelZ>;
@@ -1391,14 +1369,11 @@
   [CI_PULSE_WIDTH_CHAN_TYPE]: "Pulse Width",
   [CI_SEMI_PERIOD_CHAN_TYPE]: "Semi Period",
   [CI_TWO_EDGE_SEP_CHAN_TYPE]: "Two Edge Separation",
-<<<<<<< HEAD
-=======
   [CI_POSITION_ANGULAR_CHAN_TYPE]: "Position Angular",
   [CI_POSITION_LINEAR_CHAN_TYPE]: "Position Linear",
   [CI_VELOCITY_ANGULAR_CHAN_TYPE]: "Velocity Angular",
   [CI_VELOCITY_LINEAR_CHAN_TYPE]: "Velocity Linear",
   [CI_DUTY_CYCLE_CHAN_TYPE]: "Duty Cycle",
->>>>>>> 82d68603
 };
 
 export const CI_CHANNEL_TYPE_ICONS: Record<CIChannelType, Icon.FC> = {
@@ -1408,14 +1383,11 @@
   [CI_PULSE_WIDTH_CHAN_TYPE]: Icon.AutoFitWidth,
   [CI_SEMI_PERIOD_CHAN_TYPE]: Icon.Range,
   [CI_TWO_EDGE_SEP_CHAN_TYPE]: Icon.AutoFitWidth,
-<<<<<<< HEAD
-=======
   [CI_POSITION_ANGULAR_CHAN_TYPE]: Icon.Rotate,
   [CI_POSITION_LINEAR_CHAN_TYPE]: Icon.Linear,
   [CI_VELOCITY_ANGULAR_CHAN_TYPE]: Icon.Rotate,
   [CI_VELOCITY_LINEAR_CHAN_TYPE]: Icon.Linear,
   [CI_DUTY_CYCLE_CHAN_TYPE]: Icon.Wave.Square,
->>>>>>> 82d68603
 };
 
 // Counter Output Channels
