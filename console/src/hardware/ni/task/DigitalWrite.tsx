// Copyright 2024 Synnax Labs, Inc.
//
// Use of this software is governed by the Business Source License included in the file
// licenses/BSL.txt.
//
// As of the Change Date specified in that file, in accordance with the Business Source
// License, use of this software will be governed by the Apache License, Version 2.0,
// included in the file licenses/APL.txt.

import "@/hardware/ni/task/DigitalWrite.css";

import { NotFoundError } from "@synnaxlabs/client";
import { Icon } from "@synnaxlabs/media";
import { Channel, Form, List, Menu, Status, Synnax } from "@synnaxlabs/pluto";
import { Align } from "@synnaxlabs/pluto/align";
import { Input } from "@synnaxlabs/pluto/input";
import { Text } from "@synnaxlabs/pluto/text";
import { id, primitiveIsZero } from "@synnaxlabs/x";
import { useMutation } from "@tanstack/react-query";
import { type ReactElement, useCallback, useState } from "react";
import { z } from "zod";

import { CSS } from "@/css";
import { useDevice } from "@/hardware/device/useDevice";
import { createConfigureLayout } from "@/hardware/ni/device/Configure";
import { type Device, type Properties } from "@/hardware/ni/device/types";
import { CopyButtons, SelectDevice } from "@/hardware/ni/task/common";
import { createLayoutCreator } from "@/hardware/ni/task/createLayoutCreator";
import {
  DIGITAL_WRITE_TYPE,
  type DigitalWrite,
  type DigitalWriteConfig,
  digitalWriteConfigZ,
  type DigitalWriteDetails,
  type DigitalWritePayload,
  type DigitalWriteType,
  type DOChan,
  ZERO_DIGITAL_WRITE_PAYLOAD,
  ZERO_DO_CHAN,
} from "@/hardware/ni/task/types";
import {
  ChannelListContextMenu,
  ChannelListEmptyContent,
  ChannelListHeader,
  Controls,
  EnableDisableButton,
  ParentRangeButton,
  useCreate,
  useObserveState,
  type WrappedTaskLayoutProps,
  wrapTaskLayout,
} from "@/hardware/task/common/common";
import {
  checkDesiredStateMatch,
  useDesiredState,
} from "@/hardware/task/common/useDesiredState";
import { Layout } from "@/layout";

export const createDigitalWriteLayout = createLayoutCreator<DigitalWritePayload>(
  DIGITAL_WRITE_TYPE,
  "New NI Digital Write Task",
);

export const DIGITAL_WRITE_SELECTABLE: Layout.Selectable = {
  key: DIGITAL_WRITE_TYPE,
  title: "NI Digital Write Task",
  icon: <Icon.Logo.NI />,
  create: (layoutKey) => ({
    ...createDigitalWriteLayout({ create: true }),
    key: layoutKey,
  }),
};

const formSchema = z.object({ name: z.string().min(1), config: digitalWriteConfigZ });

const generateKey: (chan: DOChan) => string = (chan) => `${chan.port}l${chan.line}`;

const Wrapped = ({
  task,
  initialValues,
  layoutKey,
}: WrappedTaskLayoutProps<DigitalWrite, DigitalWritePayload>): ReactElement => {
  const client = Synnax.use();
  const methods = Form.use({ values: initialValues, schema: formSchema });
  const taskState = useObserveState<DigitalWriteDetails>(
    methods.setStatus,
    methods.clearStatuses,
    task?.key,
    task?.state,
  );
  const isRunning = taskState?.details?.running;
  const initialState =
    isRunning === true ? "running" : isRunning === false ? "paused" : undefined;
  const [desiredState, setDesiredState] = useDesiredState(initialState, task?.key);
  const createTask = useCreate<
    DigitalWriteConfig,
    DigitalWriteDetails,
    DigitalWriteType
  >(layoutKey);
<<<<<<< HEAD
  const addStatus = Status.useAggregator();
  const configureMutation = useMutation<void, Error, void>({
    onError: ({ message }) => {
      const name = methods.get<string>("name").value ?? "NI digital write task";
      addStatus({
        variant: "error",
        message: `Failed to configure ${name}`,
        description: message,
      });
    },
=======

  const handleException = Status.useExceptionHandler();

  const configure = useMutation<void, Error, void>({
    mutationKey: [client?.key, "configure"],
    onError: (e) => handleException(e, "Failed to configure NI Digital Write Task"),
>>>>>>> 7a251d8e
    mutationFn: async () => {
      if (!(await methods.validateAsync()) || client == null) return;
      const { name, config } = methods.value();
      const dev = await client.hardware.devices.retrieve<Properties>(config.device);
      let modified = false;
      let shouldCreateStateIndex = primitiveIsZero(
        dev.properties.digitalOutput.stateIndex,
      );
      if (!shouldCreateStateIndex)
        try {
          await client.channels.retrieve(dev.properties.digitalOutput.stateIndex);
        } catch (e) {
          if (NotFoundError.matches(e)) shouldCreateStateIndex = true;
          else throw e;
        }
      if (shouldCreateStateIndex) {
        modified = true;
        const stateIndex = await client.channels.create({
          name: `${dev.properties.identifier}_do_state_time`,
          dataType: "timestamp",
          isIndex: true,
        });
        dev.properties.digitalOutput.stateIndex = stateIndex.key;
        dev.properties.digitalOutput.channels = {};
      }
      const commandsToCreate: DOChan[] = [];
      const statesToCreate: DOChan[] = [];
      for (const channel of config.channels) {
        const key = generateKey(channel);
        const exPair = dev.properties.digitalOutput.channels[key];
        if (exPair == null) {
          commandsToCreate.push(channel);
          statesToCreate.push(channel);
        } else {
          const { state, command } = exPair;
          try {
            await client.channels.retrieve(state);
          } catch (e) {
            if (NotFoundError.matches(e)) statesToCreate.push(channel);
            else throw e;
          }
          try {
            await client.channels.retrieve(command);
          } catch (e) {
            if (NotFoundError.matches(e)) commandsToCreate.push(channel);
            else throw e;
          }
        }
      }
      if (statesToCreate.length > 0) {
        modified = true;
        const states = await client.channels.create(
          statesToCreate.map((c) => ({
            name: `${dev.properties.identifier}_do_${c.port}_${c.line}_state`,
            index: dev.properties.digitalOutput.stateIndex,
            dataType: "uint8",
          })),
        );
        states.forEach((s, i) => {
          const key = generateKey(statesToCreate[i]);
          if (!(key in dev.properties.digitalOutput.channels))
            dev.properties.digitalOutput.channels[key] = { state: s.key, command: 0 };
          else dev.properties.digitalOutput.channels[key].state = s.key;
        });
      }
      if (commandsToCreate.length > 0) {
        modified = true;
        const commandIndexes = await client.channels.create(
          commandsToCreate.map((c) => ({
            name: `${dev.properties.identifier}_do_${c.port}_${c.line}_cmd_time`,
            dataType: "timestamp",
            isIndex: true,
          })),
        );
        const commands = await client.channels.create(
          commandsToCreate.map((c, i) => ({
            name: `${dev.properties.identifier}_do_${c.port}_${c.line}_cmd`,
            index: commandIndexes[i].key,
            dataType: "uint8",
          })),
        );
        commands.forEach((s, i) => {
          const key = `${commandsToCreate[i].port}l${commandsToCreate[i].line}`;
          if (!(key in dev.properties.digitalOutput.channels))
            dev.properties.digitalOutput.channels[key] = { state: 0, command: s.key };
          else dev.properties.digitalOutput.channels[key].command = s.key;
        });
      }
      if (modified) await client.hardware.devices.create(dev);
      config.channels = config.channels.map((c) => {
        const key = generateKey(c);
        const pair = dev.properties.digitalOutput.channels[key];
        return { ...c, cmdChannel: pair.command, stateChannel: pair.state };
      });
      methods.set("config.channels", config.channels);
      await createTask({ key: task?.key, name, type: DIGITAL_WRITE_TYPE, config });
      setDesiredState("paused");
    },
  });
  const toggleMutation = useMutation({
    onError: ({ message }) => {
      const action =
        isRunning === true ? "stop" : isRunning === false ? "start" : "toggle";
      const name = methods.get<string>("name").value ?? "NI digital write task";
      addStatus({
        variant: "error",
        message: `Failed to ${action} ${name}`,
        description: message,
      });
    },
    mutationFn: async () => {
      if (client == null) throw new Error("Not connected to Synnax cluster");
      if (task == null) throw new Error("Task is not defined");
      if (isRunning == null) throw new Error("Task state is not defined");
      setDesiredState(isRunning ? "paused" : "running");
      await task?.executeCommand(isRunning ? "stop" : "start");
    },
  });
  return (
    <Align.Space className={CSS.B("task-configure")} direction="y" grow empty>
      <Align.Space>
        <Form.Form {...methods} mode={task?.snapshot ? "preview" : "normal"}>
          <Align.Space direction="y" empty>
            <Align.Space direction="x" justify="spaceBetween">
              <Form.Field<string> path="name" padHelpText={!task?.snapshot}>
                {(p) => <Input.Text variant="natural" level="h2" {...p} />}
              </Form.Field>
              <CopyButtons
                importClass="DigitalWriteTask"
                taskKey={task?.key}
                getName={() => methods.get<string>("name").value}
                getConfig={() => methods.get<DigitalWriteConfig>("config").value}
              />
            </Align.Space>
            <ParentRangeButton taskKey={task?.key} />
            <Align.Space direction="x" className={CSS.B("task-properties")}>
              <SelectDevice />
              <Align.Space direction="x">
                <Form.NumericField
                  label="State Update Rate"
                  path="config.stateRate"
                  inputProps={{ endContent: "Hz" }}
                  grow
                />
                <Form.SwitchField label="State Data Saving" path="config.dataSaving" />
              </Align.Space>
            </Align.Space>
          </Align.Space>
          <Align.Space
            direction="x"
            className={CSS.B("channel-form-container")}
            bordered
            rounded
            grow
            empty
          >
            <MainContent snapshot={task?.snapshot} />
          </Align.Space>
        </Form.Form>
        <Controls
          layoutKey={layoutKey}
          state={taskState}
          startingOrStopping={
            toggleMutation.isPending ||
            (!checkDesiredStateMatch(desiredState, isRunning) &&
              taskState?.variant === "success")
          }
          snapshot={task?.snapshot}
          configuring={configureMutation.isPending}
          onStartStop={toggleMutation.mutate}
          onConfigure={configureMutation.mutate}
        />
      </Align.Space>
    </Align.Space>
  );
};

interface MainContentProps {
  snapshot?: boolean;
}

const MainContent = ({ snapshot }: MainContentProps): ReactElement => {
  const formCtx = Form.useContext();
  const device = useDevice(formCtx) as Device | undefined;
  const place = Layout.usePlacer();
  console.log(device);
  if (device == null)
    return (
      <Align.Space grow empty align="center" justify="center">
        <Text.Text level="p">No device selected</Text.Text>
      </Align.Space>
    );
  const handleConfigure = () => place(createConfigureLayout(device.key, {}));
  if (!device.configured)
    return (
      <Align.Space grow align="center" justify="center" direction="y">
        <Text.Text level="p">{`${device.name} is not configured.`}</Text.Text>
        {snapshot !== true && (
          <Text.Link level="p" onClick={handleConfigure}>
            {`Configure ${device.name}.`}
          </Text.Link>
        )}
      </Align.Space>
    );
  return <ChannelList path="config.channels" snapshot={snapshot} device={device} />;
};

interface ChannelListProps {
  path: string;
  snapshot?: boolean;
  device: Device;
}

const ChannelList = ({ path, snapshot, device }: ChannelListProps): ReactElement => {
  const [selected, setSelected] = useState<string[]>([]);
  const { value, push, remove } = Form.useFieldArray<DOChan>({
    path,
    updateOnChildren: true,
  });
  const handleAdd = useCallback((): void => {
    const availableLine = Math.max(0, ...value.map((v) => v.line)) + 1;
    const zeroDigitalWriteChannel = {
      ...ZERO_DO_CHAN,
      key: id.id(),
      line: availableLine,
      port: 0,
    };
    setSelected([zeroDigitalWriteChannel.key]);
    const existingCommandStatePair =
      device.properties.digitalOutput.channels[generateKey(zeroDigitalWriteChannel)];
    push({
      ...zeroDigitalWriteChannel,
      stateChannel: existingCommandStatePair?.state ?? 0,
      cmdChannel: existingCommandStatePair?.command ?? 0,
    });
  }, [value, device, push]);
  const menuProps = Menu.useContextMenu();
  return (
    <Align.Space grow empty direction="y">
      <ChannelListHeader onAdd={handleAdd} snapshot={snapshot} />
      <Align.Space grow empty style={{ height: "100%" }}>
        <Menu.ContextMenu
          menu={({ keys }): ReactElement => (
            <ChannelListContextMenu
              path={path}
              keys={keys}
              value={value}
              remove={remove}
              onSelect={(keys) => setSelected(keys)}
              snapshot={snapshot}
            />
          )}
          {...menuProps}
        >
          <List.List<string, DOChan>
            data={value}
            emptyContent={
              <ChannelListEmptyContent onAdd={handleAdd} snapshot={snapshot} />
            }
          >
            <List.Selector<string, DOChan>
              value={selected}
              allowMultiple
              onChange={setSelected}
              replaceOnSingle
            >
              <List.Core<string, DOChan> grow style={{ height: "calc(100% - 6rem)" }}>
                {({ key, entry, ...props }) => (
                  <ChannelListItem
                    key={key}
                    {...props}
                    entry={{ ...entry }}
                    path={`${path}.${props.index}`}
                    snapshot={snapshot}
                    device={device}
                  />
                )}
              </List.Core>
            </List.Selector>
          </List.List>
        </Menu.ContextMenu>
      </Align.Space>
    </Align.Space>
  );
};

interface ChannelListItemProps extends List.ItemProps<string, DOChan> {
  path: string;
  snapshot?: boolean;
  device: Device;
}

const NO_COMMAND_CHANNEL_NAME = "No Command Channel";
const NO_STATE_CHANNEL_NAME = "No State Channel";

const ChannelListItem = ({
  path,
  entry,
  snapshot = false,
  device,
  ...props
}: ChannelListItemProps): ReactElement => {
  const ctx = Form.useContext();
  const cmdChannelName = Channel.useName(
    entry?.cmdChannel ?? 0,
    NO_COMMAND_CHANNEL_NAME,
  );
  const stateChannelName = Channel.useName(
    entry?.stateChannel ?? 0,
    NO_STATE_CHANNEL_NAME,
  );

  return (
    <List.ItemFrame
      {...props}
      entry={entry}
      style={{ width: "100%" }}
      justify="spaceBetween"
      align="center"
      direction="x"
    >
      <Align.Space direction="x" align="center" justify="spaceEvenly">
        <Align.Pack
          className="port-line-input"
          direction="x"
          align="center"
          style={{ maxWidth: "50rem" }}
        >
          <Form.NumericField
            path={`${path}.port`}
            showLabel={false}
            showHelpText={false}
            inputProps={{ showDragHandle: false }}
            hideIfNull
          />
          <Text.Text level="p">/</Text.Text>
          <Form.NumericField
            path={`${path}.line`}
            showHelpText={false}
            showLabel={false}
            inputProps={{ showDragHandle: false }}
            hideIfNull
          />
        </Align.Pack>
        <Text.Text
          level="small"
          className={CSS.BE("port-line-input", "label")}
          shade={7}
          weight={450}
        >
          Port/Line
        </Text.Text>
      </Align.Space>
      <Align.Space direction="x" align="center" justify="spaceEvenly">
        <Text.Text
          level="p"
          shade={9}
          color={
            cmdChannelName === NO_COMMAND_CHANNEL_NAME
              ? "var(--pluto-warning-m1)"
              : undefined
          }
        >
          {cmdChannelName}
        </Text.Text>
        <Text.Text
          level="p"
          shade={9}
          color={
            stateChannelName === NO_STATE_CHANNEL_NAME
              ? "var(--pluto-warning-m1)"
              : undefined
          }
        >
          {stateChannelName}
        </Text.Text>
        <EnableDisableButton
          value={entry.enabled}
          onChange={(v) => ctx.set(`${path}.${props.index}.enabled`, v)}
          snapshot={snapshot}
        />
      </Align.Space>
    </List.ItemFrame>
  );
};

export const ConfigureDigitalWrite = wrapTaskLayout(
  Wrapped,
  ZERO_DIGITAL_WRITE_PAYLOAD,
);<|MERGE_RESOLUTION|>--- conflicted
+++ resolved
@@ -97,25 +97,13 @@
     DigitalWriteDetails,
     DigitalWriteType
   >(layoutKey);
-<<<<<<< HEAD
+  const handleException = Status.useExceptionHandler();
   const addStatus = Status.useAggregator();
   const configureMutation = useMutation<void, Error, void>({
-    onError: ({ message }) => {
+    onError: (e) => {
       const name = methods.get<string>("name").value ?? "NI digital write task";
-      addStatus({
-        variant: "error",
-        message: `Failed to configure ${name}`,
-        description: message,
-      });
+      handleException(e, `Failed to configure ${name}`);
     },
-=======
-
-  const handleException = Status.useExceptionHandler();
-
-  const configure = useMutation<void, Error, void>({
-    mutationKey: [client?.key, "configure"],
-    onError: (e) => handleException(e, "Failed to configure NI Digital Write Task"),
->>>>>>> 7a251d8e
     mutationFn: async () => {
       if (!(await methods.validateAsync()) || client == null) return;
       const { name, config } = methods.value();
