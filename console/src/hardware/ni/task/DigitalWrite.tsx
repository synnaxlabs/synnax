--- conflicted
+++ resolved
@@ -41,18 +41,10 @@
 };
 
 export const DIGITAL_WRITE_SELECTABLE: Layout.Selectable = {
-  create: (key) => ({ ...DIGITAL_WRITE_LAYOUT, key }),
+  create: async ({ layoutKey }) => ({ ...DIGITAL_WRITE_LAYOUT, key: layoutKey }),
   icon: <Icon.Logo.NI />,
   key: DIGITAL_WRITE_TYPE,
   title: "NI Digital Write Task",
-<<<<<<< HEAD
-=======
-  icon: <Icon.Logo.NI />,
-  create: async ({ layoutKey }) => ({
-    ...createDigitalWriteLayout({ create: true }),
-    key: layoutKey,
-  }),
->>>>>>> be18e84c
 };
 
 const Properties = () => (
@@ -145,7 +137,6 @@
         if (NotFoundError.matches(e)) commandsToCreate.push(channel);
         else throw e;
       }
-<<<<<<< HEAD
     }
   }
   if (statesToCreate.length > 0) {
@@ -156,113 +147,6 @@
         index: dev.properties.digitalOutput.stateIndex,
         dataType: "uint8",
       })),
-=======
-      if (modified) await client.hardware.devices.create(dev);
-      config.channels = config.channels.map((c) => {
-        const key = generateKey(c);
-        const pair = dev.properties.digitalOutput.channels[key];
-        return { ...c, cmdChannel: pair.command, stateChannel: pair.state };
-      });
-      methods.set("config.channels", config.channels);
-      await createTask(
-        { key: task?.key, name, type: DIGITAL_WRITE_TYPE, config },
-        dev.rack,
-      );
-      setDesiredState("paused");
-    },
-  });
-  const toggleMutation = useMutation({
-    onError: ({ message }) => {
-      const action =
-        isRunning === true ? "stop" : isRunning === false ? "start" : "toggle";
-      const name = methods.get<string>("name").value ?? "NI digital write task";
-      addStatus({
-        variant: "error",
-        message: `Failed to ${action} ${name}`,
-        description: message,
-      });
-    },
-    mutationFn: async () => {
-      if (client == null) throw new Error("Not connected to Synnax cluster");
-      if (task == null) throw new Error("Task is not defined");
-      if (isRunning == null) throw new Error("Task state is not defined");
-      setDesiredState(isRunning ? "paused" : "running");
-      await task?.executeCommand(isRunning ? "stop" : "start");
-    },
-  });
-  return (
-    <Align.Space className={CSS.B("task-configure")} direction="y" grow empty>
-      <Align.Space>
-        <Form.Form {...methods} mode={task?.snapshot ? "preview" : "normal"}>
-          <Align.Space direction="y" empty>
-            <Align.Space direction="x" justify="spaceBetween">
-              <Form.Field<string> path="name" padHelpText={!task?.snapshot}>
-                {(p) => <Input.Text variant="natural" level="h2" {...p} />}
-              </Form.Field>
-              <CopyButtons
-                importClass="DigitalWriteTask"
-                taskKey={task?.key}
-                getName={() => methods.get<string>("name").value}
-                getConfig={() => methods.get<DigitalWriteConfig>("config").value}
-              />
-            </Align.Space>
-            <ParentRangeButton taskKey={task?.key} />
-            <Align.Space direction="x" className={CSS.B("task-properties")}>
-              <SelectDevice />
-              <Align.Space direction="x">
-                <Form.NumericField
-                  label="State Update Rate"
-                  path="config.stateRate"
-                  inputProps={{ endContent: "Hz" }}
-                  grow
-                />
-                <Form.SwitchField label="State Data Saving" path="config.dataSaving" />
-              </Align.Space>
-            </Align.Space>
-          </Align.Space>
-          <Align.Space
-            direction="x"
-            className={CSS.B("channel-form-container")}
-            bordered
-            rounded
-            grow
-            empty
-          >
-            <MainContent snapshot={task?.snapshot} />
-          </Align.Space>
-        </Form.Form>
-        <Controls
-          layoutKey={layoutKey}
-          state={taskState}
-          startingOrStopping={
-            toggleMutation.isPending ||
-            (!checkDesiredStateMatch(desiredState, isRunning) &&
-              taskState?.variant === "success")
-          }
-          snapshot={task?.snapshot}
-          configuring={configureMutation.isPending}
-          onStartStop={toggleMutation.mutate}
-          onConfigure={configureMutation.mutate}
-        />
-      </Align.Space>
-    </Align.Space>
-  );
-};
-
-interface MainContentProps {
-  snapshot?: boolean;
-}
-
-const MainContent = ({ snapshot }: MainContentProps): ReactElement => {
-  const formCtx = Form.useContext();
-  const device = useDevice(formCtx) as Device | undefined;
-  const place = Layout.usePlacer();
-  if (device == null)
-    return (
-      <Align.Space grow empty align="center" justify="center">
-        <Text.Text level="p">No device selected</Text.Text>
-      </Align.Space>
->>>>>>> be18e84c
     );
     states.forEach((s, i) => {
       const key = getDigitalChannelDeviceKey(statesToCreate[i]);
