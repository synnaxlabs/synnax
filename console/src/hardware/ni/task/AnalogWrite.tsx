// Copyright 2025 Synnax Labs, Inc.
//
// Use of this software is governed by the Business Source License included in the file
// licenses/BSL.txt.
//
// As of the Change Date specified in that file, in accordance with the Business Source
// License, use of this software will be governed by the Apache License, Version 2.0,
// included in the file licenses/APL.txt.

import { NotFoundError } from "@synnaxlabs/client";
import { Component, Device as PlutoDevice, Flex, Form as PForm, Icon } from "@synnaxlabs/pluto";
import { primitive } from "@synnaxlabs/x";
import { type FC, useCallback, useEffect } from "react";

import { extractBaseName } from "@/channel/services/channelNameUtils";
import { Common } from "@/hardware/common";
import { Device } from "@/hardware/ni/device";
import { AOChannelForm } from "@/hardware/ni/task/AOChannelForm";
import { createAOChannel } from "@/hardware/ni/task/createChannel";
import { SelectAOChannelTypeField } from "@/hardware/ni/task/SelectAOChannelTypeField";
import {
  ANALOG_WRITE_SCHEMAS,
  ANALOG_WRITE_TYPE,
  analogWriteConfigZ,
  type analogWriteStatusDataZ,
  type analogWriteTypeZ,
  AO_CHANNEL_TYPE_ICONS,
  AO_CHANNEL_TYPE_NAMES,
  type AOChannel,
  type AOChannelType,
  ZERO_ANALOG_WRITE_PAYLOAD,
  ZERO_AO_CHANNEL,
} from "@/hardware/ni/task/types";
import { type Selector } from "@/selector";

export const ANALOG_WRITE_LAYOUT: Common.Task.Layout = {
  ...Common.Task.LAYOUT,
  type: ANALOG_WRITE_TYPE,
  name: ZERO_ANALOG_WRITE_PAYLOAD.name,
  icon: "Logo.NI",
};

export const ANALOG_WRITE_SELECTABLE: Selector.Selectable = {
  key: ANALOG_WRITE_TYPE,
  title: "NI Analog Write Task",
  icon: <Icon.Logo.NI />,
  create: async ({ layoutKey }) => ({ ...ANALOG_WRITE_LAYOUT, key: layoutKey }),
};

const Properties = () => (
  <>
    <Device.Select />
    <Flex.Box x>
      <Common.Task.Fields.StateUpdateRate />
      <Common.Task.Fields.DataSaving />
      <Common.Task.Fields.AutoStart />
    </Flex.Box>
  </>
);

<<<<<<< HEAD
const ChannelListItem = ({ itemKey, ...rest }: Common.Task.ChannelListItemProps) => {
  // Get all channels to find the index of this channel
  const allChannels = PForm.useFieldValue<AOChannel[]>("config.channels");
  const channelIndex = allChannels.findIndex(ch => ch.key === itemKey);
  const path = `config.channels.${channelIndex}`;
  const currentValue = PForm.useFieldValue<AOChannel>(path, { optional: true });
  const { set } = PForm.useContext();
  
  
  if (channelIndex === -1) return null;
  
  // Initialize unconfigured channels with default values
  useEffect(() => {
    if (currentValue == null) {
      const defaultChannel = { 
        ...ZERO_AO_CHANNEL, 
        key: itemKey,
        port: 0,
        cmdChannel: 0,
        stateChannel: 0,
      };
      set(path, defaultChannel);
    }
  }, [currentValue, itemKey, path, set]);
  
  // Return null while the channel is being initialized
  if (currentValue == null) return null;
  
  const { port, cmdChannel, stateChannel, type, customName } = currentValue;
  
  // Get device from the config since AOChannel doesn't have device field yet
  const deviceKey = PForm.useFieldValue<string>("config.device");
  const { data: device } = PlutoDevice.retrieve().useDirect({ 
    params: { key: deviceKey || "" },
  });
  
  const handleCustomNameChange = useCallback(
    (newName: string) => {
      set(path, { ...currentValue, customName: newName });
    },
    [currentValue, path, set],
  );
  
=======
const ChannelListItem = (props: Common.Task.ChannelListItemProps) => {
  const { itemKey } = props;
  const path = `config.channels.${itemKey}`;
  const item = PForm.useFieldValue<AOChannel>(path);
  if (item == null) return null;
  const { port, cmdChannel, stateChannel, type } = item;
>>>>>>> 54da8e75
  const Icon = AO_CHANNEL_TYPE_ICONS[type];
  return (
    <Common.Task.Layouts.ListAndDetailsChannelItem
      {...props}
      port={port}
      hasTareButton={false}
      channel={cmdChannel}
      stateChannel={stateChannel}
      portMaxChars={2}
      canTare={false}
      path={path}
      icon={{ icon: <Icon />, name: AO_CHANNEL_TYPE_NAMES[type] }}
      previewDevice={device}
      customName={customName}
      onCustomNameChange={handleCustomNameChange}
    />
  );
};

const ChannelDetails = ({ path }: Common.Task.Layouts.DetailsProps) => {
  const type = PForm.useFieldValue<AOChannelType>(`${path}.type`, { optional: true });
  
  return (
    <>
      <SelectAOChannelTypeField path={path} />
      {type != null && <AOChannelForm type={type} path={path} />}
    </>
  );
};

const channelDetails = Component.renderProp(ChannelDetails);
const channelListItem = Component.renderProp(ChannelListItem);

const Form: FC<
  Common.Task.FormProps<
    typeof analogWriteTypeZ,
    typeof analogWriteConfigZ,
    typeof analogWriteStatusDataZ
  >
> = () => (
  <Common.Task.Layouts.ListAndDetails
    listItem={channelListItem}
    details={channelDetails}
    createChannel={createAOChannel}
    contextMenuItems={Common.Task.writeChannelContextMenuItems}
  />
);

const getInitialValues: Common.Task.GetInitialValues<
  typeof analogWriteTypeZ,
  typeof analogWriteConfigZ,
  typeof analogWriteStatusDataZ
> = ({ deviceKey, config }) => {
  const cfg =
    config != null
      ? analogWriteConfigZ.parse(config)
      : ZERO_ANALOG_WRITE_PAYLOAD.config;
  return {
    ...ZERO_ANALOG_WRITE_PAYLOAD,
    config: { ...cfg, device: deviceKey ?? cfg.device },
  };
};

const onConfigure: Common.Task.OnConfigure<typeof analogWriteConfigZ> = async (
  client,
  config,
) => {
  const dev = await client.hardware.devices.retrieve<Device.Properties, Device.Make>({
    key: config.device,
  });
  Common.Device.checkConfigured(dev);
  dev.properties = Device.enrich(dev.model, dev.properties);
  let modified = false;
  let shouldCreateStateIndex = primitive.isZero(dev.properties.analogOutput.stateIndex);
  if (!shouldCreateStateIndex)
    try {
      await client.channels.retrieve(dev.properties.analogOutput.stateIndex);
    } catch (e) {
      if (NotFoundError.matches(e)) shouldCreateStateIndex = true;
      else throw e;
    }
  if (shouldCreateStateIndex) {
    modified = true;
    const stateIndex = await client.channels.create({
      name: `${dev.properties.identifier}_state_time`,
      dataType: "timestamp",
      isIndex: true,
    });
    dev.properties.analogOutput.stateIndex = stateIndex.key;
    dev.properties.analogOutput.channels = {};
  }
  const commandsToCreate: AOChannel[] = [];
  const statesToCreate: AOChannel[] = [];
  for (const channel of config.channels) {
    const exPair = dev.properties.analogOutput.channels[channel.port.toString()];
    if (exPair == null) {
      commandsToCreate.push(channel);
      statesToCreate.push(channel);
    } else {
      const { state, command } = exPair;
      try {
        await client.channels.retrieve(state);
      } catch (e) {
        if (NotFoundError.matches(e)) statesToCreate.push(channel);
        else throw e;
      }
      try {
        await client.channels.retrieve(command);
      } catch (e) {
        if (NotFoundError.matches(e)) commandsToCreate.push(channel);
        else throw e;
      }
    }
  }
  if (statesToCreate.length > 0) {
    modified = true;
    const states = await client.channels.create(
      statesToCreate.map((c) => {
        const baseName = c.customName ? extractBaseName(c.customName) : "";
        return {
          name: c.customName ? `${baseName}_state` : `${dev.properties.identifier}_${c.port}_state`,
          index: dev.properties.analogOutput.stateIndex,
          dataType: "float32",
        };
      }),
    );
    states.forEach((s, i) => {
      const key = statesToCreate[i].port.toString();
      if (!(key in dev.properties.analogOutput.channels))
        dev.properties.analogOutput.channels[key] = { state: s.key, command: 0 };
      else dev.properties.analogOutput.channels[key].state = s.key;
    });
  }
  if (commandsToCreate.length > 0) {
    modified = true;
    const commandIndexes = await client.channels.create(
      commandsToCreate.map((c) => ({
        name: `${dev.properties.identifier}_${c.port}_cmd_time`,
        dataType: "timestamp",
        isIndex: true,
      })),
    );
    const commands = await client.channels.create(
      commandsToCreate.map((c, i) => {
        const baseName = c.customName ? extractBaseName(c.customName) : "";
        return {
          name: c.customName ? `${baseName}_cmd` : `${dev.properties.identifier}_${c.port}_cmd`,
          index: commandIndexes[i].key,
          dataType: "float32",
        };
      }),
    );
    commands.forEach((s, i) => {
      const key = commandsToCreate[i].port.toString();
      if (!(key in dev.properties.analogOutput.channels))
        dev.properties.analogOutput.channels[key] = { state: 0, command: s.key };
      else dev.properties.analogOutput.channels[key].command = s.key;
    });
  }
  if (modified) await client.hardware.devices.create(dev);
  config.channels = config.channels.map((c) => {
    const pair = dev.properties.analogOutput.channels[c.port.toString()];
    return { ...c, cmdChannel: pair.command, stateChannel: pair.state };
  });
  return [config, dev.rack];
};

export const AnalogWrite = Common.Task.wrapForm({
  Properties,
  Form,
  schemas: ANALOG_WRITE_SCHEMAS,
  type: ANALOG_WRITE_TYPE,
  getInitialValues,
  onConfigure,
});<|MERGE_RESOLUTION|>--- conflicted
+++ resolved
@@ -58,36 +58,12 @@
   </>
 );
 
-<<<<<<< HEAD
-const ChannelListItem = ({ itemKey, ...rest }: Common.Task.ChannelListItemProps) => {
-  // Get all channels to find the index of this channel
-  const allChannels = PForm.useFieldValue<AOChannel[]>("config.channels");
-  const channelIndex = allChannels.findIndex(ch => ch.key === itemKey);
-  const path = `config.channels.${channelIndex}`;
-  const currentValue = PForm.useFieldValue<AOChannel>(path, { optional: true });
-  const { set } = PForm.useContext();
-  
-  
-  if (channelIndex === -1) return null;
-  
-  // Initialize unconfigured channels with default values
-  useEffect(() => {
-    if (currentValue == null) {
-      const defaultChannel = { 
-        ...ZERO_AO_CHANNEL, 
-        key: itemKey,
-        port: 0,
-        cmdChannel: 0,
-        stateChannel: 0,
-      };
-      set(path, defaultChannel);
-    }
-  }, [currentValue, itemKey, path, set]);
-  
-  // Return null while the channel is being initialized
-  if (currentValue == null) return null;
-  
-  const { port, cmdChannel, stateChannel, type, customName } = currentValue;
+const ChannelListItem = (props: Common.Task.ChannelListItemProps) => {
+  const { itemKey, ...rest } = props;
+  const path = `config.channels.${itemKey}`;
+  const item = PForm.useFieldValue<AOChannel>(path);
+  if (item == null) return null;
+  const { port, cmdChannel, stateChannel, type, customName } = item;
   
   // Get device from the config since AOChannel doesn't have device field yet
   const deviceKey = PForm.useFieldValue<string>("config.device");
@@ -95,21 +71,14 @@
     params: { key: deviceKey || "" },
   });
   
+  const { set } = PForm.useContext();
+  
   const handleCustomNameChange = useCallback(
     (newName: string) => {
-      set(path, { ...currentValue, customName: newName });
+      set(path, { ...item, customName: newName });
     },
-    [currentValue, path, set],
+    [item, path, set],
   );
-  
-=======
-const ChannelListItem = (props: Common.Task.ChannelListItemProps) => {
-  const { itemKey } = props;
-  const path = `config.channels.${itemKey}`;
-  const item = PForm.useFieldValue<AOChannel>(path);
-  if (item == null) return null;
-  const { port, cmdChannel, stateChannel, type } = item;
->>>>>>> 54da8e75
   const Icon = AO_CHANNEL_TYPE_ICONS[type];
   return (
     <Common.Task.Layouts.ListAndDetailsChannelItem
