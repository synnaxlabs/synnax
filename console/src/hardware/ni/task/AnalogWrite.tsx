// Copyright 2025 Synnax Labs, Inc.
//
// Use of this software is governed by the Business Source License included in the file
// licenses/BSL.txt.
//
// As of the Change Date specified in that file, in accordance with the Business Source
// License, use of this software will be governed by the Apache License, Version 2.0,
// included in the file licenses/APL.txt.

import { NotFoundError } from "@synnaxlabs/client";
import { Icon } from "@synnaxlabs/media";
import { Align, componentRenderProp, Form as PForm } from "@synnaxlabs/pluto";
import { primitiveIsZero } from "@synnaxlabs/x";
import { type FC } from "react";

import { Common } from "@/hardware/common";
import { Device } from "@/hardware/ni/device";
import { AOChannelForm } from "@/hardware/ni/task/AOChannelForm";
import { createAOChannel } from "@/hardware/ni/task/createChannel";
import { SelectAOChannelTypeField } from "@/hardware/ni/task/SelectAOChannelTypeField";
import {
  ANALOG_WRITE_TYPE,
  type AnalogWriteConfig,
  analogWriteConfigZ,
  type AnalogWriteStateDetails,
  type AnalogWriteType,
  AO_CHANNEL_TYPE_ICONS,
  AO_CHANNEL_TYPE_NAMES,
  type AOChannel,
  type AOChannelType,
  ZERO_ANALOG_WRITE_PAYLOAD,
} from "@/hardware/ni/task/types";
import { type Selector } from "@/selector";

export const ANALOG_WRITE_LAYOUT: Common.Task.Layout = {
  ...Common.Task.LAYOUT,
  type: ANALOG_WRITE_TYPE,
  name: ZERO_ANALOG_WRITE_PAYLOAD.name,
  icon: "Logo.NI",
};

export const ANALOG_WRITE_SELECTABLE: Selector.Selectable = {
  key: ANALOG_WRITE_TYPE,
  title: "NI Analog Write Task",
  icon: <Icon.Logo.NI />,
  create: async ({ layoutKey }) => ({ ...ANALOG_WRITE_LAYOUT, key: layoutKey }),
};

const Properties = () => (
  <>
    <Device.Select />
<<<<<<< HEAD
    <Align.Space x grow>
=======
    <Align.Space x>
>>>>>>> d2ba01a4
      <Common.Task.Fields.StateUpdateRate />
      <Common.Task.Fields.DataSaving />
    </Align.Space>
  </>
);

interface ChannelListItemProps extends Common.Task.ChannelListItemProps<AOChannel> {}

const ChannelListItem = ({ path, isSnapshot, ...rest }: ChannelListItemProps) => {
  const {
    entry: { port, cmdChannel, stateChannel, type },
  } = rest;
  return (
    <Common.Task.Layouts.ListAndDetailsChannelItem
      {...rest}
      port={port}
      hasTareButton={false}
      channel={cmdChannel}
      stateChannel={stateChannel}
      portMaxChars={2}
      canTare={false}
      isSnapshot={isSnapshot}
      path={path}
      icon={{
        name: AO_CHANNEL_TYPE_NAMES[type],
        icon: AO_CHANNEL_TYPE_ICONS[type],
      }}
    />
  );
};

const ChannelDetails = ({ path }: Common.Task.Layouts.DetailsProps) => {
  const type = PForm.useFieldValue<AOChannelType>(`${path}.type`);
  return (
    <>
      <SelectAOChannelTypeField path={path} />
      <AOChannelForm type={type} path={path} />
    </>
  );
};

const channelDetails = componentRenderProp(ChannelDetails);
const channelListItem = componentRenderProp(ChannelListItem);

const Form: FC<
  Common.Task.FormProps<AnalogWriteConfig, AnalogWriteStateDetails, AnalogWriteType>
> = ({ task, isSnapshot }) => (
  <Common.Task.Layouts.ListAndDetails
    listItem={channelListItem}
    details={channelDetails}
    createChannel={createAOChannel}
    isSnapshot={isSnapshot}
    initialChannels={task.config.channels}
  />
);

const getInitialPayload: Common.Task.GetInitialPayload<
  AnalogWriteConfig,
  AnalogWriteStateDetails,
  AnalogWriteType
> = ({ deviceKey }) => ({
  ...ZERO_ANALOG_WRITE_PAYLOAD,
  config: {
    ...ZERO_ANALOG_WRITE_PAYLOAD.config,
    device: deviceKey ?? ZERO_ANALOG_WRITE_PAYLOAD.config.device,
  },
});

const onConfigure: Common.Task.OnConfigure<AnalogWriteConfig> = async (
  client,
  config,
) => {
  const dev = await client.hardware.devices.retrieve<Device.Properties, Device.Make>(
    config.device,
  );
  Common.Device.checkConfigured(dev);
  dev.properties = Device.enrich(dev.model, dev.properties);
  let modified = false;
  let shouldCreateStateIndex = primitiveIsZero(dev.properties.analogOutput.stateIndex);
  if (!shouldCreateStateIndex)
    try {
      await client.channels.retrieve(dev.properties.analogOutput.stateIndex);
    } catch (e) {
      if (NotFoundError.matches(e)) shouldCreateStateIndex = true;
      else throw e;
    }
  if (shouldCreateStateIndex) {
    modified = true;
    const stateIndex = await client.channels.create({
      name: `${dev.properties.identifier}_ao_state_time`,
      dataType: "timestamp",
      isIndex: true,
    });
    dev.properties.analogOutput.stateIndex = stateIndex.key;
    dev.properties.analogOutput.channels = {};
  }
  const commandsToCreate: AOChannel[] = [];
  const statesToCreate: AOChannel[] = [];
  for (const channel of config.channels) {
    const exPair = dev.properties.analogOutput.channels[channel.port.toString()];
    if (exPair == null) {
      commandsToCreate.push(channel);
      statesToCreate.push(channel);
    } else {
      const { state, command } = exPair;
      try {
        await client.channels.retrieve(state);
      } catch (e) {
        if (NotFoundError.matches(e)) statesToCreate.push(channel);
        else throw e;
      }
      try {
        await client.channels.retrieve(command);
      } catch (e) {
        if (NotFoundError.matches(e)) commandsToCreate.push(channel);
        else throw e;
      }
    }
  }
  if (statesToCreate.length > 0) {
    modified = true;
    const states = await client.channels.create(
      statesToCreate.map((c) => ({
        name: `${dev.properties.identifier}_ao_${c.port}_state`,
        index: dev.properties.analogOutput.stateIndex,
        dataType: "float32",
      })),
    );
    states.forEach((s, i) => {
      const key = statesToCreate[i].port.toString();
      if (!(key in dev.properties.analogOutput.channels))
        dev.properties.analogOutput.channels[key] = { state: s.key, command: 0 };
      else dev.properties.analogOutput.channels[key].state = s.key;
    });
  }
  if (commandsToCreate.length > 0) {
    modified = true;
    const commandIndexes = await client.channels.create(
      commandsToCreate.map((c) => ({
        name: `${dev.properties.identifier}_ao_${c.port}_cmd_time`,
        dataType: "timestamp",
        isIndex: true,
      })),
    );
    const commands = await client.channels.create(
      commandsToCreate.map((c, i) => ({
        name: `${dev.properties.identifier}_ao_${c.port}_cmd`,
        index: commandIndexes[i].key,
        dataType: "float32",
      })),
    );
    commands.forEach((s, i) => {
      const key = commandsToCreate[i].port.toString();
      if (!(key in dev.properties.analogOutput.channels))
        dev.properties.analogOutput.channels[key] = { state: 0, command: s.key };
      else dev.properties.analogOutput.channels[key].command = s.key;
    });
  }
  if (modified) await client.hardware.devices.create(dev);
  config.channels = config.channels.map((c) => {
    const pair = dev.properties.analogOutput.channels[c.port.toString()];
    return { ...c, cmdChannel: pair.command, stateChannel: pair.state };
  });
  return [config, dev.rack];
};

export const AnalogWrite = Common.Task.wrapForm({
  Properties,
  Form,
  configSchema: analogWriteConfigZ,
  type: ANALOG_WRITE_TYPE,
  getInitialPayload,
  onConfigure,
});<|MERGE_RESOLUTION|>--- conflicted
+++ resolved
@@ -49,11 +49,7 @@
 const Properties = () => (
   <>
     <Device.Select />
-<<<<<<< HEAD
-    <Align.Space x grow>
-=======
     <Align.Space x>
->>>>>>> d2ba01a4
       <Common.Task.Fields.StateUpdateRate />
       <Common.Task.Fields.DataSaving />
     </Align.Space>
