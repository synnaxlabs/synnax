// Copyright 2025 Synnax Labs, Inc.
//
// Use of this software is governed by the Business Source License included in the file
// licenses/BSL.txt.
//
// As of the Change Date specified in that file, in accordance with the Business Source
// License, use of this software will be governed by the Apache License, Version 2.0,
// included in the file licenses/APL.txt.

import { NotFoundError } from "@synnaxlabs/client";
import { Align, componentRenderProp, Form as PForm, Icon } from "@synnaxlabs/pluto";
import { primitive } from "@synnaxlabs/x";
import { type FC } from "react";

import { Common } from "@/hardware/common";
import { Device } from "@/hardware/ni/device";
import { AOChannelForm } from "@/hardware/ni/task/AOChannelForm";
import { createAOChannel } from "@/hardware/ni/task/createChannel";
import { SelectAOChannelTypeField } from "@/hardware/ni/task/SelectAOChannelTypeField";
import {
  ANALOG_WRITE_SCHEMAS,
  ANALOG_WRITE_TYPE,
<<<<<<< HEAD
  analogWriteConfigZ,
=======
  type analogWriteConfigZ,
>>>>>>> d0e4900d
  type analogWriteStatusDataZ,
  type analogWriteTypeZ,
  AO_CHANNEL_TYPE_ICONS,
  AO_CHANNEL_TYPE_NAMES,
  type AOChannel,
  type AOChannelType,
  ZERO_ANALOG_WRITE_PAYLOAD,
} from "@/hardware/ni/task/types";
import { type Selector } from "@/selector";

export const ANALOG_WRITE_LAYOUT: Common.Task.Layout = {
  ...Common.Task.LAYOUT,
  type: ANALOG_WRITE_TYPE,
  name: ZERO_ANALOG_WRITE_PAYLOAD.name,
  icon: "Logo.NI",
};

export const ANALOG_WRITE_SELECTABLE: Selector.Selectable = {
  key: ANALOG_WRITE_TYPE,
  title: "NI Analog Write Task",
  icon: <Icon.Logo.NI />,
  create: async ({ layoutKey }) => ({ ...ANALOG_WRITE_LAYOUT, key: layoutKey }),
};

const Properties = () => (
  <>
    <Device.Select />
    <Align.Space x>
      <Common.Task.Fields.StateUpdateRate />
      <Common.Task.Fields.DataSaving />
      <Common.Task.Fields.AutoStart />
    </Align.Space>
  </>
);

interface ChannelListItemProps extends Common.Task.ChannelListItemProps<AOChannel> {}

const ChannelListItem = ({ path, isSnapshot, ...rest }: ChannelListItemProps) => {
  const {
    entry: { port, cmdChannel, stateChannel, type },
  } = rest;
  const Icon = AO_CHANNEL_TYPE_ICONS[type];
  return (
    <Common.Task.Layouts.ListAndDetailsChannelItem
      {...rest}
      port={port}
      hasTareButton={false}
      channel={cmdChannel}
      stateChannel={stateChannel}
      portMaxChars={2}
      canTare={false}
      isSnapshot={isSnapshot}
      path={path}
      icon={{ icon: <Icon />, name: AO_CHANNEL_TYPE_NAMES[type] }}
    />
  );
};

const ChannelDetails = ({ path }: Common.Task.Layouts.DetailsProps) => {
  const type = PForm.useFieldValue<AOChannelType>(`${path}.type`);
  return (
    <>
      <SelectAOChannelTypeField path={path} />
      <AOChannelForm type={type} path={path} />
    </>
  );
};

const channelDetails = componentRenderProp(ChannelDetails);
const channelListItem = componentRenderProp(ChannelListItem);

const Form: FC<
  Common.Task.FormProps<
    typeof analogWriteTypeZ,
    typeof analogWriteConfigZ,
    typeof analogWriteStatusDataZ
  >
> = ({ task, isSnapshot }) => (
  <Common.Task.Layouts.ListAndDetails
    listItem={channelListItem}
    details={channelDetails}
    createChannel={createAOChannel}
    isSnapshot={isSnapshot}
    initialChannels={task.config.channels}
    contextMenuItems={Common.Task.writeChannelContextMenuItems}
  />
);

const getInitialPayload: Common.Task.GetInitialPayload<
  typeof analogWriteTypeZ,
  typeof analogWriteConfigZ,
  typeof analogWriteStatusDataZ
> = ({ deviceKey }) => ({
  ...ZERO_ANALOG_WRITE_PAYLOAD,
  config: {
    ...ZERO_ANALOG_WRITE_PAYLOAD.config,
    device: deviceKey ?? ZERO_ANALOG_WRITE_PAYLOAD.config.device,
  },
});

const onConfigure: Common.Task.OnConfigure<typeof analogWriteConfigZ> = async (
  client,
  config,
) => {
  const dev = await client.hardware.devices.retrieve<Device.Properties, Device.Make>(
    config.device,
  );
  Common.Device.checkConfigured(dev);
  dev.properties = Device.enrich(dev.model, dev.properties);
  let modified = false;
  let shouldCreateStateIndex = primitive.isZero(dev.properties.analogOutput.stateIndex);
  if (!shouldCreateStateIndex)
    try {
      await client.channels.retrieve(dev.properties.analogOutput.stateIndex);
    } catch (e) {
      if (NotFoundError.matches(e)) shouldCreateStateIndex = true;
      else throw e;
    }
  if (shouldCreateStateIndex) {
    modified = true;
    const stateIndex = await client.channels.create({
      name: `${dev.properties.identifier}_ao_state_time`,
      dataType: "timestamp",
      isIndex: true,
    });
    dev.properties.analogOutput.stateIndex = stateIndex.key;
    dev.properties.analogOutput.channels = {};
  }
  const commandsToCreate: AOChannel[] = [];
  const statesToCreate: AOChannel[] = [];
  for (const channel of config.channels) {
    const exPair = dev.properties.analogOutput.channels[channel.port.toString()];
    if (exPair == null) {
      commandsToCreate.push(channel);
      statesToCreate.push(channel);
    } else {
      const { state, command } = exPair;
      try {
        await client.channels.retrieve(state);
      } catch (e) {
        if (NotFoundError.matches(e)) statesToCreate.push(channel);
        else throw e;
      }
      try {
        await client.channels.retrieve(command);
      } catch (e) {
        if (NotFoundError.matches(e)) commandsToCreate.push(channel);
        else throw e;
      }
    }
  }
  if (statesToCreate.length > 0) {
    modified = true;
    const states = await client.channels.create(
      statesToCreate.map((c) => ({
        name: `${dev.properties.identifier}_ao_${c.port}_state`,
        index: dev.properties.analogOutput.stateIndex,
        dataType: "float32",
      })),
    );
    states.forEach((s, i) => {
      const key = statesToCreate[i].port.toString();
      if (!(key in dev.properties.analogOutput.channels))
        dev.properties.analogOutput.channels[key] = { state: s.key, command: 0 };
      else dev.properties.analogOutput.channels[key].state = s.key;
    });
  }
  if (commandsToCreate.length > 0) {
    modified = true;
    const commandIndexes = await client.channels.create(
      commandsToCreate.map((c) => ({
        name: `${dev.properties.identifier}_ao_${c.port}_cmd_time`,
        dataType: "timestamp",
        isIndex: true,
      })),
    );
    const commands = await client.channels.create(
      commandsToCreate.map((c, i) => ({
        name: `${dev.properties.identifier}_ao_${c.port}_cmd`,
        index: commandIndexes[i].key,
        dataType: "float32",
      })),
    );
    commands.forEach((s, i) => {
      const key = commandsToCreate[i].port.toString();
      if (!(key in dev.properties.analogOutput.channels))
        dev.properties.analogOutput.channels[key] = { state: 0, command: s.key };
      else dev.properties.analogOutput.channels[key].command = s.key;
    });
  }
  if (modified) await client.hardware.devices.create(dev);
  config.channels = config.channels.map((c) => {
    const pair = dev.properties.analogOutput.channels[c.port.toString()];
    return { ...c, cmdChannel: pair.command, stateChannel: pair.state };
  });
  return [config, dev.rack];
};

export const AnalogWrite = Common.Task.wrapForm({
  Properties,
  Form,
  schemas: ANALOG_WRITE_SCHEMAS,
  type: ANALOG_WRITE_TYPE,
  getInitialPayload,
  onConfigure,
});<|MERGE_RESOLUTION|>--- conflicted
+++ resolved
@@ -20,11 +20,7 @@
 import {
   ANALOG_WRITE_SCHEMAS,
   ANALOG_WRITE_TYPE,
-<<<<<<< HEAD
-  analogWriteConfigZ,
-=======
   type analogWriteConfigZ,
->>>>>>> d0e4900d
   type analogWriteStatusDataZ,
   type analogWriteTypeZ,
   AO_CHANNEL_TYPE_ICONS,
