// Copyright 2025 Synnax Labs, Inc.
//
// Use of this software is governed by the Business Source License included in the file
// licenses/BSL.txt.
//
// As of the Change Date specified in that file, in accordance with the Business Source
// License, use of this software will be governed by the Apache License, Version 2.0,
// included in the file licenses/APL.txt.

import { task } from "@synnaxlabs/client";
import { Icon } from "@synnaxlabs/media";
import { Align, Button, Text } from "@synnaxlabs/pluto";
import { binary } from "@synnaxlabs/x";

import { useCopyToClipboard } from "@/hooks/useCopyToClipboard";
import { Link } from "@/link";

<<<<<<< HEAD
export interface CopyButtonsProps {
=======
export const SelectDevice = () => {
  const client = Synnax.use();
  const place = Layout.usePlacer();
  const handleDeviceChange = (v: string) => {
    if (client == null) return;
    void client.hardware.devices
      .retrieve<Properties>(v)
      .then(({ configured }) => {
        if (configured) return;
        place(NIDevice.createConfigureLayout(v, {}));
      })
      .catch(console.error);
  };
  return (
    <Form.Field<string>
      path="config.device"
      label="Device"
      grow
      onChange={handleDeviceChange}
      style={{ width: "100%" }}
    >
      {(p) => (
        <Device.SelectSingle
          allowNone={false}
          grow
          {...p}
          autoSelectOnNone={false}
          searchOptions={{ makes: ["NI"] }}
        />
      )}
    </Form.Field>
  );
};

export interface UseCopyRetrievalCodeProps {
>>>>>>> 4718c22c
  importClass: string;
  taskKey?: string;
  getName: () => string;
  getConfig: () => any;
}

export const CopyButtons = ({
  importClass,
  taskKey,
  getName,
  getConfig,
}: CopyButtonsProps) => {
  const copy = useCopyToClipboard();
  const handleCopyPythonCode = () => {
    const name = getName();
    copy(
      `
      from synnax.hardware.ni import ${importClass}
      # Retrieve ${name}
      task = ${importClass}(client.hardware.tasks.retrieve(key=${taskKey}))
      `,
      `Python code to retrieve ${name}`,
    );
  };
  const handleCopyJsonConfig = () => {
    const name = getName();
    copy(binary.JSON_CODEC.encodeString(getConfig()), `configuration JSON for ${name}`);
  };
  const handleCopyToClipboard = Link.useCopyToClipboard();
  return (
    <Align.Space direction="x" size="small">
      {taskKey != null && (
        <Button.Icon
          tooltip={() => <Text.Text level="small">Copy Python Code</Text.Text>}
          tooltipLocation="left"
          variant="text"
          onClick={handleCopyPythonCode}
        >
          <Icon.Python style={{ color: "var(--pluto-gray-l7)" }} />
        </Button.Icon>
      )}
      <Button.Icon
        tooltip={() => <Text.Text level="small">Copy JSON Configuration</Text.Text>}
        tooltipLocation="left"
        variant="text"
        onClick={handleCopyJsonConfig}
      >
        <Icon.JSON style={{ color: "var(--pluto-gray-l7)" }} />
      </Button.Icon>
      {taskKey != null && (
        <Button.Icon
          tooltip={() => <Text.Text level="small">Copy Link</Text.Text>}
          tooltipLocation="left"
          variant="text"
          onClick={() =>
            handleCopyToClipboard({
              name: getName(),
              ontologyID: task.ontologyID(taskKey),
            })
          }
        >
          <Icon.Link style={{ color: "var(--pluto-gray-l7)" }} />
        </Button.Icon>
      )}
    </Align.Space>
  );
};<|MERGE_RESOLUTION|>--- conflicted
+++ resolved
@@ -15,45 +15,7 @@
 import { useCopyToClipboard } from "@/hooks/useCopyToClipboard";
 import { Link } from "@/link";
 
-<<<<<<< HEAD
 export interface CopyButtonsProps {
-=======
-export const SelectDevice = () => {
-  const client = Synnax.use();
-  const place = Layout.usePlacer();
-  const handleDeviceChange = (v: string) => {
-    if (client == null) return;
-    void client.hardware.devices
-      .retrieve<Properties>(v)
-      .then(({ configured }) => {
-        if (configured) return;
-        place(NIDevice.createConfigureLayout(v, {}));
-      })
-      .catch(console.error);
-  };
-  return (
-    <Form.Field<string>
-      path="config.device"
-      label="Device"
-      grow
-      onChange={handleDeviceChange}
-      style={{ width: "100%" }}
-    >
-      {(p) => (
-        <Device.SelectSingle
-          allowNone={false}
-          grow
-          {...p}
-          autoSelectOnNone={false}
-          searchOptions={{ makes: ["NI"] }}
-        />
-      )}
-    </Form.Field>
-  );
-};
-
-export interface UseCopyRetrievalCodeProps {
->>>>>>> 4718c22c
   importClass: string;
   taskKey?: string;
   getName: () => string;
