// Copyright 2025 Synnax Labs, Inc.
//
// Use of this software is governed by the Business Source License included in the file
// licenses/BSL.txt.
//
// As of the Change Date specified in that file, in accordance with the Business Source
// License, use of this software will be governed by the Apache License, Version 2.0,
// included in the file licenses/APL.txt.

import { Align, Divider, Form, type List } from "@synnaxlabs/pluto";
import { type KeyedNamed } from "@synnaxlabs/x";
import { type FC } from "react";

import { Device } from "@/hardware/ni/device";
import { CustomScaleForm } from "@/hardware/ni/task/CustomScaleForm";
import { MinMaxValueFields } from "@/hardware/ni/task/MinMaxValueFields";
import {
  type AccelSensitivityUnits,
  type AIChannelType,
  type ElectricalUnits,
  type ForceUnits,
  type PressureUnits,
  type ShuntResistorLoc,
  type TemperatureUnits,
  type TorqueUnits,
  type Units,
  type VelocitySensitivityUnits,
  type VelocityUnits,
} from "@/hardware/ni/task/types";

interface FormProps {
  prefix: string;
}

const NAMED_KEY_COLS: List.ColumnSpec<string, KeyedNamed>[] = [
  { key: "name", name: "Name" },
];

const TerminalConfigField = Form.buildDropdownButtonSelectField<string, KeyedNamed>({
  fieldKey: "terminalConfig",
  fieldProps: { label: "Terminal Configuration" },
  inputProps: {
    entryRenderKey: "name",
    columns: NAMED_KEY_COLS,
    data: [
      { key: "RSE", name: "Referenced Single Ended" },
      { key: "NRSE", name: "Non-Referenced Single Ended" },
      { key: "Diff", name: "Differential" },
      { key: "PseudoDiff", name: "Pseudo-Differential" },
      { key: "Cfg_Default", name: "Default" },
    ],
  },
});

const AccelSensitivityUnitsField = Form.buildDropdownButtonSelectField<
  AccelSensitivityUnits,
  KeyedNamed<AccelSensitivityUnits>
>({
  fieldKey: "sensitivityUnits",
  fieldProps: { label: "Sensitivity Units" },
  inputProps: {
    entryRenderKey: "name",
    columns: NAMED_KEY_COLS,
    data: [
      { key: "mVoltsPerG", name: "mV/g" },
      { key: "VoltsPerG", name: "V/g" },
    ],
  },
});

const ExcitSourceField = Form.buildDropdownButtonSelectField<string, KeyedNamed>({
  fieldKey: "excitSource",
  fieldProps: { label: "Excitation Source" },
  inputProps: {
    entryRenderKey: "name",
    columns: NAMED_KEY_COLS,
    data: [
      { key: "Internal", name: "Internal" },
      { key: "External", name: "External" },
      { key: "None", name: "None" },
    ],
  },
});

const BridgeConfigField = Form.buildDropdownButtonSelectField<
  string,
  KeyedNamed<string>
>({
  fieldKey: "bridgeConfig",
  fieldProps: { label: "Bridge Configuration" },
  inputProps: {
    entryRenderKey: "name",
    columns: NAMED_KEY_COLS,
    data: [
      { key: "FullBridge", name: "Full Bridge" },
      { key: "HalfBridge", name: "Half Bridge" },
      { key: "QuarterBridge", name: "Quarter Bridge" },
    ],
  },
});

const ShuntResistorLocField = Form.buildDropdownButtonSelectField<
  ShuntResistorLoc,
  KeyedNamed<ShuntResistorLoc>
>({
  fieldKey: "shuntResistorLoc",
  fieldProps: { label: "Shunt Resistor Location" },
  inputProps: {
    entryRenderKey: "name",
    columns: NAMED_KEY_COLS,
    data: [
      { key: "Default", name: "Default" },
      { key: "Internal", name: "Internal" },
      { key: "External", name: "External" },
    ],
  },
});

const ResistanceConfigField = Form.buildDropdownButtonSelectField<
  string,
  KeyedNamed<string>
>({
  fieldKey: "resistanceConfig",
  fieldProps: { label: "Resistance Configuration" },
  inputProps: {
    entryRenderKey: "name",
    columns: NAMED_KEY_COLS,
    data: [
      { key: "2Wire", name: "2-Wire" },
      { key: "3Wire", name: "3-Wire" },
      { key: "4Wire", name: "4-Wire" },
    ],
  },
});

const StrainConfig = Form.buildDropdownButtonSelectField({
  fieldKey: "strainConfig",
  fieldProps: { label: "Strain Configuration" },
  inputProps: {
    entryRenderKey: "name",
    columns: NAMED_KEY_COLS,
    data: [
      { key: "FullBridgeI", name: "Full Bridge I" },
      { key: "FullBridgeII", name: "Full Bridge II" },
      { key: "FullBridgeIII", name: "Full Bridge III" },
      { key: "HalfBridgeI", name: "Half Bridge I" },
      { key: "HalfBridgeII", name: "Half Bridge II" },
      { key: "QuarterBridgeI", name: "Quarter Bridge I" },
      { key: "QuarterBridgeII", name: "Quarter Bridge II" },
    ],
  },
});

const SensitivityField = Form.buildNumericField({
  fieldKey: "sensitivity",
  fieldProps: { label: "Sensitivity" },
});

const ForceUnitsField = Form.buildDropdownButtonSelectField<
  ForceUnits,
  KeyedNamed<ForceUnits>
>({
  fieldKey: "units",
  fieldProps: { label: "Force Units" },
  inputProps: {
    entryRenderKey: "name",
    columns: NAMED_KEY_COLS,
    data: [
      { key: "Newtons", name: "Newtons" },
      { key: "Pounds", name: "Pounds" },
      { key: "KilogramForce", name: "Kilograms" },
    ],
  },
});

const ElectricalUnitsField = Form.buildDropdownButtonSelectField<
  ElectricalUnits,
  KeyedNamed<ElectricalUnits>
>({
  fieldKey: "electricalUnits",
  fieldProps: { label: "Electrical Units" },
  inputProps: {
    entryRenderKey: "name",
    columns: NAMED_KEY_COLS,
    data: [
      { key: "VoltsPerVolt", name: "V/V" },
      { key: "mVoltsPerVolt", name: "mV/V" },
    ],
  },
});

const PressureUnitsField = Form.buildDropdownButtonSelectField<
  PressureUnits,
  KeyedNamed<PressureUnits>
>({
  fieldKey: "units",
  fieldProps: { label: "Pressure Units" },
  inputProps: {
    entryRenderKey: "name",
    columns: NAMED_KEY_COLS,
    data: [
      { key: "Pascals", name: "Pascals" },
      { key: "PoundsPerSquareInch", name: "PSI" },
    ],
  },
});

const TemperatureUnitsField = Form.buildDropdownButtonSelectField<
  TemperatureUnits,
  KeyedNamed<TemperatureUnits>
>({
  fieldKey: "units",
  fieldProps: { label: "Temperature Units" },
  inputProps: {
    entryRenderKey: "name",
    columns: NAMED_KEY_COLS,
    data: [
      { key: "DegC", name: "Celsius" },
      { key: "DegF", name: "Fahrenheit" },
      { key: "Kelvins", name: "Kelvin" },
      { key: "DegR", name: "Rankine" },
    ],
  },
});

const ThermocoupleTypeField = Form.buildDropdownButtonSelectField({
  fieldKey: "thermocoupleType",
  fieldProps: { label: "Thermocouple Type" },
  inputProps: {
    entryRenderKey: "name",
    columns: [{ key: "name", name: "Name" }],
    hideColumnHeader: true,
    data: [
      { key: "B", name: "B" },
      { key: "E", name: "E" },
      { key: "J", name: "J" },
      { key: "K", name: "K" },
      { key: "N", name: "N" },
      { key: "R", name: "R" },
      { key: "S", name: "S" },
      { key: "T", name: "T" },
    ],
  },
});

const TorqueUnitsField = Form.buildDropdownButtonSelectField<
  TorqueUnits,
  KeyedNamed<TorqueUnits>
>({
  fieldKey: "units",
  fieldProps: { label: "Torque Units" },
  inputProps: {
    columns: NAMED_KEY_COLS,
    entryRenderKey: "name",
    data: [
      { key: "NewtonMeters", name: "Newton Meters" },
      { key: "InchOunces", name: "Inch Ounces" },
      { key: "FootPounds", name: "Foot Pounds" },
    ],
  },
});

const UnitsField = Form.buildSelectSingleField<Units, KeyedNamed<Units>>({
  fieldKey: "units",
  fieldProps: { label: "Units" },
  inputProps: {
    entryRenderKey: "name",
    columns: NAMED_KEY_COLS,
    allowNone: false,
    data: [
      { key: "Volts", name: "Volts" },
      { key: "Amps", name: "Amps" },
      { key: "DegF", name: "DegF" },
      { key: "DegC", name: "Celsius" },
      { key: "DegR", name: "Rankine" },
      { key: "Kelvins", name: "Kelvins" },
      { key: "Strain", name: "Strain" },
      { key: "Ohms", name: "Ohms" },
      { key: "Hz", name: "Hz" },
      { key: "Seconds", name: "Seconds" },
      { key: "Meters", name: "Meters" },
      { key: "Inches", name: "Inches" },
      { key: "Degrees", name: "Degrees (°)" },
      { key: "Radians", name: "Radians" },
      { key: "g", name: "Gs" },
      { key: "MetersPerSecondSquared", name: "m/s^2" },
      { key: "Newtons", name: "N" },
      { key: "Pounds", name: "lbs" },
      { key: "KilogramForce", name: "kgf" },
      { key: "PoundsPerSquareInch", name: "lbs/in^2" },
      { key: "Bar", name: "Bar" },
      { key: "Pascals", name: "Pa" },
      { key: "VoltsPerVolt", name: "V/V" },
      { key: "mVoltsPerVolt", name: "mV/V" },
      { key: "NewtonMeters", name: "N/M" },
      { key: "InchPounds", name: "in-lbs" },
      { key: "InchOunces", name: "in-oz" },
      { key: "FootPounds", name: "ft-lbs" },
    ],
  },
});

const CHANNEL_FORMS: Record<AIChannelType, FC<FormProps>> = {
  ai_accel: ({ prefix }) => (
    <>
      <TerminalConfigField path={prefix} />
      <Divider.Divider x padded="bottom" />
      <MinMaxValueFields path={prefix} />
      <Divider.Divider x padded="bottom" />
      <SensitivityField
        path={prefix}
        inputProps={{
          showDragHandle: false,
          children: (
            <AccelSensitivityUnitsField
              path={prefix}
              grow
              showLabel={false}
              showHelpText={false}
            />
          ),
        }}
      />
      <Divider.Divider x padded="bottom" />
      <Align.Space x>
        <ExcitSourceField
          path={prefix}
          fieldKey="currentExcitSource"
          label="Current Excitation Source"
          grow
        />
        <Form.NumericField
          path={`${prefix}.currentExcitVal`}
          label="Current Excitation Value"
        />
      </Align.Space>
      <Divider.Divider x padded="bottom" />
      <CustomScaleForm prefix={prefix} />
    </>
  ),
  ai_bridge: ({ prefix }) => (
    <>
      <MinMaxValueFields path={prefix} />
      <Divider.Divider x padded="bottom" />
      <ElectricalUnitsField path={prefix} fieldKey="units" />
      <Align.Space x>
        <BridgeConfigField path={prefix} grow />
        <Form.NumericField
          path={`${prefix}.nominalBridgeResistance`}
          label="Nominal Bridge Resistance"
        />
      </Align.Space>
      <Divider.Divider x padded="bottom" />
      <Align.Space x>
        <ExcitSourceField
          path={prefix}
          fieldKey="voltageExcitSource"
          label="Voltage Excitation Source"
          grow
        />
        <Form.NumericField
          path={`${prefix}.voltageExcitVal`}
          label="Voltage Excitation Value"
        />
      </Align.Space>
      <Divider.Divider x padded="bottom" />
      <CustomScaleForm prefix={prefix} />
    </>
  ),
  ai_current: ({ prefix }) => (
    <>
      <TerminalConfigField path={prefix} />
      <Divider.Divider x padded="bottom" />
      <MinMaxValueFields path={prefix} />
      <Divider.Divider x padded="bottom" />
      <Align.Space x>
        <ShuntResistorLocField path={prefix} grow />
        <Form.NumericField
          path={`${prefix}.extShuntResistorVal`}
          label="Shunt Resistance"
          grow
        />
      </Align.Space>
      <Divider.Divider x padded="bottom" />
      <CustomScaleForm prefix={prefix} />
    </>
  ),
  ai_force_bridge_table: ({ prefix }) => (
    <>
      <MinMaxValueFields path={prefix} />
      <ForceUnitsField path={prefix} />
      <Divider.Divider x padded="bottom" />
      <Align.Space x size="small">
        <BridgeConfigField path={prefix} grow />
        <Form.NumericField
          path={`${prefix}.nominalBridgeResistance`}
          label="Nominal Bridge Resistance"
          grow
        />
      </Align.Space>
      <Divider.Divider x padded="bottom" />
      <Align.Space x size="small">
        <ExcitSourceField
          path={prefix}
          fieldKey="voltageExcitSource"
          label="Voltage Excitation Source"
          grow
        />
        <Form.NumericField
          path={`${prefix}.voltageExcitVal`}
          label="Voltage Excitation Value"
          grow
        />
      </Align.Space>
      <Align.Space x>
        <ForceUnitsField
          path={prefix}
          fieldKey="physicalUnits"
          label="Physical Units"
          grow
        />
        {/* physicalVals */}
        <ElectricalUnitsField path={prefix} grow />
      </Align.Space>
      {/* electricalVals */}
      <Divider.Divider x padded="bottom" />
      <CustomScaleForm prefix={prefix} />
    </>
  ),
  ai_force_bridge_two_point_lin: ({ prefix }) => (
    <>
      <ForceUnitsField path={prefix} />
      <MinMaxValueFields path={prefix} />
      <Divider.Divider x padded="bottom" />
      <Align.Space x>
        <ExcitSourceField
          path={prefix}
          fieldKey="voltageExcitSource"
          label="Voltage Excitation Source"
          grow
        />
        <Form.NumericField
          path={`${prefix}.voltageExcitVal`}
          label="Voltage Excitation Value"
        />
      </Align.Space>
      <Divider.Divider x padded="bottom" />
      <Align.Space x>
        <BridgeConfigField path={prefix} grow />
        <Form.NumericField
          path={`${prefix}.nominalBridgeResistance`}
          label="Nominal Bridge Resistance"
        />
      </Align.Space>
      <Divider.Divider x padded="bottom" />
      <Align.Space x>
        <ForceUnitsField
          path={prefix}
          fieldKey="physicalUnits"
          label="Physical Units"
          grow
        />
        <ElectricalUnitsField grow path={prefix} />
      </Align.Space>
      <Align.Space x>
        <Form.NumericField
          path={`${prefix}.firstPhysicalVal`}
          label="Physical Value One"
          grow
        />
        <Form.NumericField
          path={`${prefix}.secondPhysicalVal`}
          label="Physical Value Two"
          grow
        />
      </Align.Space>
      <Align.Space x>
        <Form.NumericField
          path={`${prefix}.firstElectricalVal`}
          label="Electrical Value One"
          grow
        />
        <Form.NumericField
          path={`${prefix}.secondElectricalVal`}
          label="Electrical Value Two"
          grow
        />
      </Align.Space>
      <Divider.Divider x padded="bottom" />
      <CustomScaleForm prefix={prefix} />
    </>
  ),
  ai_force_iepe: ({ prefix }) => {
    const SensitivityUnits = Form.buildDropdownButtonSelectField({
      fieldKey: "sensitivityUnits",
      fieldProps: { label: "Sensitivity Units" },
      inputProps: {
        entryRenderKey: "name",
        columns: NAMED_KEY_COLS,
        data: [
          { key: "mVoltsPerNewton", name: "mV/N" },
          { key: "mVoltsPerPound", name: "mV/lb" },
        ],
      },
    });
    return (
      <>
        <TerminalConfigField path={prefix} />
        <MinMaxValueFields path={prefix} />
        <Divider.Divider x padded="bottom" />
        <ForceUnitsField path={prefix} inputProps={{ omit: ["KilogramForce"] }} />
        <SensitivityField
          path={prefix}
          inputProps={{
            children: (
              <SensitivityUnits path={prefix} showLabel={false} showHelpText={false} />
            ),
          }}
        />
        <Divider.Divider x padded="bottom" />
        <Align.Space x>
          <ExcitSourceField
            path={prefix}
            fieldKey="currentExcitSource"
            label="Current Excitation Source"
            grow
          />
          <Form.NumericField
            path={`${prefix}.currentExcitVal`}
            label="Current Excitation Value"
            grow
          />
        </Align.Space>
        <Divider.Divider x padded="bottom" />
        <CustomScaleForm prefix={prefix} />
      </>
    );
  },

  ai_microphone: ({ prefix }) => {
    const UnitsField = Form.buildDropdownButtonSelectField({
      fieldKey: "units",
      fieldProps: { label: "Sound Pressure Units" },
      inputProps: {
        entryRenderKey: "name",
        columns: NAMED_KEY_COLS,
        data: [{ key: "Pascals", name: "Pascals" }],
      },
    });
    return (
      <>
        <TerminalConfigField path={prefix} />
        <UnitsField path={prefix} />
        <Divider.Divider x padded="bottom" />
        <Align.Space x>
          <Form.NumericField
            path={`${prefix}.micSensitivity`}
            label="Microphone Sensitivity"
            grow
          />
          <Form.NumericField
            path={`${prefix}.maxSndPressLevel`}
            label="Max Sound Pressure Level"
            grow
          />
        </Align.Space>
        <Divider.Divider x padded="bottom" />
        <Align.Space x>
          <ExcitSourceField
            path={prefix}
            fieldKey="currentExcitSource"
            label="Current Excitation Source"
            grow
          />
          <Form.NumericField
            path={`${prefix}.currentExcitVal`}
            label="Current Excitation Value"
            grow
          />
        </Align.Space>
        <Divider.Divider x padded="bottom" />
        <CustomScaleForm prefix={prefix} />
      </>
    );
  },
  ai_pressure_bridge_table: ({ prefix }) => (
    <>
      <MinMaxValueFields path={prefix} />
      <PressureUnitsField path={prefix} />
      <BridgeConfigField path={prefix} />
      <Align.Space x>
        <ExcitSourceField
          path={prefix}
          fieldKey="voltageExcitSource"
          label="Voltage Excitation Source"
          grow
        />
        <Form.NumericField
          path={`${prefix}.voltageExcitVal`}
          label="Voltage Excitation Value"
        />
      </Align.Space>
      <Form.NumericField
        path={`${prefix}.nominalBridgeResistance`}
        label="Nominal Bridge Resistance"
      />
      <Align.Space x>
        <PressureUnitsField
          path={prefix}
          fieldKey="physicalUnits"
          label="Physical Units"
          grow
        />
        {/* physicalVals */}
        <ElectricalUnitsField path={prefix} grow />
      </Align.Space>
      {/* electricalVals */}
      <CustomScaleForm prefix={prefix} />
    </>
  ),
  ai_pressure_bridge_two_point_lin: ({ prefix }) => (
    <>
      <MinMaxValueFields path={prefix} />
      <PressureUnitsField path={prefix} />
      <Divider.Divider x padded="bottom" />
      <Align.Space x>
        <BridgeConfigField path={prefix} grow />
        <Form.NumericField
          path={`${prefix}.nominalBridgeResistance`}
          label="Nominal Bridge Resistance"
        />
      </Align.Space>
      <Divider.Divider x padded="bottom" />
      <Align.Space x>
        <ExcitSourceField
          path={prefix}
          fieldKey="voltageExcitSource"
          label="Voltage Excitation Source"
          grow
        />
        <Form.NumericField
          path={`${prefix}.voltageExcitVal`}
          label="Voltage Excitation Value"
          grow
          style={{ maxWidth: 200 }}
        />
      </Align.Space>
      <Divider.Divider x padded="bottom" />
      <Align.Space x>
        <PressureUnitsField
          path={prefix}
          fieldKey="physicalUnits"
          label="Physical Units"
          grow
          style={{ width: "50%" }}
        />
        <ElectricalUnitsField path={prefix} grow style={{ width: "50%" }} />
      </Align.Space>
      <Align.Space x>
        <Form.NumericField
          path={`${prefix}.firstPhysicalVal`}
          label="Physical Value One"
          grow
          style={{ width: "50%" }}
        />
        <Form.NumericField
          path={`${prefix}.secondPhysicalVal`}
          label="Physical Value Two"
          style={{ width: "50%" }}
          grow
        />
      </Align.Space>
      <Align.Space x>
        <Form.NumericField
          path={`${prefix}.firstElectricalVal`}
          label="Electrical Value One"
          style={{ width: "50%" }}
          grow
        />
        <Form.NumericField
          path={`${prefix}.secondElectricalVal`}
          label="Electrical Value Two"
          style={{ width: "50%" }}
          grow
        />
      </Align.Space>
      <Divider.Divider x padded="bottom" />
      <CustomScaleForm prefix={prefix} />
    </>
  ),
  ai_resistance: ({ prefix }) => (
    <>
      <MinMaxValueFields path={prefix} />
      <Divider.Divider x padded="bottom" />
      <UnitsField path={prefix} />
      <ResistanceConfigField path={prefix} />
      <Divider.Divider x padded="bottom" />
      <Align.Space x>
        <ExcitSourceField
          path={prefix}
          fieldKey="currentExcitSource"
          label="Current Excitation Source"
          grow
        />
        <Form.NumericField
          path={`${prefix}.currentExcitVal`}
          label="Current Excitation Value"
        />
      </Align.Space>
      <Divider.Divider x padded="bottom" />
      <CustomScaleForm prefix={prefix} />
    </>
  ),
  ai_rtd: ({ prefix }) => {
    const RTDTypeField = Form.buildDropdownButtonSelectField({
      fieldKey: "rtdType",
      fieldProps: { label: "RTD Type" },
      inputProps: {
        entryRenderKey: "name",
        columns: NAMED_KEY_COLS,
        hideColumnHeader: true,
        data: [
          { key: "Pt3750", name: "Pt3750" },
          { key: "Pt3851", name: "Pt3851" },
          { key: "Pt3911", name: "Pt3911" },
          { key: "Pt3916", name: "Pt3916" },
          { key: "Pt3920", name: "Pt3920" },
          { key: "Pt3928", name: "Pt3928" },
        ],
      },
    });
    return (
      <>
        <MinMaxValueFields path={prefix} />
        <Divider.Divider x padded="bottom" />
        <Align.Space x>
          <TemperatureUnitsField path={prefix} grow />
          <RTDTypeField path={prefix} grow />
        </Align.Space>
        <ResistanceConfigField path={prefix} />
        <Divider.Divider x padded="bottom" />
        <Align.Space x>
          <ExcitSourceField
            path={prefix}
            fieldKey="currentExcitSource"
            label="Current Excitation Source"
            grow
          />
          <Form.NumericField
            path={`${prefix}.currentExcitVal`}
            label="Current Excitation Value"
            grow
          />
        </Align.Space>
        <Form.NumericField path={`${prefix}.r0`} label="R0 Resistance" grow />
      </>
    );
  },
  ai_strain_gauge: ({ prefix }) => {
    const StrainUnitsField = Form.buildDropdownButtonSelectField({
      fieldKey: "units",
      fieldProps: { label: "Strain Units" },
      inputProps: { data: [{ key: "Strain", name: "Strain" }] },
    });
    return (
      <>
        <MinMaxValueFields path={prefix} />
        <Align.Space x>
          <StrainConfig path={prefix} grow />
          <StrainUnitsField path={prefix} />
        </Align.Space>
        <Align.Space x>
          <ExcitSourceField
            path={prefix}
            fieldKey="voltageExcitSource"
            label="Voltage Excitation Source"
            grow
          />
          <Form.NumericField
            path={`${prefix}.voltageExcitVal`}
            label="Voltage Excitation Value"
          />
        </Align.Space>
        <Align.Space x>
          <Form.NumericField path={`${prefix}.gageFactor`} label="Gage Factor" grow />
          <Form.NumericField
            path={`${prefix}.initialBridgeVoltage`}
            label="Initial Bridge Voltage"
            grow
          />
        </Align.Space>
        <Align.Space x>
          <Form.NumericField
            path={`${prefix}.nominalGageResistance`}
            label="Nominal Gage Resistance"
            grow
          />

          <Form.NumericField
            path={`${prefix}.poissonRatio`}
            label="Poisson's Ratio"
            grow
          />
          <Form.NumericField
            path={`${prefix}.leadWireResistance`}
            label="Lead Wire Resistance"
            grow
          />
        </Align.Space>
        <CustomScaleForm prefix={prefix} />
      </>
    );
  },
  ai_temp_builtin: ({ prefix }) => <TemperatureUnitsField path={prefix} />,
  ai_thermocouple: ({ prefix }) => {
    const CJCSourceField = Form.buildDropdownButtonSelectField({
      fieldKey: "cjcSource",
      fieldProps: {
        label: "CJC Source",
        onChange: (value, { set }) => {
          if (value === "ConstVal") set(`${prefix}.cjcVal`, 0);
          else if (value === "Chan") set(`${prefix}.cjcPort`, 0);
        },
      },
      inputProps: {
        columns: NAMED_KEY_COLS,
        entryRenderKey: "name",
        data: [
          { key: "BuiltIn", name: "Built In" },
          { key: "ConstVal", name: "Constant Value" },
          { key: "Chan", name: "Channel" },
        ],
      },
    });
    const cjcSource = Form.useFieldValue<string>(`${prefix}.cjcSource`, true);
    return (
      <>
        <MinMaxValueFields path={prefix} />
        <Align.Space x>
          <TemperatureUnitsField path={prefix} grow />
          <ThermocoupleTypeField path={prefix} grow />
        </Align.Space>
        <Align.Space x>
          <CJCSourceField path={prefix} grow />
          {cjcSource === "ConstVal" && (
            <Form.NumericField path={`${prefix}.cjcVal`} label="CJC Value" grow />
          )}
          {cjcSource === "Chan" && (
            <Form.NumericField path={`${prefix}.cjcPort`} label="CJC Port" grow />
          )}
        </Align.Space>
      </>
    );
  },
  ai_torque_bridge_table: ({ prefix }) => (
    <>
      <MinMaxValueFields path={prefix} />
      <TorqueUnitsField path={prefix} />
      <Divider.Divider x padded="bottom" />
      <Align.Space x>
        <BridgeConfigField path={prefix} grow />
        <Form.NumericField
          path={`${prefix}.nominalBridgeResistance`}
          label="Nominal Bridge Resistance"
        />
      </Align.Space>
      <Divider.Divider x padded="bottom" />
      <Align.Space x>
        <ExcitSourceField
          path={prefix}
          fieldKey="voltageExcitSource"
          label="Voltage Excitation Source"
          grow
        />
        <Form.NumericField
          path={`${prefix}.voltageExcitVal`}
          label="Voltage Excitation Value"
        />
      </Align.Space>
      <Divider.Divider x padded="bottom" />
      <Align.Space x>
        <TorqueUnitsField
          path={prefix}
          fieldKey="physicalUnits"
          label="Physical Units"
          grow
        />
        {/* physicalVals */}
        <ElectricalUnitsField path={prefix} grow />
      </Align.Space>
      {/* electricalVals */}
      <Divider.Divider x padded="bottom" />
      <CustomScaleForm prefix={prefix} />
    </>
  ),
  ai_torque_bridge_two_point_lin: ({ prefix }) => (
    <>
      <MinMaxValueFields path={prefix} />
      <TorqueUnitsField path={prefix} />
      <Divider.Divider x padded="bottom" />
      <BridgeConfigField path={prefix} />
      <Form.NumericField
        path={`${prefix}.nominalBridgeResistance`}
        label="Nominal Bridge Resistance"
      />
      <Divider.Divider x padded="bottom" />
      <Align.Space x>
        <ExcitSourceField
          path={prefix}
          grow
          fieldKey="voltageExcitSource"
          label="Voltage Excitation Source"
        />
        <Form.NumericField
          path={`${prefix}.voltageExcitVal`}
          label="Voltage Excitation Value"
        />
      </Align.Space>
      <Divider.Divider x padded="bottom" />
      <Align.Space x size="small">
        <TorqueUnitsField
          path={prefix}
          fieldKey="physicalUnits"
          label="Physical Units"
          grow
        />
        <ElectricalUnitsField path={prefix} grow />
      </Align.Space>
      <Align.Space x>
        <Form.NumericField
          grow
          path={`${prefix}.firstPhysicalVal`}
          label="Physical Value One"
        />
        <Form.NumericField
          grow
          path={`${prefix}.secondPhysicalVal`}
          label="Physical Value Two"
        />
      </Align.Space>
      <Align.Space x>
        <Form.NumericField
          grow
          path={`${prefix}.firstElectricalVal`}
          label="Electrical Value One"
        />
        <Form.NumericField
          grow
          path={`${prefix}.secondElectricalVal`}
          label="Electrical Value Two"
        />
      </Align.Space>
      <Divider.Divider x padded="bottom" />
      <CustomScaleForm prefix={prefix} />
    </>
  ),
  ai_velocity_iepe: ({ prefix }) => {
    const VelocityUnits = Form.buildDropdownButtonSelectField<
      VelocityUnits,
      KeyedNamed<VelocityUnits>
    >({
      fieldKey: "units",
      fieldProps: { label: "Velocity Units" },
      inputProps: {
        columns: NAMED_KEY_COLS,
        entryRenderKey: "name",
        data: [
          { key: "MetersPerSecond", name: "m/s" },
          { key: "InchesPerSecond", name: "in/s" },
        ],
      },
    });
    const SensitivityUnits = Form.buildDropdownButtonSelectField<
      VelocitySensitivityUnits,
      KeyedNamed<VelocitySensitivityUnits>
    >({
      fieldKey: "sensitivityUnits",
      fieldProps: { label: "Sensitivity Units" },
      inputProps: {
        columns: NAMED_KEY_COLS,
        entryRenderKey: "name",
        data: [
          { key: "MillivoltsPerMillimeterPerSecond", name: "mV/mm/s" },
          { key: "MilliVoltsPerInchPerSecond", name: "mV/in/s" },
        ],
      },
    });
    return (
      <>
        <TerminalConfigField path={prefix} />
        <MinMaxValueFields path={prefix} />
        <VelocityUnits path={prefix} />
        <Form.NumericField
          path={`${prefix}.sensitivity`}
          label="Sensitivity"
          inputProps={{
            children: (
              <SensitivityUnits path={prefix} showLabel={false} showHelpText={false} />
            ),
          }}
        />
        <Align.Space x>
          <ExcitSourceField
            path={prefix}
            fieldKey="currentExcitSource"
            label="Current Excitation Source"
          />
          <Form.NumericField
            path={`${prefix}.currentExcitVal`}
            label="Current Excitation Value"
          />
        </Align.Space>
        <CustomScaleForm prefix={prefix} />
      </>
    );
  },
  ai_voltage: ({ prefix }) => (
    <>
      <TerminalConfigField path={prefix} />
      <MinMaxValueFields path={prefix} />
      <Divider.Divider x padded="bottom" />
      <CustomScaleForm prefix={prefix} />
    </>
  ),
};

export interface AIChannelFormProps {
  type: AIChannelType;
  prefix: string;
}

export const AIChannelForm = ({ type, prefix }: AIChannelFormProps) => {
  const Form = CHANNEL_FORMS[type];
  return (
    <>
<<<<<<< HEAD
      <Align.Space x>
=======
      <Align.Space x wrap>
>>>>>>> d2ba01a4
        <Device.Select path={`${prefix}.device`} />
        <Device.PortField path={prefix} />
      </Align.Space>
      <Divider.Divider x padded="bottom" />
      <Form prefix={prefix} />
    </>
  );
};<|MERGE_RESOLUTION|>--- conflicted
+++ resolved
@@ -1033,11 +1033,7 @@
   const Form = CHANNEL_FORMS[type];
   return (
     <>
-<<<<<<< HEAD
-      <Align.Space x>
-=======
       <Align.Space x wrap>
->>>>>>> d2ba01a4
         <Device.Select path={`${prefix}.device`} />
         <Device.PortField path={prefix} />
       </Align.Space>
