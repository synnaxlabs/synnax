--- conflicted
+++ resolved
@@ -84,11 +84,7 @@
     () => ids.map((id) => rack.ontologyID(Number(id.key))),
     [ids],
   );
-<<<<<<< HEAD
-  const canEdit = Access.useEditGranted(ontologyIDs);
-=======
   const canEdit = Access.useUpdateGranted(ontologyIDs);
->>>>>>> 99ffa699
   const canDelete = Access.useDeleteGranted(ontologyIDs);
   const handleDelete = useDelete(props);
   const placeLayout = Layout.usePlacer();
