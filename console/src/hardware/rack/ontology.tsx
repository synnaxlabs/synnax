--- conflicted
+++ resolved
@@ -19,7 +19,7 @@
   Tooltip,
   Tree,
 } from "@synnaxlabs/pluto";
-import { errors, status } from "@synnaxlabs/x";
+import { errors } from "@synnaxlabs/x";
 import { useMutation } from "@tanstack/react-query";
 import { useEffect, useRef } from "react";
 
@@ -80,7 +80,7 @@
   const isDisabled = variant == null;
 
   useEffect(() => {
-    if (variant !== status.SUCCESS_VARIANT) return;
+    if (variant !== "success") return;
     const heart = heartRef.current;
     if (!heart) return;
     heart.classList.remove("synnax-rack-heartbeat--beat");
@@ -118,11 +118,7 @@
             <Icon.Heart
               ref={heartRef}
               className="synnax-rack-heartbeat"
-<<<<<<< HEAD
-              style={{ color: Status.VARIANT_COLORS[variant ?? status.INFO_VARIANT] }}
-=======
               style={{ color: Status.VARIANT_COLORS[variant ?? "info"] }}
->>>>>>> fb6476aa
             />
           </Tooltip.Dialog>
         </>
