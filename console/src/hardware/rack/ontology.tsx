--- conflicted
+++ resolved
@@ -105,23 +105,14 @@
   const group = Group.useCreateFromSelection();
   const copyKeyToClipboard = useCopyKeyToClipboard();
   const createSequence = () => {
-<<<<<<< HEAD
-    Sequence.createLayout({ rename, rackKey: Number(resourceIDs[0].key) })
-      .then((layout) => {
-        if (layout == null) return;
-        placeLayout(layout);
-      })
-      .catch((e) => handleError(e, "Failed to create control sequence"));
-=======
     handleError(async () => {
       const layout = await Sequence.createLayout({
         rename,
-        rackKey: Number(selection.resources[0].id.key),
+        rackKey: Number(resourceIDs[0].key),
       });
       if (layout == null) return;
       placeLayout(layout);
     }, "Failed to create control sequence");
->>>>>>> a2e6d5cc
   };
   const onSelect = {
     group: () => group(props),
