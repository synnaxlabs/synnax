--- conflicted
+++ resolved
@@ -11,9 +11,6 @@
 
 import { ontology, rack } from "@synnaxlabs/client";
 import { Icon } from "@synnaxlabs/media";
-<<<<<<< HEAD
-import { Icon as PIcon, Menu as PMenu, Status, Text, Tree } from "@synnaxlabs/pluto";
-=======
 import {
   Icon as PIcon,
   Menu as PMenu,
@@ -22,7 +19,6 @@
   Tooltip,
   Tree,
 } from "@synnaxlabs/pluto";
->>>>>>> 67890a62
 import { errors } from "@synnaxlabs/x";
 import { useMutation } from "@tanstack/react-query";
 import { useEffect, useRef } from "react";
@@ -108,13 +104,6 @@
               flexGrow: 1,
             }}
           />
-<<<<<<< HEAD
-          <Icon.Heart
-            ref={heartRef}
-            className="synnax-rack-heartbeat"
-            style={{ color: Status.VARIANT_COLORS[variant] }}
-          />
-=======
           <Tooltip.Dialog location="right">
             <Status.Text variant={variant} hideIcon level="small" weight={450}>
               {state?.message}
@@ -125,7 +114,6 @@
               style={{ color: Status.VARIANT_COLORS[variant] }}
             />
           </Tooltip.Dialog>
->>>>>>> 67890a62
         </>
       )}
     </Tree.DefaultItem>
