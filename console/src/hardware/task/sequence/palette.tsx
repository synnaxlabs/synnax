--- conflicted
+++ resolved
@@ -25,11 +25,7 @@
     }, "Failed to create a control sequence");
   },
   visible: ({ store, client }) =>
-<<<<<<< HEAD
-    Access.editGranted({ id: task.TYPE_ONTOLOGY_ID, store, client }),
-=======
     Access.updateGranted({ id: task.TYPE_ONTOLOGY_ID, store, client }),
->>>>>>> 99ffa699
 };
 
 const IMPORT_COMMAND: Palette.Command = {
@@ -39,11 +35,7 @@
   sortOrder: -1,
   onSelect: import_,
   visible: ({ store, client }) =>
-<<<<<<< HEAD
-    Access.editGranted({ id: task.TYPE_ONTOLOGY_ID, store, client }),
-=======
     Access.updateGranted({ id: task.TYPE_ONTOLOGY_ID, store, client }),
->>>>>>> 99ffa699
 };
 
 export const COMMANDS = [CREATE_COMMAND, IMPORT_COMMAND];