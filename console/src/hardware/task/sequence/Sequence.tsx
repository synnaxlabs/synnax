--- conflicted
+++ resolved
@@ -139,11 +139,7 @@
     onHasTouched: handleUnsavedChanges,
   });
   const create = Common.Task.useCreate(layoutKey);
-<<<<<<< HEAD
-  const [state, triggerLoading] = Common.Task.useState(
-=======
   const [state, triggerLoading, triggerError] = Common.Task.useState(
->>>>>>> 60e9b882
     base?.key,
     base?.state ?? undefined,
   );
@@ -176,16 +172,12 @@
     mutationFn: async (command: Common.Task.StartOrStopCommand) => {
       if (!configured) throw new UnexpectedError("Sequence has not been configured");
       triggerLoading();
-<<<<<<< HEAD
-      await base.executeCommand(command);
-=======
       try {
         await base.executeCommandSync(command, {}, TimeSpan.fromSeconds(10));
       } catch (e) {
         if (e instanceof Error) triggerError(e.message);
         throw e;
       }
->>>>>>> 60e9b882
     },
     onError: (e, command) => handleException(e, `Failed to ${command} task`),
   }).mutate;
