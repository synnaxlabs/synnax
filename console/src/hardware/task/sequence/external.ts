--- conflicted
+++ resolved
@@ -12,15 +12,11 @@
 import { type Layout } from "@/layout";
 
 export * from "@/hardware/task/sequence/palette";
-<<<<<<< HEAD
-export { LAYOUT } from "@/hardware/task/sequence/Sequence";
-=======
 export {
   createLayout,
   type CreateLayoutArgs,
   LAYOUT,
 } from "@/hardware/task/sequence/Sequence";
->>>>>>> da845a62
 export * from "@/hardware/task/sequence/types";
 
 export const LAYOUTS: Record<string, Layout.Renderer> = {
