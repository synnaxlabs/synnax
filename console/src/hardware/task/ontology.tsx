// Copyright 2025 Synnax Labs, Inc.
//
// Use of this software is governed by the Business Source License included in the file
// licenses/BSL.txt.
//
// As of the Change Date specified in that file, in accordance with the Business Source
// License, use of this software will be governed by the Apache License, Version 2.0,
// included in the file licenses/APL.txt.

import { ontology, task } from "@synnaxlabs/client";
import { Icon, Menu as PMenu, Mosaic, Task as Core } from "@synnaxlabs/pluto";

import { Cluster } from "@/cluster";
import { Menu } from "@/components";
import { Export } from "@/export";
import { Group } from "@/group";
import { Common } from "@/hardware/common";
import { type FormLayoutArgs } from "@/hardware/common/task/Form";
import { createLayout, retrieveAndPlaceLayout } from "@/hardware/task/layouts";
import { useRangeSnapshot } from "@/hardware/task/useRangeSnapshot";
import { Layout } from "@/layout";
import { Link } from "@/link";
import { Ontology } from "@/ontology";
import { createUseDelete } from "@/ontology/createUseDelete";
import { createUseRename } from "@/ontology/createUseRename";
import { Range } from "@/range";

const handleSelect: Ontology.HandleSelect = ({
  selection,
  placeLayout,
  client,
  handleError,
}) => {
  if (selection.length === 0) return;
  const key = selection[0].id.key;
  const name = selection[0].name;
  handleError(
    async () => await retrieveAndPlaceLayout(client, key, placeLayout),
    `Could not open ${name}`,
  );
};

const useDelete = createUseDelete({
  type: "Task",
  query: Core.useDelete,
  convertKey: String,
  beforeUpdate: async ({ data, removeLayout }) => {
    removeLayout(...data);
    return data;
  },
});

export const useRename = createUseRename({
  query: Core.useRename,
  ontologyID: task.ontologyID,
  convertKey: String,
  beforeUpdate: async ({ data, rollbacks, store, oldName }) => {
    const { key, name } = data;
    const layout = Layout.selectByFilter(
      store.getState(),
      (l) => (l.args as FormLayoutArgs)?.taskKey === key,
    );
    if (layout != null) {
      store.dispatch(Layout.rename({ key: layout.key, name }));
<<<<<<< HEAD
      rollbacks.add(() => Layout.rename({ key: layout.key, name: oldName }));
=======
      rollbacks.push(() => Layout.rename({ key: layout.key, name: oldName }));
>>>>>>> d581d075
    }
    return { ...data, name };
  },
});

const TreeContextMenu: Ontology.TreeContextMenu = (props) => {
  const {
    store,
    selection,
    client,
    addStatus,
    handleError,
    state: { getResource, shape },
  } = props;
  const { ids, rootID } = selection;
  const resources = getResource(ids);
  const handleDelete = useDelete(props);
  const handleLink = Cluster.useCopyLinkToClipboard();
  const handleExport = Common.Task.useExport();
  const snap = useRangeSnapshot();
  const range = Range.useSelect();
  const group = Group.useCreateFromSelection();
  const rename = useRename(props);
  const onSelect = {
    delete: handleDelete,
    edit: () =>
      handleSelect({
        selection: resources,
        placeLayout: props.placeLayout,
        client,
        addStatus,
        store,
        handleError,
        removeLayout: props.removeLayout,
        services: props.services,
      }),
    rename,
    link: () => handleLink({ name: resources[0].name, ontologyID: resources[0].id }),
    export: () => handleExport(ids[0].key),
    rangeSnapshot: () =>
      snap({ tasks: resources.map(({ id: { key }, name }) => ({ key, name })) }),
    group: () => group(props),
  };
  const singleResource = ids.length === 1;
  const hasNoSnapshots = resources.every((r) => r.data?.snapshot === false);
  return (
    <PMenu.Menu level="small" gap="small" onChange={onSelect}>
      <Group.MenuItem ids={ids} shape={shape} rootID={rootID} />
      {hasNoSnapshots && range?.persisted === true && (
        <>
          <Range.SnapshotMenuItem key="snapshot" range={range} />
          <PMenu.Divider />
        </>
      )}
      {singleResource && (
        <>
          <PMenu.Item itemKey="edit">
            <Icon.Edit />
            {`${resources[0].data?.snapshot ? "View" : "Edit"} Configuration`}
          </PMenu.Item>
          <Menu.RenameItem />
          <Link.CopyMenuItem />
          <Export.MenuItem />
          <PMenu.Divider />
        </>
      )}
      <PMenu.Item itemKey="delete">
        <Icon.Delete />
        Delete
      </PMenu.Item>
      <PMenu.Divider />
      <Menu.HardReloadItem />
    </PMenu.Menu>
  );
};

const handleMosaicDrop: Ontology.HandleMosaicDrop = ({
  client,
  id,
  placeLayout,
  nodeKey,
  location,
  handleError,
}) =>
  handleError(async () => {
    const task = await client.hardware.tasks.retrieve({ key: id.key });
    const layout = createLayout(task);
    placeLayout({ ...layout, tab: { mosaicKey: nodeKey, location } });
  }, "Failed to load task layout");

export const ONTOLOGY_SERVICE: Ontology.Service = {
  ...Ontology.NOOP_SERVICE,
  type: "task",
  icon: <Icon.Task />,
  hasChildren: false,
  onSelect: handleSelect,
  haulItems: ({ id }) => [
    { type: Mosaic.HAUL_CREATE_TYPE, key: ontology.idToString(id) },
  ],
  onMosaicDrop: handleMosaicDrop,
  TreeContextMenu,
};<|MERGE_RESOLUTION|>--- conflicted
+++ resolved
@@ -62,11 +62,7 @@
     );
     if (layout != null) {
       store.dispatch(Layout.rename({ key: layout.key, name }));
-<<<<<<< HEAD
-      rollbacks.add(() => Layout.rename({ key: layout.key, name: oldName }));
-=======
       rollbacks.push(() => Layout.rename({ key: layout.key, name: oldName }));
->>>>>>> d581d075
     }
     return { ...data, name };
   },
