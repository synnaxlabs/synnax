--- conflicted
+++ resolved
@@ -89,11 +89,7 @@
   const rename = useRename(props);
   const ontologyIDs = useMemo(() => ids.map((id) => task.ontologyID(id.key)), [ids]);
   const canDelete = Access.useDeleteGranted(ontologyIDs);
-<<<<<<< HEAD
-  const canEdit = Access.useEditGranted(ontologyIDs);
-=======
   const canEdit = Access.useUpdateGranted(ontologyIDs);
->>>>>>> 99ffa699
   const onSelect = {
     delete: handleDelete,
     edit: () =>
