// Copyright 2025 Synnax Labs, Inc.
//
// Use of this software is governed by the Business Source License included in the file
// licenses/BSL.txt.
//
// As of the Change Date specified in that file, in accordance with the Business Source
// License, use of this software will be governed by the Apache License, Version 2.0,
// included in the file licenses/APL.txt.

import { ontology, ranger, task } from "@synnaxlabs/client";
import { Icon } from "@synnaxlabs/media";
import { Menu as PMenu, Mosaic, Tree } from "@synnaxlabs/pluto";
import { errors } from "@synnaxlabs/x";
import { useMutation } from "@tanstack/react-query";

import { Cluster } from "@/cluster";
import { Menu } from "@/components";
import { Group } from "@/group";
import { createLayout, retrieveAndPlaceLayout } from "@/hardware/task/layouts";
import { Link } from "@/link";
import { Ontology } from "@/ontology";
import { Range } from "@/range";

const handleSelect: Ontology.HandleSelect = ({
  selection,
  placeLayout,
  client,
  handleError,
}) => {
  if (selection.length === 0) return;
  const key = selection[0].id.key;
  const name = selection[0].name;
<<<<<<< HEAD
  retrieveAndPlaceLayout(client, key, placeLayout).catch((e) =>
    handleError(e, `Could not open ${name}`),
=======
  handleException(
    async () => await retrieveAndPlaceLayout(client, key, placeLayout),
    `Could not open ${name}`,
>>>>>>> a3f07d69
  );
};

const useDelete = () => {
  const confirm = Ontology.useConfirmDelete({ type: "Task" });
  return useMutation({
    onMutate: async ({ state: { nodes, setNodes }, selection: { resources } }) => {
      const prevNodes = Tree.deepCopy(nodes);
      if (!(await confirm(resources))) throw errors.CANCELED;
      setNodes([
        ...Tree.removeNode({
          tree: nodes,
          keys: resources.map(({ id }) => id.toString()),
        }),
      ]);
      return prevNodes;
    },
    mutationFn: async (props: Ontology.TreeContextMenuProps) => {
      const {
        client,
        selection: { resources },
        removeLayout,
      } = props;
      await client.hardware.tasks.delete(resources.map(({ id }) => BigInt(id.key)));
      removeLayout(...resources.map(({ id }) => id.key));
    },
    onError: (e: Error, { handleError, selection: { resources } }) => {
      let message = "Failed to delete tasks";
      if (resources.length === 1)
        message = `Failed to delete task ${resources[0].name}`;
      if (errors.CANCELED.matches(e)) return;
      handleError(e, message);
    },
  }).mutate;
};

const useRangeSnapshot = () =>
  useMutation<void, Error, Ontology.TreeContextMenuProps>({
    mutationFn: async ({ store, client, selection: { resources, parent } }) => {
      const activeRange = Range.selectActiveKey(store.getState());
      if (activeRange === null || parent == null) return;
      const tasks = await Promise.all(
        resources.map(({ id, name }) =>
          client.hardware.tasks.copy(id.key, `${name} (Snapshot)`, true),
        ),
      );
      const otgIDs = tasks.map((t) => t.ontologyID);
      const rangeID = ranger.ontologyID(activeRange);
      await client.ontology.moveChildren(
        new ontology.ID(parent.key),
        rangeID,
        ...otgIDs,
      );
    },
    onError: (e: Error, { handleError }) => handleError(e, "Failed to create snapshot"),
  }).mutate;

const TreeContextMenu: Ontology.TreeContextMenu = (props) => {
  const { store, selection, client, addStatus, handleError } = props;
  const { resources, nodes } = selection;
  const del = useDelete();
  const handleLink = Cluster.useCopyLinkToClipboard();
  const snap = useRangeSnapshot();
  const range = Range.useSelect();
  const group = Group.useCreateFromSelection();
  const onSelect = {
    delete: () => del(props),
    edit: () =>
      handleSelect({
        selection: resources,
        placeLayout: props.placeLayout,
        client,
        addStatus,
        store,
        handleError,
        removeLayout: props.removeLayout,
        services: props.services,
      }),
    rename: () => Tree.startRenaming(nodes[0].key),
    link: () =>
      handleLink({ name: resources[0].name, ontologyID: resources[0].id.payload }),
    rangeSnapshot: () => snap(props),
    group: () => group(props),
  };
  const singleResource = resources.length === 1;
  const hasNoSnapshots = resources.every((r) => r.data?.snapshot === false);
  return (
    <PMenu.Menu level="small" iconSpacing="small" onChange={onSelect}>
      <Group.MenuItem selection={selection} />
      {hasNoSnapshots && (
        <>
          <Range.SnapshotMenuItem key="snapshot" range={range} />
          <PMenu.Divider />
        </>
      )}
      {singleResource && (
        <>
          <PMenu.Item itemKey="edit" startIcon={<Icon.Edit />}>
            {`${resources[0].data?.snapshot ? "View" : "Edit"} Configuration`}
          </PMenu.Item>
          <Menu.RenameItem />
          <Link.CopyMenuItem />
          <PMenu.Divider />
        </>
      )}
      <PMenu.Item itemKey="delete" startIcon={<Icon.Delete />}>
        Delete
      </PMenu.Item>
      <PMenu.Divider />
      <Menu.HardReloadItem />
    </PMenu.Menu>
  );
};

const handleRename: Ontology.HandleTreeRename = {
  execute: async ({ client, id, name }) => {
    const task = await client.hardware.tasks.retrieve(id.key);
    await client.hardware.tasks.create({ ...task, name });
  },
};

const handleMosaicDrop: Ontology.HandleMosaicDrop = ({
  client,
  id,
  placeLayout,
  nodeKey,
  location,
  handleError,
}) => {
  client.hardware.tasks
    .retrieve(id.key)
    .then((task) => {
      const layout = createLayout(task);
      placeLayout({ ...layout, tab: { mosaicKey: nodeKey, location } });
    })
    .catch(handleError);
};

export const ONTOLOGY_SERVICE: Ontology.Service = {
  ...Ontology.NOOP_SERVICE,
  type: task.ONTOLOGY_TYPE,
  icon: <Icon.Task />,
  hasChildren: false,
  onSelect: handleSelect,
  haulItems: ({ id }) => [{ type: Mosaic.HAUL_CREATE_TYPE, key: id.toString() }],
  allowRename: () => true,
  onRename: handleRename,
  onMosaicDrop: handleMosaicDrop,
  TreeContextMenu,
};<|MERGE_RESOLUTION|>--- conflicted
+++ resolved
@@ -30,14 +30,9 @@
   if (selection.length === 0) return;
   const key = selection[0].id.key;
   const name = selection[0].name;
-<<<<<<< HEAD
-  retrieveAndPlaceLayout(client, key, placeLayout).catch((e) =>
-    handleError(e, `Could not open ${name}`),
-=======
-  handleException(
+  handleError(
     async () => await retrieveAndPlaceLayout(client, key, placeLayout),
     `Could not open ${name}`,
->>>>>>> a3f07d69
   );
 };
 
