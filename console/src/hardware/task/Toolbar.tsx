// Copyright 2025 Synnax Labs, Inc.
//
// Use of this software is governed by the Business Source License included in the file
// licenses/BSL.txt.
//
// As of the Change Date specified in that file, in accordance with the Business Source
// License, use of this software will be governed by the Apache License, Version 2.0,
// included in the file licenses/APL.txt.

import "@/hardware/task/Toolbar.css";

import { task, UnexpectedError } from "@synnaxlabs/client";
import { Icon } from "@synnaxlabs/media";
import {
  Align,
  Button,
  Header,
  List,
  Menu as PMenu,
  Observe,
  Status,
  Synnax,
  Text,
  useAsyncEffect,
} from "@synnaxlabs/pluto";
<<<<<<< HEAD
import { errors, strings, type UnknownRecord } from "@synnaxlabs/x";
=======
import { errors, strings, TimeSpan, type UnknownRecord } from "@synnaxlabs/x";
>>>>>>> 60e9b882
import { useMutation } from "@tanstack/react-query";
import { useCallback, useMemo, useState } from "react";
import { useDispatch } from "react-redux";

import { Cluster } from "@/cluster";
import { Menu, Toolbar } from "@/components";
import { CSS } from "@/css";
import { NULL_CLIENT_ERROR } from "@/errors";
import { Common } from "@/hardware/common";
import { createLayout } from "@/hardware/task/layouts";
import { SELECTOR_LAYOUT } from "@/hardware/task/Selector";
import { getIcon, parseType } from "@/hardware/task/types";
import { Layout } from "@/layout";
import { Link } from "@/link";
import { Modals } from "@/modals";

interface SugaredDetails extends UnknownRecord {
  status: Common.Task.Status;
}

interface SugaredState extends task.State {
  details: SugaredDetails;
}

interface SugaredTask extends task.Task {
  state: SugaredState;
}

const sugarTask = (task: task.Task): SugaredTask => {
  if (task.state?.details?.status != null) return task as SugaredTask;

  if (task.state?.details != null) {
    task.state.details = {
      ...task.state.details,
      status: task.state.details.running
        ? Common.Task.RUNNING_STATUS
        : Common.Task.PAUSED_STATUS,
    };
    return task as SugaredTask;
  }

  if (task.state != null) {
    task.state = { ...task.state, details: { status: Common.Task.PAUSED_STATUS } };
    return task as SugaredTask;
  }

  const state: SugaredState = {
    variant: "success",
    task: task.key,
    details: { status: Common.Task.PAUSED_STATUS },
  };
  return Object.assign(task, { state });
};

const updateTaskStatus = (tsk: SugaredTask, state: task.State): SugaredTask => {
  const running = state.details?.running;
  const newStatus =
    running === true
      ? Common.Task.RUNNING_STATUS
      : running === false
        ? Common.Task.PAUSED_STATUS
        : tsk.state.details.status;
<<<<<<< HEAD
  tsk.state = {
    ...state,
    details: {
      ...state.details,
      status: newStatus,
    },
  };
=======
  tsk.state = { ...tsk.state, details: { ...tsk.state.details, status: newStatus } };
>>>>>>> 60e9b882
  return tsk;
};

const setLoading = (task: SugaredTask): SugaredTask => {
  task.state.details.status = Common.Task.LOADING_STATUS;
  return task;
};

const EmptyContent = () => {
  const placeLayout = Layout.usePlacer();
  const handleClick = () => {
    placeLayout(SELECTOR_LAYOUT);
  };
  return (
    <Align.Space empty style={{ height: "100%", position: "relative" }}>
      <Align.Center direction="y" style={{ height: "100%" }} size="small">
        <Text.Text level="p">No existing tasks.</Text.Text>
        <Text.Link level="p" onClick={handleClick}>
          Add a task
        </Text.Link>
      </Align.Center>
    </Align.Space>
  );
};

interface RenameArgs {
  name: string;
  key: task.Key;
}

interface StartStopArgs {
  command: Common.Task.StartOrStopCommand;
  keys: task.Key[];
}

const Content = () => {
  const client = Synnax.use();
  const [tasks, setTasks] = useState<SugaredTask[]>([]);
  const [selected, setSelected] = useState<task.Key[]>([]);
  const handleException = Status.useExceptionHandler();
  const rename = useMutation({
    onMutate: ({ key }) => tasks.find((t) => t.key === key)?.name ?? "task",
    mutationFn: async ({ name, key }: RenameArgs) => {
      const tsk = tasks.find((t) => t.key === key);
      if (tsk == null) throw new UnexpectedError(`Task with key ${key} not found`);
      if (tsk.state.details.status === Common.Task.RUNNING_STATUS) {
        const confirmed = await confirm({
          message: `Are you sure you want to rename ${tsk.name} to ${name}?`,
          description: `This will cause ${tsk.name} to stop and be reconfigured.`,
          cancel: { label: "Cancel" },
          confirm: { label: "Rename", variant: "error" },
        });
        if (!confirmed) return;
      }
      setTasks((prev) =>
        prev.map((task) => {
          if (task.key === key) task.name = name;
          return task;
        }),
      );
      if (client == null) throw NULL_CLIENT_ERROR;
      await client.hardware.tasks.create({ ...tsk, name });
    },
    onError: (e, { name, key }, oldName) => {
      if (oldName != null)
        setTasks((prev) =>
          prev.map((tsk) => {
            if (tsk.key === key) tsk.name = oldName;
            return tsk;
          }),
        );
      handleException(e, `Failed to rename ${oldName ?? "task"} to ${name}`);
    },
  }).mutate;
  const menuProps = PMenu.useContextMenu();
  const dispatch = useDispatch();
  const placeLayout = Layout.usePlacer();
  useAsyncEffect(async () => {
    if (client == null) {
      setTasks([]);
      return;
    }
    const allTasks = await client.hardware.tasks.list({ includeState: true });
    const shownTasks = allTasks.filter(
      ({ internal, snapshot }) => !internal && !snapshot,
    );
    setTasks(shownTasks.map(sugarTask));
  }, [client?.key]);
  Observe.useListener({
    key: [client?.key],
    open: async () => client?.hardware.tasks.openStateObserver(),
    onChange: (state) => {
      const key = state.task;
      setTasks((prev) => {
        const tsk = prev.find((t) => t.key === key);
        if (tsk == null) return prev;
        updateTaskStatus(tsk, state);
        return [...prev];
      });
    },
  });
  Observe.useListener({
    key: [client?.key],
    open: async () => client?.hardware.tasks.openTracker(),
    onChange: (update) => {
      if (client == null) return;
      const removed = new Set(
        update.filter(({ variant }) => variant === "delete").map(({ key }) => key),
      );
      const addedOrUpdated = update
        .filter(({ variant }) => variant === "set")
        .map(({ key }) => key);
      handleException(async () => {
        const changedTasks = await client.hardware.tasks.retrieve(addedOrUpdated, {
          includeState: true,
        });
        const sugaredChangedTasks = changedTasks
          .filter(({ internal, snapshot }) => !internal && !snapshot)
          .map(sugarTask);
        const changedTasksMap = new Map<task.Key, SugaredTask>();
        sugaredChangedTasks.forEach((task) => {
          changedTasksMap.set(task.key, task);
        });
        setTasks((prev) => {
          const next = prev
            .filter(({ key }) => !removed.has(key))
            .map((t) => changedTasksMap.get(t.key) ?? t);
          const existingKeys = new Set(next.map(({ key }) => key));
          return [
            ...next,
            ...sugaredChangedTasks.filter(({ key }) => !existingKeys.has(key)),
          ];
        });
        setSelected((prev) => prev.filter((k) => !removed.has(k)));
      }, "Failed to update task toolbar");
    },
  });
  Observe.useListener({
    key: [client?.key],
    open: async () => client?.hardware.tasks.openCommandObserver(),
    onChange: ({ type, task }) => {
      const status = tasks.find(({ key }) => key === task)?.state.details.status;
      if (status == null) return;
      if (Common.Task.shouldExecuteCommand(status, type))
        setTasks((prev) =>
          prev.map((tsk) => {
            if (tsk.key === task) setLoading(tsk);
            return tsk;
          }),
        );
    },
  });
  const confirm = Modals.useConfirm();
  const handleDelete = useMutation({
    mutationFn: async (keys: string[]) => {
      setSelected([]);
      if (keys.length === 0) return;
      if (client == null) throw NULL_CLIENT_ERROR;
      const deletedNames = tasks
        .filter(({ key }) => keys.includes(key))
        .map(({ name }) => name);
      const names = strings.naturalLanguageJoin(deletedNames, "tasks");
      const confirmed = await confirm({
        message: `Are you sure you want to delete ${names}?`,
        description: "This action cannot be undone.",
        cancel: { label: "Cancel" },
        confirm: { label: "Delete", variant: "error" },
      });
      if (!confirmed) return;
      await client.hardware.tasks.delete(keys.map(BigInt));
      dispatch(Layout.remove({ keys }));
      setTasks((prev) => prev.filter(({ key }) => !keys.includes(key)));
    },
    onError: (e) => {
      if (errors.CANCELED.matches(e)) return;
      handleException(e, "Failed to delete tasks");
    },
  }).mutate;
  const actions = useMemo(
    () => [{ children: <Icon.Add />, onClick: () => placeLayout(SELECTOR_LAYOUT) }],
    [placeLayout],
  );
  const startOrStop = useMutation({
    mutationFn: async ({ command, keys }: StartStopArgs) => {
      if (client == null) throw NULL_CLIENT_ERROR;
      const filteredKeys = new Set(
        keys.filter((k) => {
          const status = tasks.find(({ key }) => key === k)?.state.details.status;
          if (status == null) throw new UnexpectedError(`Task with key ${k} not found`);
          return Common.Task.shouldExecuteCommand(status, command);
        }),
      );
      setTasks((prev) =>
        prev.map((tsk) => (filteredKeys.has(tsk.key) ? setLoading(tsk) : tsk)),
      );
      const tasksToExecute = tasks.filter(({ key }) => filteredKeys.has(key));
<<<<<<< HEAD
      await Promise.all(
        tasksToExecute.map(async (t) => {
          await t.executeCommand(command);
        }),
      );
=======
      tasksToExecute.forEach((t) => {
        t.executeCommandSync(command, {}, TimeSpan.fromSeconds(10)).catch((e) => {
          const status: task.State = {
            variant: "error",
            task: t.key,
            details: { message: e.message },
          };
          setTasks((prev) =>
            prev.map((tsk) =>
              tsk.key === t.key ? updateTaskStatus(tsk, status) : tsk,
            ),
          );
        });
      });
>>>>>>> 60e9b882
    },
    onError: (e, { command }) => handleException(e, `Failed to ${command} tasks`),
  }).mutate;
  const handleStart = useCallback(
    (keys: string[]) => startOrStop({ command: Common.Task.START_COMMAND, keys }),
    [startOrStop],
  );
  const handleStop = useCallback(
    (keys: string[]) => startOrStop({ command: Common.Task.STOP_COMMAND, keys }),
    [startOrStop],
  );
  const contextMenu = useCallback<NonNullable<PMenu.ContextMenuProps["menu"]>>(
    ({ keys }) => (
      <ContextMenu
        keys={keys}
        tasks={tasks}
        onDelete={handleDelete}
        onStart={handleStart}
        onStop={handleStop}
      />
    ),
    [handleDelete, handleStart, handleStop, tasks],
  );
  const handleListItemStopStart = useCallback(
    (command: Common.Task.StartOrStopCommand, key: task.Key) =>
      startOrStop({ command, keys: [key] }),
    [startOrStop],
  );
  const listItem = useCallback<List.ItemRenderProp<string, SugaredTask>>(
    ({ key, ...p }) => (
      <TaskListItem
        key={key}
        {...p}
        onStopStart={(command) => handleListItemStopStart(command, key)}
        onRename={(name) => rename({ name, key })}
      />
    ),
    [handleListItemStopStart, rename],
  );
  return (
    <PMenu.ContextMenu menu={contextMenu} {...menuProps}>
      <Align.Space empty style={{ height: "100%" }} className={CSS.B("task-toolbar")}>
        <Toolbar.Header>
          <Toolbar.Title icon={<Icon.Task />}>Tasks</Toolbar.Title>
          <Header.Actions>{actions}</Header.Actions>
        </Toolbar.Header>
        <List.List data={tasks} emptyContent={<EmptyContent />}>
          <List.Selector value={selected} onChange={setSelected} replaceOnSingle>
            <List.Core<task.Key, SugaredTask>>{listItem}</List.Core>
          </List.Selector>
        </List.List>
      </Align.Space>
    </PMenu.ContextMenu>
  );
};

export const TOOLBAR_NAV_DRAWER_ITEM: Layout.NavDrawerItem = {
  key: "task",
  icon: <Icon.Task />,
  content: <Content />,
  tooltip: "Tasks",
  initialSize: 300,
  minSize: 225,
  maxSize: 400,
};

interface TaskListItemProps extends List.ItemProps<task.Key, SugaredTask> {
  onStopStart: (command: Common.Task.StartOrStopCommand) => void;
  onRename: (name: string) => void;
}

const TaskListItem = ({ onStopStart, onRename, ...rest }: TaskListItemProps) => {
  const {
    key,
    name,
    state: {
      details: { status },
      variant,
    },
    type,
  } = rest.entry;
<<<<<<< HEAD
  console.log("rest.entry", rest.entry);
=======
>>>>>>> 60e9b882
  const icon = getIcon(type);
  const isLoading = status === Common.Task.LOADING_STATUS;
  const isRunning = status === Common.Task.RUNNING_STATUS;
  const handleClick = useCallback<NonNullable<Button.IconProps["onClick"]>>(
    (e) => {
      e.stopPropagation();
      const command = isRunning ? Common.Task.STOP_COMMAND : Common.Task.START_COMMAND;
      onStopStart(command);
    },
    [isRunning, onStopStart],
  );
  return (
    <List.ItemFrame {...rest} justify="spaceBetween" align="center" rightAligned>
      <Align.Space
        direction="y"
        size="small"
        grow
        className={CSS.BE("task", "metadata")}
      >
        <Align.Space direction="x" align="center" size="small">
          <Status.Circle
            variant={status === Common.Task.LOADING_STATUS ? "loading" : variant}
            style={{ fontSize: "2rem", minWidth: "2rem" }}
          />
          <Text.WithIcon
            className={CSS.BE("task", "title")}
            level="p"
            startIcon={icon}
            weight={500}
            noWrap
          >
            <Text.MaybeEditable
              id={`text-${key}`}
              level="p"
              value={name}
              onChange={onRename}
              allowDoubleClick={false}
            />
          </Text.WithIcon>
        </Align.Space>
        <Text.Text level="small" shade={6}>
          {parseType(type)}
        </Text.Text>
      </Align.Space>
      <Button.Icon
        variant="outlined"
        loading={isLoading}
        onClick={handleClick}
        tooltip={`${isRunning ? "Stop" : "Start"} ${name}`}
      >
        {isRunning ? <Icon.Pause /> : <Icon.Play />}
      </Button.Icon>
    </List.ItemFrame>
  );
};

interface ContextMenuProps {
  keys: task.Key[];
  onDelete: (keys: task.Key[]) => void;
  onStart: (keys: task.Key[]) => void;
  onStop: (keys: task.Key[]) => void;
  tasks: SugaredTask[];
}

const ContextMenu = ({ keys, tasks, onDelete, onStart, onStop }: ContextMenuProps) => {
  const selectedKeys = new Set(keys);
  const selectedTasks = tasks.filter(({ key }) => selectedKeys.has(key));

  const canStart = selectedTasks.some(
    ({
      state: {
        details: { status },
      },
    }) => status === Common.Task.PAUSED_STATUS,
  );
  const canStop = selectedTasks.some(
    ({
      state: {
        details: { status },
      },
    }) => status === Common.Task.RUNNING_STATUS,
  );
  const someSelected = selectedTasks.length > 0;
  const isSingle = selectedTasks.length === 1;

  const addStatus = Status.useAdder();
  const placeLayout = Layout.usePlacer();
  const copyLinkToClipboard = Cluster.useCopyLinkToClipboard();

  const handleEdit = useCallback(
    (key: task.Key) => {
      const task = tasks.find((t) => t.key === key);
      if (task == null) {
        addStatus({
          variant: "error",
          message: "Failed to open task details",
          description: `Task with key ${key} not found`,
        });
        return;
      }
      const layout = createLayout(task);
      placeLayout(layout);
    },
    [tasks, addStatus, placeLayout],
  );
  const handleLink = useCallback(
    (key: task.Key) => {
      const name = tasks.find((t) => t.key === key)?.name;
      if (name == null) {
        addStatus({
          variant: "error",
          message: "Failed to copy link",
          description: `Task with key ${key} not found`,
        });
        return;
      }
      copyLinkToClipboard({ name, ontologyID: task.ontologyID(key) });
    },
    [tasks, addStatus, copyLinkToClipboard],
  );
  const handleChange = useMemo<PMenu.MenuProps["onChange"]>(
    () => ({
      start: () => onStart(keys),
      stop: () => onStop(keys),
      edit: () => handleEdit(keys[0]),
      rename: () => Text.edit(`text-${keys[0]}`),
      link: () => handleLink(keys[0]),
      delete: () => onDelete(keys),
    }),
    [onStart, onStop, handleEdit, handleLink, onDelete, keys],
  );
  return (
    <PMenu.Menu level="small" iconSpacing="small" onChange={handleChange}>
      {canStart && (
        <PMenu.Item startIcon={<Icon.Play />} itemKey="start">
          Start
        </PMenu.Item>
      )}
      {canStop && (
        <PMenu.Item startIcon={<Icon.Pause />} itemKey="stop">
          Stop
        </PMenu.Item>
      )}
      {(canStart || canStop) && <PMenu.Divider />}
      {isSingle && (
        <>
          <PMenu.Item startIcon={<Icon.Edit />} itemKey="edit">
            Edit Configuration
          </PMenu.Item>
          <PMenu.Divider />
          <Menu.RenameItem />
          <Link.CopyMenuItem />
          <PMenu.Divider />
        </>
      )}
      {someSelected && (
        <>
          <PMenu.Item startIcon={<Icon.Delete />} itemKey="delete">
            Delete
          </PMenu.Item>
          <PMenu.Divider />
        </>
      )}
      <Menu.HardReloadItem />
    </PMenu.Menu>
  );
};<|MERGE_RESOLUTION|>--- conflicted
+++ resolved
@@ -23,11 +23,7 @@
   Text,
   useAsyncEffect,
 } from "@synnaxlabs/pluto";
-<<<<<<< HEAD
-import { errors, strings, type UnknownRecord } from "@synnaxlabs/x";
-=======
 import { errors, strings, TimeSpan, type UnknownRecord } from "@synnaxlabs/x";
->>>>>>> 60e9b882
 import { useMutation } from "@tanstack/react-query";
 import { useCallback, useMemo, useState } from "react";
 import { useDispatch } from "react-redux";
@@ -90,17 +86,7 @@
       : running === false
         ? Common.Task.PAUSED_STATUS
         : tsk.state.details.status;
-<<<<<<< HEAD
-  tsk.state = {
-    ...state,
-    details: {
-      ...state.details,
-      status: newStatus,
-    },
-  };
-=======
   tsk.state = { ...tsk.state, details: { ...tsk.state.details, status: newStatus } };
->>>>>>> 60e9b882
   return tsk;
 };
 
@@ -297,13 +283,6 @@
         prev.map((tsk) => (filteredKeys.has(tsk.key) ? setLoading(tsk) : tsk)),
       );
       const tasksToExecute = tasks.filter(({ key }) => filteredKeys.has(key));
-<<<<<<< HEAD
-      await Promise.all(
-        tasksToExecute.map(async (t) => {
-          await t.executeCommand(command);
-        }),
-      );
-=======
       tasksToExecute.forEach((t) => {
         t.executeCommandSync(command, {}, TimeSpan.fromSeconds(10)).catch((e) => {
           const status: task.State = {
@@ -318,7 +297,6 @@
           );
         });
       });
->>>>>>> 60e9b882
     },
     onError: (e, { command }) => handleException(e, `Failed to ${command} tasks`),
   }).mutate;
@@ -400,10 +378,6 @@
     },
     type,
   } = rest.entry;
-<<<<<<< HEAD
-  console.log("rest.entry", rest.entry);
-=======
->>>>>>> 60e9b882
   const icon = getIcon(type);
   const isLoading = status === Common.Task.LOADING_STATUS;
   const isRunning = status === Common.Task.RUNNING_STATUS;
