// Copyright 2025 Synnax Labs, Inc.
//
// Use of this software is governed by the Business Source License included in the file
// licenses/BSL.txt.
//
// As of the Change Date specified in that file, in accordance with the Business Source
// License, use of this software will be governed by the Apache License, Version 2.0,
// included in the file licenses/APL.txt.

import "@/hardware/task/Toolbar.css";

import { DisconnectedError, task, UnexpectedError } from "@synnaxlabs/client";
import {
  Align,
  Button,
  Icon,
  List,
  Menu as PMenu,
  Select,
  Status,
  Synnax,
  Task,
  Text,
} from "@synnaxlabs/pluto";
import { errors, strings, TimeSpan, TimeStamp } from "@synnaxlabs/x";
import { useMutation } from "@tanstack/react-query";
import { useCallback, useMemo, useState } from "react";
import { useDispatch } from "react-redux";

import { Cluster } from "@/cluster";
import { Menu, Toolbar } from "@/components";
import { CSS } from "@/css";
import { Common } from "@/hardware/common";
import { createLayout } from "@/hardware/task/layouts";
import { SELECTOR_LAYOUT } from "@/hardware/task/Selector";
import { getIcon, parseType } from "@/hardware/task/types";
import { useRangeSnapshot } from "@/hardware/task/useRangeSnapshot";
import { Layout } from "@/layout";
import { Link } from "@/link";
import { Modals } from "@/modals";
import { Range } from "@/range";

const EmptyContent = () => {
  const placeLayout = Layout.usePlacer();
  const handleClick = () => placeLayout(SELECTOR_LAYOUT);
  return (
    <Align.Space empty style={{ height: "100%", position: "relative" }}>
      <Align.Center y style={{ height: "100%" }} gap="small">
        <Text.Text level="p">No existing tasks.</Text.Text>
        <Text.Link level="p" onClick={handleClick}>
          Add a task
        </Text.Link>
      </Align.Center>
    </Align.Space>
  );
};

interface RenameArgs {
  name: string;
  key: task.Key;
}

interface StartStopArgs {
  command: Common.Task.Command;
  keys: task.Key[];
}

const filterExternal = (task: task.Task) => task.internal === false;

const Content = () => {
  const client = Synnax.use();
  const [selected, setSelected] = useState<task.Key[]>([]);
  const handleError = Status.useErrorHandler();
  const addStatus = Status.useAdder();
  const confirm = Modals.useConfirm();
  const menuProps = PMenu.useContextMenu();
  const dispatch = useDispatch();
  const placeLayout = Layout.usePlacer();
  const { data, getItem, subscribe, retrieve } = Task.useList({
    filter: filterExternal,
  });
  const { fetchMore } = List.usePager({ retrieve });

  const rename = useMutation({
    onMutate: ({ key }) => getItem(key)?.name ?? "task",
    mutationFn: async ({ name, key }: RenameArgs) => {
      const tsk = getItem(key);
      if (tsk == null) throw new UnexpectedError(`Task with key ${key} not found`);
      if (tsk.status?.details.running === true) {
        const confirmed = await confirm({
          message: `Are you sure you want to rename ${tsk.name} to ${name}?`,
          description: `This will cause ${tsk.name} to stop and be reconfigured.`,
          cancel: { label: "Cancel" },
          confirm: { label: "Rename", variant: "error" },
        });
        if (!confirmed) return;
      }
      dispatch(Layout.rename({ key, name }));
      if (client == null) throw new DisconnectedError();
      await client.hardware.tasks.create({ ...tsk, name });
    },
    onError: (e, { name }, oldName) => {
      handleError(e, `Failed to rename ${oldName ?? "task"} to ${name}`);
    },
  }).mutate;

  const handleDelete = useMutation({
    mutationFn: async (keys: string[]) => {
      setSelected([]);
      if (keys.length === 0) return;
      if (client == null) throw new DisconnectedError();
      const names = strings.naturalLanguageJoin(
        getItem(keys).map(({ name }) => name),
        "tasks",
      );
      const confirmed = await confirm({
        message: `Are you sure you want to delete ${names}?`,
        description: "This action cannot be undone.",
        cancel: { label: "Cancel" },
        confirm: { label: "Delete", variant: "error" },
      });
      if (!confirmed) return;
      await client.hardware.tasks.delete(keys);
      dispatch(Layout.remove({ keys }));
    },
    onError: (e) => {
      if (errors.Canceled.matches(e)) return;
      handleError(e, "Failed to delete tasks");
    },
  }).mutate;
  const actions = useMemo(
    () => [{ children: <Icon.Add />, onClick: () => placeLayout(SELECTOR_LAYOUT) }],
    [placeLayout],
  );
  const startOrStop = useMutation({
    mutationFn: async ({ command, keys }: StartStopArgs) => {
      if (client == null) throw new DisconnectedError();
      const filteredKeys = keys.filter((k) => {
        const status = getItem(k)?.status;
        if (status == null) throw new UnexpectedError(`Task with key ${k} not found`);
        return Common.Task.shouldExecuteCommand(status, command);
      });
      const tasksToExecute = getItem(filteredKeys);
      tasksToExecute.forEach((t) => {
        t.executeCommandSync(command, TimeSpan.fromSeconds(10), {})
          .then((res) => addStatus({ ...res, time: TimeStamp.now() }))
          .catch(handleError);
      });
    },
    onError: (e, { command }) => handleError(e, `Failed to ${command} tasks`),
  }).mutate;
  const handleStart = useCallback(
    (keys: string[]) => startOrStop({ command: "start", keys }),
    [startOrStop],
  );
  const handleStop = useCallback(
    (keys: string[]) => startOrStop({ command: "stop", keys }),
    [startOrStop],
  );
  const contextMenu = useCallback<NonNullable<PMenu.ContextMenuProps["menu"]>>(
    ({ keys }) => (
      <ContextMenu
        keys={keys}
        tasks={getItem(keys)}
        onDelete={handleDelete}
        onStart={handleStart}
        onStop={handleStop}
      />
    ),
    [handleDelete, handleStart, handleStop],
  );
  const handleListItemStopStart = useCallback(
    (command: Common.Task.Command, key: task.Key) =>
      startOrStop({ command, keys: [key] }),
    [startOrStop],
  );
  return (
    <PMenu.ContextMenu menu={contextMenu} {...menuProps}>
      <Align.Space
        empty
        style={{ height: "100%" }}
        className={CSS(CSS.B("task-toolbar"), menuProps.className)}
        onContextMenu={menuProps.open}
      >
        <Toolbar.Header>
          <Toolbar.Title icon={<Icon.Task />}>Tasks</Toolbar.Title>
          <Toolbar.Actions>{actions}</Toolbar.Actions>
        </Toolbar.Header>
        <Select.Frame
          multiple
          data={data}
          getItem={getItem}
          subscribe={subscribe}
          value={selected}
          onChange={setSelected}
          onFetchMore={fetchMore}
          replaceOnSingle
        >
          <List.Items<task.Key, task.Task> emptyContent={<EmptyContent />}>
            {({ key, ...p }) => (
              <TaskListItem
                key={key}
                {...p}
                onStopStart={(command) => handleListItemStopStart(command, key)}
                onRename={(name) => rename({ name, key })}
              />
            )}
          </List.Items>
        </Select.Frame>
      </Align.Space>
    </PMenu.ContextMenu>
  );
};

export const TOOLBAR_NAV_DRAWER_ITEM: Layout.NavDrawerItem = {
  key: "task",
  icon: <Icon.Task />,
  content: <Content />,
  trigger: ["T"],
  tooltip: "Tasks",
  initialSize: 300,
  minSize: 225,
  maxSize: 400,
};

interface TaskListItemProps extends List.ItemProps<task.Key> {
  onStopStart: (command: Common.Task.Command) => void;
  onRename: (name: string) => void;
}

const TaskListItem = ({ onStopStart, onRename, ...rest }: TaskListItemProps) => {
  const { itemKey } = rest;
  const task = List.useItem<task.Key, task.Task>(itemKey);
  const details = task?.status?.details;
  let variant = task?.status?.variant;
  const icon = getIcon(task?.type ?? "");
  const isLoading = variant === "loading";
  const isRunning = details?.running === true;
  if (!isRunning && variant === "success") variant = "info";
  const handleClick = useCallback<NonNullable<Button.IconProps["onClick"]>>(
    (e) => {
      e.stopPropagation();
      const command = isRunning ? "stop" : "start";
      onStopStart(command);
    },
    [isRunning, onStopStart],
  );
  return (
<<<<<<< HEAD
    <Select.ListItem {...rest} justify="spaceBetween" align="center">
      <Align.Space y size="small" grow className={CSS.BE("task", "metadata")}>
        <Align.Space x align="center" size="small">
=======
    <List.ItemFrame {...rest} justify="spaceBetween" align="center">
      <Align.Space y gap="small" grow className={CSS.BE("task", "metadata")}>
        <Align.Space x align="center" gap="small">
>>>>>>> 7cd57434
          <Status.Indicator
            variant={variant}
            style={{ fontSize: "2rem", minWidth: "2rem" }}
          />
          <Text.WithIcon
            className={CSS.BE("task", "title")}
            level="p"
            startIcon={icon}
            weight={500}
            noWrap
          >
            <Text.MaybeEditable
              id={`text-${itemKey}`}
              level="p"
              value={task?.name ?? ""}
              onChange={onRename}
              allowDoubleClick={false}
            />
          </Text.WithIcon>
        </Align.Space>
        <Text.Text level="small" shade={10}>
          {parseType(task?.type ?? "")}
        </Text.Text>
      </Align.Space>
      <Button.Icon
        variant="outlined"
        loading={isLoading}
        onClick={handleClick}
        tooltip={`${isRunning ? "Stop" : "Start"} ${task?.name ?? ""}`}
      >
        {isRunning ? <Icon.Pause /> : <Icon.Play />}
      </Button.Icon>
    </Select.ListItem>
  );
};

interface ContextMenuProps {
  keys: task.Key[];
  onDelete: (keys: task.Key[]) => void;
  onStart: (keys: task.Key[]) => void;
  onStop: (keys: task.Key[]) => void;
  tasks: task.Task[];
}

const ContextMenu = ({
  keys,
  tasks: selectedTasks,
  onDelete,
  onStart,
  onStop,
}: ContextMenuProps) => {
  const activeRange = Range.useSelect();
  const snapshotToActiveRange = useRangeSnapshot();

  const canStart = selectedTasks.some(
    ({ status }) => status?.details.running === false,
  );
  const canStop = selectedTasks.some(({ status }) => status?.details.running === true);
  const someSelected = selectedTasks.length > 0;
  const isSingle = selectedTasks.length === 1;

  const addStatus = Status.useAdder();
  const placeLayout = Layout.usePlacer();
  const copyLinkToClipboard = Cluster.useCopyLinkToClipboard();

  const handleEdit = useCallback(
    (key: task.Key) => {
      const task = selectedTasks.find((t) => t.key === key);
      if (task == null) {
        addStatus({
          variant: "error",
          message: "Failed to open task details",
          description: `Task with key ${key} not found`,
        });
        return;
      }
      const layout = createLayout(task);
      placeLayout(layout);
    },
    [selectedTasks, addStatus, placeLayout],
  );
  const handleLink = useCallback(
    (key: task.Key) => {
      const name = selectedTasks.find((t) => t.key === key)?.name;
      if (name == null) {
        addStatus({
          variant: "error",
          message: "Failed to copy link",
          description: `Task with key ${key} not found`,
        });
        return;
      }
      copyLinkToClipboard({ name, ontologyID: task.ontologyID(key) });
    },
    [selectedTasks, addStatus, copyLinkToClipboard],
  );
  const handleChange = useMemo<PMenu.MenuProps["onChange"]>(
    () => ({
      start: () => onStart(keys),
      stop: () => onStop(keys),
      edit: () => handleEdit(keys[0]),
      rename: () => Text.edit(`text-${keys[0]}`),
      link: () => handleLink(keys[0]),
      delete: () => onDelete(keys),
      rangeSnapshot: () =>
        snapshotToActiveRange(
          selectedTasks.map(({ name, ontologyID }) => ({ id: ontologyID, name })),
        ),
    }),
    [
      onStart,
      onStop,
      handleEdit,
      handleLink,
      onDelete,
      keys,
      snapshotToActiveRange,
      selectedTasks,
    ],
  );
  const showSnapshotToActiveRange =
    activeRange?.persisted === true && selectedTasks.length > 0;
  return (
    <PMenu.Menu level="small" gap="small" onChange={handleChange}>
      {canStart && (
        <PMenu.Item startIcon={<Icon.Play />} itemKey="start">
          Start
        </PMenu.Item>
      )}
      {canStop && (
        <PMenu.Item startIcon={<Icon.Pause />} itemKey="stop">
          Stop
        </PMenu.Item>
      )}
      {(canStart || canStop) && <PMenu.Divider />}
      {isSingle && (
        <>
          <PMenu.Item startIcon={<Icon.Edit />} itemKey="edit">
            Edit Configuration
          </PMenu.Item>
          <PMenu.Divider />
          <Menu.RenameItem />
          <Link.CopyMenuItem />
          <PMenu.Divider />
        </>
      )}
      {showSnapshotToActiveRange && (
        <>
          <Range.SnapshotMenuItem range={activeRange} key="snapshot" />
          <PMenu.Divider />
        </>
      )}
      {someSelected && (
        <>
          <PMenu.Item startIcon={<Icon.Delete />} itemKey="delete">
            Delete
          </PMenu.Item>
          <PMenu.Divider />
        </>
      )}
      <Menu.HardReloadItem />
    </PMenu.Menu>
  );
};<|MERGE_RESOLUTION|>--- conflicted
+++ resolved
@@ -246,15 +246,9 @@
     [isRunning, onStopStart],
   );
   return (
-<<<<<<< HEAD
     <Select.ListItem {...rest} justify="spaceBetween" align="center">
-      <Align.Space y size="small" grow className={CSS.BE("task", "metadata")}>
-        <Align.Space x align="center" size="small">
-=======
-    <List.ItemFrame {...rest} justify="spaceBetween" align="center">
       <Align.Space y gap="small" grow className={CSS.BE("task", "metadata")}>
         <Align.Space x align="center" gap="small">
->>>>>>> 7cd57434
           <Status.Indicator
             variant={variant}
             style={{ fontSize: "2rem", minWidth: "2rem" }}
