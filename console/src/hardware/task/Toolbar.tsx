// Copyright 2024 Synnax Labs, Inc.
//
// Use of this software is governed by the Business Source License included in the file
// licenses/BSL.txt.
//
// As of the Change Date specified in that file, in accordance with the Business Source
// License, use of this software will be governed by the Apache License, Version 2.0,
// included in the file licenses/APL.txt.

import "@/hardware/task/Toolbar.css";

import { type task } from "@synnaxlabs/client";
import { Icon } from "@synnaxlabs/media";
import {
  Align,
  Button,
  Header,
  List,
  Menu as PMenu,
  Observe,
  Status,
  Synnax,
  Text,
  useAsyncEffect,
  useDelayedState,
} from "@synnaxlabs/pluto";
import { errors, strings } from "@synnaxlabs/x";
import { useMutation } from "@tanstack/react-query";
import { type ReactElement, useState } from "react";
import { useDispatch } from "react-redux";

import { ToolbarHeader, ToolbarTitle } from "@/components";
import { Menu } from "@/components/menu";
import { Confirm } from "@/confirm";
<<<<<<< HEAD
import { createTaskLayout } from "@/hardware/task/ontology";
=======
import { CSS } from "@/css";
import { checkDesiredStateMatch } from "@/hardware/task/common/useDesiredState";
import { createTaskLayout } from "@/hardware/task/ontology";
import { createSelector } from "@/hardware/task/Selector";
import { getIcon, parseType } from "@/hardware/task/types";
>>>>>>> 62c5d0e5
import { Layout } from "@/layout";

type DesiredTaskState = "running" | "paused" | null;

const EmptyContent = (): ReactElement => {
  const place = Layout.usePlacer();
  const handleClick: React.MouseEventHandler<HTMLParagraphElement> = (e) => {
    e.stopPropagation();
    place(createSelector({}));
  };
  return (
    <Align.Space empty style={{ height: "100%", position: "relative" }}>
      <Align.Center direction="y" style={{ height: "100%" }} size="small">
        <Text.Text level="p">No existing tasks.</Text.Text>
        <Text.Link level="p" onClick={handleClick}>
          Add a task
        </Text.Link>
      </Align.Center>
    </Align.Space>
  );
};

interface MutationVars {
  name: string;
  key: string;
}

const Content = (): ReactElement => {
  const client = Synnax.use();
  const [tasks, setTasks] = useState<task.Task[]>([]);
  const [selected, setSelected] = useState<string[]>([]);
<<<<<<< HEAD
  const menuProps = PMenu.useContextMenu();
  const addStatus = Status.useAggregator();
  const dispatch = useDispatch();
  const placer = Layout.usePlacer();

=======
  const handleRename = useMutation<void, Error, MutationVars, string>({
    mutationKey: ["renameTask"],
    onMutate: ({ name, key }) => {
      const oldTask = tasks.find((t) => t.key === key);
      const oldName = oldTask?.name;
      if (oldTask == null) return oldName;
      setTasks((prev) => {
        const t = prev.find((t) => t.key === key);
        if (t != null) t.name = name;
        return [...prev];
      });
      return oldName;
    },
    mutationFn: async ({ name, key }) => {
      const tsk = tasks.find((t) => t.key === key);
      const isRunning = tsk?.state?.details?.running === true;
      if (
        isRunning &&
        !(await confirm({
          message: `Are you sure you want to rename the task to ${name}?`,
          description: "This will cause the task to stop and be reconfigured.",
          cancel: { label: "Cancel" },
          confirm: { label: "Rename", variant: "error" },
        }))
      )
        return;
      if (client == null) throw new Error("Client not available");
      const t = await client.hardware.tasks.retrieve(key);
      if (t == null) return;
      await client.hardware.tasks.create({ ...t, name });
    },
    onError: (e, { name, key }, oldName) => {
      if (oldName != null)
        setTasks((prev) => {
          const t = prev.find((t) => t.key === key);
          if (t != null) t.name = oldName;
          return [...prev];
        });
      if (errors.CANCELED.matches(e)) return;
      addStatus({
        variant: "error",
        message: `Failed to rename ${oldName ?? "task"} to ${name}`,
        description: e.message,
      });
    },
  }).mutate;
  const [desiredStates, setDesiredStates] = useState<
    Record<task.TaskKey, DesiredTaskState>
  >({});
  const menuProps = PMenu.useContextMenu();
  const addStatus = Status.useAggregator();
  const dispatch = useDispatch();
  const place = Layout.usePlacer();
>>>>>>> 62c5d0e5
  useAsyncEffect(async () => {
    if (client == null) return;
    const v = (await client.hardware.tasks.list({ includeState: true })).filter(
      (t) => !t.internal,
    );
    setTasks(v);
  }, [client]);
  Observe.useListener({
    key: [client?.key],
    open: async () => client?.hardware.tasks.openStateObserver(),
<<<<<<< HEAD
    onChange: (state) =>
=======
    onChange: (state) => {
      const key = state.task;
>>>>>>> 62c5d0e5
      setTasks((prev) => {
        const task = prev.find((t) => t.key === key);
        if (task != null) task.state = state;
        return [...prev];
      });
      const nowRunning = state.details?.running;
      const newState =
        nowRunning === true ? "running" : nowRunning === false ? "paused" : null;
      if (newState === desiredStates[key]) return;
      setDesiredStates((prev) => {
        const next = { ...prev };
        next[key] = newState;
        return next;
      });
    },
  });
  Observe.useListener({
    key: [client?.key],
    open: async () => client?.hardware.tasks.openTracker(),
    onChange: (update) => {
      if (client == null) return;
      const removed = update.filter((u) => u.variant === "delete").map((u) => u.key);
      const addedOrUpdated = update
        .filter((u) => u.variant === "set")
        .map((u) => u.key);
      client.hardware.tasks.retrieve(addedOrUpdated).then((nextTasks) => {
        setTasks((prev) => {
          const next = prev
            .filter((t) => !removed.includes(t.key))
            .map((t) => {
              const u = nextTasks.find((u) => u.key === t.key);
              if (u == null) return t;
              u.state = t.state;
              return u;
            });
          const nextKeys = next.map((t) => t.key);
          return [
            ...next,
            ...nextTasks.filter((u) => !u.internal && !nextKeys.includes(u.key)),
          ];
        });
      });
    },
  });
<<<<<<< HEAD

  const confirm = Confirm.useModal();

  const handleDelete = useMutation<void, Error, string[], task.Task[]>({
    mutationFn: async (keys: string[]) => {
      setSelected([]);
      if (client == null) throw new Error("Client not available");
      const deletedNames = tasks
        .filter((task) => keys.includes(task.key))
        .map((task) => task.name);
      const names = strings.naturalLanguageJoin(deletedNames, "tasks");
      if (
        !(await confirm({
          message: `Are you sure you want to delete ${names}?`,
          description: "This action cannot be undone.",
          cancel: { label: "Cancel" },
          confirm: { label: "Delete", variant: "error" },
        }))
      )
        return;
      await client.hardware.tasks.delete(keys.map((k) => BigInt(k)));
      dispatch(Layout.remove({ keys }));
      setTasks((prev) => {
        const next = prev.filter((t) => !keys.includes(t.key.toString()));
        return [...next];
      });
=======
  Observe.useListener({
    key: [client?.key],
    open: async () => client?.hardware.tasks.openCommandObserver(),
    onChange: (command) => {
      const type = command.type;
      if (type !== "start" && type !== "stop") return;
      const nextState = type === "start" ? "running" : "paused";
      const task = command.task;
      if (desiredStates[task] === nextState) return;
      setDesiredStates((prev) => {
        const next = { ...prev };
        next[task] = nextState;
        return next;
      });
    },
  });
  const confirm = Confirm.useModal();
  const handleDelete = useMutation<void, Error, string[], task.Task[]>({
    mutationFn: async (keys: string[]) => {
      setSelected([]);
      if (client == null) throw new Error("Client not available");
      const deletedNames = tasks
        .filter((task) => keys.includes(task.key))
        .map((task) => task.name);
      const names = strings.naturalLanguageJoin(deletedNames, "tasks");
      if (
        !(await confirm({
          message: `Are you sure you want to delete ${names}?`,
          description: "This action cannot be undone.",
          cancel: { label: "Cancel" },
          confirm: { label: "Delete", variant: "error" },
        }))
      )
        return;
      await client.hardware.tasks.delete(keys.map((k) => BigInt(k)));
      dispatch(Layout.remove({ keys }));
      setTasks((prev) => {
        const next = prev.filter((t) => !keys.includes(t.key.toString()));
        return [...next];
      });
      setDesiredStates((prev) => {
        const next = { ...prev };
        keys.forEach((k) => delete next[k]);
        return next;
      });
>>>>>>> 62c5d0e5
    },
    onError: (e) => {
      if (errors.CANCELED.matches(e)) return;
      addStatus({
        variant: "error",
        message: "Failed to delete tasks",
        description: e.message,
      });
    },
  });
  return (
    <PMenu.ContextMenu
      menu={({ keys }) => {
        const selected = keys.map((k) => tasks.find((t) => t.key === k));
        const canStart = selected.some((t) => t?.state?.details?.running !== true);
        const canStop = selected.some((t) => t?.state?.details?.running === true);
        const someSelected = selected.length > 0;
        const isSingle = selected.length === 1;
        const handleEdit = (key: string): void => {
          const type = tasks.find((t) => t.key === key)?.type;
          if (type == null)
            return addStatus({
              variant: "error",
              message: "Failed to open task details",
              description: `Task with key ${key} not found`,
            });
          const layout = createTaskLayout(key, type);
<<<<<<< HEAD
          placer(layout);
=======
          place(layout);
>>>>>>> 62c5d0e5
        };
        return (
          <PMenu.Menu
            level="small"
            iconSpacing="small"
            onChange={{
<<<<<<< HEAD
              delete: () => handleDelete.mutate(keys),
              start: () => selected.forEach((t) => t?.executeCommand("start")),
              stop: () => selected.forEach((t) => t?.executeCommand("stop")),
=======
              rename: () => Text.edit(`text-${keys[0]}`),
              delete: () => handleDelete.mutate(keys),
              start: () =>
                selected.forEach((t) => {
                  if (t == null) return;
                  t.executeCommand("start");
                  if (desiredStates[t.key] === "running") return;
                  setDesiredStates((prev) => {
                    t.executeCommand("start");
                    const next = { ...prev };
                    next[t.key] = "running";
                    return next;
                  });
                }),
              stop: () =>
                selected.forEach((t) => {
                  if (t == null) return;
                  t.executeCommand("stop");
                  if (desiredStates[t.key] === "paused") return;
                  setDesiredStates((prev) => {
                    const next = { ...prev };
                    next[t.key] = "paused";
                    return next;
                  });
                }),
>>>>>>> 62c5d0e5
              edit: () => handleEdit(keys[0]),
            }}
          >
            {canStart && (
              <PMenu.Item startIcon={<Icon.Play />} itemKey="start">
<<<<<<< HEAD
                {isSingle ? "Start Task" : "Start Tasks"}
=======
                Start
>>>>>>> 62c5d0e5
              </PMenu.Item>
            )}
            {canStop && (
              <PMenu.Item startIcon={<Icon.Pause />} itemKey="stop">
<<<<<<< HEAD
                {isSingle ? "Stop Task" : "Stop Tasks"}
              </PMenu.Item>
            )}
            {canStart || (canStop && <PMenu.Divider />)}
            {isSingle && (
              <PMenu.Item startIcon={<Icon.Edit />} itemKey="edit">
                Edit Configuration
              </PMenu.Item>
            )}
            {someSelected && (
              <>
                <PMenu.Item startIcon={<Icon.Delete />} itemKey="delete">
                  Delete
                </PMenu.Item>
                <PMenu.Divider />
              </>
            )}
=======
                Stop
              </PMenu.Item>
            )}
            {(canStart || canStop) && <PMenu.Divider />}
            {isSingle && (
              <>
                <PMenu.Item startIcon={<Icon.Edit />} itemKey="edit">
                  Edit Configuration
                </PMenu.Item>
                <PMenu.Divider />
                <Menu.RenameItem />
              </>
            )}
            {someSelected && (
              <>
                <PMenu.Item startIcon={<Icon.Delete />} itemKey="delete">
                  Delete
                </PMenu.Item>
                <PMenu.Divider />
              </>
            )}
>>>>>>> 62c5d0e5
            <Menu.HardReloadItem />
          </PMenu.Menu>
        );
      }}
      {...menuProps}
    >
      <Align.Space empty style={{ height: "100%" }} className={CSS.B("task-toolbar")}>
        <ToolbarHeader>
          <ToolbarTitle icon={<Icon.Task />}>Tasks</ToolbarTitle>
          <Header.Actions>
            {[
              {
                children: <Icon.Add />,
                onClick: () => place(createSelector({})),
              },
            ]}
          </Header.Actions>
        </ToolbarHeader>
        <List.List data={tasks} emptyContent={<EmptyContent />}>
          <List.Selector value={selected} onChange={setSelected} replaceOnSingle>
            <List.Core<string, task.Task>>
<<<<<<< HEAD
              {({ key, ...props }) => <TaskListItem key={key} {...props} />}
=======
              {({ key, ...props }) => (
                <TaskListItem
                  key={key}
                  {...props}
                  desiredState={desiredStates[props.entry.key]}
                  onStopStart={(state) => {
                    if (state == null) return;
                    if (desiredStates[props.entry.key] === state) return;
                    setDesiredStates((prev) => {
                      const next = { ...prev };
                      next[props.entry.key] = state;
                      return next;
                    });
                  }}
                  onRename={(name) => handleRename({ name, key })}
                />
              )}
>>>>>>> 62c5d0e5
            </List.Core>
          </List.Selector>
        </List.List>
      </Align.Space>
    </PMenu.ContextMenu>
  );
};

export const Toolbar: Layout.NavDrawerItem = {
  key: "task",
  icon: <Icon.Task />,
  content: <Content />,
  tooltip: "Tasks",
  initialSize: 300,
  minSize: 225,
  maxSize: 400,
};

<<<<<<< HEAD
const TaskListItem = (props: List.ItemProps<string, task.Task>) => {
  const {
    entry,
    entry: { type },
  } = props;
  const logo = type.startsWith("ni") ? (
    <Icon.Logo.NI />
  ) : type.startsWith("opc") ? (
    <Icon.Logo.OPC />
  ) : (
    <Icon.Task />
  );

=======
interface TaskListItemProps extends List.ItemProps<string, task.Task> {
  desiredState: DesiredTaskState;
  onStopStart: (state: DesiredTaskState) => void;
  onRename: (name: string) => void;
}

const TaskListItem = ({
  desiredState,
  onStopStart,
  onRename,
  ...props
}: TaskListItemProps) => {
  const {
    entry,
    entry: { type, state },
  } = props;
  const logo = getIcon(type);
  const isRunning = entry.state?.details?.running === true;
  const isLoading =
    desiredState != null &&
    !checkDesiredStateMatch(desiredState, isRunning) &&
    state?.variant === "success";
  const loading = useDelayedState<boolean>(false, isLoading);
  const handleClick = () => {
    onStopStart(isRunning ? "paused" : "running");
    entry.executeCommand(isRunning ? "stop" : "start");
  };
>>>>>>> 62c5d0e5
  return (
    <List.ItemFrame {...props} justify="spaceBetween" align="center" rightAligned>
      <Align.Space
        direction="y"
        size="small"
        grow
        className={CSS.BE("task", "meta-data")}
      >
        <Align.Space direction="x" align="center" size="small">
          <Status.Circle
            variant={Status.VARIANTS.find((v) => v === state?.variant)}
            style={{ fontSize: "2rem", minWidth: "2rem" }}
          />
          <Text.WithIcon
            className={CSS.BE("task", "title")}
            level="p"
            startIcon={logo}
            weight={500}
            noWrap
          >
            <Text.MaybeEditable
              id={`text-${entry.key}`}
              level="p"
              value={entry.name}
              onChange={onRename}
              allowDoubleClick={false}
            />
          </Text.WithIcon>
        </Align.Space>
        <Text.Text level="small" shade={6}>
          {parseType(type)}
        </Text.Text>
      </Align.Space>
      <Button.Icon
        variant="outlined"
<<<<<<< HEAD
        onClick={() =>
          entry.executeCommand(
            entry.state?.details?.running === true ? "stop" : "start",
          )
        }
=======
        loading={loading}
        onClick={handleClick}
        tooltip={`${isRunning ? "Stop" : "Start"} ${entry.name}`}
>>>>>>> 62c5d0e5
      >
        {isRunning ? <Icon.Pause /> : <Icon.Play />}
      </Button.Icon>
    </List.ItemFrame>
  );
};<|MERGE_RESOLUTION|>--- conflicted
+++ resolved
@@ -32,15 +32,11 @@
 import { ToolbarHeader, ToolbarTitle } from "@/components";
 import { Menu } from "@/components/menu";
 import { Confirm } from "@/confirm";
-<<<<<<< HEAD
-import { createTaskLayout } from "@/hardware/task/ontology";
-=======
 import { CSS } from "@/css";
 import { checkDesiredStateMatch } from "@/hardware/task/common/useDesiredState";
 import { createTaskLayout } from "@/hardware/task/ontology";
 import { createSelector } from "@/hardware/task/Selector";
 import { getIcon, parseType } from "@/hardware/task/types";
->>>>>>> 62c5d0e5
 import { Layout } from "@/layout";
 
 type DesiredTaskState = "running" | "paused" | null;
@@ -72,13 +68,6 @@
   const client = Synnax.use();
   const [tasks, setTasks] = useState<task.Task[]>([]);
   const [selected, setSelected] = useState<string[]>([]);
-<<<<<<< HEAD
-  const menuProps = PMenu.useContextMenu();
-  const addStatus = Status.useAggregator();
-  const dispatch = useDispatch();
-  const placer = Layout.usePlacer();
-
-=======
   const handleRename = useMutation<void, Error, MutationVars, string>({
     mutationKey: ["renameTask"],
     onMutate: ({ name, key }) => {
@@ -132,7 +121,6 @@
   const addStatus = Status.useAggregator();
   const dispatch = useDispatch();
   const place = Layout.usePlacer();
->>>>>>> 62c5d0e5
   useAsyncEffect(async () => {
     if (client == null) return;
     const v = (await client.hardware.tasks.list({ includeState: true })).filter(
@@ -143,12 +131,8 @@
   Observe.useListener({
     key: [client?.key],
     open: async () => client?.hardware.tasks.openStateObserver(),
-<<<<<<< HEAD
-    onChange: (state) =>
-=======
     onChange: (state) => {
       const key = state.task;
->>>>>>> 62c5d0e5
       setTasks((prev) => {
         const task = prev.find((t) => t.key === key);
         if (task != null) task.state = state;
@@ -193,34 +177,6 @@
       });
     },
   });
-<<<<<<< HEAD
-
-  const confirm = Confirm.useModal();
-
-  const handleDelete = useMutation<void, Error, string[], task.Task[]>({
-    mutationFn: async (keys: string[]) => {
-      setSelected([]);
-      if (client == null) throw new Error("Client not available");
-      const deletedNames = tasks
-        .filter((task) => keys.includes(task.key))
-        .map((task) => task.name);
-      const names = strings.naturalLanguageJoin(deletedNames, "tasks");
-      if (
-        !(await confirm({
-          message: `Are you sure you want to delete ${names}?`,
-          description: "This action cannot be undone.",
-          cancel: { label: "Cancel" },
-          confirm: { label: "Delete", variant: "error" },
-        }))
-      )
-        return;
-      await client.hardware.tasks.delete(keys.map((k) => BigInt(k)));
-      dispatch(Layout.remove({ keys }));
-      setTasks((prev) => {
-        const next = prev.filter((t) => !keys.includes(t.key.toString()));
-        return [...next];
-      });
-=======
   Observe.useListener({
     key: [client?.key],
     open: async () => client?.hardware.tasks.openCommandObserver(),
@@ -266,7 +222,6 @@
         keys.forEach((k) => delete next[k]);
         return next;
       });
->>>>>>> 62c5d0e5
     },
     onError: (e) => {
       if (errors.CANCELED.matches(e)) return;
@@ -294,22 +249,13 @@
               description: `Task with key ${key} not found`,
             });
           const layout = createTaskLayout(key, type);
-<<<<<<< HEAD
-          placer(layout);
-=======
           place(layout);
->>>>>>> 62c5d0e5
         };
         return (
           <PMenu.Menu
             level="small"
             iconSpacing="small"
             onChange={{
-<<<<<<< HEAD
-              delete: () => handleDelete.mutate(keys),
-              start: () => selected.forEach((t) => t?.executeCommand("start")),
-              stop: () => selected.forEach((t) => t?.executeCommand("stop")),
-=======
               rename: () => Text.edit(`text-${keys[0]}`),
               delete: () => handleDelete.mutate(keys),
               start: () =>
@@ -335,40 +281,16 @@
                     return next;
                   });
                 }),
->>>>>>> 62c5d0e5
               edit: () => handleEdit(keys[0]),
             }}
           >
             {canStart && (
               <PMenu.Item startIcon={<Icon.Play />} itemKey="start">
-<<<<<<< HEAD
-                {isSingle ? "Start Task" : "Start Tasks"}
-=======
                 Start
->>>>>>> 62c5d0e5
               </PMenu.Item>
             )}
             {canStop && (
               <PMenu.Item startIcon={<Icon.Pause />} itemKey="stop">
-<<<<<<< HEAD
-                {isSingle ? "Stop Task" : "Stop Tasks"}
-              </PMenu.Item>
-            )}
-            {canStart || (canStop && <PMenu.Divider />)}
-            {isSingle && (
-              <PMenu.Item startIcon={<Icon.Edit />} itemKey="edit">
-                Edit Configuration
-              </PMenu.Item>
-            )}
-            {someSelected && (
-              <>
-                <PMenu.Item startIcon={<Icon.Delete />} itemKey="delete">
-                  Delete
-                </PMenu.Item>
-                <PMenu.Divider />
-              </>
-            )}
-=======
                 Stop
               </PMenu.Item>
             )}
@@ -390,7 +312,6 @@
                 <PMenu.Divider />
               </>
             )}
->>>>>>> 62c5d0e5
             <Menu.HardReloadItem />
           </PMenu.Menu>
         );
@@ -412,9 +333,6 @@
         <List.List data={tasks} emptyContent={<EmptyContent />}>
           <List.Selector value={selected} onChange={setSelected} replaceOnSingle>
             <List.Core<string, task.Task>>
-<<<<<<< HEAD
-              {({ key, ...props }) => <TaskListItem key={key} {...props} />}
-=======
               {({ key, ...props }) => (
                 <TaskListItem
                   key={key}
@@ -432,7 +350,6 @@
                   onRename={(name) => handleRename({ name, key })}
                 />
               )}
->>>>>>> 62c5d0e5
             </List.Core>
           </List.Selector>
         </List.List>
@@ -451,21 +368,6 @@
   maxSize: 400,
 };
 
-<<<<<<< HEAD
-const TaskListItem = (props: List.ItemProps<string, task.Task>) => {
-  const {
-    entry,
-    entry: { type },
-  } = props;
-  const logo = type.startsWith("ni") ? (
-    <Icon.Logo.NI />
-  ) : type.startsWith("opc") ? (
-    <Icon.Logo.OPC />
-  ) : (
-    <Icon.Task />
-  );
-
-=======
 interface TaskListItemProps extends List.ItemProps<string, task.Task> {
   desiredState: DesiredTaskState;
   onStopStart: (state: DesiredTaskState) => void;
@@ -493,7 +395,6 @@
     onStopStart(isRunning ? "paused" : "running");
     entry.executeCommand(isRunning ? "stop" : "start");
   };
->>>>>>> 62c5d0e5
   return (
     <List.ItemFrame {...props} justify="spaceBetween" align="center" rightAligned>
       <Align.Space
@@ -529,17 +430,9 @@
       </Align.Space>
       <Button.Icon
         variant="outlined"
-<<<<<<< HEAD
-        onClick={() =>
-          entry.executeCommand(
-            entry.state?.details?.running === true ? "stop" : "start",
-          )
-        }
-=======
         loading={loading}
         onClick={handleClick}
         tooltip={`${isRunning ? "Stop" : "Start"} ${entry.name}`}
->>>>>>> 62c5d0e5
       >
         {isRunning ? <Icon.Pause /> : <Icon.Play />}
       </Button.Icon>
