// Copyright 2024 Synnax Labs, Inc.
//
// Use of this software is governed by the Business Source License included in the file
// licenses/BSL.txt.
//
// As of the Change Date specified in that file, in accordance with the Business Source
// License, use of this software will be governed by the Apache License, Version 2.0,
// included in the file licenses/APL.txt.

import { task } from "@synnaxlabs/client";
import { Icon } from "@synnaxlabs/media";
import {
  Align,
  Button,
  List,
  Menu,
  Observe,
  Status,
  Synnax,
  Text,
  useAsyncEffect,
} from "@synnaxlabs/pluto";
import { useMutation } from "@tanstack/react-query";
import { type ReactElement, useState } from "react";
import { useDispatch } from "react-redux";

import { ToolbarHeader, ToolbarTitle } from "@/components";
import { Layout } from "@/layout";

const Content = (): ReactElement => {
  const client = Synnax.use();

  const [tasks, setTasks] = useState<task.Task[]>([]);

  useAsyncEffect(async () => {
    if (client == null) return;
<<<<<<< HEAD
    const v = (await client.hardware.tasks.list({ includeState: true })).filter((t) => !t.internal);
=======
    const v = (await client.hardware.tasks.list({ includeState: true })).filter(
      (t) => !t.internal,
    );
>>>>>>> 0c5db90d
    setTasks(v);
  }, [client]);

  Observe.useListener({
    key: [client?.key, "tasks.state"],
    open: async () => client?.hardware.tasks.openStateObserver(),
    onChange: async (state) =>
      setTasks((prev) => {
        const task = prev.find((t) => t.key === state.task);
        if (task != null) task.state = state;
        return [...prev];
      }),
  });

  Observe.useListener({
    key: [client?.key, "tasks.updates"],
    open: async () => client?.hardware.tasks.openTracker(),
    onChange: (update) => {
      if (client == null) return;
      const removed = update.filter((u) => u.variant === "delete").map((u) => u.key);
      const addedOrUpdated = update
        .filter((u) => u.variant === "set")
        .map((u) => u.key);
      client?.hardware.tasks.retrieve(addedOrUpdated).then((nextTasks) => {
        setTasks((prev) => {
          const next = prev
            .filter((t) => !removed.includes(t.key))
            .map((t) => {
              const u = nextTasks.find((u) => u.key === t.key);
              if (u == null) return t;
              u.state = t.state;
              return u;
            });
          const nextKeys = next.map((t) => t.key);
          return [
            ...next,
            ...nextTasks.filter((u) => !u.internal && !nextKeys.includes(u.key)),
          ];
        });
      });
    },
  });

  const [selected, setSelected] = useState<string[]>([]);

  const menuProps = Menu.useContextMenu();

  const addStatus = Status.useAggregator();
  const dispatch = useDispatch();

  const del = useMutation<void, Error, string[], task.Task[]>({
    onMutate: (keys: string[]) => {
      setSelected([]);
      const toDelete: task.Task[] = [];
      setTasks((prev) => {
        const next = prev.filter((t) => {
          const includes = keys.includes(t.key.toString());
          if (includes) toDelete.push(t);
          return !includes;
        });
        return [...next];
      });
      return toDelete;
    },
    mutationFn: async (keys: string[]) => {
      if (client == null) return;
      await client.hardware.tasks.delete(keys.map((k) => BigInt(k)));
      dispatch(Layout.remove({ keys }));
      setSelected([]);
    },
    onError: ({ message }, _, toDelete) => {
      addStatus({
        variant: "error",
        message: "Failed to delete tasks",
        description: message,
      });
      if (toDelete != null) setTasks((prev) => [...prev, ...toDelete]);
    },
  });

  return (
    <Menu.ContextMenu
      menu={({ keys }) => {
        const selected = keys.map((k) => tasks.find((t) => t.key === k));
        const canStart = selected.some((t) => t?.state?.details?.running !== true);
        const canStop = selected.some((t) => t?.state?.details?.running === false);
        return (
          <Menu.Menu
            level="small"
            iconSpacing="small"
            onChange={{
              delete: () => del.mutate(keys),
            }}
          >
            {canStart && (
              <Menu.Item startIcon={<Icon.Play />} itemKey="start">
                Start Tasks
              </Menu.Item>
            )}
            {canStop && (
              <Menu.Item startIcon={<Icon.Pause />} itemKey="stop">
                Stop Tasks
              </Menu.Item>
            )}
            <Menu.Divider />
            <Menu.Item startIcon={<Icon.Delete />} itemKey="delete">
              Delete
            </Menu.Item>
          </Menu.Menu>
        );
      }}
      {...menuProps}
    >
      <Align.Space empty style={{ height: "100%" }}>
        <ToolbarHeader>
          <ToolbarTitle icon={<Icon.Task />}>Tasks</ToolbarTitle>
        </ToolbarHeader>
        <List.List data={tasks}>
          <List.Selector value={selected} onChange={setSelected}>
            <List.Core<string, task.Task>>
              {(props) => <TaskListTem {...props} />}
            </List.Core>
          </List.Selector>
        </List.List>
      </Align.Space>
    </Menu.ContextMenu>
  );
};

export const Toolbar: Layout.NavDrawerItem = {
  key: "task",
  icon: <Icon.Task />,
  content: <Content />,
  tooltip: "Tasks",
  initialSize: 300,
  minSize: 225,
  maxSize: 400,
};

export const TaskListTem = (props: List.ItemProps<string, task.Task>) => {
  const { entry } = props;
  const logo = entry.type.includes("ni") ? <Icon.Logo.NI /> : <Icon.Task />;
  return (
    <List.ItemFrame {...props} justify="spaceBetween" align="center" rightAligned>
      <Align.Space direction="y" size="small">
        <Align.Space direction="x" align="center">
          <Status.Circle
            variant={(entry.state?.variant as Status.Variant) ?? "info"}
            style={{ fontSize: "2rem" }}
          />
          <Text.WithIcon level="p" startIcon={logo} weight={500} noWrap>
            {entry.name}
          </Text.WithIcon>
        </Align.Space>
        <Text.Text level="small" shade={6}>
          {entry.type}
        </Text.Text>
      </Align.Space>
      <Button.Icon
        variant="outlined"
        onClick={() => {
          entry.executeCommand(
            entry.state?.details?.running === true ? "stop" : "start",
          );
        }}
      >
        {entry.state?.details?.running === true ? <Icon.Pause /> : <Icon.Play />}
      </Button.Icon>
    </List.ItemFrame>
  );
};<|MERGE_RESOLUTION|>--- conflicted
+++ resolved
@@ -34,13 +34,9 @@
 
   useAsyncEffect(async () => {
     if (client == null) return;
-<<<<<<< HEAD
-    const v = (await client.hardware.tasks.list({ includeState: true })).filter((t) => !t.internal);
-=======
     const v = (await client.hardware.tasks.list({ includeState: true })).filter(
       (t) => !t.internal,
     );
->>>>>>> 0c5db90d
     setTasks(v);
   }, [client]);
 
