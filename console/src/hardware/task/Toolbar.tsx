// Copyright 2025 Synnax Labs, Inc.
//
// Use of this software is governed by the Business Source License included in the file
// licenses/BSL.txt.
//
// As of the Change Date specified in that file, in accordance with the Business Source
// License, use of this software will be governed by the Apache License, Version 2.0,
// included in the file licenses/APL.txt.

import "@/hardware/task/Toolbar.css";

import { task, UnexpectedError } from "@synnaxlabs/client";
import {
  Align,
  Button,
  Icon,
  List,
  Menu as PMenu,
  Status,
  Synnax,
  Task,
  Text,
  useAsyncEffect,
} from "@synnaxlabs/pluto";
import { errors, strings, TimeSpan } from "@synnaxlabs/x";
import { useMutation } from "@tanstack/react-query";
import { useCallback, useMemo, useState } from "react";
import { useDispatch } from "react-redux";

import { Cluster } from "@/cluster";
import { Menu, Toolbar } from "@/components";
import { CSS } from "@/css";
import { NULL_CLIENT_ERROR } from "@/errors";
import { Common } from "@/hardware/common";
import { createLayout } from "@/hardware/task/layouts";
import { SELECTOR_LAYOUT } from "@/hardware/task/Selector";
import { getIcon, parseType } from "@/hardware/task/types";
import { useRangeSnapshot } from "@/hardware/task/useRangeSnapshot";
import { Layout } from "@/layout";
import { Link } from "@/link";
import { Modals } from "@/modals";
import { Range } from "@/range";

const EmptyContent = () => {
  const placeLayout = Layout.usePlacer();
  const handleClick = () => {
    placeLayout(SELECTOR_LAYOUT);
  };
  return (
    <Align.Space empty style={{ height: "100%", position: "relative" }}>
      <Align.Center y style={{ height: "100%" }} size="small">
        <Text.Text level="p">No existing tasks.</Text.Text>
        <Text.Link level="p" onClick={handleClick}>
          Add a task
        </Text.Link>
      </Align.Center>
    </Align.Space>
  );
};

interface RenameArgs {
  name: string;
  key: task.Key;
}

interface StartStopArgs {
  command: Common.Task.Command;
  keys: task.Key[];
}

const updateTaskStatus =
  (key: task.Key, update: (prev: task.Status) => task.Status) => (prev: task.Task[]) =>
    prev.map((tsk) => {
      if (tsk.key === key && tsk.status != null) tsk.status = update(tsk.status);
      return tsk;
    });

const Content = () => {
  const client = Synnax.use();
  const [tasks, setTasks] = useState<task.Task[]>([]);
  const [selected, setSelected] = useState<task.Key[]>([]);
  const handleError = Status.useErrorHandler();
  const confirm = Modals.useConfirm();
  const rename = useMutation({
    onMutate: ({ key }) => tasks.find((t) => t.key === key)?.name ?? "task",
    mutationFn: async ({ name, key }: RenameArgs) => {
      const tsk = tasks.find((t) => t.key === key);
      if (tsk == null) throw new UnexpectedError(`Task with key ${key} not found`);
      if (tsk.status?.details.running === true) {
        const confirmed = await confirm({
          message: `Are you sure you want to rename ${tsk.name} to ${name}?`,
          description: `This will cause ${tsk.name} to stop and be reconfigured.`,
          cancel: { label: "Cancel" },
          confirm: { label: "Rename", variant: "error" },
        });
        if (!confirmed) return;
      }
      dispatch(Layout.rename({ key, name }));
      setTasks((prev) =>
        prev.map((task) => {
          if (task.key === key) task.name = name;
          return task;
        }),
      );
      if (client == null) throw NULL_CLIENT_ERROR;
      await client.hardware.tasks.create({ ...tsk, name });
    },
    onError: (e, { name, key }, oldName) => {
      if (oldName != null)
        setTasks((prev) =>
          prev.map((tsk) => {
            if (tsk.key === key) tsk.name = oldName;
            return tsk;
          }),
        );
      handleError(e, `Failed to rename ${oldName ?? "task"} to ${name}`);
    },
  }).mutate;
  const menuProps = PMenu.useContextMenu();
  const dispatch = useDispatch();
  const placeLayout = Layout.usePlacer();
<<<<<<< HEAD
  useAsyncEffect(async () => {
    if (client == null) {
      setTasks([]);
      return;
    }
    const allTasks = await client.hardware.tasks.list({ includeStatus: true });
    const shownTasks = allTasks.filter(
      ({ internal, snapshot }) => !internal && !snapshot,
    );
    setTasks(shownTasks);
  }, [client?.key]);
  Observe.useListener({
    key: [client?.key],
    open: async () => client?.hardware.tasks.openStateObserver(),
    onChange: (state) => {
      const key = state.details.task;
      setTasks((prev) => {
        const tsk = prev.find((t) => t.key === key);
        if (tsk == null) return prev;
        tsk.status = state;
        return [...prev];
      });
=======
  useAsyncEffect(
    async (signal) => {
      if (client == null) {
        setTasks([]);
        return;
      }
      const all = await client.hardware.tasks.list({ includeStatus: true });
      if (signal.aborted) return;
      const shown = all.filter(({ internal, snapshot }) => !internal && !snapshot);
      setTasks(shown);
>>>>>>> d0e4900d
    },
    [client?.key],
  );
  const handleStatusChange = useCallback((status: task.Status) => {
    setTasks((prev) => {
      const tsk = prev.find((t) => t.key === status.details.task);
      if (tsk == null) return prev;
      tsk.status = status;
      return [...prev];
    });
  }, []);
  Task.useStatusSynchronizer(handleStatusChange);
  const handleSet = useCallback(
    (key: task.Key) => {
      handleError(async () => {
<<<<<<< HEAD
        const changedTasks = await client.hardware.tasks.retrieve(addedOrUpdated, {
          includeStatus: true,
        });
        const shownChangedTasks = changedTasks.filter(
          ({ internal, snapshot }) => !internal && !snapshot,
        );
        const changedTasksMap = new Map<task.Key, task.Task>();
        shownChangedTasks.forEach((task) => {
          changedTasksMap.set(task.key, task);
        });
        setTasks((prev) => {
          const next = prev
            .filter(({ key }) => !removed.has(key))
            .map((t) => changedTasksMap.get(t.key) ?? t);
          const existingKeys = new Set(next.map(({ key }) => key));
          return [
            ...next,
            ...shownChangedTasks.filter(({ key }) => !existingKeys.has(key)),
          ];
=======
        if (client == null) throw NULL_CLIENT_ERROR;
        const tk = await client.hardware.tasks.retrieve({ key, includeStatus: true });
        setTasks((prev) => {
          const existing = prev.find((t) => t.key === tk.key);
          if (existing == null) return [...prev, tk];
          return prev.map((t) => (t.key === tk.key ? tk : t));
>>>>>>> d0e4900d
        });
      }, "Failed to update task toolbar from sy_task_set channel");
    },
<<<<<<< HEAD
  });
  Observe.useListener({
    key: [client?.key],
    open: async () => client?.hardware.tasks.openCommandObserver(),
    onChange: ({ type, task }) => {
=======
    [client?.key],
  );
  const handleDeletedTasks = useCallback((key: task.Key) => {
    setTasks((prevTasks) => prevTasks.filter((t) => t.key !== key));
    setSelected((prev) => prev.filter((k) => k !== key));
  }, []);
  Task.useSetSynchronizer(handleSet);
  Task.useDeleteSynchronizer(handleDeletedTasks);

  const handleCommandUpdate = useCallback(
    ({ task, type }: task.Command) => {
>>>>>>> d0e4900d
      const status = tasks.find(({ key }) => key === task)?.status;
      if (status == null) return;
      if (Common.Task.shouldExecuteCommand(status, type))
        setTasks((prev) =>
          prev.map((tsk) => {
            if (tsk.key === task && tsk.status != null) tsk.status.variant = "loading";
            return tsk;
          }),
        );
    },
    [tasks],
  );
  Task.useCommandSynchronizer(handleCommandUpdate);
  const handleDelete = useMutation({
    mutationFn: async (keys: string[]) => {
      setSelected([]);
      if (keys.length === 0) return;
      if (client == null) throw NULL_CLIENT_ERROR;
      const deletedNames = tasks
        .filter(({ key }) => keys.includes(key))
        .map(({ name }) => name);
      const names = strings.naturalLanguageJoin(deletedNames, "tasks");
      const confirmed = await confirm({
        message: `Are you sure you want to delete ${names}?`,
        description: "This action cannot be undone.",
        cancel: { label: "Cancel" },
        confirm: { label: "Delete", variant: "error" },
      });
      if (!confirmed) return;
      await client.hardware.tasks.delete(keys.map(BigInt));
      dispatch(Layout.remove({ keys }));
      setTasks((prev) => prev.filter(({ key }) => !keys.includes(key)));
    },
    onError: (e) => {
      if (errors.Canceled.matches(e)) return;
      handleError(e, "Failed to delete tasks");
    },
  }).mutate;
  const actions = useMemo(
    () => [{ children: <Icon.Add />, onClick: () => placeLayout(SELECTOR_LAYOUT) }],
    [placeLayout],
  );
  const startOrStop = useMutation({
    mutationFn: async ({ command, keys }: StartStopArgs) => {
      if (client == null) throw NULL_CLIENT_ERROR;
      const filteredKeys = new Set(
        keys.filter((k) => {
          const status = tasks.find(({ key }) => key === k)?.status;
          if (status == null) throw new UnexpectedError(`Task with key ${k} not found`);
          return Common.Task.shouldExecuteCommand(status, command);
        }),
      );
      setTasks((prev) =>
        prev.map((tsk) => {
          if (filteredKeys.has(tsk.key) && tsk.status != null)
            tsk.status.variant = "loading";
          return tsk;
        }),
      );
      const tasksToExecute = tasks.filter(({ key }) => filteredKeys.has(key));
      tasksToExecute.forEach((t) => {
<<<<<<< HEAD
        t.executeCommandSync(command, {}, TimeSpan.fromSeconds(10)).catch((e) => {
=======
        t.executeCommandSync(command, TimeSpan.fromSeconds(10), {}).catch((e) => {
>>>>>>> d0e4900d
          setTasks(
            updateTaskStatus(t.key, (prev) => ({
              ...prev,
              variant: "error",
              message: e.message,
            })),
          );
        });
      });
    },
    onError: (e, { command }) => handleError(e, `Failed to ${command} tasks`),
  }).mutate;
  const handleStart = useCallback(
    (keys: string[]) => startOrStop({ command: "start", keys }),
    [startOrStop],
  );
  const handleStop = useCallback(
    (keys: string[]) => startOrStop({ command: "stop", keys }),
    [startOrStop],
  );
  const contextMenu = useCallback<NonNullable<PMenu.ContextMenuProps["menu"]>>(
    ({ keys }) => (
      <ContextMenu
        keys={keys}
        tasks={tasks}
        onDelete={handleDelete}
        onStart={handleStart}
        onStop={handleStop}
      />
    ),
    [handleDelete, handleStart, handleStop, tasks],
  );
  const handleListItemStopStart = useCallback(
    (command: Common.Task.Command, key: task.Key) =>
      startOrStop({ command, keys: [key] }),
    [startOrStop],
  );
  const listItem = useCallback<List.ItemRenderProp<string, task.Task>>(
    ({ key, ...p }) => (
      <TaskListItem
        key={key}
        {...p}
        onStopStart={(command) => handleListItemStopStart(command, key)}
        onRename={(name) => rename({ name, key })}
      />
    ),
    [handleListItemStopStart, rename],
  );
  return (
    <PMenu.ContextMenu menu={contextMenu} {...menuProps}>
      <Align.Space
        empty
        style={{ height: "100%" }}
        className={CSS(CSS.B("task-toolbar"), menuProps.className)}
        onContextMenu={menuProps.open}
      >
        <Toolbar.Header>
          <Toolbar.Title icon={<Icon.Task />}>Tasks</Toolbar.Title>
          <Toolbar.Actions>{actions}</Toolbar.Actions>
        </Toolbar.Header>
        <List.List data={tasks} emptyContent={<EmptyContent />}>
          <List.Selector value={selected} onChange={setSelected} replaceOnSingle>
            <List.Core<task.Key, task.Task>>{listItem}</List.Core>
          </List.Selector>
        </List.List>
      </Align.Space>
    </PMenu.ContextMenu>
  );
};

export const TOOLBAR_NAV_DRAWER_ITEM: Layout.NavDrawerItem = {
  key: "task",
  icon: <Icon.Task />,
  content: <Content />,
  trigger: ["T"],
  tooltip: "Tasks",
  initialSize: 300,
  minSize: 225,
  maxSize: 400,
};

interface TaskListItemProps extends List.ItemProps<task.Key, task.Task> {
  onStopStart: (command: Common.Task.Command) => void;
  onRename: (name: string) => void;
}

const TaskListItem = ({ onStopStart, onRename, ...rest }: TaskListItemProps) => {
  const { key, name, status, type } = rest.entry;
  const details = status?.details;
  let variant = status?.variant;
  const icon = getIcon(type);
  const isLoading = variant === "loading";
  const isRunning = details?.running === true;
  if (!isRunning && variant === "success") variant = "info";
  const handleClick = useCallback<NonNullable<Button.IconProps["onClick"]>>(
    (e) => {
      e.stopPropagation();
      const command = isRunning ? "stop" : "start";
      onStopStart(command);
    },
    [isRunning, onStopStart],
  );
  return (
    <List.ItemFrame {...rest} justify="spaceBetween" align="center">
      <Align.Space y size="small" grow className={CSS.BE("task", "metadata")}>
        <Align.Space x align="center" size="small">
          <Status.Indicator
            variant={variant}
            style={{ fontSize: "2rem", minWidth: "2rem" }}
          />
          <Text.WithIcon
            className={CSS.BE("task", "title")}
            level="p"
            startIcon={icon}
            weight={500}
            noWrap
          >
            <Text.MaybeEditable
              id={`text-${key}`}
              level="p"
              value={name}
              onChange={onRename}
              allowDoubleClick={false}
            />
          </Text.WithIcon>
        </Align.Space>
        <Text.Text level="small" shade={10}>
          {parseType(type)}
        </Text.Text>
      </Align.Space>
      <Button.Icon
        variant="outlined"
        loading={isLoading}
        onClick={handleClick}
        tooltip={`${isRunning ? "Stop" : "Start"} ${name}`}
      >
        {isRunning ? <Icon.Pause /> : <Icon.Play />}
      </Button.Icon>
    </List.ItemFrame>
  );
};

interface ContextMenuProps {
  keys: task.Key[];
  onDelete: (keys: task.Key[]) => void;
  onStart: (keys: task.Key[]) => void;
  onStop: (keys: task.Key[]) => void;
  tasks: task.Task[];
}

const ContextMenu = ({ keys, tasks, onDelete, onStart, onStop }: ContextMenuProps) => {
  const selectedKeys = new Set(keys);
  const selectedTasks = tasks.filter(({ key }) => selectedKeys.has(key));
  const activeRange = Range.useSelect();
  const snapshotToActiveRange = useRangeSnapshot();

  const canStart = selectedTasks.some(
    ({ status }) => status?.details.running === false,
  );
  const canStop = selectedTasks.some(({ status }) => status?.details.running === true);
  const someSelected = selectedTasks.length > 0;
  const isSingle = selectedTasks.length === 1;

  const addStatus = Status.useAdder();
  const placeLayout = Layout.usePlacer();
  const copyLinkToClipboard = Cluster.useCopyLinkToClipboard();

  const handleEdit = useCallback(
    (key: task.Key) => {
      const task = tasks.find((t) => t.key === key);
      if (task == null) {
        addStatus({
          variant: "error",
          message: "Failed to open task details",
          description: `Task with key ${key} not found`,
        });
        return;
      }
      const layout = createLayout(task);
      placeLayout(layout);
    },
    [tasks, addStatus, placeLayout],
  );
  const handleLink = useCallback(
    (key: task.Key) => {
      const name = tasks.find((t) => t.key === key)?.name;
      if (name == null) {
        addStatus({
          variant: "error",
          message: "Failed to copy link",
          description: `Task with key ${key} not found`,
        });
        return;
      }
      copyLinkToClipboard({ name, ontologyID: task.ontologyID(key) });
    },
    [tasks, addStatus, copyLinkToClipboard],
  );
  const handleChange = useMemo<PMenu.MenuProps["onChange"]>(
    () => ({
      start: () => onStart(keys),
      stop: () => onStop(keys),
      edit: () => handleEdit(keys[0]),
      rename: () => Text.edit(`text-${keys[0]}`),
      link: () => handleLink(keys[0]),
      delete: () => onDelete(keys),
      rangeSnapshot: () =>
        snapshotToActiveRange(
          selectedTasks.map(({ name, ontologyID }) => ({ id: ontologyID, name })),
        ),
    }),
    [
      onStart,
      onStop,
      handleEdit,
      handleLink,
      onDelete,
      keys,
      snapshotToActiveRange,
      selectedTasks,
    ],
  );
  const showSnapshotToActiveRange =
    activeRange?.persisted === true && selectedTasks.length > 0;
  return (
    <PMenu.Menu level="small" iconSpacing="small" onChange={handleChange}>
      {canStart && (
        <PMenu.Item startIcon={<Icon.Play />} itemKey="start">
          Start
        </PMenu.Item>
      )}
      {canStop && (
        <PMenu.Item startIcon={<Icon.Pause />} itemKey="stop">
          Stop
        </PMenu.Item>
      )}
      {(canStart || canStop) && <PMenu.Divider />}
      {isSingle && (
        <>
          <PMenu.Item startIcon={<Icon.Edit />} itemKey="edit">
            Edit Configuration
          </PMenu.Item>
          <PMenu.Divider />
          <Menu.RenameItem />
          <Link.CopyMenuItem />
          <PMenu.Divider />
        </>
      )}
      {showSnapshotToActiveRange && (
        <>
          <Range.SnapshotMenuItem range={activeRange} key="snapshot" />
          <PMenu.Divider />
        </>
      )}
      {someSelected && (
        <>
          <PMenu.Item startIcon={<Icon.Delete />} itemKey="delete">
            Delete
          </PMenu.Item>
          <PMenu.Divider />
        </>
      )}
      <Menu.HardReloadItem />
    </PMenu.Menu>
  );
};<|MERGE_RESOLUTION|>--- conflicted
+++ resolved
@@ -119,30 +119,6 @@
   const menuProps = PMenu.useContextMenu();
   const dispatch = useDispatch();
   const placeLayout = Layout.usePlacer();
-<<<<<<< HEAD
-  useAsyncEffect(async () => {
-    if (client == null) {
-      setTasks([]);
-      return;
-    }
-    const allTasks = await client.hardware.tasks.list({ includeStatus: true });
-    const shownTasks = allTasks.filter(
-      ({ internal, snapshot }) => !internal && !snapshot,
-    );
-    setTasks(shownTasks);
-  }, [client?.key]);
-  Observe.useListener({
-    key: [client?.key],
-    open: async () => client?.hardware.tasks.openStateObserver(),
-    onChange: (state) => {
-      const key = state.details.task;
-      setTasks((prev) => {
-        const tsk = prev.find((t) => t.key === key);
-        if (tsk == null) return prev;
-        tsk.status = state;
-        return [...prev];
-      });
-=======
   useAsyncEffect(
     async (signal) => {
       if (client == null) {
@@ -153,7 +129,6 @@
       if (signal.aborted) return;
       const shown = all.filter(({ internal, snapshot }) => !internal && !snapshot);
       setTasks(shown);
->>>>>>> d0e4900d
     },
     [client?.key],
   );
@@ -169,44 +144,15 @@
   const handleSet = useCallback(
     (key: task.Key) => {
       handleError(async () => {
-<<<<<<< HEAD
-        const changedTasks = await client.hardware.tasks.retrieve(addedOrUpdated, {
-          includeStatus: true,
-        });
-        const shownChangedTasks = changedTasks.filter(
-          ({ internal, snapshot }) => !internal && !snapshot,
-        );
-        const changedTasksMap = new Map<task.Key, task.Task>();
-        shownChangedTasks.forEach((task) => {
-          changedTasksMap.set(task.key, task);
-        });
-        setTasks((prev) => {
-          const next = prev
-            .filter(({ key }) => !removed.has(key))
-            .map((t) => changedTasksMap.get(t.key) ?? t);
-          const existingKeys = new Set(next.map(({ key }) => key));
-          return [
-            ...next,
-            ...shownChangedTasks.filter(({ key }) => !existingKeys.has(key)),
-          ];
-=======
         if (client == null) throw NULL_CLIENT_ERROR;
         const tk = await client.hardware.tasks.retrieve({ key, includeStatus: true });
         setTasks((prev) => {
           const existing = prev.find((t) => t.key === tk.key);
           if (existing == null) return [...prev, tk];
           return prev.map((t) => (t.key === tk.key ? tk : t));
->>>>>>> d0e4900d
         });
       }, "Failed to update task toolbar from sy_task_set channel");
     },
-<<<<<<< HEAD
-  });
-  Observe.useListener({
-    key: [client?.key],
-    open: async () => client?.hardware.tasks.openCommandObserver(),
-    onChange: ({ type, task }) => {
-=======
     [client?.key],
   );
   const handleDeletedTasks = useCallback((key: task.Key) => {
@@ -218,7 +164,6 @@
 
   const handleCommandUpdate = useCallback(
     ({ task, type }: task.Command) => {
->>>>>>> d0e4900d
       const status = tasks.find(({ key }) => key === task)?.status;
       if (status == null) return;
       if (Common.Task.shouldExecuteCommand(status, type))
@@ -280,11 +225,7 @@
       );
       const tasksToExecute = tasks.filter(({ key }) => filteredKeys.has(key));
       tasksToExecute.forEach((t) => {
-<<<<<<< HEAD
-        t.executeCommandSync(command, {}, TimeSpan.fromSeconds(10)).catch((e) => {
-=======
         t.executeCommandSync(command, TimeSpan.fromSeconds(10), {}).catch((e) => {
->>>>>>> d0e4900d
           setTasks(
             updateTaskStatus(t.key, (prev) => ({
               ...prev,
