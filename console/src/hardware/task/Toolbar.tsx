--- conflicted
+++ resolved
@@ -262,25 +262,30 @@
               start: () =>
                 selected.forEach((t) => {
                   if (t == null) return;
-                  void t.executeCommand("start");
-                  if (desiredStates[t.key] === "running") return;
-                  setDesiredStates((prev) => {
-                    void t.executeCommand("start");
-                    const next = { ...prev };
-                    next[t.key] = "running";
-                    return next;
-                  });
+                  t.executeCommand("start")
+                    .then(() => {
+                      if (desiredStates[t.key] === "running") return;
+                      setDesiredStates((prev) => {
+                        const next = { ...prev };
+                        next[t.key] = "running";
+                        return next;
+                      });
+                    })
+                    .catch((e) => handleException(e, "Failed to start task"));
                 }),
               stop: () =>
                 selected.forEach((t) => {
                   if (t == null) return;
-                  void t.executeCommand("stop");
-                  if (desiredStates[t.key] === "paused") return;
-                  setDesiredStates((prev) => {
-                    const next = { ...prev };
-                    next[t.key] = "paused";
-                    return next;
-                  });
+                  t.executeCommand("stop")
+                    .then(() => {
+                      if (desiredStates[t.key] === "paused") return;
+                      setDesiredStates((prev) => {
+                        const next = { ...prev };
+                        next[t.key] = "paused";
+                        return next;
+                      });
+                    })
+                    .catch((e) => handleException(e, "Failed to stop task"));
                 }),
               edit: () => handleEdit(keys[0]),
             }}
@@ -325,16 +330,7 @@
         <ToolbarHeader>
           <ToolbarTitle icon={<Icon.Task />}>Tasks</ToolbarTitle>
           <Header.Actions>
-<<<<<<< HEAD
-            {[
-              {
-                children: <Icon.Add />,
-                onClick: () => place(ZERO_SELECTOR_LAYOUT),
-              },
-            ]}
-=======
-            {[{ children: <Icon.Add />, onClick: () => place(createSelector({})) }]}
->>>>>>> 4718c22c
+            {[{ children: <Icon.Add />, onClick: () => place(ZERO_SELECTOR_LAYOUT) }]}
           </Header.Actions>
         </ToolbarHeader>
         <List.List data={tasks} emptyContent={<EmptyContent />}>
@@ -398,9 +394,13 @@
     !Common.Task.checkDesiredStateMatch(desiredState, isRunning) &&
     state?.variant === "success";
   const loading = useDelayedState<boolean>(false, isLoading);
+  const handleException = Status.useExceptionHandler();
   const handleClick = () => {
     onStopStart(isRunning ? "paused" : "running");
-    void entry.executeCommand(isRunning ? "stop" : "start");
+    const action = isRunning ? "stop" : "start";
+    entry
+      .executeCommand(action)
+      .catch((e) => handleException(e, `Failed to ${action} task`));
   };
   return (
     <List.ItemFrame {...props} justify="spaceBetween" align="center" rightAligned>
