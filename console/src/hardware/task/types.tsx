--- conflicted
+++ resolved
@@ -18,11 +18,7 @@
 const PREFIXES = [LabJack.Task.PREFIX, NI.Task.PREFIX, OPC.Task.PREFIX] as const;
 type Prefix = (typeof PREFIXES)[number];
 
-<<<<<<< HEAD
 const ICONS: Record<Prefix, PIcon.Element> = {
-=======
-export const ICONS: Record<Prefix, PIcon.Element> = {
->>>>>>> 4718c22c
   [LabJack.Task.PREFIX]: <Icon.Logo.LabJack />,
   [NI.Task.PREFIX]: <Icon.Logo.NI />,
   [OPC.Task.PREFIX]: <Icon.Logo.OPC />,
