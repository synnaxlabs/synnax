--- conflicted
+++ resolved
@@ -1,19 +1,10 @@
 // Copyright 2024 Synnax Labs, Inc.
 //
-<<<<<<< HEAD
-// Use of this software is governed by the Business Source License included in
-// the file licenses/BSL.txt.
-//
-// As of the Change Date specified in that file, in accordance with the Business
-// Source License, use of this software will be governed by the Apache License,
-// Version 2.0, included in the file licenses/APL.txt.
-=======
 // Use of this software is governed by the Business Source License included in the file
 // licenses/BSL.txt.
 //
 // As of the Change Date specified in that file, in accordance with the Business Source
 // License, use of this software will be governed by the Apache License, Version 2.0,
 // included in the file licenses/APL.txt.
->>>>>>> 94f02462
 
 export * as SchematicServices from "@/schematic/services/external";