// Copyright 2024 Synnax Labs, Inc.
//
// Use of this software is governed by the Business Source License included in the file
// licenses/BSL.txt.
//
// As of the Change Date specified in that file, in accordance with the Business Source
// License, use of this software will be governed by the Apache License, Version 2.0,
// included in the file licenses/APL.txt.

<<<<<<< HEAD
export * from "@/schematic/services/file";
=======
>>>>>>> bb88060d
export * from "@/schematic/services/Icon";
export * from "@/schematic/services/link";
export * from "@/schematic/services/ontology";
export * from "@/schematic/services/palette";<|MERGE_RESOLUTION|>--- conflicted
+++ resolved
@@ -7,10 +7,6 @@
 // License, use of this software will be governed by the Apache License, Version 2.0,
 // included in the file licenses/APL.txt.
 
-<<<<<<< HEAD
-export * from "@/schematic/services/file";
-=======
->>>>>>> bb88060d
 export * from "@/schematic/services/Icon";
 export * from "@/schematic/services/link";
 export * from "@/schematic/services/ontology";
