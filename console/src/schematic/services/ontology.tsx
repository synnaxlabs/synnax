// Copyright 2025 Synnax Labs, Inc.
//
// Use of this software is governed by the Business Source License included in the file
// licenses/BSL.txt.
//
// As of the Change Date specified in that file, in accordance with the Business Source
// License, use of this software will be governed by the Apache License, Version 2.0,
// included in the file licenses/APL.txt.

import { ontology, ranger, schematic, type Synnax } from "@synnaxlabs/client";
import {
  Access,
  type Flux,
  Icon,
  Menu as PMenu,
  Mosaic,
  Schematic as Core,
  Status,
  Text,
} from "@synnaxlabs/pluto";
import { array, strings } from "@synnaxlabs/x";
import { useCallback } from "react";

import { Cluster } from "@/cluster";
import { Menu } from "@/components";
import { Export } from "@/export";
import { Group } from "@/group";
import { Layout } from "@/layout";
import { Link } from "@/link";
import { Ontology } from "@/ontology";
import { createUseDelete } from "@/ontology/createUseDelete";
import { createUseRename } from "@/ontology/createUseRename";
import { Range } from "@/range";
import { Schematic } from "@/schematic";

const useDelete = createUseDelete({
  type: "Schematic",
  query: Core.useDelete,
  convertKey: String,
  beforeUpdate: async ({ data, removeLayout, store }) => {
    removeLayout(...data);
    store.dispatch(Schematic.remove({ keys: array.toArray(data) }));
    return data;
  },
});

const useCopy = (props: Ontology.TreeContextMenuProps): (() => void) => {
  const {
    selection: { ids },
    state: { getResource },
  } = props;
  const rename = Core.useRename();
  const copy = Core.useCopy({
    afterSuccess: useCallback(
      async ({ data }: Flux.AfterSuccessParams<schematic.Schematic>) => {
        const id = schematic.ontologyID(data.key);
        const [name, renamed] = await Text.asyncEdit(ontology.idToString(id));
        if (!renamed) return;
        await rename.updateAsync({ key: data.key, name });
      },
      [rename],
    ),
  });
  return () =>
    ids.map((id) => {
      const name = `${getResource(id).name} (copy)`;
      copy.update({ key: id.key, name, snapshot: false });
    });
};

export const useRangeSnapshot = () => {
  const addStatus = Status.useAdder();
  const rng = Range.useSelect();
  const buildMessage = useCallback(
    ({ schematics }: Core.SnapshotParams) =>
      `${strings.naturalLanguageJoin(
        array.toArray(schematics).map((s) => s.name),
        "schematic",
      )} to ${rng?.name ?? "active range"}`,
    [rng],
  );
  const { update } = Core.useSnapshot({
    afterSuccess: useCallback(
      ({ data }: Flux.AfterSuccessParams<Core.SnapshotParams>) =>
        addStatus({
          variant: "success",
          message: `Successfully snapshotted ${buildMessage(data)}`,
        }),
      [buildMessage, addStatus],
    ),
    afterFailure: ({ status, data }: Flux.AfterFailureParams<Core.SnapshotParams>) =>
      addStatus({ ...status, message: `Failed to snapshot ${buildMessage(data)}` }),
  });
  return ({
    selection: { ids },
    state: { getResource },
  }: Ontology.TreeContextMenuProps) => {
    if (rng == null)
      return addStatus({
        variant: "error",
        message: "Cannot snapshot schematics without an active range",
      });
    const schematics = ids.map((id) => ({
      key: id.key,
      name: getResource(id).name,
    }));
    const parentID = ranger.ontologyID(rng.key);
    update({ schematics, parentID });
  };
};

const useRename = createUseRename({
  query: Core.useRename,
  ontologyID: schematic.ontologyID,
  convertKey: String,
  beforeUpdate: async ({ data, rollbacks, store, oldName }) => {
    const { key, name } = data;
    store.dispatch(Layout.rename({ key, name }));
    rollbacks.push(() => store.dispatch(Layout.rename({ key, name: oldName })));
    return { ...data, name };
  },
});

const TreeContextMenu: Ontology.TreeContextMenu = (props) => {
  const {
    selection: { ids, rootID },
    state: { getResource, shape },
  } = props;
  const activeRange = Range.useSelect();
  const canDelete = Access.useDeleteGranted(ids);
  const handleDelete = useDelete(props);
<<<<<<< HEAD
  const canEdit = Access.useEditGranted(ids);
=======
  const canEdit = Access.useUpdateGranted(ids);
>>>>>>> 99ffa699
  const handleCopy = useCopy(props);
  const snapshot = useRangeSnapshot();
  const handleExport = Schematic.useExport();
  const handleLink = Cluster.useCopyLinkToClipboard();
  const rename = useRename(props);
  const group = Group.useCreateFromSelection();
  const firstID = ids[0];
  const resources = getResource(ids);
  const first = resources[0];
  const onSelect = {
    delete: handleDelete,
    copy: handleCopy,
    rangeSnapshot: () => snapshot(props),
    rename,
    export: () => handleExport(first.id.key),
    group: () => group(props),
    link: () => handleLink({ name: first.name, ontologyID: firstID }),
  };
  return (
    <PMenu.Menu onChange={onSelect} level="small" gap="small">
      {canDelete && <Menu.DeleteItem />}
      {canEdit && (
        <>
          <Menu.RenameItem />
          <Group.MenuItem ids={ids} shape={shape} rootID={rootID} />
          <PMenu.Divider />
        </>
      )}
      {resources.every((r) => r.data?.snapshot === false) && canEdit && (
        <>
          <Range.SnapshotMenuItem range={activeRange} />
          {canEdit && (
            <PMenu.Item itemKey="copy">
              <Icon.Copy />
              Copy
            </PMenu.Item>
          )}
          <PMenu.Divider />
        </>
      )}
      <Export.MenuItem />
      <Link.CopyMenuItem />
      <Ontology.CopyMenuItem {...props} />
      <Menu.ReloadConsoleItem />
    </PMenu.Menu>
  );
};

const loadSchematic = async (
  client: Synnax,
  { key }: ontology.ID,
  placeLayout: Layout.Placer,
) => {
  const schematic = await client.workspaces.schematics.retrieve({ key });
  placeLayout(
    Schematic.create({
      ...schematic.data,
      key: schematic.key,
      name: schematic.name,
      snapshot: schematic.snapshot,
      editable: false,
    }),
  );
};

const handleSelect: Ontology.HandleSelect = ({
  client,
  selection,
  placeLayout,
  handleError,
}) => {
  loadSchematic(client, selection[0].id, placeLayout).catch((e) => {
    const names = strings.naturalLanguageJoin(
      selection.map(({ name }) => name),
      "schematic",
    );
    handleError(e, `Failed to select ${names}`);
  });
};

const handleMosaicDrop: Ontology.HandleMosaicDrop = ({
  client,
  id: { key },
  location,
  nodeKey,
  placeLayout,
  handleError,
}) =>
  handleError(async () => {
    const schematic = await client.workspaces.schematics.retrieve({ key });
    placeLayout(
      Schematic.create({
        name: schematic.name,
        ...schematic.data,
        key,
        location: "mosaic",
        tab: { mosaicKey: nodeKey, location },
      }),
    );
  }, "Failed to load schematic");

export const ONTOLOGY_SERVICE: Ontology.Service = {
  ...Ontology.NOOP_SERVICE,
  type: "schematic",
  icon: <Icon.Schematic />,
  hasChildren: false,
  onSelect: handleSelect,
  haulItems: ({ id }) => [
    { type: Mosaic.HAUL_CREATE_TYPE, key: ontology.idToString(id) },
  ],
  onMosaicDrop: handleMosaicDrop,
  TreeContextMenu,
};<|MERGE_RESOLUTION|>--- conflicted
+++ resolved
@@ -129,11 +129,7 @@
   const activeRange = Range.useSelect();
   const canDelete = Access.useDeleteGranted(ids);
   const handleDelete = useDelete(props);
-<<<<<<< HEAD
-  const canEdit = Access.useEditGranted(ids);
-=======
   const canEdit = Access.useUpdateGranted(ids);
->>>>>>> 99ffa699
   const handleCopy = useCopy(props);
   const snapshot = useRangeSnapshot();
   const handleExport = Schematic.useExport();
