--- conflicted
+++ resolved
@@ -20,12 +20,8 @@
 });
 export interface NodeProps extends z.infer<typeof nodePropsZ> {}
 
-<<<<<<< HEAD
-export interface EdgeProps extends Pick<Diagram.Edge, "data"> {}
-=======
 export const edgePropsZ = Diagram.edgeZ.pick({ color: true, variant: true });
 export interface EdgeProps extends z.infer<typeof edgePropsZ> {}
->>>>>>> 0a41f726
 
 export const stateZ = z.object({
   version: z.literal(VERSION),
