// Copyright 2025 Synnax Labs, Inc.
//
// Use of this software is governed by the Business Source License included in the file
// licenses/BSL.txt.
//
// As of the Change Date specified in that file, in accordance with the Business Source
// License, use of this software will be governed by the Apache License, Version 2.0,
// included in the file licenses/APL.txt.

import { control, Diagram, Schematic, Value, Viewport } from "@synnaxlabs/pluto";
import { color, xy } from "@synnaxlabs/x";
import { z } from "zod";

export const VERSION = "0.0.0";

export const nodePropsZ = z.looseObject({
  key: Schematic.variantZ,
  color: color.crudeZ.optional(),
  label: z.looseObject({ label: z.string().optional() }).optional(),
});
export interface NodeProps extends z.infer<typeof nodePropsZ> {}

export const edgePropsZ = Diagram.edgeZ.pick({ color: true, variant: true });
export interface EdgeProps extends z.infer<typeof edgePropsZ> {}

export const stateZ = z.object({
  version: z.literal(VERSION),
  editable: z.boolean(),
  fitViewOnResize: z.boolean(),
  snapshot: z.boolean(),
  remoteCreated: z.boolean(),
  viewport: Diagram.viewportZ,
  nodes: z
    .array(z.unknown())
    .transform((nodes) => nodes.filter((node) => Diagram.nodeZ.safeParse(node).success))
    .pipe(z.array(Diagram.nodeZ)),
  edges: z
    .array(z.unknown())
    .transform((edges) => edges.filter((edge) => Diagram.edgeZ.safeParse(edge).success))
    .pipe(z.array(Diagram.edgeZ)),
  props: z.record(z.string(), nodePropsZ).transform((p) => {
    for (const key in p)
      if (p[key].key === "value") p[key].redline = Value.ZERO_READLINE;
    return p;
  }),
  control: control.statusZ,
  controlAcquireTrigger: z.number(),
});
export interface State extends z.infer<typeof stateZ> {}
export const ZERO_STATE: State = {
  version: VERSION,
  snapshot: false,
  nodes: [],
  edges: [],
  props: {},
  remoteCreated: false,
  viewport: { position: xy.ZERO, zoom: 1 },
  editable: true,
  control: "released",
  controlAcquireTrigger: 0,
  fitViewOnResize: false,
};

export const copyBufferZ = z.object({
  pos: xy.xy,
  nodes: z.array(Diagram.nodeZ),
  edges: z.array(Diagram.edgeZ),
  props: z.record(z.string(), nodePropsZ),
});
export interface CopyBuffer extends z.infer<typeof copyBufferZ> {}
const ZERO_COPY_BUFFER: CopyBuffer = { pos: xy.ZERO, nodes: [], edges: [], props: {} };

export const toolbarTabZ = z.enum(["symbols", "properties"]);
export type ToolbarTab = z.infer<typeof toolbarTabZ>;

<<<<<<< HEAD
export const toolbarStateZ = z.object({
  activeTab: toolbarTabZ,
  selectedSymbolGroup: z.string().optional().default("general"),
});
export type ToolbarState = z.infer<typeof toolbarStateZ>;
=======
export const toolbarStateZ = z.object({ activeTab: toolbarTabZ });
export interface ToolbarState extends z.infer<typeof toolbarStateZ> {}
export const ZERO_TOOLBAR_STATE: ToolbarState = { activeTab: "symbols" };
>>>>>>> c8b99d72

export const sliceStateZ = z.object({
  version: z.literal(VERSION),
  mode: Viewport.modeZ,
  copy: copyBufferZ,
  toolbar: toolbarStateZ,
  schematics: z.record(z.string(), stateZ),
});
export interface SliceState extends z.infer<typeof sliceStateZ> {}
export const ZERO_SLICE_STATE: SliceState = {
  version: VERSION,
  mode: "select",
<<<<<<< HEAD
  copy: { ...ZERO_COPY_BUFFER },
  toolbar: { activeTab: "symbols", selectedSymbolGroup: "general" },
=======
  copy: ZERO_COPY_BUFFER,
  toolbar: ZERO_TOOLBAR_STATE,
>>>>>>> c8b99d72
  schematics: {},
};<|MERGE_RESOLUTION|>--- conflicted
+++ resolved
@@ -73,17 +73,12 @@
 export const toolbarTabZ = z.enum(["symbols", "properties"]);
 export type ToolbarTab = z.infer<typeof toolbarTabZ>;
 
-<<<<<<< HEAD
 export const toolbarStateZ = z.object({
   activeTab: toolbarTabZ,
   selectedSymbolGroup: z.string().optional().default("general"),
 });
-export type ToolbarState = z.infer<typeof toolbarStateZ>;
-=======
-export const toolbarStateZ = z.object({ activeTab: toolbarTabZ });
 export interface ToolbarState extends z.infer<typeof toolbarStateZ> {}
-export const ZERO_TOOLBAR_STATE: ToolbarState = { activeTab: "symbols" };
->>>>>>> c8b99d72
+export const ZERO_TOOLBAR_STATE: ToolbarState = { activeTab: "symbols", selectedSymbolGroup: "general"};
 
 export const sliceStateZ = z.object({
   version: z.literal(VERSION),
@@ -96,12 +91,7 @@
 export const ZERO_SLICE_STATE: SliceState = {
   version: VERSION,
   mode: "select",
-<<<<<<< HEAD
-  copy: { ...ZERO_COPY_BUFFER },
-  toolbar: { activeTab: "symbols", selectedSymbolGroup: "general" },
-=======
   copy: ZERO_COPY_BUFFER,
   toolbar: ZERO_TOOLBAR_STATE,
->>>>>>> c8b99d72
   schematics: {},
 };