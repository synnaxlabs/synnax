--- conflicted
+++ resolved
@@ -73,13 +73,8 @@
 const DEFAULT_REGION_KEY = "default";
 
 export const Edit: Layout.Renderer = ({ layoutKey, onClose }): ReactElement => {
-<<<<<<< HEAD
-  const query = Layout.useSelectArgs<CreateLayoutArgs>(layoutKey);
-  const isCreate = query.key == null;
-=======
   const { key, parent } = Layout.useSelectArgs<CreateLayoutArgs>(layoutKey);
   const isCreate = key == null;
->>>>>>> 46448fc2
   const dispatch = useDispatch();
   const handleUnsavedChanges = useCallback(
     (unsavedChanges: boolean) => {
@@ -90,11 +85,7 @@
 
   const theme = Theming.use();
   const { form, save } = Schematic.Symbol.useForm({
-<<<<<<< HEAD
-    query,
-=======
     query: { key },
->>>>>>> 46448fc2
     onHasTouched: handleUnsavedChanges,
     initialValues: {
       version: 1,
