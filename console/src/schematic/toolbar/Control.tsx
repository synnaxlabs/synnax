--- conflicted
+++ resolved
@@ -11,14 +11,10 @@
 import { control } from "@synnaxlabs/x";
 import { useDispatch } from "react-redux";
 
-<<<<<<< HEAD
-export const Control = () => {
-=======
 import { useSelectAuthority, useSelectLegendVisible } from "@/schematic/selectors";
 import { setAuthority, setLegendVisible } from "@/schematic/slice";
 
 export const Control = ({ layoutKey }: { layoutKey: string }) => {
->>>>>>> ac65547f
   const dispatch = useDispatch();
   const authority = useSelectAuthority(layoutKey);
   const legendVisible = useSelectLegendVisible(layoutKey);
