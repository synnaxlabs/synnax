// Copyright 2025 Synnax Labs, Inc.
//
// Use of this software is governed by the Business Source License included in the file
// licenses/BSL.txt.
//
// As of the Change Date specified in that file, in accordance with the Business Source
// License, use of this software will be governed by the Apache License, Version 2.0,
// included in the file licenses/APL.txt.

import "@/schematic/toolbar/Symbols.css";

import { Flex, Haul, Input, List, Schematic, Text, Theming } from "@synnaxlabs/pluto";
import { id } from "@synnaxlabs/x";
import { type ReactElement, useCallback, useMemo, useState } from "react";
import { useDispatch } from "react-redux";

import { CSS } from "@/css";
import { addElement } from "@/schematic/slice";

const LIST_DATA = Object.values(Schematic.SYMBOLS);

export interface SymbolsProps {
  layoutKey: string;
}

export const Symbols = ({ layoutKey }: SymbolsProps): ReactElement => {
  const dispatch = useDispatch();
  const theme = Theming.use();

  const handleAddElement = useCallback(
    (variant: Schematic.Variant) => {
      const spec = Schematic.SYMBOLS[variant];
      const initialProps = spec.defaultProps(theme);
      dispatch(
        addElement({
          key: layoutKey,
          elKey: id.create(),
          node: {
            zIndex: spec.zIndex,
          },
          props: {
            key: variant,
            ...initialProps,
          },
        }),
      );
    },
    [dispatch, layoutKey, theme],
  );

  const { startDrag, onDragEnd } = Haul.useDrag({
    type: "Diagram-Elements",
    key: "symbols",
  });

  const handleDragStart = useCallback(
    (key: string) => {
      startDrag([{ type: "schematic-element", key }]);
    },
    [startDrag],
  );

  const { data, retrieve } = List.useStaticData<Schematic.Variant, Schematic.Spec>({
    data: LIST_DATA,
  });
<<<<<<< HEAD
  const [search, setSearch] = useState("");
=======
  const [searchTerm, setSearchTerm] = useState("");
>>>>>>> 3c518da9
  return (
    <>
      <Flex.Box style={{ padding: "1rem", borderBottom: "var(--pluto-border)" }}>
        <Input.Text
<<<<<<< HEAD
          value={search}
          onChange={(v) => {
            setSearch(v);
            retrieve({ term: v });
=======
          value={searchTerm}
          onChange={(searchTerm) => {
            setSearchTerm(searchTerm);
            retrieve({ searchTerm });
>>>>>>> 3c518da9
          }}
          placeholder="Type to search..."
          size="small"
          full="x"
        />
      </Flex.Box>
      <Flex.Box x className={CSS.B("schematic-symbols")} wrap>
        {data.map((key: Schematic.Variant, i: number) => (
          <ListItem
            key={key}
            index={i}
            itemKey={key}
            onClick={() => handleAddElement(key)}
            theme={theme}
            startDrag={handleDragStart}
            onDragEnd={onDragEnd}
          />
        ))}
      </Flex.Box>
    </>
  );
};

interface SymbolsButtonProps extends List.ItemProps<Schematic.Variant> {
  theme: Theming.Theme;
  startDrag: (key: string) => void;
}

const ListItem = ({
  onDragEnd,
  theme,
  translate: _,
  startDrag,
  itemKey,
<<<<<<< HEAD
=======
  onClick,
>>>>>>> 3c518da9
}: SymbolsButtonProps): ReactElement | null => {
  const spec = Schematic.SYMBOLS[itemKey];
  const defaultProps_ = useMemo(() => spec?.defaultProps(theme), [spec, theme]);
  if (spec == null) return null;
  const { name, Preview } = spec;
  return (
    <Flex.Box
      className={CSS(CSS.BE("schematic-symbols", "button"))}
      justify="between"
      align="center"
      gap="tiny"
      draggable
      onDragStart={() => startDrag(itemKey)}
      onDragEnd={onDragEnd}
      onClick={onClick}
    >
      <Text.Text level="small">{name}</Text.Text>
      <Flex.Box className="preview-wrapper" align="center" justify="center">
        <Preview {...defaultProps_} scale={0.75} />
      </Flex.Box>
    </Flex.Box>
  );
};<|MERGE_RESOLUTION|>--- conflicted
+++ resolved
@@ -63,26 +63,15 @@
   const { data, retrieve } = List.useStaticData<Schematic.Variant, Schematic.Spec>({
     data: LIST_DATA,
   });
-<<<<<<< HEAD
-  const [search, setSearch] = useState("");
-=======
   const [searchTerm, setSearchTerm] = useState("");
->>>>>>> 3c518da9
   return (
     <>
       <Flex.Box style={{ padding: "1rem", borderBottom: "var(--pluto-border)" }}>
         <Input.Text
-<<<<<<< HEAD
-          value={search}
-          onChange={(v) => {
-            setSearch(v);
-            retrieve({ term: v });
-=======
           value={searchTerm}
           onChange={(searchTerm) => {
             setSearchTerm(searchTerm);
             retrieve({ searchTerm });
->>>>>>> 3c518da9
           }}
           placeholder="Type to search..."
           size="small"
@@ -117,10 +106,7 @@
   translate: _,
   startDrag,
   itemKey,
-<<<<<<< HEAD
-=======
   onClick,
->>>>>>> 3c518da9
 }: SymbolsButtonProps): ReactElement | null => {
   const spec = Schematic.SYMBOLS[itemKey];
   const defaultProps_ = useMemo(() => spec?.defaultProps(theme), [spec, theme]);
