// Copyright 2024 Synnax Labs, Inc.
//
// Use of this software is governed by the Business Source License included in the file
// licenses/BSL.txt.
//
// As of the Change Date specified in that file, in accordance with the Business Source
// License, use of this software will be governed by the Apache License, Version 2.0,
// included in the file licenses/APL.txt.

import { Dispatch, type PayloadAction } from "@reduxjs/toolkit";
import { useSelectWindowKey } from "@synnaxlabs/drift/react";
import { Icon } from "@synnaxlabs/media";
import {
  Button,
  Control,
  Diagram,
  Haul,
  Legend,
  Schematic as Core,
  Text,
  Theming,
  Triggers,
  usePrevious,
  useSyncedRef,
  Viewport,
} from "@synnaxlabs/pluto";
import { box, deep, id, type UnknownRecord } from "@synnaxlabs/x";
import {
  type ReactElement,
  useCallback,
  useEffect,
  useMemo,
  useRef,
  useState,
} from "react";
import { v4 as uuidv4 } from "uuid";

import { useLoadRemote } from "@/hooks/useLoadRemote";
import { Layout } from "@/layout";
import { Permissions } from "@/permissions";
import {
  select,
  useSelect,
  useSelectNodeProps,
  useSelectViewport,
  useSelectViewportMode,
} from "@/schematic/selectors";
import {
  addElement,
  calculatePos,
  copySelection,
  internalCreate,
  pasteSelection,
  setControlStatus,
  setEdges,
  setEditable,
  setElementProps,
  setFitViewOnResize,
  setLegend,
  setNodes,
  setRemoteCreated,
  setViewport,
  type State,
  toggleControl,
  ZERO_STATE,
} from "@/schematic/slice";
import { Workspace } from "@/workspace";

interface SyncPayload {
  key?: string;
}

export const HAUL_TYPE = "schematic-element";

const useSyncComponent = (layoutKey: string): Dispatch<PayloadAction<SyncPayload>> =>
  Workspace.useSyncComponent<SyncPayload>(
    "Schematic",
    layoutKey,
    async (ws, store, client) => {
      const storeState = store.getState();
      const data = select(storeState, layoutKey);
      if (data == null || data.snapshot) return;
      const layout = Layout.selectRequired(storeState, layoutKey);
      const setData = {
        ...data,
        key: undefined,
        snapshot: undefined,
      } as unknown as UnknownRecord;
      if (!data.remoteCreated) store.dispatch(setRemoteCreated({ key: layoutKey }));
      await new Promise((r) => setTimeout(r, 1000));
      const canSave = Permissions.selectSchematic(storeState);
      if (!canSave) return;
      await client.workspaces.schematic.create(ws, {
        key: layoutKey,
        name: layout.name,
        data: setData,
      });
    },
  );

const SymbolRenderer = ({
  symbolKey,
  position,
  selected,
  layoutKey,
}: Diagram.SymbolProps & { layoutKey: string }): ReactElement => {
  const { key, ...props } = useSelectNodeProps(layoutKey, symbolKey);
  const dispatch = useSyncComponent(layoutKey);

  const handleChange = useCallback(
    (props: object) =>
      dispatch(
        setElementProps({
          layoutKey,
          key: symbolKey,
          props: { key, ...props },
        }),
      ),
    [dispatch, symbolKey, layoutKey, key],
  );

<<<<<<< HEAD
  const C = Core.SYMBOLS[key];
=======
  const C = Core.SYMBOLS[key as Core.Variant];

  if (C == null) throw new Error(`Symbol ${key} not found`);

>>>>>>> 69b73491
  const zoom = useSelectViewport(layoutKey);

  if (C == null) throw new Error(`Symbol ${key} not found`);

  return (
    <C.Symbol
      aetherKey={symbolKey}
      position={position}
      selected={selected}
      onChange={handleChange}
      zoom={zoom.zoom}
      {...props}
    />
  );
};

export const Loaded: Layout.Renderer = ({ layoutKey }) => {
  const windowKey = useSelectWindowKey() as string;
  const { name } = Layout.useSelectRequired(layoutKey);
  const schematic = useSelect(layoutKey);

  const dispatch = useSyncComponent(layoutKey);
  const theme = Theming.use();
  const viewportRef = useSyncedRef(schematic.viewport);

  const prevName = usePrevious(name);
  useEffect(() => {
    if (prevName !== name) dispatch(Layout.rename({ key: layoutKey, name }));
  }, [name, prevName, layoutKey]);

  const handleEdgesChange: Diagram.DiagramProps["onEdgesChange"] = useCallback(
    (edges) => {
      dispatch(setEdges({ key: layoutKey, edges }));
    },
    [dispatch, layoutKey],
  );

  const handleNodesChange: Diagram.DiagramProps["onNodesChange"] = useCallback(
    (nodes) => {
      dispatch(setNodes({ key: layoutKey, nodes }));
    },
    [dispatch, layoutKey],
  );

  const handleViewportChange: Diagram.DiagramProps["onViewportChange"] = useCallback(
    (vp) => {
      dispatch(setViewport({ key: layoutKey, viewport: vp }));
    },
    [layoutKey],
  );

  const handleEditableChange: Diagram.DiagramProps["onEditableChange"] = useCallback(
    (cbk) => {
      dispatch(setEditable({ key: layoutKey, editable: cbk }));
    },
    [layoutKey],
  );

  const handleSetFitViewOnResize = useCallback(
    (v: boolean) => {
      dispatch(setFitViewOnResize({ key: layoutKey, fitViewOnResize: v }));
    },
    [layoutKey, dispatch],
  );

  const handleControlStatusChange = useCallback(
    (control: Control.Status) => {
      dispatch(setControlStatus({ key: layoutKey, control }));
    },
    [layoutKey],
  );

  const acquireControl = useCallback(
    (v: boolean) => {
      dispatch(
        toggleControl({
          key: layoutKey,
          status: v ? "acquired" : "released",
        }),
      );
    },
    [layoutKey],
  );

  const elRenderer = useCallback(
    (props: Diagram.SymbolProps) => {
      return <SymbolRenderer layoutKey={layoutKey} {...props} />;
    },
    [layoutKey],
  );

  const ref = useRef<HTMLDivElement>(null);

  const handleDrop = useCallback(
    ({ items, event }: Haul.OnDropProps): Haul.Item[] => {
      const valid = Haul.filterByType(HAUL_TYPE, items);
      if (ref.current == null || event == null) return valid;
      const region = box.construct(ref.current);
      valid.forEach(({ key, data }) => {
        const spec = Core.SYMBOLS[key as Core.Variant];
        if (spec == null) return;
        const pos = calculatePos(
          region,
          { x: event.clientX, y: event.clientY },
          viewportRef.current,
        );
        dispatch(
          addElement({
            key: layoutKey,
            elKey: id.id(),
            node: {
              position: pos,
              zIndex: spec.zIndex,
            },
            props: {
              key,
              ...spec.defaultProps(theme),
              ...(data ?? {}),
            },
          }),
        );
      });
      return valid;
    },
    [schematic.viewport, theme],
  );

  const dropProps = Haul.useDrop({
    type: "Schematic",
    key: layoutKey,
    canDrop: Haul.canDropOfType(HAUL_TYPE),
    onDrop: handleDrop,
  });

  const mode = useSelectViewportMode();
  const triggers = useMemo(() => Viewport.DEFAULT_TRIGGERS[mode], [mode]);

  Triggers.use({
    triggers: [
      ["Control", "V"],
      ["Control", "C"],
    ],
    region: ref,
    callback: useCallback(
      ({ triggers, cursor, stage }: Triggers.UseEvent) => {
        if (ref.current == null || stage !== "start") return;
        const region = box.construct(ref.current);
        const copy = triggers.some((t) => t.includes("C"));
        const pos = calculatePos(region, cursor, viewportRef.current);
        if (copy) dispatch(copySelection({ pos }));
        else dispatch(pasteSelection({ pos, key: layoutKey }));
      },
      [dispatch, layoutKey, viewportRef],
    ),
  });

  const handleDoubleClick = useCallback(() => {
    if (!schematic.editable) return;
    dispatch(
      Layout.setNavDrawerVisible({
        windowKey,
        key: "visualization",
        value: true,
      }) as PayloadAction<SyncPayload>,
    );
  }, [windowKey, dispatch, schematic.editable]);

  const [legendPosition, setLegendPosition] = useState<Legend.StickyXY>(
    schematic.legend.position,
  );

  const storeLegendPosition = useCallback(
    (position: Legend.StickyXY) => {
      dispatch(
        setLegend({
          key: layoutKey,
          legend: { position },
        }),
      );
    },
    [dispatch, layoutKey],
  );

  const handleLegendPositionChange = useCallback(
    (position: Legend.StickyXY) => {
      setLegendPosition(position);
      storeLegendPosition(position);
    },
    [storeLegendPosition],
  );

  const canEditSchematic = Permissions.useSelectSchematic() && !schematic.snapshot;

  return (
    <div
      ref={ref}
      onDoubleClick={handleDoubleClick}
      style={{ width: "inherit", height: "inherit", position: "relative" }}
    >
      <Control.Controller
        name={name}
        authority={1}
        acquireTrigger={schematic.controlAcquireTrigger}
        onStatusChange={handleControlStatusChange}
      >
        <Diagram.Diagram
          onViewportChange={handleViewportChange}
          edges={schematic.edges}
          nodes={schematic.nodes}
          viewport={schematic.viewport}
          onEdgesChange={handleEdgesChange}
          onNodesChange={handleNodesChange}
          onEditableChange={handleEditableChange}
          editable={schematic.editable}
          triggers={triggers}
          onDoubleClick={handleDoubleClick}
          fitViewOnResize={schematic.fitViewOnResize}
          setFitViewOnResize={handleSetFitViewOnResize}
          {...dropProps}
        >
          <Diagram.NodeRenderer>{elRenderer}</Diagram.NodeRenderer>
          <Diagram.Background />
          <Diagram.Controls>
            {canEditSchematic && (
              <Diagram.ToggleEditControl disabled={schematic.control === "acquired"} />
            )}
            <Diagram.FitViewControl />
            {!schematic.snapshot && (
              <Button.ToggleIcon
                value={schematic.control === "acquired"}
                onChange={acquireControl}
                tooltipLocation={{ x: "right", y: "center" }}
                variant="outlined"
                tooltip={
                  <Text.Text level="small">
                    {schematic.control === "acquired"
                      ? "Release control"
                      : "Acquire control"}
                  </Text.Text>
                }
              >
                <Icon.Circle />
              </Button.ToggleIcon>
            )}
          </Diagram.Controls>
        </Diagram.Diagram>
        <Control.Legend
          position={legendPosition}
          onPositionChange={handleLegendPositionChange}
        />
      </Control.Controller>
    </div>
  );
};

export const Schematic: Layout.Renderer = ({
  layoutKey,
  ...props
}): ReactElement | null => {
  const schematic = useLoadRemote({
    name: "Schematic",
    targetVersion: ZERO_STATE.version,
    layoutKey,
    useSelect: useSelect,
    fetcher: async (client, layoutKey) => {
      const { key, data } = await client.workspaces.schematic.retrieve(layoutKey);
      return { key, ...data } as unknown as State;
    },
    actionCreator: internalCreate,
  });
  if (schematic == null) return null;
  return <Loaded layoutKey={layoutKey} {...props} />;
};

export type LayoutType = "schematic";
export const LAYOUT_TYPE = "schematic";

export const SELECTABLE: Layout.Selectable = {
  key: LAYOUT_TYPE,
  title: "Schematic",
  icon: <Icon.Schematic />,
  create: (layoutKey: string) => create({ key: layoutKey }),
};

export const create =
  (initial: Partial<State> & Omit<Partial<Layout.State>, "type">): Layout.Creator =>
  ({ dispatch, store }) => {
    const canEditSchematic = Permissions.selectSchematic(store.getState());
    const { name = "Schematic", location = "mosaic", window, tab, ...rest } = initial;
    const newTab = canEditSchematic ? tab : { ...tab, editable: false };
    const key = initial.key ?? uuidv4();
    dispatch(internalCreate({ ...deep.copy(ZERO_STATE), key, ...rest }));
    return { key, location, name, type: LAYOUT_TYPE, window, tab: newTab };
  };<|MERGE_RESOLUTION|>--- conflicted
+++ resolved
@@ -119,14 +119,8 @@
     [dispatch, symbolKey, layoutKey, key],
   );
 
-<<<<<<< HEAD
-  const C = Core.SYMBOLS[key];
-=======
   const C = Core.SYMBOLS[key as Core.Variant];
 
-  if (C == null) throw new Error(`Symbol ${key} not found`);
-
->>>>>>> 69b73491
   const zoom = useSelectViewport(layoutKey);
 
   if (C == null) throw new Error(`Symbol ${key} not found`);
