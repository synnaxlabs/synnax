--- conflicted
+++ resolved
@@ -24,42 +24,6 @@
 import { useCallback, useState } from "react";
 
 import { Layout } from "@/layout";
-<<<<<<< HEAD
-=======
-import {
-  selectHasPermission,
-  selectOptional,
-  selectRequired,
-  useSelectEditable,
-  useSelectHasPermission,
-  useSelectLegendVisible,
-  useSelectNodeProps,
-  useSelectRequired,
-  useSelectRequiredViewportMode,
-  useSelectVersion,
-} from "@/schematic/selectors";
-import {
-  clearSelection,
-  copySelection,
-  internalCreate,
-  pasteSelection,
-  selectAll,
-  setControlStatus,
-  setEdges,
-  setEditable,
-  setElementProps,
-  setFitViewOnResize,
-  setLegend,
-  setNodes,
-  setRemoteCreated,
-  setViewport,
-  setViewportMode,
-  type State,
-  toggleControl,
-  ZERO_STATE,
-} from "@/schematic/slice";
-import { useAddSymbol } from "@/schematic/symbols/useAddSymbol";
->>>>>>> ac65547f
 import { type Selector } from "@/selector";
 import { Workspace } from "@/workspace";
 
@@ -73,81 +37,7 @@
 
 export const Loaded: Layout.Renderer = ({ layoutKey, visible }) => {
   const { name } = Layout.useSelectRequired(layoutKey);
-<<<<<<< HEAD
   const [controlTrigger, setControlTrigger] = useState<number>(0);
-=======
-  const schematic = useSelectRequired(layoutKey);
-  const legendVisible = useSelectLegendVisible(layoutKey);
-  const dispatch = useDispatch();
-  const syncDispatch = useSyncComponent(layoutKey);
-  const selector = useCallback(
-    (state: RootState) => selectRequired(state, layoutKey),
-    [layoutKey],
-  );
-  const [undoableDispatch_, undo, redo] = useUndoableDispatch<RootState, State>(
-    selector,
-    internalCreate,
-    30, // roughly the right time needed to prevent actions that get dispatch automatically by Diagram.tsx, like setNodes immediately following addElement
-  );
-  const undoableDispatch = useSyncComponent(layoutKey, undoableDispatch_);
-
-  const theme = Theming.use();
-  const viewportRef = useSyncedRef(schematic.viewport);
-
-  const prevName = usePrevious(name);
-  useEffect(() => {
-    if (prevName !== name) syncDispatch(Layout.rename({ key: layoutKey, name }));
-  }, [name, prevName, layoutKey, syncDispatch]);
-
-  const isEditable = useSelectEditable(layoutKey);
-  const canBeEditable = useSelectHasPermission();
-  useEffect(() => {
-    if (!canBeEditable && isEditable)
-      syncDispatch(setEditable({ key: layoutKey, editable: false }));
-  }, [canBeEditable, isEditable, layoutKey, syncDispatch]);
-
-  const handleEdgesChange: Diagram.DiagramProps["onEdgesChange"] = useCallback(
-    (edges) => undoableDispatch(setEdges({ key: layoutKey, edges })),
-    [layoutKey, undoableDispatch],
-  );
-
-  const handleNodesChange: Diagram.DiagramProps["onNodesChange"] = useCallback(
-    (nodes, changes) => {
-      if (
-        // @ts-expect-error - Sometimes, the nodes do have dragging
-        nodes.some((n) => n.dragging) ||
-        changes.some((c) => c.type === "select")
-      )
-        // don't remember dragging a node or selecting an element
-        syncDispatch(setNodes({ key: layoutKey, nodes }));
-      else undoableDispatch(setNodes({ key: layoutKey, nodes }));
-    },
-    [layoutKey, syncDispatch, undoableDispatch],
-  );
-
-  const handleViewportChange: Diagram.DiagramProps["onViewportChange"] = useCallback(
-    (vp) => syncDispatch(setViewport({ key: layoutKey, viewport: vp })),
-    [layoutKey, syncDispatch],
-  );
-
-  const handleEditableChange: Diagram.DiagramProps["onEditableChange"] = useCallback(
-    (cbk) => syncDispatch(setEditable({ key: layoutKey, editable: cbk })),
-    [layoutKey, syncDispatch],
-  );
-
-  const handleSetFitViewOnResize = useCallback(
-    (v: boolean) =>
-      syncDispatch(setFitViewOnResize({ key: layoutKey, fitViewOnResize: v })),
-    [layoutKey, syncDispatch],
-  );
-
-  const handleControlStatusChange = useCallback(
-    (control: Control.Status) =>
-      syncDispatch(setControlStatus({ key: layoutKey, control })),
-    [layoutKey, syncDispatch],
-  );
-
->>>>>>> ac65547f
   const acquireControl = useCallback(
     () => setControlTrigger(controlTrigger + 1),
     [controlTrigger],
@@ -215,21 +105,11 @@
             </Flex.Box>
           </Diagram.Controls>
         </Core.Schematic>
-<<<<<<< HEAD
         <Control.Legend
           position={legendPosition}
-          onPositionChange={setLegendPosition}
+          onPositionChange={handleLegendPositionChange}
           allowVisibleChange={false}
         />
-=======
-        {legendVisible && (
-          <Control.Legend
-            position={legendPosition}
-            onPositionChange={handleLegendPositionChange}
-            allowVisibleChange={false}
-          />
-        )}
->>>>>>> ac65547f
       </Control.Controller>
     </div>
   );
