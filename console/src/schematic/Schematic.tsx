// Copyright 2025 Synnax Labs, Inc.
//
// Use of this software is governed by the Business Source License included in the file
// licenses/BSL.txt.
//
// As of the Change Date specified in that file, in accordance with the Business Source
// License, use of this software will be governed by the Apache License, Version 2.0,
// included in the file licenses/APL.txt.

import { type Dispatch, type UnknownAction } from "@reduxjs/toolkit";
import { schematic } from "@synnaxlabs/client";
import { useSelectWindowKey } from "@synnaxlabs/drift/react";
import {
  Button,
  Control,
  Diagram,
  Flex,
  Haul,
  Icon,
<<<<<<< HEAD
  type Legend,
=======
  Menu as PMenu,
>>>>>>> 5a91e280
  Schematic as Core,
  Text,
  Theming,
  usePrevious,
  useSyncedRef,
  Viewport,
} from "@synnaxlabs/pluto";
import { box, deep, location, type sticky, uuid, xy } from "@synnaxlabs/x";
import {
  type ReactElement,
  useCallback,
  useEffect,
  useMemo,
  useRef,
  useState,
} from "react";
import { useDispatch } from "react-redux";

import { createLoadRemote } from "@/hooks/useLoadRemote";
import { useUndoableDispatch } from "@/hooks/useUndoableDispatch";
import { Layout } from "@/layout";
import {
  selectHasPermission,
  selectOptional,
  selectRequired,
  useSelectEditable,
  useSelectHasPermission,
  useSelectNodeProps,
  useSelectRequired,
  useSelectRequiredViewportMode,
  useSelectVersion,
} from "@/schematic/selectors";
import {
  clearSelection,
  copySelection,
  internalCreate,
  pasteSelection,
  selectAll,
  setControlStatus,
  setEdges,
  setEditable,
  setElementProps,
  setFitViewOnResize,
  setLegend,
  setNodes,
  setRemoteCreated,
  setViewport,
  setViewportMode,
  type State,
  toggleControl,
  ZERO_STATE,
} from "@/schematic/slice";
import { useAddSymbol } from "@/schematic/symbols/useAddSymbol";
import { type Selector } from "@/selector";
import { type RootState } from "@/store";
import { Workspace } from "@/workspace";

export const HAUL_TYPE = "schematic-element";

const useSyncComponent = Workspace.createSyncComponent(
  "Schematic",
  async ({ key, workspace, store, client }) => {
    const storeState = store.getState();
    if (!selectHasPermission(storeState)) return;
    const data = selectOptional(storeState, key);
    if (data == null) return;
    const layout = Layout.selectRequired(storeState, key);
    if (data.snapshot) {
      await client.workspaces.schematics.rename(key, layout.name);
      return;
    }
    const setData = { ...data, key: undefined };
    if (!data.remoteCreated) store.dispatch(setRemoteCreated({ key }));
    await client.workspaces.schematics.create(workspace, {
      key,
      name: layout.name,
      data: setData,
    });
  },
);

interface SymbolRendererProps extends Diagram.SymbolProps {
  layoutKey: string;
  dispatch: Dispatch<UnknownAction>;
}

const SymbolRenderer = ({
  symbolKey,
  position,
  selected,
  layoutKey,
  dispatch,
}: SymbolRendererProps): ReactElement | null => {
  const props = useSelectNodeProps(layoutKey, symbolKey);
  const key = props?.key;
  const handleChange = useCallback(
    (props: object) => {
      if (key == null) return;
      dispatch(
        setElementProps({
          layoutKey,
          key: symbolKey,
          props: { key, ...props },
        }),
      );
    },
    [symbolKey, layoutKey, key, dispatch],
  );

  if (props == null) return null;

  const C = Core.Symbol.REGISTRY[key as Core.Symbol.Variant];

  if (C == null) throw new Error(`Symbol ${key} not found`);

  // Just here to make sure we don't spread the key into the symbol.
  const { key: _, ...rest } = props;

  return (
    <C.Symbol
      key={key}
      id={symbolKey}
      symbolKey={symbolKey}
      position={position}
      selected={selected}
      onChange={handleChange}
      {...rest}
    />
  );
};

export const Loaded: Layout.Renderer = ({ layoutKey, visible }) => {
  const windowKey = useSelectWindowKey() as string;
  const { name } = Layout.useSelectRequired(layoutKey);
  const schematic = useSelectRequired(layoutKey);
  const dispatch = useDispatch();
  const syncDispatch = useSyncComponent(layoutKey);
  const selector = useCallback(
    (state: RootState) => selectRequired(state, layoutKey),
    [layoutKey],
  );
  const [undoableDispatch_, undo, redo] = useUndoableDispatch<RootState, State>(
    selector,
    internalCreate,
    30, // roughly the right time needed to prevent actions that get dispatch automatically by Diagram.tsx, like setNodes immediately following addElement
  );
  const undoableDispatch = useSyncComponent(layoutKey, undoableDispatch_);

  const theme = Theming.use();
  const viewportRef = useSyncedRef(schematic.viewport);

  const prevName = usePrevious(name);
  useEffect(() => {
    if (prevName !== name) syncDispatch(Layout.rename({ key: layoutKey, name }));
  }, [name, prevName, layoutKey, syncDispatch]);

  const isEditable = useSelectEditable(layoutKey);
  const canBeEditable = useSelectHasPermission();
  useEffect(() => {
    if (!canBeEditable && isEditable)
      syncDispatch(setEditable({ key: layoutKey, editable: false }));
  }, [canBeEditable, isEditable, layoutKey, syncDispatch]);

  const handleEdgesChange: Diagram.DiagramProps["onEdgesChange"] = useCallback(
    (edges) => undoableDispatch(setEdges({ key: layoutKey, edges })),
    [layoutKey, undoableDispatch],
  );

  const handleNodesChange: Diagram.DiagramProps["onNodesChange"] = useCallback(
    (nodes, changes) => {
      if (
        // @ts-expect-error - Sometimes, the nodes do have dragging
        nodes.some((n) => n.dragging) ||
        changes.some((c) => c.type === "select")
      )
        // don't remember dragging a node or selecting an element
        syncDispatch(setNodes({ key: layoutKey, nodes }));
      else undoableDispatch(setNodes({ key: layoutKey, nodes }));
    },
    [layoutKey, syncDispatch, undoableDispatch],
  );

  const handleViewportChange: Diagram.DiagramProps["onViewportChange"] = useCallback(
    (vp) => syncDispatch(setViewport({ key: layoutKey, viewport: vp })),
    [layoutKey, syncDispatch],
  );

  const handleEditableChange: Diagram.DiagramProps["onEditableChange"] = useCallback(
    (cbk) => syncDispatch(setEditable({ key: layoutKey, editable: cbk })),
    [layoutKey, syncDispatch],
  );

  const handleSetFitViewOnResize = useCallback(
    (v: boolean) =>
      syncDispatch(setFitViewOnResize({ key: layoutKey, fitViewOnResize: v })),
    [layoutKey, syncDispatch],
  );

  const handleControlStatusChange = useCallback(
    (control: Control.Status) =>
      syncDispatch(setControlStatus({ key: layoutKey, control })),
    [layoutKey, syncDispatch],
  );

  const acquireControl = useCallback(
    (v: boolean) =>
      syncDispatch(
        toggleControl({ key: layoutKey, status: v ? "acquired" : "released" }),
      ),
    [layoutKey, syncDispatch],
  );

  const elRenderer = useCallback(
    (props: Diagram.SymbolProps) => (
      <SymbolRenderer layoutKey={layoutKey} dispatch={undoableDispatch} {...props} />
    ),
    [layoutKey, undoableDispatch],
  );

  const ref = useRef<HTMLDivElement>(null);

  const handleAddElement = useAddSymbol(undoableDispatch, layoutKey);

  const calculateCursorPosition = useCallback(
    (cursor: xy.Crude) =>
      Diagram.calculateCursorPosition(
        box.construct(ref.current ?? box.ZERO),
        cursor,
        viewportRef.current,
      ),
    [],
  );

  const handleDrop = useCallback(
    ({ items, event }: Haul.OnDropProps): Haul.Item[] => {
      const valid = Haul.filterByType(HAUL_TYPE, items);
      if (event == null) return valid;
      valid.forEach(({ key, data }) => {
        const spec = Core.Symbol.REGISTRY[key as Core.Symbol.Variant];
        if (spec == null) return;
        const pos = xy.truncate(calculateCursorPosition(event), 0);
        handleAddElement(key.toString(), pos, data);
      });
      return valid;
    },
    [theme, undoableDispatch, layoutKey],
  );

  const dropProps = Haul.useDrop({
    type: "Schematic",
    key: layoutKey,
    canDrop: Haul.canDropOfType(HAUL_TYPE),
    onDrop: handleDrop,
  });

  const mode = useSelectRequiredViewportMode(layoutKey);
  const triggers = useMemo(() => Viewport.DEFAULT_TRIGGERS[mode], [mode]);

  const handleDoubleClick = useCallback(() => {
    if (!schematic.editable) return;
    syncDispatch(
      Layout.setNavDrawerVisible({
        windowKey,
        key: "visualization",
        value: true,
      }),
    );
  }, [windowKey, schematic.editable, syncDispatch]);

  const [legendPosition, setLegendPosition] = useState<sticky.XY>(
    schematic.legend.position,
  );

  const storeLegendPosition = useCallback(
    (position: sticky.XY) =>
      syncDispatch(setLegend({ key: layoutKey, legend: { position } })),
    [layoutKey, syncDispatch],
  );

  const handleLegendPositionChange = useCallback(
    (position: sticky.XY) => {
      setLegendPosition(position);
      storeLegendPosition(position);
    },
    [storeLegendPosition, setLegendPosition],
  );

  const canEditSchematic = useSelectHasPermission() && !schematic.snapshot;

  const handleViewportModeChange = useCallback(
    (mode: Viewport.Mode) => dispatch(setViewportMode({ key: layoutKey, mode })),
    [dispatch, layoutKey],
  );

  const handleCopySelection = useCallback(
    (cursor: xy.XY) =>
      dispatch(copySelection({ pos: calculateCursorPosition(cursor) })),
    [dispatch, calculateCursorPosition],
  );

  const handlePasteSelection = useCallback(
    (cursor: xy.XY) =>
      dispatch(
        pasteSelection({
          pos: calculateCursorPosition(cursor),
          key: layoutKey,
        }),
      ),
    [dispatch, calculateCursorPosition, layoutKey],
  );

  const handleSelectAll = useCallback(
    () => dispatch(selectAll({ key: layoutKey })),
    [dispatch, layoutKey],
  );

  const handleClearSelection = useCallback(
    () => dispatch(clearSelection({ key: layoutKey })),
    [dispatch, layoutKey],
  );

  Diagram.useTriggers({
    onCopy: handleCopySelection,
    onPaste: handlePasteSelection,
    onSelectAll: handleSelectAll,
    onClear: handleClearSelection,
    onUndo: undo,
    onRedo: redo,
    region: ref,
  });

  return (
    <div
      ref={ref}
      onDoubleClick={handleDoubleClick}
      style={{ width: "inherit", height: "inherit", position: "relative" }}
    >
      <Control.Controller
        name={name}
        authority={schematic.authority}
        acquireTrigger={schematic.controlAcquireTrigger}
        onStatusChange={handleControlStatusChange}
      >
        <Core.Schematic
          onViewportChange={handleViewportChange}
          viewportMode={mode}
          onViewportModeChange={handleViewportModeChange}
          edges={schematic.edges}
          nodes={schematic.nodes}
          // Turns out that setting the zoom value to 1 here doesn't have any negative
          // effects on the schematic sizing and ensures that we position all the lines
          // in the correct place.
          viewport={{ ...schematic.viewport, zoom: 1 }}
          onEdgesChange={handleEdgesChange}
          onNodesChange={handleNodesChange}
          onEditableChange={handleEditableChange}
          editable={schematic.editable}
          triggers={triggers}
          onDoubleClick={handleDoubleClick}
          fitViewOnResize={schematic.fitViewOnResize}
          setFitViewOnResize={handleSetFitViewOnResize}
          visible={visible}
          {...dropProps}
        >
          <Diagram.NodeRenderer>{elRenderer}</Diagram.NodeRenderer>
          <Diagram.Background />
          <Diagram.Controls>
            <Diagram.SelectViewportModeControl />
            <Diagram.FitViewControl />
            <Flex.Box x pack>
              {canEditSchematic && (
                <Diagram.ToggleEditControl
                  disabled={schematic.control === "acquired"}
                />
              )}
              {!schematic.snapshot && (
                <Button.Toggle
                  value={schematic.control === "acquired"}
                  onChange={acquireControl}
                  tooltipLocation={location.BOTTOM_LEFT}
                  uncheckedVariant="outlined"
                  checkedVariant="filled"
                  size="small"
                  tooltip={
                    <Text.Text level="small">
                      {schematic.control === "acquired"
                        ? "Release control"
                        : "Acquire control"}
                    </Text.Text>
                  }
                >
                  <Icon.Circle />
                </Button.Toggle>
              )}
            </Flex.Box>
          </Diagram.Controls>
        </Core.Schematic>
        <Control.Legend
          position={legendPosition}
          onPositionChange={handleLegendPositionChange}
          allowVisibleChange={false}
        />
      </Control.Controller>
    </div>
  );
};

const useLoadRemote = createLoadRemote<schematic.Schematic>({
  useRetrieve: Core.useRetrieveObservable,
  targetVersion: ZERO_STATE.version,
  useSelectVersion,
  actionCreator: (v) => internalCreate({ ...(v.data as State), key: v.key }),
});

export const Schematic: Layout.Renderer = ({ layoutKey, ...rest }) => {
  const schematic = useLoadRemote(layoutKey);
  if (schematic == null) return null;
  return <Loaded layoutKey={layoutKey} {...rest} />;
};

export const LAYOUT_TYPE = "schematic";
export type LayoutType = typeof LAYOUT_TYPE;

export const SELECTABLE: Selector.Selectable = {
  key: LAYOUT_TYPE,
  title: "Schematic",
  icon: <Icon.Schematic />,
  create: async ({ layoutKey }) => create({ key: layoutKey }),
};

export type CreateArg = Partial<State> & Partial<Layout.BaseState>;

export const create =
  (initial: CreateArg = {}): Layout.Creator =>
  ({ dispatch, store }) => {
    const canEditSchematic = selectHasPermission(store.getState());
    const { name = "Schematic", location = "mosaic", window, tab, ...rest } = initial;
    if (!canEditSchematic && tab?.editable) tab.editable = false;
    const key = schematic.keyZ.safeParse(initial.key).data ?? uuid.create();
    dispatch(internalCreate({ ...deep.copy(ZERO_STATE), ...rest, key }));
    return {
      key,
      location,
      name,
      icon: "Schematic",
      type: LAYOUT_TYPE,
      window: { navTop: true, showTitle: true },
      tab,
    };
  };<|MERGE_RESOLUTION|>--- conflicted
+++ resolved
@@ -17,11 +17,6 @@
   Flex,
   Haul,
   Icon,
-<<<<<<< HEAD
-  type Legend,
-=======
-  Menu as PMenu,
->>>>>>> 5a91e280
   Schematic as Core,
   Text,
   Theming,
