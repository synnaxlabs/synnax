--- conflicted
+++ resolved
@@ -43,10 +43,6 @@
 import {
   selectOptional,
   selectRequired,
-<<<<<<< HEAD
-  useSelectEditable,
-=======
->>>>>>> 99ffa699
   useSelectLegendVisible,
   useSelectNodeProps,
   useSelectRequired,
@@ -85,11 +81,7 @@
   async ({ key, workspace, store, fluxStore, client }) => {
     const storeState = store.getState();
     if (
-<<<<<<< HEAD
-      !Access.editGranted({ id: schematic.ontologyID(key), store: fluxStore, client })
-=======
       !Access.updateGranted({ id: schematic.ontologyID(key), store: fluxStore, client })
->>>>>>> 99ffa699
     )
       return;
     const data = selectOptional(storeState, key);
@@ -192,18 +184,9 @@
     if (prevName !== name) syncDispatch(Layout.rename({ key: layoutKey, name }));
   }, [name, prevName, layoutKey, syncDispatch]);
 
-<<<<<<< HEAD
-  const isEditable = useSelectEditable(layoutKey);
-  const hasEditPermission = Access.useEditGranted(schematic.ontologyID(layoutKey));
-  useEffect(() => {
-    if (!hasEditPermission && isEditable)
-      syncDispatch(setEditable({ key: layoutKey, editable: false }));
-  }, [hasEditPermission, isEditable, layoutKey, syncDispatch]);
-=======
   const hasEditPermission =
     Access.useUpdateGranted(schematic.ontologyID(layoutKey)) && !state.snapshot;
   const canEdit = hasEditPermission && state.editable;
->>>>>>> 99ffa699
 
   const handleEdgesChange: Diagram.DiagramProps["onEdgesChange"] = useCallback(
     (edges) => undoableDispatch(setEdges({ key: layoutKey, edges })),
@@ -329,11 +312,6 @@
     [storeLegendPosition, setLegendPosition],
   );
 
-<<<<<<< HEAD
-  const canEdit = hasEditPermission && !state.snapshot;
-
-=======
->>>>>>> 99ffa699
   const handleViewportModeChange = useCallback(
     (mode: Viewport.Mode) => dispatch(setViewportMode({ key: layoutKey, mode })),
     [dispatch, layoutKey],
@@ -401,11 +379,7 @@
           onEdgesChange={handleEdgesChange}
           onNodesChange={handleNodesChange}
           onEditableChange={handleEditableChange}
-<<<<<<< HEAD
-          editable={state.editable}
-=======
           editable={canEdit}
->>>>>>> 99ffa699
           triggers={triggers}
           onDoubleClick={handleDoubleClick}
           fitViewOnResize={state.fitViewOnResize}
@@ -419,11 +393,7 @@
             <Diagram.SelectViewportModeControl />
             <Diagram.FitViewControl />
             <Flex.Box x pack>
-<<<<<<< HEAD
-              {canEdit && (
-=======
               {hasEditPermission && (
->>>>>>> 99ffa699
                 <Diagram.ToggleEditControl disabled={state.control === "acquired"} />
               )}
               {!state.snapshot && (
@@ -472,11 +442,7 @@
   key: LAYOUT_TYPE,
   title: "Schematic",
   icon: <Icon.Schematic />,
-<<<<<<< HEAD
-  useVisible: () => Access.useEditGranted(schematic.TYPE_ONTOLOGY_ID),
-=======
   useVisible: () => Access.useUpdateGranted(schematic.TYPE_ONTOLOGY_ID),
->>>>>>> 99ffa699
   create: async ({ layoutKey }) => create({ key: layoutKey }),
 };
 
