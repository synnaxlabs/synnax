// Copyright 2025 Synnax Labs, Inc.
//
// Use of this software is governed by the Business Source License included in the file
// licenses/BSL.txt.
//
// As of the Change Date specified in that file, in accordance with the Business Source
// License, use of this software will be governed by the Apache License, Version 2.0,
// included in the file licenses/APL.txt.

import { type Dispatch, type UnknownAction } from "@reduxjs/toolkit";
import { schematic } from "@synnaxlabs/client";
import { useSelectWindowKey } from "@synnaxlabs/drift/react";
import {
  Access,
  Button,
  Control,
  Diagram,
  Flex,
  Haul,
  Icon,
  Menu as PMenu,
  Schematic as Core,
  Text,
  Theming,
  usePrevious,
  useSyncedRef,
  Viewport,
} from "@synnaxlabs/pluto";
import { box, deep, location, type sticky, uuid, xy } from "@synnaxlabs/x";
import {
  type ReactElement,
  useCallback,
  useEffect,
  useMemo,
  useRef,
  useState,
} from "react";
import { useDispatch } from "react-redux";

import { createLoadRemote } from "@/hooks/useLoadRemote";
import { useUndoableDispatch } from "@/hooks/useUndoableDispatch";
import { Layout } from "@/layout";
import {
  selectOptional,
  selectRequired,
  useSelectEditable,
<<<<<<< HEAD
=======
  useSelectHasPermission,
  useSelectLegendVisible,
>>>>>>> baad2084
  useSelectNodeProps,
  useSelectRequired,
  useSelectRequiredViewportMode,
  useSelectVersion,
} from "@/schematic/selectors";
import {
  clearSelection,
  copySelection,
  internalCreate,
  pasteSelection,
  selectAll,
  setControlStatus,
  setEdges,
  setEditable,
  setElementProps,
  setFitViewOnResize,
  setLegend,
  setNodes,
  setRemoteCreated,
  setViewport,
  setViewportMode,
  type State,
  toggleControl,
  ZERO_STATE,
} from "@/schematic/slice";
import { useAddSymbol } from "@/schematic/symbols/useAddSymbol";
import { type Selector } from "@/selector";
import { type RootState } from "@/store";
import { Workspace } from "@/workspace";

export const HAUL_TYPE = "schematic-element";

const useSyncComponent = Workspace.createSyncComponent(
  "Schematic",
  async ({ key, workspace, store, client }) => {
    const storeState = store.getState();
    // TODO: Add permission check here.
    // if (!selectHasPermission(storeState)) return;
    const data = selectOptional(storeState, key);
    if (data == null) return;
    const layout = Layout.selectRequired(storeState, key);
    if (data.snapshot) {
      await client.workspaces.schematics.rename(key, layout.name);
      return;
    }
    const setData = { ...data, key: undefined };
    if (!data.remoteCreated) store.dispatch(setRemoteCreated({ key }));
    await client.workspaces.schematics.create(workspace, {
      key,
      name: layout.name,
      data: setData,
    });
  },
);

interface SymbolRendererProps extends Diagram.SymbolProps {
  layoutKey: string;
  dispatch: Dispatch<UnknownAction>;
}

const SymbolRenderer = ({
  symbolKey,
  position,
  selected,
  layoutKey,
  dispatch,
}: SymbolRendererProps): ReactElement | null => {
  const props = useSelectNodeProps(layoutKey, symbolKey);
  const key = props?.key;
  const handleChange = useCallback(
    (props: object) => {
      if (key == null) return;
      dispatch(
        setElementProps({
          layoutKey,
          key: symbolKey,
          props: { key, ...props },
        }),
      );
    },
    [symbolKey, layoutKey, key, dispatch],
  );

  if (props == null) return null;

  const C = Core.Symbol.REGISTRY[key as Core.Symbol.Variant];

  if (C == null) throw new Error(`Symbol ${key} not found`);

  // Just here to make sure we don't spread the key into the symbol.
  const { key: _, ...rest } = props;

  return (
    <C.Symbol
      key={key}
      id={symbolKey}
      symbolKey={symbolKey}
      position={position}
      selected={selected}
      onChange={handleChange}
      {...rest}
    />
  );
};

export const ContextMenu: Layout.ContextMenuRenderer = ({ layoutKey }) => (
  <PMenu.Menu level="small" gap="small">
    <Layout.MenuItems layoutKey={layoutKey} />
  </PMenu.Menu>
);

export const Loaded: Layout.Renderer = ({ layoutKey, visible }) => {
  const windowKey = useSelectWindowKey() as string;
  const { name } = Layout.useSelectRequired(layoutKey);
<<<<<<< HEAD
  const state = useSelectRequired(layoutKey);
=======
  const schematic = useSelectRequired(layoutKey);
  const legendVisible = useSelectLegendVisible(layoutKey);
>>>>>>> baad2084
  const dispatch = useDispatch();
  const syncDispatch = useSyncComponent(layoutKey);
  const selector = useCallback(
    (state: RootState) => selectRequired(state, layoutKey),
    [layoutKey],
  );
  const [undoableDispatch_, undo, redo] = useUndoableDispatch<RootState, State>(
    selector,
    internalCreate,
    30, // roughly the right time needed to prevent actions that get dispatch
    // automatically by Diagram.tsx, like setNodes immediately following addElement
  );
  const undoableDispatch = useSyncComponent(layoutKey, undoableDispatch_);

  const theme = Theming.use();
  const viewportRef = useSyncedRef(state.viewport);

  const prevName = usePrevious(name);
  useEffect(() => {
    if (prevName !== name) syncDispatch(Layout.rename({ key: layoutKey, name }));
  }, [name, prevName, layoutKey, syncDispatch]);

  const isEditable = useSelectEditable(layoutKey);
  const hasEditPermission = Access.useGranted({
    objects: schematic.ontologyID(layoutKey),
    actions: "create",
  });
  useEffect(() => {
    if (!hasEditPermission && isEditable)
      syncDispatch(setEditable({ key: layoutKey, editable: false }));
  }, [hasEditPermission, isEditable, layoutKey, syncDispatch]);

  const handleEdgesChange: Diagram.DiagramProps["onEdgesChange"] = useCallback(
    (edges) => undoableDispatch(setEdges({ key: layoutKey, edges })),
    [layoutKey, undoableDispatch],
  );

  const handleNodesChange: Diagram.DiagramProps["onNodesChange"] = useCallback(
    (nodes, changes) => {
      if (
        // @ts-expect-error - Sometimes, the nodes do have dragging
        nodes.some((n) => n.dragging) ||
        changes.some((c) => c.type === "select")
      )
        // don't remember dragging a node or selecting an element
        syncDispatch(setNodes({ key: layoutKey, nodes }));
      else undoableDispatch(setNodes({ key: layoutKey, nodes }));
    },
    [layoutKey, syncDispatch, undoableDispatch],
  );

  const handleViewportChange: Diagram.DiagramProps["onViewportChange"] = useCallback(
    (vp) => syncDispatch(setViewport({ key: layoutKey, viewport: vp })),
    [layoutKey, syncDispatch],
  );

  const handleEditableChange: Diagram.DiagramProps["onEditableChange"] = useCallback(
    (cbk) => syncDispatch(setEditable({ key: layoutKey, editable: cbk })),
    [layoutKey, syncDispatch],
  );

  const handleSetFitViewOnResize = useCallback(
    (v: boolean) =>
      syncDispatch(setFitViewOnResize({ key: layoutKey, fitViewOnResize: v })),
    [layoutKey, syncDispatch],
  );

  const handleControlStatusChange = useCallback(
    (control: Control.Status) =>
      syncDispatch(setControlStatus({ key: layoutKey, control })),
    [layoutKey, syncDispatch],
  );

  const acquireControl = useCallback(
    (v: boolean) =>
      syncDispatch(
        toggleControl({ key: layoutKey, status: v ? "acquired" : "released" }),
      ),
    [layoutKey, syncDispatch],
  );

  const elRenderer = useCallback(
    (props: Diagram.SymbolProps) => (
      <SymbolRenderer layoutKey={layoutKey} dispatch={undoableDispatch} {...props} />
    ),
    [layoutKey, undoableDispatch],
  );

  const ref = useRef<HTMLDivElement>(null);

  const handleAddElement = useAddSymbol(undoableDispatch, layoutKey);

  const calculateCursorPosition = useCallback(
    (cursor: xy.Crude) =>
      Diagram.calculateCursorPosition(
        box.construct(ref.current ?? box.ZERO),
        cursor,
        viewportRef.current,
      ),
    [],
  );

  const handleDrop = useCallback(
    ({ items, event }: Haul.OnDropProps): Haul.Item[] => {
      const valid = Haul.filterByType(HAUL_TYPE, items);
      if (event == null) return valid;
      valid.forEach(({ key, data }) => {
        const spec = Core.Symbol.REGISTRY[key as Core.Symbol.Variant];
        if (spec == null) return;
        const pos = xy.truncate(calculateCursorPosition(event), 0);
        handleAddElement(key.toString(), pos, data);
      });
      return valid;
    },
    [theme, undoableDispatch, layoutKey],
  );

  const dropProps = Haul.useDrop({
    type: "Schematic",
    key: layoutKey,
    canDrop: Haul.canDropOfType(HAUL_TYPE),
    onDrop: handleDrop,
  });

  const mode = useSelectRequiredViewportMode(layoutKey);
  const triggers = useMemo(() => Viewport.DEFAULT_TRIGGERS[mode], [mode]);

  const handleDoubleClick = useCallback(() => {
    if (!state.editable) return;
    syncDispatch(
      Layout.setNavDrawerVisible({
        windowKey,
        key: "visualization",
        value: true,
      }),
    );
  }, [windowKey, state.editable, syncDispatch]);

  const [legendPosition, setLegendPosition] = useState<sticky.XY>(
    state.legend.position,
  );

  const storeLegendPosition = useCallback(
    (position: sticky.XY) =>
      syncDispatch(setLegend({ key: layoutKey, legend: { position } })),
    [layoutKey, syncDispatch],
  );

  const handleLegendPositionChange = useCallback(
    (position: sticky.XY) => {
      setLegendPosition(position);
      storeLegendPosition(position);
    },
    [storeLegendPosition, setLegendPosition],
  );

  const canEdit = hasEditPermission && !state.snapshot;

  const handleViewportModeChange = useCallback(
    (mode: Viewport.Mode) => dispatch(setViewportMode({ key: layoutKey, mode })),
    [dispatch, layoutKey],
  );

  const handleCopySelection = useCallback(
    (cursor: xy.XY) =>
      dispatch(copySelection({ pos: calculateCursorPosition(cursor) })),
    [dispatch, calculateCursorPosition],
  );

  const handlePasteSelection = useCallback(
    (cursor: xy.XY) =>
      dispatch(
        pasteSelection({
          pos: calculateCursorPosition(cursor),
          key: layoutKey,
        }),
      ),
    [dispatch, calculateCursorPosition, layoutKey],
  );

  const handleSelectAll = useCallback(
    () => dispatch(selectAll({ key: layoutKey })),
    [dispatch, layoutKey],
  );

  const handleClearSelection = useCallback(
    () => dispatch(clearSelection({ key: layoutKey })),
    [dispatch, layoutKey],
  );

  Diagram.useTriggers({
    onCopy: handleCopySelection,
    onPaste: handlePasteSelection,
    onSelectAll: handleSelectAll,
    onClear: handleClearSelection,
    onUndo: undo,
    onRedo: redo,
    region: ref,
  });

  return (
    <div
      ref={ref}
      onDoubleClick={handleDoubleClick}
      style={{ width: "inherit", height: "inherit", position: "relative" }}
    >
      <Control.Controller
        name={name}
        authority={state.authority}
        acquireTrigger={state.controlAcquireTrigger}
        onStatusChange={handleControlStatusChange}
      >
        <Core.Schematic
          onViewportChange={handleViewportChange}
          viewportMode={mode}
          onViewportModeChange={handleViewportModeChange}
          edges={state.edges}
          nodes={state.nodes}
          // Turns out that setting the zoom value to 1 here doesn't have any negative
          // effects on the schematic sizing and ensures that we position all the lines
          // in the correct place.
          viewport={{ ...state.viewport, zoom: 1 }}
          onEdgesChange={handleEdgesChange}
          onNodesChange={handleNodesChange}
          onEditableChange={handleEditableChange}
          editable={state.editable}
          triggers={triggers}
          onDoubleClick={handleDoubleClick}
          fitViewOnResize={state.fitViewOnResize}
          setFitViewOnResize={handleSetFitViewOnResize}
          visible={visible}
          {...dropProps}
        >
          <Diagram.NodeRenderer>{elRenderer}</Diagram.NodeRenderer>
          <Diagram.Background />
          <Diagram.Controls>
            <Diagram.SelectViewportModeControl />
            <Diagram.FitViewControl />
            <Flex.Box x pack>
              {canEdit && (
                <Diagram.ToggleEditControl disabled={state.control === "acquired"} />
              )}
              {!state.snapshot && (
                <Button.Toggle
                  value={state.control === "acquired"}
                  onChange={acquireControl}
                  tooltipLocation={location.BOTTOM_LEFT}
                  uncheckedVariant="outlined"
                  checkedVariant="filled"
                  size="small"
                  tooltip={
                    <Text.Text level="small">
                      {state.control === "acquired"
                        ? "Release control"
                        : "Acquire control"}
                    </Text.Text>
                  }
                >
                  <Icon.Circle />
                </Button.Toggle>
              )}
            </Flex.Box>
          </Diagram.Controls>
        </Core.Schematic>
        {legendVisible && (
          <Control.Legend
            position={legendPosition}
            onPositionChange={handleLegendPositionChange}
            allowVisibleChange={false}
          />
        )}
      </Control.Controller>
    </div>
  );
};

const useLoadRemote = createLoadRemote<schematic.Schematic>({
  useRetrieve: Core.useRetrieveObservable,
  targetVersion: ZERO_STATE.version,
  useSelectVersion,
  actionCreator: (v) => internalCreate({ ...(v.data as State), key: v.key }),
});

export const Schematic: Layout.Renderer = ({ layoutKey, ...rest }) => {
  const schematic = useLoadRemote(layoutKey);
  if (schematic == null) return null;
  return <Loaded layoutKey={layoutKey} {...rest} />;
};

export const LAYOUT_TYPE = "schematic";
export type LayoutType = typeof LAYOUT_TYPE;

export const SELECTABLE: Selector.Selectable = {
  key: LAYOUT_TYPE,
  title: "Schematic",
  icon: <Icon.Schematic />,
  create: async ({ layoutKey }) => create({ key: layoutKey }),
};

export type CreateArg = Partial<State> & Partial<Layout.BaseState>;

export const create =
  (initial: CreateArg = {}): Layout.Creator =>
  ({ dispatch }) => {
    // TODO: Add permission check here.
    const canEditSchematic = true;
    const { name = "Schematic", location = "mosaic", window, tab, ...rest } = initial;
    if (!canEditSchematic && tab?.editable) tab.editable = false;
    const key = schematic.keyZ.safeParse(initial.key).data ?? uuid.create();
    dispatch(internalCreate({ ...deep.copy(ZERO_STATE), ...rest, key }));
    return {
      key,
      location,
      name,
      icon: "Schematic",
      type: LAYOUT_TYPE,
      window: { navTop: true, showTitle: true },
      tab,
    };
  };<|MERGE_RESOLUTION|>--- conflicted
+++ resolved
@@ -11,7 +11,6 @@
 import { schematic } from "@synnaxlabs/client";
 import { useSelectWindowKey } from "@synnaxlabs/drift/react";
 import {
-  Access,
   Button,
   Control,
   Diagram,
@@ -20,6 +19,7 @@
   Icon,
   Menu as PMenu,
   Schematic as Core,
+  Schematic as PSchematic,
   Text,
   Theming,
   usePrevious,
@@ -44,11 +44,7 @@
   selectOptional,
   selectRequired,
   useSelectEditable,
-<<<<<<< HEAD
-=======
-  useSelectHasPermission,
   useSelectLegendVisible,
->>>>>>> baad2084
   useSelectNodeProps,
   useSelectRequired,
   useSelectRequiredViewportMode,
@@ -83,10 +79,9 @@
 
 const useSyncComponent = Workspace.createSyncComponent(
   "Schematic",
-  async ({ key, workspace, store, client }) => {
+  async ({ key, workspace, store, fluxStore, client }) => {
     const storeState = store.getState();
-    // TODO: Add permission check here.
-    // if (!selectHasPermission(storeState)) return;
+    if (!PSchematic.editAccessGranted({ key, store: fluxStore, client })) return;
     const data = selectOptional(storeState, key);
     if (data == null) return;
     const layout = Layout.selectRequired(storeState, key);
@@ -163,12 +158,8 @@
 export const Loaded: Layout.Renderer = ({ layoutKey, visible }) => {
   const windowKey = useSelectWindowKey() as string;
   const { name } = Layout.useSelectRequired(layoutKey);
-<<<<<<< HEAD
   const state = useSelectRequired(layoutKey);
-=======
-  const schematic = useSelectRequired(layoutKey);
   const legendVisible = useSelectLegendVisible(layoutKey);
->>>>>>> baad2084
   const dispatch = useDispatch();
   const syncDispatch = useSyncComponent(layoutKey);
   const selector = useCallback(
@@ -192,10 +183,7 @@
   }, [name, prevName, layoutKey, syncDispatch]);
 
   const isEditable = useSelectEditable(layoutKey);
-  const hasEditPermission = Access.useGranted({
-    objects: schematic.ontologyID(layoutKey),
-    actions: "create",
-  });
+  const hasEditPermission = PSchematic.useEditAccessGranted(layoutKey);
   useEffect(() => {
     if (!hasEditPermission && isEditable)
       syncDispatch(setEditable({ key: layoutKey, editable: false }));
