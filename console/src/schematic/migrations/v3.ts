--- conflicted
+++ resolved
@@ -54,11 +54,7 @@
     schematics: Object.fromEntries(
       Object.entries(sliceState.schematics).map(([key, state]) => [
         key,
-<<<<<<< HEAD
-        { ...stateMigration(state), key },
-=======
         { ...stateMigration(state) },
->>>>>>> cedbfed7
       ]),
     ),
     version: VERSION,
