// Copyright 2025 Synnax Labs, Inc.
//
// Use of this software is governed by the Business Source License included in the file
// licenses/BSL.txt.
//
// As of the Change Date specified in that file, in accordance with the Business Source
// License, use of this software will be governed by the Apache License, Version 2.0,
// included in the file licenses/APL.txt.

import "@/arc/Toolbar.css";

import { type arc, UnexpectedError } from "@synnaxlabs/client";
import {
  Arc,
  Button,
  Flex,
  type Flux,
  Icon,
  List,
  Menu as PMenu,
  Select,
  Status,
  stopPropagation,
  Text,
} from "@synnaxlabs/pluto";
import { array } from "@synnaxlabs/x";
import { useCallback, useMemo, useState } from "react";
import { useDispatch } from "react-redux";

import { Editor } from "@/arc/editor";
import { remove } from "@/arc/slice";
import { translateGraphToConsole } from "@/arc/types/translate";
import { EmptyAction, Menu, Toolbar } from "@/components";
import { CSS } from "@/css";
import { Layout } from "@/layout";
import { Modals } from "@/modals";

<<<<<<< HEAD
const EmptyContent = () => {
  const placeLayout = Layout.usePlacer();
  const handleClick = () => placeLayout(Editor.create());
  const canCreateArc = Arc.useEditAccessGranted("");
  return (
    <EmptyAction
      message="No existing Arcs."
      action={canCreateArc ? "Create an arc" : undefined}
      onClick={handleClick}
    />
  );
};
=======
interface EmptyContentProps {
  onCreate: () => void;
}

const EmptyContent = ({ onCreate }: EmptyContentProps) => (
  <EmptyAction message="No existing Arcs." action="Create an Arc" onClick={onCreate} />
);
>>>>>>> 4562568f

const Content = () => {
  const [selected, setSelected] = useState<arc.Key[]>([]);
  const addStatus = Status.useAdder();
  const confirm = Modals.useConfirm();
  const menuProps = PMenu.useContextMenu();
  const placeLayout = Layout.usePlacer();
  const dispatch = useDispatch();
  const handleError = Status.useErrorHandler();
  const canCreateArc = Arc.useEditAccessGranted("");

  const { data, getItem, subscribe, retrieve } = Arc.useList({});
  const { fetchMore } = List.usePager({ retrieve, pageSize: 1e3 });

  const { update: handleDelete } = Arc.useDelete({
    beforeUpdate: useCallback(
      async ({
        data: keys,
        rollbacks,
      }: Flux.BeforeUpdateParams<arc.Key | arc.Key[]>) => {
        setSelected([]);
        const keyArray = array.toArray(keys);
        if (keyArray.length === 0) return false;
        const confirmed = await confirm({
          message: `Are you sure you want to delete ${keyArray.length} automation(s)?`,
          description: "This action cannot be undone.",
          cancel: { label: "Cancel" },
          confirm: { label: "Delete", variant: "error" },
        });
        dispatch(Layout.remove({ keys: keyArray }));
        rollbacks.push(() => dispatch(Layout.remove({ keys: keyArray })));
        dispatch(remove({ keys: keyArray }));
        rollbacks.push(() => dispatch(remove({ keys: keyArray })));
        if (!confirmed) return false;
        return keys;
      },
      [confirm],
    ),
    afterFailure: ({ status }) => addStatus(status),
  });

  const handleEdit = useCallback(
    (key: arc.Key) => {
      const arc = getItem(key);

      if (arc == null)
        return addStatus({
          variant: "error",
          message: "Failed to open Arc editor",
          description: `Arc with key ${key} not found`,
        });
      const graph = translateGraphToConsole(arc.graph);
      placeLayout(Editor.create({ key, name: arc.name, graph }));
    },
    [getItem, addStatus, placeLayout],
  );

  const { update: handleToggleDeploy } = Arc.useToggleDeploy();

  const rename = Modals.useRename();

  const handleCreate = useCallback(() => {
    handleError(async () => {
      const name = await rename({}, { icon: "Arc", name: "Arc.Create" });
      if (name == null) return;
      placeLayout(Editor.create({ name }));
    }, "Failed to create arc");
  }, [rename, handleError, placeLayout]);

  const { update: handleRename } = Arc.useRename({
    beforeUpdate: useCallback(
      async ({ data, rollbacks }: Flux.BeforeUpdateParams<Arc.RenameParams>) => {
        const { key, name } = data;
        const arc = getItem(key);
        if (arc == null) throw new UnexpectedError(`Arc with key ${key} not found`);
        const oldName = arc.name;
        if (arc.status?.details.running === true) {
          const confirmed = await confirm({
            message: `Are you sure you want to rename ${arc.name} to ${name}?`,
            description: `This will cause ${arc.name} to stop and be reconfigured.`,
            cancel: { label: "Cancel" },
            confirm: { label: "Rename", variant: "error" },
          });
          if (!confirmed) return false;
        }
        dispatch(Layout.rename({ key, name }));
        rollbacks.push(() => dispatch(Layout.rename({ key, name: oldName })));
        return data;
      },
      [dispatch, getItem],
    ),
  });

  const contextMenu = useCallback<NonNullable<PMenu.ContextMenuProps["menu"]>>(
    ({ keys }) => (
      <ContextMenu
        keys={keys}
        arcs={getItem(keys)}
        onDelete={handleDelete}
        onEdit={handleEdit}
        onToggleDeploy={(key) => handleToggleDeploy(key)}
      />
    ),
    [handleDelete, handleEdit, handleToggleDeploy, handleRename, getItem],
  );

  return (
    <PMenu.ContextMenu menu={contextMenu} {...menuProps}>
      <Toolbar.Content className={CSS(CSS.B("arc-toolbar"), menuProps.className)}>
        <Toolbar.Header padded>
          <Toolbar.Title icon={<Icon.Arc />}>Arcs</Toolbar.Title>
          {canCreateArc && (
            <Toolbar.Actions>
              <Toolbar.Action onClick={handleCreate}>
                <Icon.Add />
              </Toolbar.Action>
            </Toolbar.Actions>
          )}
        </Toolbar.Header>
        <Select.Frame
          multiple
          data={data}
          getItem={getItem}
          subscribe={subscribe}
          value={selected}
          onChange={setSelected}
          onFetchMore={fetchMore}
          replaceOnSingle
        >
          <List.Items<arc.Key, arc.Arc>
            full="y"
            emptyContent={<EmptyContent onCreate={handleCreate} />}
            onContextMenu={menuProps.open}
          >
            {({ key, ...p }) => (
              <ArcListItem
                key={key}
                {...p}
                onToggleDeploy={() => handleToggleDeploy(key)}
                onRename={(name) => handleRename({ key, name })}
                onDoubleClick={() => handleEdit(key)}
              />
            )}
          </List.Items>
        </Select.Frame>
      </Toolbar.Content>
    </PMenu.ContextMenu>
  );
};

export const TOOLBAR: Layout.NavDrawerItem = {
  key: "arc",
  icon: <Icon.Arc />,
  content: <Content />,
  trigger: ["A"],
  tooltip: "Arcs",
  initialSize: 300,
  minSize: 225,
  maxSize: 400,
  useVisible: Arc.useViewAccessGranted,
};

interface ArcListItemProps extends List.ItemProps<arc.Key> {
  onToggleDeploy: () => void;
  onRename: (name: string) => void;
}

const ArcListItem = ({ onToggleDeploy, onRename, ...rest }: ArcListItemProps) => {
  const { itemKey } = rest;
  const arc = List.useItem<arc.Key, arc.Arc>(itemKey);
  const hasEditPermission = Arc.useEditAccessGranted(itemKey);

  const variant = arc?.status?.variant;
  const isLoading = variant === "loading";
  const isRunning = arc?.status?.details.running === true;
  const isDeployed = arc?.deploy === true;

  return (
    <Select.ListItem {...rest} justify="between" align="center">
      <Flex.Box y gap="small" grow className={CSS.BE("arc", "metadata")}>
        <Flex.Box x align="center" gap="small">
          <Status.Indicator
            variant={variant}
            style={{ fontSize: "2rem", minWidth: "2rem" }}
          />
          <Text.MaybeEditable
            id={`text-${itemKey}`}
            value={arc?.name ?? ""}
            onChange={hasEditPermission ? onRename : undefined}
            allowDoubleClick={false}
            overflow="ellipsis"
            weight={500}
          />
        </Flex.Box>
        <Text.Text level="small" color={10}>
          {arc?.status?.message ?? (isDeployed ? "Started" : "Stopped")}
        </Text.Text>
      </Flex.Box>
      {hasEditPermission && (
        <Button.Button
          variant="outlined"
          status={isLoading ? "loading" : undefined}
          onClick={onToggleDeploy}
          onDoubleClick={stopPropagation}
          tooltip={`${isDeployed ? "Stop" : "Start"} ${arc?.name ?? ""}`}
        >
          {isRunning ? <Icon.Pause /> : <Icon.Play />}
        </Button.Button>
      )}
    </Select.ListItem>
  );
};

interface ContextMenuProps {
  keys: arc.Key[];
  arcs: arc.Arc[];
  onDelete: (keys: arc.Key | arc.Key[]) => void;
  onEdit: (key: arc.Key) => void;
  onToggleDeploy: (key: arc.Key) => void;
}

const ContextMenu = ({
  keys,
  arcs,
  onDelete,
  onEdit,
  onToggleDeploy,
}: ContextMenuProps) => {
  const canDeleteAccess = Arc.useDeleteAccessGranted(keys);
  const canEditAccess = Arc.useEditAccessGranted(keys);
  const canDeploy = arcs.some((arc) => arc.deploy === false);
  const canStop = arcs.some((arc) => arc.deploy === true);
  const someSelected = arcs.length > 0;
  const isSingle = arcs.length === 1;

  const handleChange = useMemo<PMenu.MenuProps["onChange"]>(
    () => ({
      start: () =>
        arcs.forEach((arc) => {
          if (!arc.deploy) onToggleDeploy(arc.key);
        }),
      stop: () =>
        arcs.forEach((arc) => {
          if (arc.deploy) onToggleDeploy(arc.key);
        }),
      edit: () => isSingle && onEdit(arcs[0].key),
      rename: () => isSingle && Text.edit(`text-${arcs[0].key}`),
      delete: () => onDelete(keys),
    }),
    [arcs, onToggleDeploy, onEdit, onDelete, isSingle, keys],
  );

  return (
    <PMenu.Menu level="small" gap="small" onChange={handleChange}>
      {canEditAccess && (
        <>
          {canDeploy && (
            <PMenu.Item itemKey="start">
              <Icon.Play />
              Start
            </PMenu.Item>
          )}
          {canStop && (
            <PMenu.Item itemKey="stop">
              <Icon.Pause />
              Stop
            </PMenu.Item>
          )}
          {(canDeploy || canStop) && <PMenu.Divider />}
          {isSingle && (
            <>
              <PMenu.Item itemKey="edit">
                <Icon.Edit />
                Edit automation
              </PMenu.Item>
              <PMenu.Divider />
              <Menu.RenameItem />
              <PMenu.Divider />
            </>
          )}
        </>
      )}
      {canDeleteAccess && someSelected && (
        <>
          <PMenu.Item itemKey="delete">
            <Icon.Delete />
            Delete
          </PMenu.Item>
          <PMenu.Divider />
        </>
      )}
      <Menu.ReloadConsoleItem />
    </PMenu.Menu>
  );
};<|MERGE_RESOLUTION|>--- conflicted
+++ resolved
@@ -35,28 +35,20 @@
 import { Layout } from "@/layout";
 import { Modals } from "@/modals";
 
-<<<<<<< HEAD
-const EmptyContent = () => {
-  const placeLayout = Layout.usePlacer();
-  const handleClick = () => placeLayout(Editor.create());
+interface EmptyContentProps {
+  onCreate: () => void;
+}
+
+const EmptyContent = ({ onCreate }: EmptyContentProps) => {
   const canCreateArc = Arc.useEditAccessGranted("");
   return (
     <EmptyAction
       message="No existing Arcs."
       action={canCreateArc ? "Create an arc" : undefined}
-      onClick={handleClick}
+      onClick={onCreate}
     />
   );
 };
-=======
-interface EmptyContentProps {
-  onCreate: () => void;
-}
-
-const EmptyContent = ({ onCreate }: EmptyContentProps) => (
-  <EmptyAction message="No existing Arcs." action="Create an Arc" onClick={onCreate} />
-);
->>>>>>> 4562568f
 
 const Content = () => {
   const [selected, setSelected] = useState<arc.Key[]>([]);
