// Copyright 2025 Synnax Labs, Inc.
//
// Use of this software is governed by the Business Source License included in the file
// licenses/BSL.txt.
//
// As of the Change Date specified in that file, in accordance with the Business Source
// License, use of this software will be governed by the Apache License, Version 2.0,
// included in the file licenses/APL.txt.

import "@/arc/Toolbar.css";

import { type arc, UnexpectedError } from "@synnaxlabs/client";
import {
  Arc,
  Button,
  ContextMenu as PContextMenu,
  Flex,
  type Flux,
  Icon,
  List,
  Select,
  Status,
  stopPropagation,
  Text,
} from "@synnaxlabs/pluto";
import { array } from "@synnaxlabs/x";
import { useCallback, useState } from "react";
import { useDispatch } from "react-redux";

import { Editor } from "@/arc/editor";
import { remove } from "@/arc/slice";
import { translateGraphToConsole } from "@/arc/types/translate";
import { ContextMenu as CMenu, EmptyAction, Toolbar } from "@/components";
import { CSS } from "@/css";
import { Layout } from "@/layout";
import { Modals } from "@/modals";

interface EmptyContentProps {
  onCreate: () => void;
}

const EmptyContent = ({ onCreate }: EmptyContentProps) => (
  <EmptyAction message="No existing Arcs." action="Create an Arc" onClick={onCreate} />
);

const Content = () => {
  const [selected, setSelected] = useState<arc.Key[]>([]);
  const addStatus = Status.useAdder();
  const confirm = Modals.useConfirm();
  const contextMenuProps = PContextMenu.use();
  const placeLayout = Layout.usePlacer();
  const dispatch = useDispatch();
  const handleError = Status.useErrorHandler();

  const { data, getItem, subscribe, retrieve } = Arc.useList({});
  const { fetchMore } = List.usePager({ retrieve, pageSize: 1e3 });

  const { update: handleDelete } = Arc.useDelete({
    beforeUpdate: useCallback(
      async ({
        data: keys,
        rollbacks,
      }: Flux.BeforeUpdateParams<arc.Key | arc.Key[]>) => {
        setSelected([]);
        const keyArray = array.toArray(keys);
        if (keyArray.length === 0) return false;
        const confirmed = await confirm({
          message: `Are you sure you want to delete ${keyArray.length} automation(s)?`,
          description: "This action cannot be undone.",
          cancel: { label: "Cancel" },
          confirm: { label: "Delete", variant: "error" },
        });
        dispatch(Layout.remove({ keys: keyArray }));
        rollbacks.push(() => dispatch(Layout.remove({ keys: keyArray })));
        dispatch(remove({ keys: keyArray }));
        rollbacks.push(() => dispatch(remove({ keys: keyArray })));
        if (!confirmed) return false;
        return keys;
      },
      [confirm],
    ),
    afterFailure: ({ status }) => addStatus(status),
  });

  const handleEdit = useCallback(
    (key: arc.Key) => {
      const arc = getItem(key);

      if (arc == null)
        return addStatus({
          variant: "error",
          message: "Failed to open Arc editor",
          description: `Arc with key ${key} not found`,
        });
      const graph = translateGraphToConsole(arc.graph);
      placeLayout(Editor.create({ key, name: arc.name, graph }));
    },
    [getItem, addStatus, placeLayout],
  );

  const { update: handleToggleDeploy } = Arc.useToggleDeploy();

  const rename = Modals.useRename();

  const handleCreate = useCallback(() => {
    handleError(async () => {
      const name = await rename({}, { icon: "Arc", name: "Arc.Create" });
      if (name == null) return;
      placeLayout(Editor.create({ name }));
    }, "Failed to create arc");
  }, [rename, handleError, placeLayout]);

  const { update: handleRename } = Arc.useRename({
    beforeUpdate: useCallback(
      async ({ data, rollbacks }: Flux.BeforeUpdateParams<Arc.RenameParams>) => {
        const { key, name } = data;
        const arc = getItem(key);
        if (arc == null) throw new UnexpectedError(`Arc with key ${key} not found`);
        const oldName = arc.name;
        if (arc.status?.details.running === true) {
          const confirmed = await confirm({
            message: `Are you sure you want to rename ${arc.name} to ${name}?`,
            description: `This will cause ${arc.name} to stop and be reconfigured.`,
            cancel: { label: "Cancel" },
            confirm: { label: "Rename", variant: "error" },
          });
          if (!confirmed) return false;
        }
        dispatch(Layout.rename({ key, name }));
        rollbacks.push(() => dispatch(Layout.rename({ key, name: oldName })));
        return data;
      },
      [dispatch, getItem],
    ),
  });

  const contextMenu = useCallback<NonNullable<PContextMenu.ContextMenuProps["menu"]>>(
    ({ keys }) => (
      <ContextMenu
        keys={keys}
        arcs={getItem(keys)}
        onDelete={handleDelete}
        onEdit={handleEdit}
        onToggleDeploy={(key) => handleToggleDeploy(key)}
      />
    ),
    [handleDelete, handleEdit, handleToggleDeploy, handleRename, getItem],
  );

  return (
    <PContextMenu.ContextMenu menu={contextMenu} {...contextMenuProps}>
      <Toolbar.Content
        className={CSS(CSS.B("arc-toolbar"), contextMenuProps.className)}
      >
        <Toolbar.Header padded>
          <Toolbar.Title icon={<Icon.Arc />}>Arcs</Toolbar.Title>
          <Toolbar.Actions>
            <Toolbar.Action onClick={handleCreate}>
              <Icon.Add />
            </Toolbar.Action>
          </Toolbar.Actions>
        </Toolbar.Header>
        <Select.Frame
          multiple
          data={data}
          getItem={getItem}
          subscribe={subscribe}
          value={selected}
          onChange={setSelected}
          onFetchMore={fetchMore}
          replaceOnSingle
        >
          <List.Items<arc.Key, arc.Arc>
            full="y"
<<<<<<< HEAD
            emptyContent={<EmptyContent />}
            onContextMenu={contextMenuProps.open}
=======
            emptyContent={<EmptyContent onCreate={handleCreate} />}
            onContextMenu={menuProps.open}
>>>>>>> d65039b2
          >
            {({ key, ...p }) => (
              <ArcListItem
                key={key}
                {...p}
                onToggleDeploy={() => handleToggleDeploy(key)}
                onRename={(name) => handleRename({ key, name })}
                onDoubleClick={() => handleEdit(key)}
              />
            )}
          </List.Items>
        </Select.Frame>
      </Toolbar.Content>
    </PContextMenu.ContextMenu>
  );
};

export const TOOLBAR: Layout.NavDrawerItem = {
  key: "arc",
  icon: <Icon.Arc />,
  content: <Content />,
  trigger: ["A"],
  tooltip: "Arcs",
  initialSize: 300,
  minSize: 225,
  maxSize: 400,
};

interface ArcListItemProps extends List.ItemProps<arc.Key> {
  onToggleDeploy: () => void;
  onRename: (name: string) => void;
}

const ArcListItem = ({ onToggleDeploy, onRename, ...rest }: ArcListItemProps) => {
  const { itemKey } = rest;
  const arc = List.useItem<arc.Key, arc.Arc>(itemKey);

  const variant = arc?.status?.variant;
  const isLoading = variant === "loading";
  const isRunning = arc?.status?.details.running === true;
  const isDeployed = arc?.deploy === true;

  return (
    <Select.ListItem {...rest} justify="between" align="center">
      <Flex.Box y gap="small" grow className={CSS.BE("arc", "metadata")}>
        <Flex.Box x align="center" gap="small">
          <Status.Indicator
            variant={variant}
            style={{ fontSize: "2rem", minWidth: "2rem" }}
          />
          <Text.MaybeEditable
            id={`text-${itemKey}`}
            value={arc?.name ?? ""}
            onChange={onRename}
            allowDoubleClick={false}
            overflow="ellipsis"
            weight={500}
          />
        </Flex.Box>
        <Text.Text level="small" color={10}>
          {arc?.status?.message ?? (isDeployed ? "Started" : "Stopped")}
        </Text.Text>
      </Flex.Box>
      <Button.Button
        variant="outlined"
        status={isLoading ? "loading" : undefined}
        onClick={onToggleDeploy}
        onDoubleClick={stopPropagation}
        tooltip={`${isDeployed ? "Stop" : "Start"} ${arc?.name ?? ""}`}
      >
        {isRunning ? <Icon.Pause /> : <Icon.Play />}
      </Button.Button>
    </Select.ListItem>
  );
};

interface ContextMenuProps {
  keys: arc.Key[];
  arcs: arc.Arc[];
  onDelete: (keys: arc.Key | arc.Key[]) => void;
  onEdit: (key: arc.Key) => void;
  onToggleDeploy: (key: arc.Key) => void;
}

const ContextMenu = ({
  keys,
  arcs,
  onDelete,
  onEdit,
  onToggleDeploy,
}: ContextMenuProps) => {
  const canDeploy = arcs.some((arc) => arc.deploy === false);
  const canStop = arcs.some((arc) => arc.deploy === true);
  const someSelected = arcs.length > 0;
  const isSingle = arcs.length === 1;
  return (
    <>
      {canDeploy && (
        <PContextMenu.Item
          onClick={() =>
            arcs.forEach((arc) => {
              if (!arc.deploy) onToggleDeploy(arc.key);
            })
          }
        >
          <Icon.Play />
          Start
        </PContextMenu.Item>
      )}
      {canStop && (
        <PContextMenu.Item
          onClick={() =>
            arcs.forEach((arc) => {
              if (arc.deploy) onToggleDeploy(arc.key);
            })
          }
        >
          <Icon.Pause />
          Stop
        </PContextMenu.Item>
      )}
      {(canDeploy || canStop) && <PContextMenu.Divider />}
      {isSingle && (
        <>
          <PContextMenu.Item onClick={() => onEdit(arcs[0].key)} showBottomDivider>
            <Icon.Edit />
            Edit automation
          </PContextMenu.Item>
          <CMenu.RenameItem
            onClick={() => Text.edit(`text-${arcs[0].key}`)}
            showBottomDivider
          />
        </>
      )}
      {someSelected && (
        <PContextMenu.Item onClick={() => onDelete(keys)} showBottomDivider>
          <Icon.Delete />
          Delete
        </PContextMenu.Item>
      )}
      <CMenu.ReloadConsoleItem />
    </>
  );
};<|MERGE_RESOLUTION|>--- conflicted
+++ resolved
@@ -172,13 +172,8 @@
         >
           <List.Items<arc.Key, arc.Arc>
             full="y"
-<<<<<<< HEAD
-            emptyContent={<EmptyContent />}
+            emptyContent={<EmptyContent onCreate={handleCreate} />}
             onContextMenu={contextMenuProps.open}
-=======
-            emptyContent={<EmptyContent onCreate={handleCreate} />}
-            onContextMenu={menuProps.open}
->>>>>>> d65039b2
           >
             {({ key, ...p }) => (
               <ArcListItem
