--- conflicted
+++ resolved
@@ -25,11 +25,7 @@
     }, "Failed to create arc");
   },
   visible: ({ store, client }) =>
-<<<<<<< HEAD
-    Access.editGranted({ id: arc.TYPE_ONTOLOGY_ID, store, client }),
-=======
     Access.updateGranted({ id: arc.TYPE_ONTOLOGY_ID, store, client }),
->>>>>>> 99ffa699
 };
 
 const OPEN_EXPLORER_COMMAND: Palette.Command = {
