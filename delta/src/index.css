--- conflicted
+++ resolved
@@ -1,5 +1,3 @@
-<<<<<<< HEAD
-=======
 /* Copyright 2022 Synnax Labs, Inc. */
 /* */
 /* Use of this software is governed by the Business Source License included in the file */
@@ -14,7 +12,6 @@
     height: 100%;
 }
 
->>>>>>> cd13e094
 html {
     overflow: hidden;
 }
