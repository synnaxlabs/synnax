--- conflicted
+++ resolved
@@ -1,5 +1,3 @@
-<<<<<<< HEAD
-=======
 // Copyright 2022 Synnax Labs, Inc.
 //
 // Use of this software is governed by the Business Source License included in the file
@@ -13,7 +11,6 @@
 
 import { Range } from "@/features/workspace";
 
->>>>>>> cd13e094
 export interface Visualization {
   variant: string;
   key: string;
