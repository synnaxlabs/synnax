[project]
name = "alamos"
version = "0.47.1"
authors = [{ name = "Emiliano Bonilla", email = "ebonilla@synnaxlabs.com" }]
requires-python = ">=3.10,<4"
dependencies = [
    "opentelemetry-api>=1.37.0,<2",
    "opentelemetry-sdk>=1.37.0,<2",
<<<<<<< HEAD
    "pydantic (>=2.12.4,<3.0)",
=======
    "pydantic>=2.12.4,<3.0",
>>>>>>> 1ce1f772
    "uptrace>=1.37.0,<2",
]

[tool.poetry.group.dev.dependencies]
black = "^25.9.0"
isort = "^7.0.0"
mypy = "^1.18.2"
poetry = "^2.2.1"
pytest = "^8.4.2"
vermin = "^1.7.0"

[tool.isort]
profile = "black"

[tool.mypy]
mypy_path = "stubs"
plugins = ["pydantic.mypy"]
strict = true

[tool.pydantic-mypy]
init_forbid_extra = true
init_types = true
warn_required_dynamic_aliases = true

[build-system]
requires = ["poetry-core>=2.0.0,<3.0.0"]
build-backend = "poetry.core.masonry.api"<|MERGE_RESOLUTION|>--- conflicted
+++ resolved
@@ -6,11 +6,7 @@
 dependencies = [
     "opentelemetry-api>=1.37.0,<2",
     "opentelemetry-sdk>=1.37.0,<2",
-<<<<<<< HEAD
-    "pydantic (>=2.12.4,<3.0)",
-=======
     "pydantic>=2.12.4,<3.0",
->>>>>>> 1ce1f772
     "uptrace>=1.37.0,<2",
 ]
 
