--- conflicted
+++ resolved
@@ -2,29 +2,17 @@
 name = "alamos"
 version = "0.47.0"
 authors = [{ name = "Emiliano Bonilla", email = "ebonilla@synnaxlabs.com" }]
-<<<<<<< HEAD
-requires-python = ">=3.11,<3.14"
-dependencies = [
-    "opentelemetry-api>=1.37.0,<2",
-    "opentelemetry-sdk>=1.37.0,<2",
-    "pydantic (>=2.12.3,<3.0)",
-=======
 requires-python = ">=3.10,<4"
 dependencies = [
     "opentelemetry-api>=1.37.0,<2",
     "opentelemetry-sdk>=1.37.0,<2",
     "pydantic (>=2.12.4,<3.0)",
->>>>>>> e2968447
     "uptrace>=1.37.0,<2",
 ]
 
 [tool.poetry.group.dev.dependencies]
 black = "^25.9.0"
-<<<<<<< HEAD
-isort = "^6.1.0"
-=======
 isort = "^7.0.0"
->>>>>>> e2968447
 mypy = "^1.18.2"
 poetry = "^2.2.1"
 pytest = "^8.4.2"
