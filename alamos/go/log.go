--- conflicted
+++ resolved
@@ -202,11 +202,7 @@
 		}
 	}
 	if toRemove >= 0 {
-<<<<<<< HEAD
 		fields = slices.Delete(slices.Clone(fields), toRemove, toRemove+1)
-=======
-		fields = slices.Delete(fields, toRemove, toRemove+1)
->>>>>>> 27ea5539
 	}
 	return c.c.Write(entry, fields)
 }