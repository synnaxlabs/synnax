--- conflicted
+++ resolved
@@ -37,20 +37,12 @@
   "devDependencies": {
     "@synnaxlabs/tsconfig": "workspace:*",
     "@synnaxlabs/vite-plugin": "workspace:*",
-<<<<<<< HEAD
-    "@vitest/coverage-v8": "^2.1.2",
-    "eslint-config-synnaxlabs": "workspace:*",
-    "typescript": "^5.6.3",
-    "vite": "^5.4.8",
-    "vitest": "^2.1.2"
-=======
     "@vitest/coverage-v8": "^2.1.4",
     "eslint": "^9.12.0",
     "eslint-config-synnaxlabs": "workspace:*",
     "typescript": "^5.6.3",
     "vite": "^5.4.10",
     "vitest": "^2.1.4"
->>>>>>> 7d3e364b
   },
   "main": "dist/index.js",
   "module": "dist/index.js",
