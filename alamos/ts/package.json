--- conflicted
+++ resolved
@@ -37,12 +37,8 @@
   "devDependencies": {
     "@synnaxlabs/tsconfig": "workspace:*",
     "@synnaxlabs/vite-plugin": "workspace:*",
-<<<<<<< HEAD
-    "@vitest/coverage-v8": "^2.1.2",
+    "@vitest/coverage-v8": "^2.1.4",
     "eslint": "^9.12.0",
-=======
-    "@vitest/coverage-v8": "^2.1.4",
->>>>>>> a0796d40
     "eslint-config-synnaxlabs": "workspace:*",
     "typescript": "^5.6.3",
     "vite": "^5.4.10",
