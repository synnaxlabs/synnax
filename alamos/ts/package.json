{
  "name": "@synnaxlabs/alamos",
  "version": "0.36.0",
  "type": "module",
  "description": "Distributed instrumentation for Synnax",
  "repository": "https://github.com/synnaxlabs/synnax/tree/main/freighter/ts",
  "license": "MIT",
  "keywords": [
    "synnax",
    "grpc",
    "transport",
    "data acquisition",
    "big data",
    "telemetry",
    "control systems"
  ],
  "scripts": {
    "build": "tsc --noEmit && vite build",
    "watch": "tsc --noEmit && vite build --watch",
    "test": "vitest",
    "lint": "eslint --cache",
    "fix": "eslint --cache --fix"
  },
  "engines": {
    "node": ">=18"
  },
  "dependencies": {
    "@opentelemetry/api": "^1.9.0",
    "@synnaxlabs/x": "workspace:*"
  },
  "devDependencies": {
    "@synnaxlabs/tsconfig": "workspace:*",
    "@synnaxlabs/vite-plugin": "workspace:*",
<<<<<<< HEAD
    "eslint": "^9.16.0",
=======
    "@vitest/coverage-v8": "^2.1.8",
    "eslint": "^9.17.0",
>>>>>>> 37538709
    "eslint-config-synnaxlabs": "workspace:*",
    "typescript": "^5.7.2",
    "vite": "^6.0.3",
    "vitest": "^2.1.8"
  },
  "main": "dist/index.js",
  "module": "dist/index.js",
  "types": "dist/index.d.ts",
  "exports": {
    ".": {
      "import": "./dist/index.js",
      "require": "./dist/index.cjs"
    },
    "./dev": {
      "types": "./dist/dev/index.d.ts",
      "import": "./dist/dev.js",
      "require": "./dist/dev.cjs"
    }
  }
}<|MERGE_RESOLUTION|>--- conflicted
+++ resolved
@@ -31,12 +31,7 @@
   "devDependencies": {
     "@synnaxlabs/tsconfig": "workspace:*",
     "@synnaxlabs/vite-plugin": "workspace:*",
-<<<<<<< HEAD
-    "eslint": "^9.16.0",
-=======
-    "@vitest/coverage-v8": "^2.1.8",
     "eslint": "^9.17.0",
->>>>>>> 37538709
     "eslint-config-synnaxlabs": "workspace:*",
     "typescript": "^5.7.2",
     "vite": "^6.0.3",
