--- conflicted
+++ resolved
@@ -1,10 +1,6 @@
 {
   "name": "@synnaxlabs/alamos",
-<<<<<<< HEAD
-  "version": "0.43.0",
-=======
   "version": "0.42.0",
->>>>>>> 831c09e9
   "type": "module",
   "description": "Distributed instrumentation for Synnax",
   "repository": "https://github.com/synnaxlabs/synnax/tree/main/freighter/ts",
