--- conflicted
+++ resolved
@@ -51,11 +51,7 @@
     steps:
       - name: Checkout Repository
         uses: actions/checkout@v4
-<<<<<<< HEAD
 
-=======
-        
->>>>>>> 0cdd2c42
       - name: Set up Go
         uses: actions/setup-go@v5
         with:
