--- conflicted
+++ resolved
@@ -185,129 +185,6 @@
 
   build:
     needs: setup
-<<<<<<< HEAD
-    steps:
-      - name: Skip Build
-        if: ${{ needs.setup.outputs.SKIP_BUILD == 'true' }}
-        run: echo "Build skipped - using reference artifacts"
-
-      - name: Checkout Repository
-        if: ${{ needs.setup.outputs.SKIP_BUILD == 'false' }}
-        uses: actions/checkout@v6
-        with:
-          clean: false
-
-      - name: Update Submodules
-        if: ${{ needs.setup.outputs.SKIP_BUILD == 'false' }}
-        run: git submodule update --init --recursive
-
-      - name: Install Deps On Ubuntu Latest
-        if: matrix.os == 'ubuntu-build-bot' && needs.setup.outputs.SKIP_BUILD == 'false'
-        run: |
-          sudo apt-get update
-          sudo apt-get install -y libsystemd-dev
-
-      - name: Setup Bazel
-        if: ${{ needs.setup.outputs.SKIP_BUILD == 'false' }}
-        uses: bazel-contrib/setup-bazel@0.15.0
-        with:
-          bazelisk-cache: false
-          disk-cache: false
-          repository-cache: false
-
-      - name: Build Driver
-        if:
-          matrix.os != 'windows-build-bot' && needs.setup.outputs.SKIP_BUILD == 'false'
-        run: |
-          bazel build --enable_platform_specific_config -c opt --config=hide_symbols --announce_rc \
-            --disk_cache=~/.cache/bazel-disk \
-            --remote_cache=${{ env.BAZEL_REMOTE_CACHE }} \
-            //driver
-
-      - name: Build Driver (Windows)
-        if:
-          matrix.os == 'windows-build-bot' && needs.setup.outputs.SKIP_BUILD == 'false'
-        run: |
-          bazel --output_user_root=C:/tmp build --enable_platform_specific_config -c opt --announce_rc --disk_cache=C:/tmp/bazel-disk --remote_cache=${{ env.BAZEL_REMOTE_CACHE }} //driver
-
-      - name: Move Driver to Assets
-        if:
-          matrix.os != 'windows-build-bot' && needs.setup.outputs.SKIP_BUILD == 'false'
-        run: |
-          mv bazel-bin/driver/driver core/pkg/service/driver/assets/driver
-
-      - name: Move Driver to Assets (Windows)
-        if:
-          matrix.os == 'windows-build-bot' && needs.setup.outputs.SKIP_BUILD == 'false'
-        shell: powershell
-        run: |
-          Move-Item -Force bazel-bin/driver/driver.exe core/pkg/service/driver/assets/driver.exe
-
-      - name: Set up Go
-        if: ${{ needs.setup.outputs.SKIP_BUILD == 'false' }}
-        uses: actions/setup-go@v6
-        with:
-          go-version-file: go.work
-          cache: false
-
-      - name: Set up pnpm
-        if: ${{ needs.setup.outputs.SKIP_BUILD == 'false' }}
-        uses: pnpm/action-setup@v4
-
-      - name: Set up Node.js
-        if: ${{ needs.setup.outputs.SKIP_BUILD == 'false' }}
-        uses: actions/setup-node@v6
-        with:
-          node-version-file: package.json
-          cache: pnpm
-
-      - name: Install Node Dependencies
-        if: ${{ needs.setup.outputs.SKIP_BUILD == 'false' }}
-        run: pnpm install
-
-      - name: Build Console Web Assets
-        if: ${{ needs.setup.outputs.SKIP_BUILD == 'false' }}
-        env:
-          NODE_OPTIONS: --max_old_space_size=8192
-        run: pnpm build:console-vite
-
-      - name: Copy Console Assets to Server
-        if:
-          matrix.os != 'windows-build-bot' && needs.setup.outputs.SKIP_BUILD == 'false'
-        run: cp -r console/dist/* core/pkg/service/console/dist/
-
-      - name: Copy Console Assets to Server (Windows)
-        if:
-          matrix.os == 'windows-build-bot' && needs.setup.outputs.SKIP_BUILD == 'false'
-        shell: powershell
-        run: |
-          Copy-Item -Recurse -Force console/dist/* core/pkg/service/console/dist/
-
-      - name: Build
-        if: ${{ needs.setup.outputs.SKIP_BUILD == 'false' }}
-        working-directory: core
-        run: |
-          go build -tags console,driver -o synnax-v${{ needs.setup.outputs.VERSION }}-${{ matrix.binary-suffix }}
-
-      - name: Upload Core Binary as Artifact
-        if: ${{ needs.setup.outputs.SKIP_BUILD == 'false' }}
-        uses: actions/upload-artifact@v6
-        with:
-          name: ${{ matrix.artifact-name }}
-          path:
-            core/synnax-v${{ needs.setup.outputs.VERSION }}-${{ matrix.binary-suffix }}
-          retention-days: 7
-          if-no-files-found: error
-
-      - name: Debug Build Environment
-        if: failure() && matrix.os != 'windows-build-bot'
-        run: integration/scripts/debug_build_environment_unix.sh
-
-      - name: Debug Build Environment (Windows)
-        if: failure() && matrix.os == 'windows-build-bot'
-        shell: cmd
-        run: integration/scripts/DebugBuildEnvironmentWindows.cmd
-=======
     if: needs.setup.outputs.SKIP_BUILD == 'false'
     permissions:
       contents: write
@@ -326,7 +203,6 @@
       use_simple_artifact_names: true
       version: ${{ needs.setup.outputs.VERSION }}
     secrets: inherit
->>>>>>> 4e6297d2
 
   deploy-and-test-windows:
     name: Deploy and Test (windows)
@@ -405,72 +281,6 @@
         shell: cmd
         run: integration/scripts/DebugTestEnvironmentWindows.cmd
 
-<<<<<<< HEAD
-  deploy-and-test-macos:
-    name: Deploy and Test (macOS)
-    timeout-minutes: 30
-    runs-on:
-      - self-hosted
-      - macos-latest
-    if: false
-    needs: [setup, build]
-    steps:
-      - name: Checkout Repository
-        uses: actions/checkout@v6
-        with:
-          clean: false
-
-      - name: Force Quit Existing Synnax Processes
-        run: integration/scripts/kill_synnax_processes_unix.sh
-
-      - name: Download and Setup macOS Artifacts
-        env:
-          GH_TOKEN: ${{ github.token }}
-          REF_RUN_ID: ${{ needs.setup.outputs.REF_RUN_ID }}
-        run: integration/scripts/download_artifacts_unix.sh
-
-      - name: Update Submodules
-        run: git submodule update --init --recursive
-
-      - name: Set up Python
-        uses: actions/setup-python@v6
-        with:
-          python-version-file: integration/pyproject.toml
-
-      - name: Install Poetry & Dependencies
-        run: integration/scripts/install_poetry_deps_unix.sh
-
-      - name: Install Playwright
-        run: integration/scripts/install_playwright_unix.sh
-
-      - name: Start Core
-        timeout-minutes: 1
-        env:
-          SYNNAX_LICENSE_KEY: ${{ secrets.SYNNAX_LICENSE_KEY }}
-        run: integration/scripts/start_core_unix.sh
-
-      - name: Test Conductor
-        id: test-conductor
-        timeout-minutes: 20
-        working-directory: integration
-        run:
-          poetry run test-conductor --name tc_unix ${{ needs.setup.outputs.SEQUENCE_ARG
-          }}
-
-      - name: Upload Test Results
-        uses: actions/upload-artifact@v6
-        if: always()
-        with:
-          name: test-results-macos
-          path: integration/tests/results/*
-          retention-days: 7
-
-      - name: Debug Test Environment
-        if: failure()
-        run: integration/scripts/debug_test_environment_unix.sh
-
-=======
->>>>>>> 4e6297d2
   deploy-and-test-ubuntu:
     name: Deploy and Test (ubuntu)
     timeout-minutes: 30
