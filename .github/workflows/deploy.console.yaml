name: Deploy - Console

on:
  push:
    branches:
      - main
      - rc
  pull_request:
    branches:
      - main
      - rc
  workflow_dispatch:

permissions:
  contents: write

env:
  TAURI_SIGNING_PRIVATE_KEY_PASSWORD: ${{ secrets.TAURI_KEY_PASSWORD }}
  TAURI_SIGNING_PRIVATE_KEY: ${{ secrets.TAURI_PRIVATE_KEY }}

jobs:
  setup:
    name: Setup
    runs-on: ubuntu-latest
    outputs:
      PURE_VERSION: ${{ steps.version.outputs.PURE_VERSION }}
      VERSION: ${{ steps.version.outputs.VERSION }}
      changed: ${{ steps.filter.outputs.changed }}
    steps:
      - name: Checkout Repository
        uses: actions/checkout@v4
        with:
          fetch-depth: 0
          ssh-key: ${{ secrets.DEPLOY_KEY }}

      - name: Get Version
        id: version
        working-directory: console
        run: |
          if [ "${GITHUB_REF}" == "refs/heads/main" ]; then
            echo "VERSION=$(node -p "require('./package.json').version")" >> $GITHUB_OUTPUT
            echo "PURE_VERSION=$(node -p "require('./package.json').version")" >> $GITHUB_OUTPUT
          else
            echo "VERSION=$(node -p "require('./package.json').version")-rc" >> $GITHUB_OUTPUT
            echo "PURE_VERSION=$(node -p "require('./package.json').version")" >> $GITHUB_OUTPUT
          fi

      - name: Diff Changes
        uses: dorny/paths-filter@v3
        id: filter
        with:
          base: ${{ github.ref }}
          filters: |
            changed:
              - .github/workflows/deploy.console.yaml
              - alamos/ts/**
              - client/ts/**
              - configs/ts/**
              - configs/vite/**
              - console/**
              - drift/**
              - freighter/ts/**
              - pluto/**
              - x/media/**
              - x/ts/**

  create-release:
    name: Create Release
    runs-on: ubuntu-latest
<<<<<<< HEAD
    if: github.event_name == 'push' && needs.setup.outputs.changed == 'true'
=======
    if: (github.event_name == 'push' && needs.setup.outputs.changed == 'true') || github.event_name == 'workflow_dispatch'
>>>>>>> 0e7ff969
    needs: setup
    env:
      VERSION: ${{ needs.setup.outputs.VERSION }}
    outputs:
      release_id: ${{ steps.create-release.outputs.result }}
    steps:
      - name: Checkout Repository
        uses: actions/checkout@v4

      - name: Set up Node.js
        uses: actions/setup-node@v4
        with:
          node-version-file: package.json

      - name: Create Release
        id: create-release
        uses: actions/github-script@v7
        with:
          script: |
            const  { data: releases } = await github.rest.repos.listReleases({
              owner: context.repo.owner,
              repo: context.repo.repo
            })
            const release = releases.find(r => r.tag_name === `console-v${process.env.VERSION}`)
            if (release != null) return release.id
            const { data: { id } }  = await github.rest.repos.createRelease({
              owner: context.repo.owner,
              repo: context.repo.repo,
              tag_name: `console-v${process.env.VERSION}`,
              name: `Synnax Console v${process.env.VERSION}`,
              draft: false,
              prerelease: false,
            })
            return id

  build:
    name: Build (${{ matrix.os }})
    needs: setup
<<<<<<< HEAD
    if: needs.setup.outputs.changed == 'true'
=======
    if: needs.setup.outputs.changed == 'true' || github.event_name == 'workflow_dispatch'
>>>>>>> 0e7ff969
    env:
      SYNNAX_TS_ENV: prod
      GITHUB_TOKEN: ${{ secrets.GITHUB_TOKEN }}
      APPLE_ID: ${{ secrets.APPLE_ID }}
      APPLE_ID_PASSWORD: ${{ secrets.APPLE_ID_PASSWORD }}
<<<<<<< HEAD
      APPLE_PASSWORD: ${{ secrets.APPLE_ID_PASSWORD }}
      APPLE_TEAM_ID: ${{ secrets.APPLE_TEAM_ID }}
=======
>>>>>>> 0e7ff969
    strategy:
      fail-fast: false
      matrix:
        os: [macos-latest, windows-latest]
    runs-on: ${{ matrix.os }}
    steps:
      - name: Import Apple Developer Certificate
<<<<<<< HEAD
        # Only notarize on MacOS and on push events, not on PRs. This prevents excessive
        # notarization requests and long CI times on PRs.
        if: matrix.os == 'macos-latest' && github.event_name == 'push'
=======
        # Only notarize on macOS and on push events, not on PRs. This prevents excessive
        # notarization requests and long CI times on PRs.
        if: matrix.os == 'macos-latest' && (github.event_name == 'push' || github.event_name == 'workflow_dispatch')
>>>>>>> 0e7ff969
        env:
          APPLE_CERTIFICATE: ${{ secrets.APPLE_CERTIFICATE }}
          APPLE_CERTIFICATE_PASSWORD: ${{ secrets.APPLE_CERTIFICATE_PASSWORD }}
          KEYCHAIN_PASSWORD: ${{ secrets.KEYCHAIN_PASSWORD }}
        run: |
          echo $APPLE_CERTIFICATE | base64 --decode > certificate.p12
          security create-keychain -p "$KEYCHAIN_PASSWORD" build.keychain
          security default-keychain -s build.keychain
          security unlock-keychain -p "$KEYCHAIN_PASSWORD" build.keychain
          # Prevent the keychain from getting locked during the build process
          security set-keychain-settings -t 3600 -u build.keychain
          security import certificate.p12 -k build.keychain -P "$APPLE_CERTIFICATE_PASSWORD" -T /usr/bin/codesign
          security set-key-partition-list -S apple-tool:,apple:,codesign: -s -k "$KEYCHAIN_PASSWORD" build.keychain
          security find-identity -v -p codesigning build.keychain

      - name: Verify Apple Developer Certificate
<<<<<<< HEAD
        # Same as above - only notarize on MacOS and on push events, not on PRs
        if: matrix.os == 'macos-latest' && github.event_name == 'push'
=======
        # Same as above - only notarize on macOS and on push events, not on PRs
        if: matrix.os == 'macos-latest' && (github.event_name == 'push' || github.event_name == 'workflow_dispatch')
>>>>>>> 0e7ff969
        run: |
          CERT_INFO=$(security find-identity -v -p codesigning build.keychain | grep "Developer ID Application")
          echo "Cert info"
          CERT_ID=$(echo "$CERT_INFO" | awk -F'"' '{print $2}')
          echo "CERT_ID=$CERT_ID" >> $GITHUB_ENV
          echo "Certificate imported."

      - name: Checkout Repository
        uses: actions/checkout@v4

      - name: Set up pnpm
        uses: pnpm/action-setup@v4

      - name: Set up Node.js
        uses: actions/setup-node@v4
        with:
          node-version-file: package.json
          cache: pnpm

      - name: Adjust Auto Updater URL for Release Candidate
<<<<<<< HEAD
        if: github.event_name == 'push' && github.ref == 'refs/heads/rc'
=======
        if: (github.event_name == 'push' || github.event_name == 'workflow_dispatch') && github.ref == 'refs/heads/rc'
>>>>>>> 0e7ff969
        working-directory: console/src-tauri
        run: |
          jq '.plugins.updater.endpoints = ["https://raw.githubusercontent.com/synnaxlabs/synnax/rc/console/release-spec.json"]' tauri.conf.json > temp.json
          rm tauri.conf.json
          mv temp.json tauri.conf.json

      - name: Install Rust Stable
        uses: actions-rs/toolchain@v1
        with:
          toolchain: stable

      - name: Rust Cache
        uses: Swatinem/rust-cache@v2
        with:
          workspaces: console/src-tauri -> target
          key: ${{ runner.os }}

      - name: Turbo Cache
        uses: actions/cache@v3
        with:
          path: .turbo-cache
          key: ${{ runner.os }}-turbo-${{ github.sha }}
          restore-keys: |
            ${{ runner.os }}-turbo-

      - name: Install Dependencies
        run: pnpm install

      - name: Build (TypeScript)
<<<<<<< HEAD
        if: needs.setup.outputs.changed == 'true'
=======
>>>>>>> 0e7ff969
        run: pnpm build:console-vite

      # We need to build the console separately WITHOUT turbo repo because of strange
      # incompatibility issues with rust builds.

      - name: Build
<<<<<<< HEAD
        if: needs.setup.outputs.changed == 'true'
        env:
          NODE_OPTIONS: "--max_old_space_size=4096"
          APPLE_CERTIFICATE: ${{ secrets.APPLE_CERTIFICATE }}
          APPLE_CERTIFICATE_PASSWORD: ${{ secrets.APPLE_CERTIFICATE_PASSWORD }}
          KEYCHAIN_PASSWORD: ${{ secrets.KEYCHAIN_PASSWORD }}
          APPLE_SIGNING_IDENTITY: ${{ env.CERT_ID }}
        working-directory: console
        run: pnpm build

      - name: Upload MacOS Release Asset
        if: github.event_name == 'push' &&  matrix.os == 'macos-latest'
        run: |
          gh release upload --clobber console-v${{ needs.setup.outputs.VERSION }} ./console/src-tauri/target/release/bundle/macos/Synnax.app.tar.gz
          gh release upload --clobber console-v${{ needs.setup.outputs.VERSION }} ./console/src-tauri/target/release/bundle/macos/Synnax.app.tar.gz.sig
          gh release upload --clobber console-v${{ needs.setup.outputs.VERSION }} ./console/src-tauri/target/release/bundle/dmg/Synnax_${{ needs.setup.outputs.PURE_VERSION }}_aarch64.dmg

      - name: Upload Windows Release Asset
        if: github.event_name == 'push' && matrix.os == 'windows-latest'
        run: |
          gh release upload --clobber console-v${{ needs.setup.outputs.VERSION }} ./console/src-tauri/target/release/bundle/msi/Synnax_${{ needs.setup.outputs.PURE_VERSION }}_x64_en-US.msi
          gh release upload --clobber console-v${{ needs.setup.outputs.VERSION }} ./console/src-tauri/target/release/bundle/msi/Synnax_${{ needs.setup.outputs.PURE_VERSION }}_x64_en-US.msi.sig
          gh release upload --clobber console-v${{ needs.setup.outputs.VERSION }} ./console/src-tauri/target/release/bundle/nsis/Synnax_${{ needs.setup.outputs.PURE_VERSION }}_x64-setup.exe
          gh release upload --clobber console-v${{ needs.setup.outputs.VERSION }} ./console/src-tauri/target/release/bundle/nsis/Synnax_${{ needs.setup.outputs.PURE_VERSION }}_x64-setup.exe.sig

  publish:
    name: Publish
    runs-on: ubuntu-latest
    if: needs.setup.outputs.changed == 'true' && needs.create-release.outputs.release_id != ''
    needs: [setup, create-release, build]
    env:
      VERSION: ${{ needs.setup.outputs.VERSION }}
      PURE_VERSION: ${{ needs.setup.outputs.PURE_VERSION }}
      RELEASE_ID: ${{ needs.create-release.outputs.release_id }}
    steps:
      - name: Checkout Repository
        uses: actions/checkout@v4
        with:
          ref: ${{ github.event.pull_request.head.ref }}

      - name: Publish
        uses: actions/github-script@v7
        with:
          script: |
            github.rest.repos.updateRelease({
                owner: context.repo.owner,
                repo: context.repo.repo,
                release_id: process.env.RELEASE_ID,
                draft: false,
                prerelease: false,
            })

      - name: Set up pnpm
        uses: pnpm/action-setup@v4

      - name: Set up Node.js
        uses: actions/setup-node@v4
        with:
          node-version-file: package.json
          cache: pnpm

      - name: Add Auto Update JSON File
        uses: actions/github-script@v7
        env:
=======
        env:
          NODE_OPTIONS: "--max_old_space_size=4096"
          APPLE_CERTIFICATE: ${{ secrets.APPLE_CERTIFICATE }}
          APPLE_CERTIFICATE_PASSWORD: ${{ secrets.APPLE_CERTIFICATE_PASSWORD }}
          APPLE_SIGNING_IDENTITY: ${{ env.CERT_ID }}
          APPLE_ID: ${{ secrets.APPLE_ID }}
          APPLE_PASSWORD: ${{ secrets.APPLE_ID_PASSWORD }}
          APPLE_TEAM_ID: ${{ secrets.APPLE_TEAM_ID }}
        working-directory: console
        run: pnpm build

      - name: Upload macOS Release Asset
        if: (github.event_name == 'push' || github.event_name == 'workflow_dispatch') && matrix.os == 'macos-latest'
        run: |
          gh release upload --clobber console-v${{ needs.setup.outputs.VERSION }} ./console/src-tauri/target/release/bundle/macos/Synnax.app.tar.gz
          gh release upload --clobber console-v${{ needs.setup.outputs.VERSION }} ./console/src-tauri/target/release/bundle/macos/Synnax.app.tar.gz.sig
          gh release upload --clobber console-v${{ needs.setup.outputs.VERSION }} ./console/src-tauri/target/release/bundle/dmg/Synnax_${{ needs.setup.outputs.PURE_VERSION }}_aarch64.dmg

      - name: Upload Windows Release Asset
        if: (github.event_name == 'push' || github.event_name == 'workflow_dispatch') && matrix.os == 'windows-latest'
        run: |
          gh release upload --clobber console-v${{ needs.setup.outputs.VERSION }} ./console/src-tauri/target/release/bundle/msi/Synnax_${{ needs.setup.outputs.PURE_VERSION }}_x64_en-US.msi
          gh release upload --clobber console-v${{ needs.setup.outputs.VERSION }} ./console/src-tauri/target/release/bundle/msi/Synnax_${{ needs.setup.outputs.PURE_VERSION }}_x64_en-US.msi.sig
          gh release upload --clobber console-v${{ needs.setup.outputs.VERSION }} ./console/src-tauri/target/release/bundle/nsis/Synnax_${{ needs.setup.outputs.PURE_VERSION }}_x64-setup.exe
          gh release upload --clobber console-v${{ needs.setup.outputs.VERSION }} ./console/src-tauri/target/release/bundle/nsis/Synnax_${{ needs.setup.outputs.PURE_VERSION }}_x64-setup.exe.sig

  publish:
    name: Publish
    runs-on: ubuntu-latest
    if: (needs.setup.outputs.changed == 'true' && needs.create-release.outputs.release_id != '') || github.event_name == 'workflow_dispatch'
    needs: [setup, create-release, build]
    env:
      VERSION: ${{ needs.setup.outputs.VERSION }}
      PURE_VERSION: ${{ needs.setup.outputs.PURE_VERSION }}
      RELEASE_ID: ${{ needs.create-release.outputs.release_id }}
    steps:
      - name: Checkout Repository
        uses: actions/checkout@v4
        with:
          ref: ${{ github.event.pull_request.head.ref }}

      - name: Publish
        uses: actions/github-script@v7
        with:
          script: |
            github.rest.repos.updateRelease({
                owner: context.repo.owner,
                repo: context.repo.repo,
                release_id: process.env.RELEASE_ID,
                draft: false,
                prerelease: false,
            })

      - name: Set up pnpm
        uses: pnpm/action-setup@v4

      - name: Set up Node.js
        uses: actions/setup-node@v4
        with:
          node-version-file: package.json
          cache: pnpm

      - name: Add Auto Update JSON File
        uses: actions/github-script@v7
        env:
>>>>>>> 0e7ff969
          release_id: ${{ needs.create-release.outputs.release_id }}
        with:
          script: |
            const fs = await import("fs");

            const pureVersion = process.env.PURE_VERSION;
            const version = process.env.VERSION;
            const {
              repo: { repo, owner },
            } = context;

            const baseURL = `https://github.com/${owner}/${repo}/releases/download/console-v${version}/`;

            const darwinURL = baseURL + "Synnax.app.tar.gz";
            const darwinSig = await github.request(`GET ${darwinURL}.sig`);
            const windowsURL = baseURL + `Synnax_${pureVersion}_x64_en-US.msi`;
            const windowsSig = await github.request(`GET ${windowsURL}.sig`);
            const pub_date = new Date().toISOString().replace(/\.\d{3}Z$/, "Z");
            const ecd = new TextDecoder();

            const data = {
              version: `v${pureVersion}`,
              notes: "Synnax Update",
              pub_date,
              platforms: {
                "darwin-x86_64": {
                  signature: ecd.decode(darwinSig.data),
                  url: darwinURL,
                },
                "darwin-aarch64": {
                  signature: ecd.decode(darwinSig.data),
                  url: darwinURL,
                },
                "linux-x86_64": {
                  signature: "not_supported_and_tauri_requires_an_entry",
                  url: darwinURL,
                },
                "windows-x86_64": {
                  signature: ecd.decode(windowsSig.data),
                  url: windowsURL,
                },
              },
            };

            fs.writeFileSync("console/release-spec.json", JSON.stringify(data, null, 2));

      - name: Commit & Push Auto Update JSON File on RC
        if: github.ref == 'refs/heads/rc'
        uses: EndBug/add-and-commit@v9
        with:
          add: "*"
          default_author: github_actor
          message: Auto Update JSON File
          pull: --commit --no-edit
          push: origin rc --force

      - name: Commit & Push Auto Update JSON File on Main
        if: github.ref == 'refs/heads/main'
        uses: EndBug/add-and-commit@v9
        with:
          add: "*"
          default_author: github_actor
          message: Auto Update JSON File
          pull: --commit --no-edit
          push: origin main --force<|MERGE_RESOLUTION|>--- conflicted
+++ resolved
@@ -67,11 +67,7 @@
   create-release:
     name: Create Release
     runs-on: ubuntu-latest
-<<<<<<< HEAD
-    if: github.event_name == 'push' && needs.setup.outputs.changed == 'true'
-=======
     if: (github.event_name == 'push' && needs.setup.outputs.changed == 'true') || github.event_name == 'workflow_dispatch'
->>>>>>> 0e7ff969
     needs: setup
     env:
       VERSION: ${{ needs.setup.outputs.VERSION }}
@@ -110,21 +106,12 @@
   build:
     name: Build (${{ matrix.os }})
     needs: setup
-<<<<<<< HEAD
-    if: needs.setup.outputs.changed == 'true'
-=======
     if: needs.setup.outputs.changed == 'true' || github.event_name == 'workflow_dispatch'
->>>>>>> 0e7ff969
     env:
       SYNNAX_TS_ENV: prod
       GITHUB_TOKEN: ${{ secrets.GITHUB_TOKEN }}
       APPLE_ID: ${{ secrets.APPLE_ID }}
       APPLE_ID_PASSWORD: ${{ secrets.APPLE_ID_PASSWORD }}
-<<<<<<< HEAD
-      APPLE_PASSWORD: ${{ secrets.APPLE_ID_PASSWORD }}
-      APPLE_TEAM_ID: ${{ secrets.APPLE_TEAM_ID }}
-=======
->>>>>>> 0e7ff969
     strategy:
       fail-fast: false
       matrix:
@@ -132,15 +119,9 @@
     runs-on: ${{ matrix.os }}
     steps:
       - name: Import Apple Developer Certificate
-<<<<<<< HEAD
-        # Only notarize on MacOS and on push events, not on PRs. This prevents excessive
-        # notarization requests and long CI times on PRs.
-        if: matrix.os == 'macos-latest' && github.event_name == 'push'
-=======
         # Only notarize on macOS and on push events, not on PRs. This prevents excessive
         # notarization requests and long CI times on PRs.
         if: matrix.os == 'macos-latest' && (github.event_name == 'push' || github.event_name == 'workflow_dispatch')
->>>>>>> 0e7ff969
         env:
           APPLE_CERTIFICATE: ${{ secrets.APPLE_CERTIFICATE }}
           APPLE_CERTIFICATE_PASSWORD: ${{ secrets.APPLE_CERTIFICATE_PASSWORD }}
@@ -157,16 +138,10 @@
           security find-identity -v -p codesigning build.keychain
 
       - name: Verify Apple Developer Certificate
-<<<<<<< HEAD
-        # Same as above - only notarize on MacOS and on push events, not on PRs
-        if: matrix.os == 'macos-latest' && github.event_name == 'push'
-=======
         # Same as above - only notarize on macOS and on push events, not on PRs
         if: matrix.os == 'macos-latest' && (github.event_name == 'push' || github.event_name == 'workflow_dispatch')
->>>>>>> 0e7ff969
         run: |
           CERT_INFO=$(security find-identity -v -p codesigning build.keychain | grep "Developer ID Application")
-          echo "Cert info"
           CERT_ID=$(echo "$CERT_INFO" | awk -F'"' '{print $2}')
           echo "CERT_ID=$CERT_ID" >> $GITHUB_ENV
           echo "Certificate imported."
@@ -184,11 +159,7 @@
           cache: pnpm
 
       - name: Adjust Auto Updater URL for Release Candidate
-<<<<<<< HEAD
-        if: github.event_name == 'push' && github.ref == 'refs/heads/rc'
-=======
         if: (github.event_name == 'push' || github.event_name == 'workflow_dispatch') && github.ref == 'refs/heads/rc'
->>>>>>> 0e7ff969
         working-directory: console/src-tauri
         run: |
           jq '.plugins.updater.endpoints = ["https://raw.githubusercontent.com/synnaxlabs/synnax/rc/console/release-spec.json"]' tauri.conf.json > temp.json
@@ -218,82 +189,12 @@
         run: pnpm install
 
       - name: Build (TypeScript)
-<<<<<<< HEAD
-        if: needs.setup.outputs.changed == 'true'
-=======
->>>>>>> 0e7ff969
         run: pnpm build:console-vite
 
       # We need to build the console separately WITHOUT turbo repo because of strange
       # incompatibility issues with rust builds.
 
       - name: Build
-<<<<<<< HEAD
-        if: needs.setup.outputs.changed == 'true'
-        env:
-          NODE_OPTIONS: "--max_old_space_size=4096"
-          APPLE_CERTIFICATE: ${{ secrets.APPLE_CERTIFICATE }}
-          APPLE_CERTIFICATE_PASSWORD: ${{ secrets.APPLE_CERTIFICATE_PASSWORD }}
-          KEYCHAIN_PASSWORD: ${{ secrets.KEYCHAIN_PASSWORD }}
-          APPLE_SIGNING_IDENTITY: ${{ env.CERT_ID }}
-        working-directory: console
-        run: pnpm build
-
-      - name: Upload MacOS Release Asset
-        if: github.event_name == 'push' &&  matrix.os == 'macos-latest'
-        run: |
-          gh release upload --clobber console-v${{ needs.setup.outputs.VERSION }} ./console/src-tauri/target/release/bundle/macos/Synnax.app.tar.gz
-          gh release upload --clobber console-v${{ needs.setup.outputs.VERSION }} ./console/src-tauri/target/release/bundle/macos/Synnax.app.tar.gz.sig
-          gh release upload --clobber console-v${{ needs.setup.outputs.VERSION }} ./console/src-tauri/target/release/bundle/dmg/Synnax_${{ needs.setup.outputs.PURE_VERSION }}_aarch64.dmg
-
-      - name: Upload Windows Release Asset
-        if: github.event_name == 'push' && matrix.os == 'windows-latest'
-        run: |
-          gh release upload --clobber console-v${{ needs.setup.outputs.VERSION }} ./console/src-tauri/target/release/bundle/msi/Synnax_${{ needs.setup.outputs.PURE_VERSION }}_x64_en-US.msi
-          gh release upload --clobber console-v${{ needs.setup.outputs.VERSION }} ./console/src-tauri/target/release/bundle/msi/Synnax_${{ needs.setup.outputs.PURE_VERSION }}_x64_en-US.msi.sig
-          gh release upload --clobber console-v${{ needs.setup.outputs.VERSION }} ./console/src-tauri/target/release/bundle/nsis/Synnax_${{ needs.setup.outputs.PURE_VERSION }}_x64-setup.exe
-          gh release upload --clobber console-v${{ needs.setup.outputs.VERSION }} ./console/src-tauri/target/release/bundle/nsis/Synnax_${{ needs.setup.outputs.PURE_VERSION }}_x64-setup.exe.sig
-
-  publish:
-    name: Publish
-    runs-on: ubuntu-latest
-    if: needs.setup.outputs.changed == 'true' && needs.create-release.outputs.release_id != ''
-    needs: [setup, create-release, build]
-    env:
-      VERSION: ${{ needs.setup.outputs.VERSION }}
-      PURE_VERSION: ${{ needs.setup.outputs.PURE_VERSION }}
-      RELEASE_ID: ${{ needs.create-release.outputs.release_id }}
-    steps:
-      - name: Checkout Repository
-        uses: actions/checkout@v4
-        with:
-          ref: ${{ github.event.pull_request.head.ref }}
-
-      - name: Publish
-        uses: actions/github-script@v7
-        with:
-          script: |
-            github.rest.repos.updateRelease({
-                owner: context.repo.owner,
-                repo: context.repo.repo,
-                release_id: process.env.RELEASE_ID,
-                draft: false,
-                prerelease: false,
-            })
-
-      - name: Set up pnpm
-        uses: pnpm/action-setup@v4
-
-      - name: Set up Node.js
-        uses: actions/setup-node@v4
-        with:
-          node-version-file: package.json
-          cache: pnpm
-
-      - name: Add Auto Update JSON File
-        uses: actions/github-script@v7
-        env:
-=======
         env:
           NODE_OPTIONS: "--max_old_space_size=4096"
           APPLE_CERTIFICATE: ${{ secrets.APPLE_CERTIFICATE }}
@@ -359,7 +260,6 @@
       - name: Add Auto Update JSON File
         uses: actions/github-script@v7
         env:
->>>>>>> 0e7ff969
           release_id: ${{ needs.create-release.outputs.release_id }}
         with:
           script: |
