name: Test - Migration

on:
  pull_request:
    paths:
      - .github/workflows/test.migration.yaml
      - alamos/go/**
      - alamos/py/**
      - aspen/**
      - cesium/**
      - client/py/**
      - core/**
      - Earthfile
      - freighter/go/**
      - freighter/py/**
      - go.work
      - go.work.sum
      - x/go/**
  push:
    branches:
      - main
      - rc
    paths:
      - .github/workflows/test.migration.yaml
      - alamos/go/**
      - alamos/py/**
      - aspen/**
      - cesium/**
      - client/py/**
      - core/**
      - Earthfile
      - freighter/go/**
      - freighter/py/**
      - go.work
      - go.work.sum
      - x/go/**
  workflow_dispatch:

jobs:
  test:
    name: Test
    runs-on: ubuntu-latest
    permissions:
      packages: write
    steps:
      - name: Checkout Repository
        uses: actions/checkout@v5

      - name: Start Core (main)
        id: start_main
        run:
          docker run -d --name synnax-main -p 9090:9090 -e SYNNAX_LISTEN=0.0.0.0:9090 -e
          SYNNAX_VERBOSE=true -e SYNNAX_INSECURE=true -e SYNNAX_MEM=false -e
          SYNNAX_LICENSE_KEY=${{ secrets.SYNNAX_LICENSE_KEY }}
          ghcr.io/synnaxlabs/synnax:latest

      - name: Checkout Main Branch
        uses: actions/checkout@v5
        with:
          ref: main

      - name: Install Poetry
        run: pipx install poetry

      - name: Set up Python
        uses: actions/setup-python@v6
        with:
          python-version-file: client/py/pyproject.toml
          cache: poetry

      - name: Install Dependencies
        run: poetry install
        working-directory: client/py

      - name: Python Test with Core (main)
        run: poetry run pytest
        working-directory: client/py

      - name: Stop Core (main)
        if: always() && steps.start_main.outcome == 'success'
        run: |
          docker logs synnax-main
          docker stop synnax-main
          docker rm synnax-main

      - name: Checkout Current Branch
        uses: actions/checkout@v5

      - name: Login to Github Container Registry
        uses: docker/login-action@v3
        with:
          registry: ghcr.io
          username: ${{ github.actor }}
          password: ${{ secrets.GITHUB_TOKEN }}

<<<<<<< HEAD
      - name: Download Earthly
        uses: earthly/actions-setup@v1
        with:
          github-token: ${{ secrets.GITHUB_TOKEN }}

      - name: Build Current Core Image
        run: earthly --push +docker -tag=${GITHUB_SHA} -driver=false
        working-directory: core

      - name: Push Current Core Image to Github Container Registry
        run: docker push ghcr.io/synnaxlabs/synnax:${GITHUB_SHA}
=======
      - name: Set up Docker Buildx
        uses: docker/setup-buildx-action@v3

      - name: Build and Push Current Server Image
        uses: docker/build-push-action@v6
        with:
          context: .
          file: ./core/Dockerfile
          platforms: linux/amd64
          push: true
          tags: ghcr.io/synnaxlabs/synnax:${{ github.sha }}
          cache-from: type=gha,scope=test-migration
          cache-to: type=gha,mode=max,scope=test-migration
          build-args: |
            DRIVER_ENABLED=false
>>>>>>> ed599e44

      - name: Start Current Core
        id: start_current
        run:
          docker run -d --name synnax-current -p 9090:9090 -e SYNNAX_LISTEN=0.0.0.0:9090
          -e SYNNAX_VERBOSE=true -e SYNNAX_INSECURE=true -e SYNNAX_MEM=false -e
          SYNNAX_LICENSE_KEY=${{ secrets.SYNNAX_LICENSE_KEY }}
          ghcr.io/synnaxlabs/synnax:${GITHUB_SHA}

      - name: Set up Python
        uses: actions/setup-python@v6
        with:
          python-version-file: client/py/pyproject.toml
          cache: poetry

      - name: Install Dependencies
        run: poetry install
        working-directory: client/py

      - name: Python Test with Current Core
        run: poetry run pytest
        working-directory: client/py

      - name: Stop Current Core
        if: always() && steps.start_current.outcome == 'success'
        run: |
          docker logs synnax-current
          docker stop synnax-current
          docker rm synnax-current<|MERGE_RESOLUTION|>--- conflicted
+++ resolved
@@ -93,19 +93,6 @@
           username: ${{ github.actor }}
           password: ${{ secrets.GITHUB_TOKEN }}
 
-<<<<<<< HEAD
-      - name: Download Earthly
-        uses: earthly/actions-setup@v1
-        with:
-          github-token: ${{ secrets.GITHUB_TOKEN }}
-
-      - name: Build Current Core Image
-        run: earthly --push +docker -tag=${GITHUB_SHA} -driver=false
-        working-directory: core
-
-      - name: Push Current Core Image to Github Container Registry
-        run: docker push ghcr.io/synnaxlabs/synnax:${GITHUB_SHA}
-=======
       - name: Set up Docker Buildx
         uses: docker/setup-buildx-action@v3
 
@@ -121,7 +108,6 @@
           cache-to: type=gha,mode=max,scope=test-migration
           build-args: |
             DRIVER_ENABLED=false
->>>>>>> ed599e44
 
       - name: Start Current Core
         id: start_current
