--- conflicted
+++ resolved
@@ -127,15 +127,6 @@
       - name: Build Driver (Windows)
         if: matrix.os == 'windows-latest'
         run: bazel --output_user_root=C:/tmp build --enable_platform_specific_config -c opt //driver
-<<<<<<< HEAD
-
-      - name: Upload Release Asset for Driver Symbols
-        if: matrix.os == 'windows-latest' && github.event_name == 'push'
-        env:
-          GITHUB_TOKEN: ${{ github.token }}
-        run: gh release upload --clobber synnax-v${{ needs.setup.outputs.VERSION }} bazel-bin/driver/driver.pdb
-=======
->>>>>>> 686b87be
 
       - name: Determine OS
         id: os
