--- conflicted
+++ resolved
@@ -101,7 +101,7 @@
         run: git submodule update --init --recursive
 
       - name: Build MbedTLS On Windows
-        if: matrix.os == 'windows-latest' 
+        if: matrix.os == 'windows-latest'
         shell: bash
         run: |
           curl -LO https://github.com/Mbed-TLS/mbedtls/releases/download/v3.6.0/mbedtls-3.6.0.tar.bz2
@@ -120,14 +120,7 @@
       - name: Install Deps On Ubuntu
         if: matrix.os == 'ubuntu-20.04' || matrix.os == 'ubuntu-latest'
         run: |
-<<<<<<< HEAD
           sudo apt-get install -y libmbedtls-dev libsystemd-dev
-=======
-          sudo apt-get install -y libmbedtls-dev
-
-      - name: Update Submodules
-        run: git submodule update --init --recursive
->>>>>>> 64429160
 
       - name: Setup Bazel
         uses: bazel-contrib/setup-bazel@0.8.1
@@ -223,62 +216,6 @@
         working-directory: synnax
         run: go mod download
 
-<<<<<<< HEAD
-=======
-      - name: Build Windows Installer
-        if: matrix.os == 'windows-latest'
-        shell: powershell
-        run: |
-          # Navigate to the synnax binary directory
-          Push-Location .\synnax
-          # Read version from VERSION file
-          $version = "${{ needs.setup.outputs.VERSION }}"
-          if (-not $version) {
-              Write-Error "Failed to read version file"
-              exit 1
-          }
-          $version = $version.Trim()
-          Write-Host "Building version: $version"
-          # Build the synnax binary
-          Write-Host "Building synnax binary..."
-          & go build -tags driver -o synnax-server.exe
-          if ($LASTEXITCODE -ne 0) {
-              Write-Error "Failed to build synnax binary"
-              exit 1
-          }
-          # Navigate back to scripts directory
-          Pop-Location
-          # Move the built binary to scripts directory
-          Write-Host "Moving synnax binary to scripts directory..."
-          Move-Item -Force .\synnax\synnax-server.exe .\scripts\
-          # Build the NSIS installer
-          Write-Host "Building Windows installer..."
-          & makensis /DVERSION=$version .\scripts\windows-installer.nsi
-          if ($LASTEXITCODE -ne 0) {
-              Write-Error "Failed to build Windows installer"
-              exit 1
-          }
-          Write-Host "Build process completed successfully!"
-
-      - name: Upload Windows Installer
-        if: github.event_name == 'push'  && matrix.os == 'windows-latest'
-        env:
-          GITHUB_TOKEN: ${{ github.token }}
-        run: gh release upload --clobber synnax-v${{ needs.setup.outputs.VERSION }} .\scripts\synnax-setup-v${{ needs.setup.outputs.VERSION }}.exe
-
-      - name: Determine OS
-        id: os
-        shell: bash
-        run: |
-          if [ "${{ matrix.os }}" = "macos-latest" ]; then
-            echo "OS=macos" >> $GITHUB_OUTPUT
-          elif [ "${{ matrix.os }}" = "ubuntu-latest" ]; then
-            echo "OS=linux" >> $GITHUB_OUTPUT
-          elif [ "${{ matrix.os }}" = "windows-latest" ]; then
-            echo "OS=windows" >> $GITHUB_OUTPUT
-          fi
-
->>>>>>> 64429160
       - name: Build
         working-directory: synnax
         run: |
