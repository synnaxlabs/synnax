name: Test - X

on:
  push:
    branches:
      - main
      - rc
  pull_request:
    branches:
      - main
      - rc
  workflow_dispatch:

jobs:
  changes:
    name: Changes
    runs-on: ubuntu-latest
    outputs:
      go: ${{ steps.filter.outputs.go }}
      ts: ${{ steps.filter.outputs.ts }}
      cpp: ${{ steps.filter.outputs.cpp }}
    steps:
      - name: Checkout Repository
        uses: actions/checkout@v4

      - name: Diff Changes
        uses: dorny/paths-filter@v3
        id: filter
        with:
          base: ${{ github.ref }}
          filters: |
            shared: &shared
              - .github/workflows/test.x.yaml
            cpp:
              - *shared
              - x/cpp/**
            go:
              - *shared
              - alamos/go/**
              - x/go/**
            ts:
              - *shared
              - configs/eslint/**
              - configs/ts/**
              - configs/vite/**
              - x/ts/**

  go:
    name: Go (${{ matrix.os }})
    needs: changes
    if: needs.changes.outputs.go == 'true'
    strategy:
      matrix:
        os: [macos-latest, ubuntu-latest, windows-latest]
        include:
          - os: ubuntu-latest
            format: true
        exclude:
          - os: ${{ github.ref != 'refs/heads/main' && 'macos-latest' }}
          - os: ${{ github.ref != 'refs/heads/main' && 'windows-latest' }}
    runs-on: ${{ matrix.os }}
    steps:
      - name: Checkout Repository
        uses: actions/checkout@v4

      - name: Set up Go
        uses: actions/setup-go@v5
        with:
          go-version-file: go.work
          cache-dependency-path: go.work.sum

      - name: Check Formatting
        if: matrix.format
        run: bash scripts/check-gofmt.sh x/go

      - name: Install Ginkgo
        run: go install github.com/onsi/ginkgo/v2/ginkgo

      - name: Test
        run: ginkgo ./...
        working-directory: x/go

  ts:
    name: TypeScript (${{ matrix.os }})
    needs: changes
    if: needs.changes.outputs.ts == 'true'
    strategy:
      matrix:
        os: [macos-latest, ubuntu-latest, windows-latest]
        include:
          - os: ubuntu-latest
            lint: true
        exclude:
          - os: ${{ github.ref != 'refs/heads/main' && 'macos-latest' }}
          - os: ${{ github.ref != 'refs/heads/main' && 'windows-latest' }}
    runs-on: ${{ matrix.os }}
    steps:
      - name: Checkout Repository
        uses: actions/checkout@v4

      - name: Set up pnpm
        uses: pnpm/action-setup@v4

      - name: Set up Node.js
        uses: actions/setup-node@v4
        with:
          node-version-file: package.json
          cache: pnpm

      - name: Install Dependencies
        run: pnpm install

      - name: Build
        run: pnpm build:x

      - name: Lint
        if: matrix.lint
        run: pnpm lint:x

      - name: Test
        run: pnpm test:x

  cpp:
    name: C++ (${{ matrix.os }})
    needs: changes
    if: needs.changes.outputs.cpp == 'true'
    strategy:
      matrix:
        os: [macos-latest, ubuntu-latest, windows-latest]
        include:
          - os: ubuntu-latest
            format: true
        exclude:
          - os: ${{ github.ref != 'refs/heads/main' && 'macos-latest' }}
          - os: ${{ github.ref != 'refs/heads/main' && 'windows-latest' }}
    runs-on: ${{ matrix.os }}
    steps:
      - name: Checkout Repository
        uses: actions/checkout@v4

      - name: Update Submodules
        run: git submodule update --init --recursive

      - name: Install clang-format
        if: matrix.os == 'ubuntu-latest'
        run: sudo apt-get update && sudo apt-get install -y clang-format

      - name: Check Formatting
<<<<<<< HEAD
        if: matrix.os == 'ubuntu-latest'
=======
        if: matrix.format
>>>>>>> fec7f000
        run: bash scripts/check-clang-format.sh x/cpp

      - name: Setup Bazel
        uses: bazel-contrib/setup-bazel@0.8.1
        with:
          bazelisk-cache: true
          disk-cache: ${{ github.workflow }}
          repository-cache: true

      - name: Test
        run: bazel test --test_output=all //x/cpp/... --nocache_test_results<|MERGE_RESOLUTION|>--- conflicted
+++ resolved
@@ -146,11 +146,7 @@
         run: sudo apt-get update && sudo apt-get install -y clang-format
 
       - name: Check Formatting
-<<<<<<< HEAD
-        if: matrix.os == 'ubuntu-latest'
-=======
         if: matrix.format
->>>>>>> fec7f000
         run: bash scripts/check-clang-format.sh x/cpp
 
       - name: Setup Bazel
