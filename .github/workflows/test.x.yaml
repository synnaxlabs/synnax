--- conflicted
+++ resolved
@@ -1,8 +1,4 @@
-<<<<<<< HEAD
-name: "Test: X"
-=======
 name: "Test - X"
->>>>>>> b2b6c896
 
 on:
   pull_request:
@@ -34,24 +30,17 @@
           base: ${{ github.ref}}
           filters: |
             shared: &shared
-<<<<<<< HEAD
-              - .github/workflows/test.x.yaml
-=======
               - .github/workflows/text.x.yaml
->>>>>>> b2b6c896
             go:
               - *shared
               - alamos/go/**
               - x/go/**
             ts:
               - *shared
-<<<<<<< HEAD
               - configs/eslint/**
               - configs/stylelint/**
               - configs/ts/**
               - configs/vite/**
-=======
->>>>>>> b2b6c896
               - x/ts/**
 
   go:
@@ -59,17 +48,12 @@
     needs: changes
     if: needs.changes.outputs.go == 'true'
     strategy:
-<<<<<<< HEAD
+      fail-fast: false
       matrix:
         os: [macos-latest, ubuntu-latest, windows-latest]
         include:
           - os: ubuntu-latest
             lint: true
-=======
-      fail-fast: false
-      matrix:
-        os: [macos-latest, ubuntu-latest, windows-latest]
->>>>>>> b2b6c896
     runs-on: ${{ matrix.os }}
     steps:
       - name: Checkout Repository
@@ -87,7 +71,6 @@
         run: go test -v -shuffle=on ./...
         working-directory: x/go
 
-<<<<<<< HEAD
       - name: Check Formatting
         if: matrix.lint
         run: scripts/gofmt-check.sh x/go
@@ -103,22 +86,11 @@
           - os: ubuntu-latest
             lint: true
     runs-on: ${{ matrix.os }}
-=======
-  ts:
-    name: TypeScript
-    needs: changes
-    if: needs.changes.outputs.ts == 'true'
-    runs-on: ubuntu-latest
->>>>>>> b2b6c896
     steps:
       - name: Checkout Repository
         uses: actions/checkout@v4
 
-<<<<<<< HEAD
       - name: Set up pnpm
-=======
-      - name: Setup pnpm
->>>>>>> b2b6c896
         uses: pnpm/action-setup@v4
 
       - name: Set up Node.js
@@ -130,7 +102,6 @@
 
       - name: Install Dependencies
         run: pnpm install
-<<<<<<< HEAD
 
       - name: Build
         run: pnpm build:x
@@ -140,12 +111,4 @@
 
       - name: Lint
         if: matrix.lint
-        run: pnpm lint:x
-=======
-
-      - name: Build
-        run: pnpm build:x
-
-      - name: Test
-        run: pnpm test:x
->>>>>>> b2b6c896
+        run: pnpm lint:x