name: Test - Freighter

on:
  push:
    branches:
      - main
      - rc
  pull_request:
    branches:
      - main
      - rc
  workflow_dispatch:

permissions:
  contents: write
  packages: write

jobs:
  changes:
    name: Changes
    runs-on: ubuntu-latest
    outputs:
      cpp: ${{ steps.filter.outputs.cpp }}
      go: ${{ steps.filter.outputs.go }}
      integration: ${{ steps.filter.outputs.integration }}
      py: ${{ steps.filter.outputs.py }}
      ts: ${{ steps.filter.outputs.ts }}
    steps:
      - name: Checkout Repository
        uses: actions/checkout@v4

      - name: Diff Changes
        uses: dorny/paths-filter@v3
        id: filter
        with:
          base: ${{ github.ref }}
          filters: |
            shared: &shared
              - .github/workflows/test.freighter.yaml
            cpp:
              - *shared
              - freighter/cpp/**
            go: &go
              - *shared
              - alamos/go/**
              - freighter/go/**
              - x/go/**
            integration: &integration
              - *go
              - freighter/integration/**
              - x/go/**
            py:
              - *shared
              - *integration
              - alamos/py/**
              - freighter/py/**
            ts:
              - *shared
              - *integration
              - alamos/ts/**
              - configs/eslint/**
              - configs/ts/**
              - configs/vite/**
              - freighter/ts/**
              - x/ts/**

  cpp:
    name: C++ (${{ matrix.os }})
    needs: changes
    if: needs.changes.outputs.cpp == 'true'
    strategy:
      matrix:
        os: [macos-latest, ubuntu-latest, windows-latest]
    runs-on: ${{ matrix.os }}
    steps:
      - name: Checkout Repository
        uses: actions/checkout@v4

      - name: Setup Bazel
        uses: bazel-contrib/setup-bazel@0.8.1
        with:
          bazelisk-cache: true
          disk-cache: ${{ github.workflow }}
          repository-cache: true

      - name: Test
        run: bazel test --test_output=all //freighter/cpp:freighter_test --nocache_test_results

  go:
    name: Go (${{ matrix.os }})
    needs: changes
    if: needs.changes.outputs.go == 'true'
    strategy:
      matrix:
        os: [macos-latest, ubuntu-latest, windows-latest]
        include:
          - os: ubuntu-latest
            format: true
    runs-on: ${{ matrix.os }}
    steps:
      - name: Checkout Repository
        uses: actions/checkout@v4

      - name: Set up Go
        uses: actions/setup-go@v5
        with:
          go-version-file: go.work
          cache-dependency-path: go.work.sum

      - name: Test
        run: go test -v -shuffle=on ./...
        working-directory: freighter/go

      - name: Check Formatting
        if: matrix.format
        run: scripts/gofmt-check.sh freighter/go

  integration:
    runs-on: ubuntu-latest
    needs: changes
    if: needs.changes.outputs.integration == 'true'
    steps:
      - name: Checkout Repository
        uses: actions/checkout@v4

<<<<<<< HEAD
      - name: Login to GitHub Container Registry
        uses: docker/login-action@v3
=======
      - name: Diff Changes
        uses: dorny/paths-filter@v3
        id: filter
        with:
          filters: |
            changed:
              - "freighter/go/**"
              - "freighter/integration/**"
              - ".github/workflows/test.freighter.yaml"

      - name: Login to Github Container Registry
        if: steps.filter.outputs.changed == 'true'
        uses: docker/login-action@v2
>>>>>>> 7e79ad76
        with:
          registry: ghcr.io
          username: ${{ github.actor }}
          password: ${{ secrets.GITHUB_TOKEN }}

      - name: Download Earthly
        uses: earthly/actions-setup@v1

      - name: Build Image
        run: earthly --push +docker
        working-directory: freighter/integration

      - name: Set up Go
        uses: actions/setup-go@v5
        with:
          go-version-file: go.work
          cache-dependency-path: go.work.sum

      - name: Check Formatting
        run: scripts/gofmt-check.sh freighter/integration

  py:
    name: Python
    needs: [changes, integration]
    if: needs.changes.outputs.py == 'true'
    runs-on: ubuntu-latest
    services:
      integration:
        image: ghcr.io/synnaxlabs/freighter-go-integration:latest
        credentials:
          username: ${{ github.actor }}
          password: ${{ secrets.GITHUB_TOKEN }}
        ports:
          - 8080:8080
    steps:
      - name: Checkout Repository
        uses: actions/checkout@v4

      - name: Set up Poetry
        run: pipx install poetry

      - name: Set up Python
        uses: actions/setup-python@v5
        with:
          python-version-file: freighter/py/pyproject.toml
          cache: poetry

      - name: Install Dependencies
        run: poetry install
        working-directory: freighter/py

      - name: Test
        run: poetry run pytest
        working-directory: freighter/py

  ts:
    name: TypeScript
    needs: [changes, integration]
    if: needs.changes.outputs.ts == 'true'
    runs-on: ubuntu-latest
    services:
      integration:
        image: ghcr.io/synnaxlabs/freighter-go-integration:latest
        credentials:
          username: ${{ github.actor }}
          password: ${{ secrets.GITHUB_TOKEN }}
        ports:
          - 8080:8080
    steps:
      - name: Checkout Repository
        uses: actions/checkout@v4

      - name: Set up pnpm
        uses: pnpm/action-setup@v4

      - name: Set up Node.js
        uses: actions/setup-node@v4
        with:
          node-version-file: package.json
          cache: pnpm

      - name: Install Dependencies
        run: pnpm install

      - name: Build
        run: pnpm build:freighter

      - name: Test
        run: pnpm test:freighter

      - name: Lint
        run: pnpm lint:freighter<|MERGE_RESOLUTION|>--- conflicted
+++ resolved
@@ -74,7 +74,149 @@
     runs-on: ${{ matrix.os }}
     steps:
       - name: Checkout Repository
-        uses: actions/checkout@v4
+        uses: actions/checkout@v3
+
+      - name: Diff Changes
+        uses: dorny/paths-filter@v3
+        id: filter
+        with:
+          filters: |
+            changed:
+              - "freighter/go/**"
+              - "freighter/integration/**"
+              - ".github/workflows/test.freighter.yaml"
+
+      - name: Login to Github Container Registry
+        if: steps.filter.outputs.changed == 'true'
+        uses: docker/login-action@v2
+        with:
+          registry: ghcr.io
+          username: ${{ github.actor }}
+          password: ${{ secrets.GITHUB_TOKEN }}
+
+      - name: Download latest earthly
+        if: steps.filter.outputs.changed == 'true'
+        uses: earthly/actions-setup@v1
+
+      - name: Build Image
+        if: steps.filter.outputs.changed == 'true'
+        run: earthly --push +docker
+        working-directory: ./freighter/integration
+
+  test-python:
+    needs: [build-integration-image]
+    runs-on: ubuntu-latest
+    steps:
+      - name: Checkout Repository
+        uses: actions/checkout@v3
+
+      - name: Diff Changes
+        uses: dorny/paths-filter@v3
+        id: filter
+        with:
+          filters: |
+            changed:
+              - "freighter/py/**"
+              - "freighter/integration/**"
+              - ".github/workflows/test.freighter.yaml"
+
+      - name: Set up Python
+        if: steps.filter.outputs.changed == 'true'
+        uses: actions/setup-python@v4
+        with:
+          python-version: "3.12"
+
+      - name: Install Poetry
+        if: steps.filter.outputs.changed == 'true'
+        run: |
+          pip install poetry
+          poetry config virtualenvs.create false
+          poetry install
+        working-directory: ./freighter/py
+
+      - name: Test
+        if: steps.filter.outputs.changed == 'true'
+        run: pytest --cov=freighter --cov-report xml:coverage.xml
+        working-directory: ./freighter/py
+
+      - name: Upload Coverage
+        if: steps.filter.outputs.changed == 'true'
+        uses: codecov/codecov-action@v3
+        with:
+          directory: ./freighter/py
+          fail_ci_if_error: true
+          token: ${{ secrets.CODECOV_TOKEN }}
+          flags: freighterpy
+
+    services:
+      integration:
+        image: ghcr.io/synnaxlabs/freighter-go-integration:latest
+        credentials:
+          username: ${{ github.actor }}
+          password: ${{ secrets.GITHUB_TOKEN }}
+        ports:
+          - 8080:8080
+
+  test-typescript:
+    needs: [build-integration-image]
+    runs-on: ubuntu-latest
+    steps:
+      - name: Checkout Repository
+        uses: actions/checkout@v3
+
+      - name: Diff Changes
+        uses: dorny/paths-filter@v3
+        id: filter
+        with:
+          filters: |
+            changed:
+              - "freighter/ts/**"
+              - "freighter/integration/**"
+              - ".github/workflows/test.freighter.yaml"
+
+      - name: Setup pnpm
+        if: steps.filter.outputs.changed == 'true'
+        uses: pnpm/action-setup@v3
+        with:
+          version: 9
+
+      - name: Setup Node
+        if: steps.filter.outputs.changed == 'true'
+        uses: actions/setup-node@v4
+        with:
+          node-version: 20
+
+      - name: Install Dependencies
+        if: steps.filter.outputs.changed == 'true'
+        run: pnpm install --frozen-lockfile
+
+      - name: Test
+        if: steps.filter.outputs.changed == 'true'
+        run: pnpm cov:freighter
+
+      - name: Upload Coverage
+        if: steps.filter.outputs.changed == 'true'
+        uses: codecov/codecov-action@v3
+        with:
+          directory: ./freighter/ts
+          fail_ci_if_error: true
+          token: ${{ secrets.CODECOV_TOKEN }}
+          flags: freighterts
+
+    services:
+      integration:
+        image: ghcr.io/synnaxlabs/freighter-go-integration:latest
+        credentials:
+          username: ${{ github.actor }}
+          password: ${{ secrets.GITHUB_TOKEN }}
+        ports:
+          - 8080:8080
+
+  test-cpp:
+    runs-on: windows-latest
+    steps:
+      - name: Checkout Repository
+        uses: actions/checkout@v3
 
       - name: Setup Bazel
         uses: bazel-contrib/setup-bazel@0.8.1
@@ -123,24 +265,8 @@
       - name: Checkout Repository
         uses: actions/checkout@v4
 
-<<<<<<< HEAD
       - name: Login to GitHub Container Registry
         uses: docker/login-action@v3
-=======
-      - name: Diff Changes
-        uses: dorny/paths-filter@v3
-        id: filter
-        with:
-          filters: |
-            changed:
-              - "freighter/go/**"
-              - "freighter/integration/**"
-              - ".github/workflows/test.freighter.yaml"
-
-      - name: Login to Github Container Registry
-        if: steps.filter.outputs.changed == 'true'
-        uses: docker/login-action@v2
->>>>>>> 7e79ad76
         with:
           registry: ghcr.io
           username: ${{ github.actor }}
