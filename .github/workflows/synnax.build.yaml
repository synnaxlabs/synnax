name: "Synnax Build"
on:
  push:
  workflow_dispatch:
permissions:
  contents: write
  packages: write
jobs:
<<<<<<< HEAD
=======
  docker:
    runs-on: ubuntu-latest
    env:
      FORCE_COLOR: 1
    steps:
      - name: Checkout Repository
        uses: actions/checkout@v3

      - name: Diff Changes
        uses: dorny/paths-filter@v3
        id: filter
        with:
          filters: |
            changed:
              - 'synnax/**'
              - 'cesium/**'
              - 'x/**'
              - 'aspen/**'
              - 'freighter/go/**'
              - '.github/workflows/synnax.build.yaml'

      - name: Download latest earthly
        if: steps.filter.outputs.changed == 'true'
        uses: earthly/actions-setup@v1

      - name: Login to Docker Hub
        if: steps.filter.outputs.changed == 'true'
        uses: docker/login-action@v2
        with:
          username: ${{ secrets.DOCKER_USERNAME }}
          password: ${{ secrets.DOCKER_PASSWORD }}

      - name: Login to Github Container Registry
        if: steps.filter.outputs.changed == 'true'
        uses: docker/login-action@v2
        with:
          registry: ghcr.io
          username: ${{ github.actor }}
          password: ${{ secrets.GITHUB_TOKEN }}

      - name: Evaluate Version
        if: steps.filter.outputs.changed == 'true'
        id: version
        working-directory: ./synnax
        run: |
          if [ "${{ github.ref }}" = "refs/heads/main" ]; then
            echo "VERSION=$(cat pkg/version/VERSION)" >> $GITHUB_OUTPUT
          else
            echo "VERSION=$(echo ${{ github.sha }} | cut -c1-7)" >> $GITHUB_OUTPUT
          fi

      - name: Build Image
        if: steps.filter.outputs.changed == 'true'
        run: earthly --push +docker -tag=${{ steps.version.outputs.VERSION }}
        working-directory: ./synnax

      - name: Push to Github Container Registry
        if: steps.filter.outputs.changed == 'true'
        run: |
          docker push ghcr.io/synnaxlabs/synnax:${{ steps.version.outputs.VERSION }}
          if [ "${{ github.ref }}" = "refs/heads/main" ]; then
            docker tag ghcr.io/synnaxlabs/synnax:${{ steps.version.outputs.VERSION }} ghcr.io/synnaxlabs/synnax:latest
            docker push ghcr.io/synnaxlabs/synnax:latest
          fi

      - name: Push to Docker Hub
        if: steps.filter.outputs.changed == 'true'
        run: |
          docker tag ghcr.io/synnaxlabs/synnax:${{ steps.version.outputs.VERSION }} synnaxlabs/synnax:${{ steps.version.outputs.VERSION }}
          docker push synnaxlabs/synnax:${{ steps.version.outputs.VERSION }}
          if [ "${{ github.ref }}" = "refs/heads/main" ]; then
            docker tag ghcr.io/synnaxlabs/synnax:${{ steps.version.outputs.VERSION }} synnaxlabs/synnax:latest
            docker push synnaxlabs/synnax:latest
          fi

>>>>>>> 634967b0
  create-release:
    runs-on: ubuntu-latest
    if: github.ref == 'refs/heads/main'
    steps:
      - name: Checkout Repository
        uses: actions/checkout@v3

      - name: Diff Changes
        uses: dorny/paths-filter@v3
        id: filter
        with:
          filters: |
            changed:
              - 'synnax/**'
              - 'cesium/**'
              - 'x/**'
              - 'aspen/**'
              - 'freighter/go/**'
              - 'driver/**'
              - '.github/workflows/synnax.build.yaml'

      - name: Get Version
        if: steps.filter.outputs.changed == 'true'
        id: version
        working-directory: ./synnax
        run: echo "VERSION=$(cat pkg/version/VERSION)" >> $GITHUB_OUTPUT

      - name: Create Release
        if: steps.filter.outputs.changed == 'true' && github.ref == 'refs/heads/main'
        id: create-release
        uses: actions/github-script@v6
        with:
          script: |
            const { data: releases } = await github.rest.repos.listReleases({
              owner: context.repo.owner,
              repo: context.repo.repo
            })
            const release = releases.find(r => r.tag_name === 'synnax-v${{ steps.version.outputs.VERSION }}')
            if (release != null) return release.id
            const { data: { id } } = github.rest.repos.createRelease({
              owner: context.repo.owner,
              repo: context.repo.repo,
              tag_name: 'synnax-v${{ steps.version.outputs.VERSION }}',
              name: 'Synnax v${{ steps.version.outputs.VERSION }}',
              draft: false,
              prerelease: false
<<<<<<< HEAD
            })
            return id;
=======
            });
>>>>>>> 634967b0

  build:
    strategy:
      fail-fast: false
      matrix:
        platform: [ubuntu-latest, windows-latest, macos-latest]
    runs-on: ${{ matrix.platform }}
    steps:
      - name: Checkout Repository
        uses: actions/checkout@v3

      - name: Filter Changes
        uses: dorny/paths-filter@v3
        id: filter
        with:
          filters: |
            changed:
              - 'synnax/**'
              - 'cesium/**'
              - 'x/**'
              - 'aspen/**'
              - 'freighter/go/**'
              - '.github/workflows/synnax.build.yaml'

      - name: Determine OS
        if: steps.filter.outputs.changed == 'true'
        id: os
        shell: bash
        run: |
          if [ "${{ matrix.platform }}" = "macos-latest" ]; then
            echo "OS=macos" >> $GITHUB_OUTPUT
          elif [ "${{ matrix.platform }}" = "ubuntu-latest" ]; then
            echo "OS=linux" >> $GITHUB_OUTPUT
          elif [ "${{ matrix.platform }}" = "windows-latest" ]; then
            echo "OS=windows" >> $GITHUB_OUTPUT
          fi

      - name: Diff Changes
        uses: dorny/paths-filter@v3
        id: filter
        with:
          filters: |
            changed:
              - 'synnax/**'
              - 'cesium/**'
              - 'x/**'
              - 'console/**'
              - 'freighter/go/**'
              - 'driver/**'
              - '.github/workflows/synnax.build.yaml'

      - name: Update Submodules
        if: steps.filter.outputs.changed == 'true'
        run: git submodule update --init --recursive

      - name: Setup Bazel
        if: steps.filter.outputs.changed == 'true'
        uses: bazel-contrib/setup-bazel@0.8.1
        with:
          bazelisk-cache: true
          disk-cache: ${{ github.workflow }}
          repository-cache: true

      - uses: GuillaumeFalourd/setup-windows10-sdk-action@v2
        if: matrix.platform == 'windows-latest' && steps.filter.outputs.changed == 'true'
        with:
          sdk-version: 22000

      - name: Build Open62541
        if: steps.filter.outputs.changed == 'true'
        shell: bash
        run: |
          mkdir build && cd build
          cmake -DCMAKE_BUILD_TYPE=RelWithDebInfo -DUA_NAMESPACE_ZERO=FULL -DCMAKE_INSTALL_PREFIX=../out ..
          cmake --build . --config RelWithDebInfo --target install
        working-directory: driver/vendor/open62541/open62541

      - name: Build Driver on Windows
        if: matrix.platform == 'windows-latest' && steps.filter.outputs.changed == 'true'
        run: bazel --output_user_root=C:/tmp build --enable_platform_specific_config //driver:driver_main --define ni_mock=true

      - name: Build Driver on mac
        if: matrix.platform == 'macos-latest' && steps.filter.outputs.changed == 'true'
        run: bazel build --enable_platform_specific_config //driver:driver_main --define ni_mock=true

      - name: Build Driver on ubuntu
        if: matrix.platform == 'ubuntu-latest' && steps.filter.outputs.changed == 'true'
        run: bazel build --enable_platform_specific_config //driver:driver_main --define ni_mock=true

      - name: Determine Executable Name
        id: executable
        if: steps.filter.outputs.changed == 'true'
        shell: bash
        run: |
          if [ "${{ matrix.platform }}" = "macos-latest" ]; then
            echo "EXECUTABLE=" >> $GITHUB_OUTPUT
          elif [ "${{ matrix.platform }}" = "ubuntu-latest" ]; then
            echo "EXECUTABLE=" >> $GITHUB_OUTPUT
          elif [ "${{ matrix.platform }}" = "windows-latest" ]; then
            echo "EXECUTABLE=.exe" >> $GITHUB_OUTPUT
          fi

      - name: Move Driver
<<<<<<< HEAD
        run: mv bazel-bin/driver/driver_main${{ steps.executable.outputs.EXECUTABLE }} synnax/pkg/hardware/embedded/assets/
      
      - name: Rename Driver
        run: mv synnax/pkg/hardware/embedded/assets/driver_main${{ steps.executable.outputs.EXECUTABLE }} synnax/pkg/hardware/embedded/assets/driver${{ steps.executable.outputs.EXECUTABLE }}
=======
        if: steps.filter.outputs.changed == 'true'
        run: mv bazel-bin/driver/driver_main${{ steps.executable.outputs.EXECUTABLE }} synnax/pkg/hardware/embedded/assets/driver${{ steps.executable.outputs.EXECUTABLE }}
>>>>>>> 634967b0

      - name: Set up Go
        if: steps.filter.outputs.changed == 'true'
        uses: actions/setup-go@v5
        with:
          go-version-file: "go.work"
          cache-dependency-path: |
            "alamos/go/go.sum"
            "aspen/go.sum"
            "cesium/go.sum"
            "freighter/go/go.sum"
            "synnax/go.sum"
            "x/go/go.sum"

      - name: Download Dependencies
        if: steps.filter.outputs.changed == 'true'
        working-directory: ./synnax
        run: |
          go mod download

      - name: Get Version
        if: steps.filter.outputs.changed == 'true'
        id: version
        working-directory: ./synnax
        shell: bash
        run: |
          echo "VERSION=$(cat pkg/version/VERSION)" >> $GITHUB_OUTPUT

      - name: Build
        if: steps.filter.outputs.changed == 'true' 
        working-directory: ./synnax
        run: |
          go build -tags driver -o synnax-v${{ steps.version.outputs.VERSION }}-${{ steps.os.outputs.OS }}

      - name: Upload Release Asset
        if: steps.filter.outputs.changed == 'true' && github.ref == 'refs/heads/main'
        env:
          GITHUB_TOKEN: ${{ github.token }}
<<<<<<< HEAD
        run: gh release upload --clobber synnax-v${{ steps.version.outputs.VERSION }} ./synnax/synnax-v${{ steps.version.outputs.VERSION }}-${{ steps.os.outputs.OS }}

      - name: Download latest earthly
        if: ${{ (matrix.platform == 'ubuntu-latest') && (steps.filter.outputs.changed == 'true') }}
        uses: earthly/actions-setup@v1

      - name: Login to Docker Hub
        if: ${{ (matrix.platform == 'ubuntu-latest') && (steps.filter.outputs.changed == 'true') }}
        uses: docker/login-action@v2
        with:
          username: ${{ secrets.DOCKER_USERNAME }}
          password: ${{ secrets.DOCKER_PASSWORD }}

      - name: Login to Github Container Registry
        if: ${{ (matrix.platform == 'ubuntu-latest') && (steps.filter.outputs.changed == 'true') }}
        uses: docker/login-action@v2
        with:
          registry: ghcr.io
          username: ${{ github.actor }}
          password: ${{ secrets.GITHUB_TOKEN }}

      - name: Build Image
        if: ${{ (matrix.platform == 'ubuntu-latest') && (steps.filter.outputs.changed == 'true') }}
        run: earthly --push +docker -tag=${{ steps.version.outputs.VERSION }}
        working-directory: ./synnax
 
      - name: Push to Github Container Registry
        if: ${{ (matrix.platform == 'ubuntu-latest') && (steps.filter.outputs.changed == 'true') }}
        run: |
          docker push ghcr.io/synnaxlabs/synnax:${{ steps.version.outputs.VERSION }}
          if [ "${{ github.ref }}" = "refs/heads/main" ]; then
            docker tag ghcr.io/synnaxlabs/synnax:${{ steps.version.outputs.VERSION }} ghcr.io/synnaxlabs/synnax:latest
            docker push ghcr.io/synnaxlabs/synnax:latest
          fi

      - name: Push to Docker Hub
        if: ${{ (matrix.platform == 'ubuntu-latest') && (steps.filter.outputs.changed == 'true') }}
        run: |
          docker tag ghcr.io/synnaxlabs/synnax:${{ steps.version.outputs.VERSION }} synnaxlabs/synnax:${{ steps.version.outputs.VERSION }}
          docker push synnaxlabs/synnax:${{ steps.version.outputs.VERSION }}
          if [ "${{ github.ref }}" = "refs/heads/main" ]; then
            docker tag ghcr.io/synnaxlabs/synnax:${{ steps.version.outputs.VERSION }} synnaxlabs/synnax:latest
            docker push synnaxlabs/synnax:latest
          fi
=======
        run: gh release upload --clobber synnax-v${{ steps.version.outputs.VERSION }} ./synnax/synnax-v${{ steps.version.outputs.VERSION }}-${{ steps.os.outputs.OS }}
>>>>>>> 634967b0
<|MERGE_RESOLUTION|>--- conflicted
+++ resolved
@@ -6,84 +6,6 @@
   contents: write
   packages: write
 jobs:
-<<<<<<< HEAD
-=======
-  docker:
-    runs-on: ubuntu-latest
-    env:
-      FORCE_COLOR: 1
-    steps:
-      - name: Checkout Repository
-        uses: actions/checkout@v3
-
-      - name: Diff Changes
-        uses: dorny/paths-filter@v3
-        id: filter
-        with:
-          filters: |
-            changed:
-              - 'synnax/**'
-              - 'cesium/**'
-              - 'x/**'
-              - 'aspen/**'
-              - 'freighter/go/**'
-              - '.github/workflows/synnax.build.yaml'
-
-      - name: Download latest earthly
-        if: steps.filter.outputs.changed == 'true'
-        uses: earthly/actions-setup@v1
-
-      - name: Login to Docker Hub
-        if: steps.filter.outputs.changed == 'true'
-        uses: docker/login-action@v2
-        with:
-          username: ${{ secrets.DOCKER_USERNAME }}
-          password: ${{ secrets.DOCKER_PASSWORD }}
-
-      - name: Login to Github Container Registry
-        if: steps.filter.outputs.changed == 'true'
-        uses: docker/login-action@v2
-        with:
-          registry: ghcr.io
-          username: ${{ github.actor }}
-          password: ${{ secrets.GITHUB_TOKEN }}
-
-      - name: Evaluate Version
-        if: steps.filter.outputs.changed == 'true'
-        id: version
-        working-directory: ./synnax
-        run: |
-          if [ "${{ github.ref }}" = "refs/heads/main" ]; then
-            echo "VERSION=$(cat pkg/version/VERSION)" >> $GITHUB_OUTPUT
-          else
-            echo "VERSION=$(echo ${{ github.sha }} | cut -c1-7)" >> $GITHUB_OUTPUT
-          fi
-
-      - name: Build Image
-        if: steps.filter.outputs.changed == 'true'
-        run: earthly --push +docker -tag=${{ steps.version.outputs.VERSION }}
-        working-directory: ./synnax
-
-      - name: Push to Github Container Registry
-        if: steps.filter.outputs.changed == 'true'
-        run: |
-          docker push ghcr.io/synnaxlabs/synnax:${{ steps.version.outputs.VERSION }}
-          if [ "${{ github.ref }}" = "refs/heads/main" ]; then
-            docker tag ghcr.io/synnaxlabs/synnax:${{ steps.version.outputs.VERSION }} ghcr.io/synnaxlabs/synnax:latest
-            docker push ghcr.io/synnaxlabs/synnax:latest
-          fi
-
-      - name: Push to Docker Hub
-        if: steps.filter.outputs.changed == 'true'
-        run: |
-          docker tag ghcr.io/synnaxlabs/synnax:${{ steps.version.outputs.VERSION }} synnaxlabs/synnax:${{ steps.version.outputs.VERSION }}
-          docker push synnaxlabs/synnax:${{ steps.version.outputs.VERSION }}
-          if [ "${{ github.ref }}" = "refs/heads/main" ]; then
-            docker tag ghcr.io/synnaxlabs/synnax:${{ steps.version.outputs.VERSION }} synnaxlabs/synnax:latest
-            docker push synnaxlabs/synnax:latest
-          fi
-
->>>>>>> 634967b0
   create-release:
     runs-on: ubuntu-latest
     if: github.ref == 'refs/heads/main'
@@ -130,12 +52,8 @@
               name: 'Synnax v${{ steps.version.outputs.VERSION }}',
               draft: false,
               prerelease: false
-<<<<<<< HEAD
             })
             return id;
-=======
-            });
->>>>>>> 634967b0
 
   build:
     strategy:
@@ -239,15 +157,10 @@
           fi
 
       - name: Move Driver
-<<<<<<< HEAD
         run: mv bazel-bin/driver/driver_main${{ steps.executable.outputs.EXECUTABLE }} synnax/pkg/hardware/embedded/assets/
       
       - name: Rename Driver
         run: mv synnax/pkg/hardware/embedded/assets/driver_main${{ steps.executable.outputs.EXECUTABLE }} synnax/pkg/hardware/embedded/assets/driver${{ steps.executable.outputs.EXECUTABLE }}
-=======
-        if: steps.filter.outputs.changed == 'true'
-        run: mv bazel-bin/driver/driver_main${{ steps.executable.outputs.EXECUTABLE }} synnax/pkg/hardware/embedded/assets/driver${{ steps.executable.outputs.EXECUTABLE }}
->>>>>>> 634967b0
 
       - name: Set up Go
         if: steps.filter.outputs.changed == 'true'
@@ -286,7 +199,6 @@
         if: steps.filter.outputs.changed == 'true' && github.ref == 'refs/heads/main'
         env:
           GITHUB_TOKEN: ${{ github.token }}
-<<<<<<< HEAD
         run: gh release upload --clobber synnax-v${{ steps.version.outputs.VERSION }} ./synnax/synnax-v${{ steps.version.outputs.VERSION }}-${{ steps.os.outputs.OS }}
 
       - name: Download latest earthly
@@ -331,6 +243,4 @@
             docker tag ghcr.io/synnaxlabs/synnax:${{ steps.version.outputs.VERSION }} synnaxlabs/synnax:latest
             docker push synnaxlabs/synnax:latest
           fi
-=======
-        run: gh release upload --clobber synnax-v${{ steps.version.outputs.VERSION }} ./synnax/synnax-v${{ steps.version.outputs.VERSION }}-${{ steps.os.outputs.OS }}
->>>>>>> 634967b0
+
