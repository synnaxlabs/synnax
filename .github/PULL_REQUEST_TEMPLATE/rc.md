# Release Candidate Pull Request

## Key Information

- **Version Number**: <!-- MAJOR.MINOR -->

## QA Template

- [ ] <!-- prettier-ignore --> I have verified that any changes to the `rc.md` template in this diff have been manually added to this pull request.

## Version Conflicts

I have verified that, when released, the following packages will not conflict with any
previously released packages:

- [ ] [`alamos/py`](https://pypi.org/project/alamos/)
- [ ] [`alamos/ts`](https://www.npmjs.com/package/@synnaxlabs/alamos)
- [ ] [`client/py`](https://pypi.org/project/synnax/)
- [ ] [`client/ts`](https://www.npmjs.com/package/@synnaxlabs/client)
- [ ] [`console`](https://github.com/synnaxlabs/synnax/releases)
- [ ] [`core`](https://github.com/synnaxlabs/synnax/releases)
- [ ] [`drift`](https://www.npmjs.com/package/@synnaxlabs/drift)
- [ ] [`freighter/py`](https://pypi.org/project/synnax-freighter/)
- [ ] [`freighter/ts`](https://www.npmjs.com/package/@synnaxlabs/freighter)
- [ ] [`media`](https://npmjs.com/package/@synnaxlabs/media)
- [ ] [`pluto`](https://npmjs.com/package/@synnaxlabs/pluto)
- [ ] [`x/ts`](https://www.npmjs.com/package/@synnaxlabs/x)

## Documentation

### Content Changes

I have verified that user-facing documentation for each of the following services has
been updated to match any changes in the release candidate:

- [ ] `guides/analyst`
- [ ] `guides/get-started`
- [ ] `guides/operations`
- [ ] `guides/sys-admin`
- [ ] `reference/cluster`
- [ ] `reference/concepts`
- [ ] `reference/console`
- [ ] `reference/control`
- [ ] `reference/device-drivers/labjack`
- [ ] `reference/device-drivers/ni`
- [ ] `reference/device-drivers/opc-ua`
- [ ] `reference/python-client`
- [ ] `reference/typescript-client`

### Examples

I have verified that code examples for each of the following services run correctly:

- [ ] `client/py`
- [ ] `client/ts`
  - [ ] `@synnaxlabs/client` version in `examples/node` is up-to-date

### Broken Links

- [ ] <!-- prettier-ignore --> I have used a broken link checker like [brokenlinkcheck.com](https://www.brokenlinkcheck.com/) or [Dr. LinkCheck](https://www.drlinkcheck.com/) to check that all links work on the live website.

### Release Notes

- [ ] I have verified that release notes exist for this release.

## Console

### Channels

I can successfully:

- **Create Channel Modal**
  - [ ] Create a new channel from the command palette.
  - [ ] Create multiple channels with the "Create More" flag set to true.
- **Resources Toolbar**
  - [ ] Open a channel plot by double-clicking it.
  - [ ] Drag and drop a channel onto a line plot.
  - [ ] Drag and drop a channel onto the line plot toolbar.
  - **Context Menu**
    - [ ] Rename a channel.
    - [ ] Group multiple channels.
    - [ ] Edit the calculation of a calculated channel.
    - [ ] Set an alias for a channel under a range.
    - [ ] Clear an alias for a channel under a range.
    - [ ] Delete a channel.
    - [ ] Copy a link to a channel.
    - [ ] Hard reload the console.
- **Search and Command Palette**
  - [ ] Open a channel plot by its name.
  - [ ] Open the "Create Channel" modal.
  - [ ] Open the "Create Calculated Channel" modal.
- **Calculated Channels**
  - [ ] Plot a basic calculated channel.
  - [ ] Plot a nested calculated channel.
  - [ ] <!-- prettier-ignore --> Intentionally create a channel with an erroneous expression, plot it and make sure the core and console remain stable and the error is logged to the core and the console.
  - [ ] Plot a calculated channel that uses channels with hyphenated names.
  - [ ] Run and plot channels from python calc_channel_stress.py setting `--rate` with
    - [ ] 10 Hz
    - [ ] 100 Hz
    - [ ] 1,000 Hz
- [ ] Open a channel plot from a link.
- [ ] Rename a channel and ensure the change synchronizes properly across:
  - Resources Toolbar
  - Line Plot Visualization Toolbar
  - Log Visualization Toolbar
  - Schematic Visualization Toolbar
  - Table Visualization Toolbar
  - Task Configuration Dialog
- [ ] Set an alias for a channel and ensure the change synchronizes properly across:
  - Resources Toolbar
  - Line Plot Visualization Toolbar
  - Log Visualization Toolbar
  - Schematic Visualization Toolbar
  - Table Visualization Toolbar
  - Task Configuration Dialog
- [ ] Remove an alias for a channel and ensure the change synchronizes properly across:
  - Resources Toolbar
  - Line Plot Visualization Toolbar
  - Log Visualization Toolbar
  - Schematic Visualization Toolbar
  - Table Visualization Toolbar
  - Task Configuration Dialog

### Clusters

I can successfully:

- **Connect Cluster Modal**
  - [ ] Connect to a cluster.
- **Dropdown**
  - [ ] Add a new cluster.
  - [ ] Connect to a cluster by selecting it.
  - [ ] Disconnect from a cluster by selecting it.
  - [ ] View the default local cluster in the selector.
  - [ ] View the default demo cluster in the selector.
  - **Context Menu**
    - [ ] Connect to a cluster.
    - [ ] Disconnect the active cluster.
    - [ ] Rename a cluster.
    - [ ] Remove a cluster.
    - [ ] Copy a link to a cluster.
    - [ ] Hard reload the console.
- **Search and Command Palette**
  - [ ] Open the "Connect Cluster" modal.
- [ ] Open a cluster from a link.
- [ ] Receive meaningful feedback when a cluster connection fails.

### Devices

I can successfully:

- **Resources Toolbar**
  - [ ] See a device's state get updated.
  - **Context Menu**
    - [ ] Group devices.
    - [ ] Configure an unconfigured device.
    - [ ] Change the identifier on a configured device.
    - [ ] Rename a device.
    - [ ] Delete a device.

### Documentation

I can successfully:

- [ ] Open documentation from the command palette.
- [ ] Open documentation from the question mark icon.
- [ ] Close and reopen documentation in the same place as left off.

### Labels

I can successfully:

- **Search and Command Palette**
  - [ ] Open the "Edit Label" modal.
- **Edit Label Modal**
  - [ ] Add a new label.
  - [ ] Edit an existing label's name.
  - [ ] Change the color of an existing label.
  - [ ] Rename a label and ensure the change synchronizes with the range toolbar.
  - [ ] <!-- prettier-ignore --> Change a label's color and ensure the change synchronizes with the range toolbar.

### Layout

I can successfully:

- [ ] Drag and drop a mosaic leaf into a new window.
- [ ] Rename a tab by double-clicking its name.
- [ ] Close layout tabs by clicking the close icon.
- **Context Menu**
  - [ ] Split a mosaic leaf horizontally.
  - [ ] Split a mosaic leaf vertically.
  - [ ] Focus on a leaf.
  - [ ] Rename a mosaic leaf.
  - [ ] Open a leaf in a new window.
  - [ ] Move a mosaic leaf to the main window from a secondary window.
- [ ] Rename a tab with `Cmd + E`.
- [ ] Close layout tabs with `Cmd + W`.
- [ ] Focus using `Cmd + L`.
- [ ] Open in a new window with `Cmd + O`.
- [ ] Create a new mosaic leaf with `Cmd + T`.
- **Search and Command Palette**
  - [ ] Toggle the color theme.

### Line Plots

I can successfully:

- [ ] Create a new line plot from the mosaic.
- **Visualization**
  - [ ] Plot a historical range of data.
  - [ ] Plot a live range of data.
  - [ ] Move channels between axes.
  - [ ] Adjust the line thickness.
  - [ ] Relabel a line.
  - [ ] Set the plot title.
  - [ ] Download a range as a CSV.
  - [ ] Create a range from line plot selection.
  - [ ] Use the measuring tool on the line plot.
  - [ ] Rename a line plot from its tab title.
  - [ ] Export a line plot.
  - [ ] Copy a link to a line plot.
  - [ ] Download a line plot as a CSV from the toolbar.
- **Resources Toolbar**
  - [ ] Open a plot by selecting it.
  - [ ] Drag a plot onto the mosaic.
  - **Context Menu**
    - [ ] Rename a plot.
    - [ ] Delete a plot.
    - [ ] Delete multiple plots.
    - [ ] Export a plot.
    - [ ] Copy a link to a plot.
- **Search and Command Palette**
  - [ ] Open an existing line plot.
  - [ ] Create a new line plot.
  - [ ] Open the "Import Line Plot" dialog.
- [ ] Open a line plot from its link.
- [ ] Import a line plot.
- [ ] Rename a line plot and ensure synchronization across:
  - Resources Toolbar
  - Mosaic Tab
  - Visualization Toolbar

### Logs

I can successfully:

- [ ] Create a new log from the visualization selector.
- **Visualization**
  - [ ] Rename a log from its mosaic tab title.
  - [ ] Scroll to view historical data.
  - [ ] Stream data from a virtual channel.
  - [ ] Stream data from a persisted channel.
  - [ ] Pause and resume scrolling using the streaming icon in the top right.
  - [ ] Switch the logging channel and observe data switching.
  - [ ] Preserve log data from a virtual channel in the buffer.
  - [ ] Copy a link to a log.
- **Resources Toolbar**
  - [ ] Open a log by selecting it.
  - [ ] Drag a log onto the mosaic.
  - **Context Menu**
    - [ ] Rename a log.
    - [ ] Delete a log.
    - [ ] Delete multiple logs.
    - [ ] Group logs.
    - [ ] Copy a link to a log.
- **Search and Command Palette**
  - [ ] Create a new log.
  - [ ] Open an existing log.
- [ ] Open a log from its link.
- [ ] Rename a log and ensure synchronization across:
  - Visualization Toolbar
  - Resources Toolbar
  - Mosaic Tab Name

### Ontology

I can successfully:

- [ ] Create a new group and move resources to it.
- [ ] Move resources between groups.
- [ ] Rename a group.
- [ ] Delete a group.

### Permissions

I can successfully:

- **As a user without schematic permissions:**
  - [ ] Cannot open the "Create Schematic" dialog from the command palette.
  - [ ] Cannot create a new schematic from the workspace resources toolbar.
  - [ ] Cannot import a schematic from the workspace resources toolbar.
  - [ ] Cannot import a schematic via drag-and-drop.
  - [ ] Can actuate valves on a schematic.
  - [ ] Cannot switch to edit mode on a schematic.
- **As a user without admin permissions:**
  - [ ] Cannot open the "Register User" dialog from the command palette.
  - [ ] <!-- prettier-ignore --> Cannot delete users, open the permissions dialog, or change a username from the resources toolbar.

### Racks

I can successfully:

- **Devices Toolbar**
  - [ ] See a rack's state get updated.
  - **Context Menu**
    - [ ] Rename a rack.
    - [ ] Delete a rack.
    - [ ] Copy a rack's key.
    - [ ] Create a control sequence from a rack.

### Ranges

I can successfully:

- **Create Range Modal**
  - [ ] Create a new local range.
  - [ ] Create a new persisted range.
  - [ ] Create a range with a parent range.
  - [ ] Add labels while creating a range.
  - [ ] Update the start and end times through changing the stage of a range
- **Range Details**
  - [ ] Rename a range from the tab name.
  - [ ] Rename a range.
  - [ ] Navigate to a parent range from a range
  - [ ] Copy Python code
  - [ ] Copy TypeScript code
  - [ ] Copy a link to the range
  - [ ] Open and successfully download data as a CSV
  - [ ] Favorite the range
  - [ ] Unfavorite the range
  - [ ] Change start and end times.
  - [ ] Change start and end times via the stage
  - [ ] Add labels.
  - [ ] Remove labels.
  - **Child Ranges**
    - [ ] Click and navigate to a child range
    - [ ] Create child ranges
    - [ ] Change the stage of a child range
    - [ ] Favorite a child range
    - [ ] Unfavorite a child range
    - **Context Menu**
      - [ ] Rename a child range
      - [ ] Create a child range
      - [ ] Favorite a child range
      - [ ] Favorite multiple child ranges
      - [ ] Unfavorite a child range
      - [ ] Unfavorite multiple child ranges
      - [ ] Copy the link to a range
      - [ ] Delete a child range
      - [ ] Delete multiple child ranges
  - **Metadata**
    - [ ] Set metadata.
    - [ ] Update the value of metadata.
    - [ ] Copy the value of metadata to your clipboard
    - [ ] Open a link from metadata.
    - [ ] Delete metadata.
  - **Snapshots**
    - [ ] Navigate to a snapshot by clicking on it
    - [ ] Remove a snapshot
- **Search and Command Palette**
  - [ ] Open an existing range layout window.
  - [ ] Open the "Create Range" dialog.
  - [ ] Open the Range Explorer
- **Range Toolbar**
  - [ ] Open the "Create Range" modal from the toolbar.
  - [ ] Open the Range Explorer from the toolbar
  - [ ] Switch the active range by clicking it.
  - **Context Menu**
    - [ ] Open the "Create Range" modal.
    - [ ] Open the range layout tab.
    - [ ] Set an active range.
    - [ ] Remove an active range.
    - [ ] Rename a range.
    - [ ] Open the "Create Range" modal with a child range.
    - [ ] Add to the active line plot.
    - [ ] Add to a new line plot.
    - [ ] Remove from favorites.
    - [ ] Delete a persisted range.
    - [ ] Copy a link to a persisted range.
    - [ ] Save a local range to Synnax.
- **Range Explorer**
  - [ ] Open the range overview dialog by clicking on a range.
  - [ ] Search ranges
  - [ ] Filter ranges by labels
  - [ ] Favorite and unfavorite ranges and see them added to the range toolbar
  - [ ] Change the stage of a range
  - **Context Menu**
    - [ ] Rename a range
    - [ ] Create a child range
    - [ ] Favorite a range
    - [ ] Favorite multiple ranges
    - [ ] Unfavorite a range
    - [ ] Unfavorite multiple ranges
    - [ ] Copy the link to a range
    - [ ] Delete a range
    - [ ] Delete multiple ranges
- [ ] Open a range from its link.
- [ ] Rename a range and ensure synchronization across:
  - Range Explorer
  - Range Overview
  - Range Overview Tab Name
  - Ranges Toolbar
- [ ] Change the time of a range and ensure synchronization across:
  - Range Details
  - Ranges Toolbar
  - Range explorer
- [ ] Add or remove child ranges and ensure synchronization across:
  - Range Details (both parent and child view)
- [ ] Snapshot a schematic or task and ensure synchronization across:
  - Range Details
- [ ] Ensure channel aliases synchronize correctly across:
  - Line Plot
  - Line Plot Toolbar
  - Task Configuration Dialog
  - Schematic Value Tooltip

### Schematics

I can successfully:

- [ ] Create a new schematic from the mosaic.
- **Visualization**
  - [ ] Display live data on a value.
  - [ ] Actuate a valve.
  - [ ] Select and change the color of multiple elements.
  - [ ] View the list of writers in control on the schematic.
  - [ ] Acquire absolute control over a control sequence.
  - [ ] Copy a link.
  - [ ] Export a schematic.
- **Resources Toolbar**
  - [ ] Double-click a schematic to load it.
  - [ ] Drag a schematic onto the mosaic to load it.
  - **Context Menu**
    - [ ] Export a schematic.
    - [ ] Rename a schematic.
    - [ ] Delete a schematic.
    - [ ] Delete multiple schematics.
    - [ ] Snapshot a schematic to the active range.
    - [ ] Snapshot multiple schematics to the active range.
    - [ ] Make a copy of a schematic.
    - [ ] Copy multiple schematics.
    - [ ] Copy a link to a schematic.
- **Search and Command Palette**
  - [ ] Open an existing schematic.
  - [ ] Create a new schematic.
  - [ ] Import a schematic from a file.
- [ ] Rename a schematic and ensure synchronization across:
  - Mosaic Tab
  - Resources Toolbar
  - Visualization Toolbar
- [ ] Rename a schematic snapshot and ensure synchronization across:
  - Mosaic Tab
  - Resources Toolbar
  - Visualization Toolbar
  - Range Details Overview

### Schematic Symbols

I can successfully:

- [ ] Use custom symbols in a schematic.
- [ ] Use custom symbols as actuators in a schematic.
- **Symbol Editor**
  - [ ] Create a new symbol.
  - [ ] Rename a symbol.
  - [ ] Add handles to a symbol.
  - [ ] Add default scaling to a symbol.
  - [ ] Select color and color regions for the symbol.
  - [ ] Have multiple color regions for an actuator.
- **Schematic Symbols Toolbar**
  - [ ] Add a symbol to a symbol group.
  - [ ] Import a symbol group.
  - [ ] Import a symbol to a symbol group.
  - [ ] Create a new symbol group.
    - **Context Menu**
      - [ ] Rename a symbol group.
      - [ ] Delete a symbol group.
      - [ ] Export a symbol group.
      - [ ] Delete a symbol.
      - [ ] Export a symbol.
      - [ ] Edit a symbol.
      - [ ] Rename a symbol.
- **Search and Command Palette**
  - [ ] Open the "Create Symbol" modal.
  - [ ] Create a symbol from the "Create Symbol" modal.

### Tables

I can successfully:

- [ ] Create a new table from the mosaic.
- [ ] Open a table from a link.
- **Visualization**
  - [ ] Add rows and columns to a table.
  - [ ] Delete rows and columns from a table.
  - [ ] See live data in a table.
  - [ ] Add redlines to a live value cell in a table.
- **Resources Toolbar**
  - [ ] Double-click a table to load it.
  - [ ] Drag a table onto the mosaic to load it.
  - **Context Menu**
    - [ ] Rename a table.
    - [ ] Delete a table.
    - [ ] Delete multiple tables.
    - [ ] Export a table.
    - [ ] Copy a link to a table.
- **Search and Command Palette**
  - [ ] Open an existing table.
  - [ ] Create a new table.
  - [ ] Import a table from a file.
- [ ] Rename a table and ensure synchronization across:
  - Mosaic Tab
  - Resources Toolbar
  - Visualization Toolbar

### Tasks

I can successfully:

- **Resources Toolbar**
  - [ ] Open task configuration by double-clicking.
  - **Context Menu**
    - [ ] Snapshot a task to the active range.
    - [ ] Snapshot multiple tasks to the active range.
    - [ ] Rename a task.
    - [ ] Group tasks.
    - [ ] Export a task.
    - [ ] Delete a task.
    - [ ] Delete multiple tasks.
    - [ ] Copy a link to a task.
- **Tasks Toolbar**
  - [ ] Pause and play a task.
  - [ ] Open task configuration by double-clicking.
  - **Context Menu**
    - [ ] Pause a task.
    - [ ] Start a task.
    - [ ] Open task configuration.
    - [ ] Copy a link to a task.
- **Search and Command Palette**
  - [ ] Open an existing task configuration.
- [ ] Open a task configuration from a link.
- [ ] Start a task on driver boot up when the "Auto start" option is enabled.
- [ ] Import a task from a file via the import task commands
- [ ] Import a task from a file via drag-and-drop
- [ ] Rename a task and ensure synchronization across:
  - Resources Toolbar
  - Task Toolbar
  - Task Configuration Tab Name
  - Task Configuration Title
- [ ] Rename a task snapshot and ensure synchronization across:
  - Resources Toolbar
  - Task Toolbar
  - Task Configuration Tab Name
  - Task Configuration Title

### Users

I can successfully:

- **Resources Toolbar**
  - [ ] Open the "Permissions" dialog.
  - [ ] Rename a user.
  - [ ] Delete a user.
  - [ ] Delete multiple users.
- **Search and Command Palette**
  - [ ] Register a new user.
- [ ] Change a user's username and log in with the new username.

### Arc

I can successfully:

- **Search and Command Palette**
  - [ ] Created a named arc automation.
  - [ ] Open an existing arc automation.

- **Arc Editor**
  - [ ] Create an alarm automation that changes statuses and includes the following
        blocks: channel source, constant, comparison, stable for, select, and status
        change.
  - [ ] Deploy the arc automation using `press_simulated_daq` and see statuses change
        based on the constant condition.
  - [ ] Stop the arc deployment.
  - [ ] Rename an arc, re-deploy it, and ensure that the new name is displayed.

### Statuses

I can successfully:

- **Search and Command Palette**
  - [ ] Open the status explorer.
  - [ ] Open the status create modal.

- **Status Create Modal**
  - [ ] Create a new status.
  - [ ] Create a new status with labels.

- **Status Explorer**
  - [ ] Filter statuses by labels.
  - [ ] Delete a single status.
  - [ ] Delete multiple statuses.

- **Status Notifications**
  - [ ] See status notifications in the bottom right corner when creating a new status.

### Version

I can successfully:

- [ ] View the correct version in the bottom navbar.
- [ ] Verify that the auto-update functionality works correctly.

### Workspaces

I can successfully:

- [ ] Create a new workspace.
- [ ] Import a workspace by drag and dropping from a directory.
- **Workspace Selector**
  - [ ] Create a new workspace.
  - [ ] Switch workspaces in the selector.
  - [ ] Clear workspaces from the selector.
- **Resources Toolbar**
  - [ ] Switch workspaces in the resources view.
  - **Context Menu**
    - [ ] Rename a workspace.
    - [ ] Delete a workspace.
    - [ ] Export a workspace.
    - [ ] Create a new line plot in a workspace.
    - [ ] Create a new log in a workspace.
    - [ ] Create a new schematic in a workspace.
    - [ ] Create a new table in a workspace.
    - [ ] Import a line plot.
    - [ ] Import a schematic.
    - [ ] Import a log.
    - [ ] Import a table.
- [ ] Open a workspace from a link.
- **Search and Command Palette**
  - [ ] Open the "Create Workspace" dialog.
  - [ ] Import a workspace.
  - [ ] Open an existing workspace.
- [ ] Rename a workspace and ensure synchronization across:
  - Resources Toolbar
  - Workspace Selector
- [ ] <!-- prettier-ignore --> Create a workspace in a previous version of Synnax, add visualizations, and open it in the release candidate.

## Driver

### General

I can successfully:

- [ ] Run the driver for long periods with minimal memory leakage.
- **Handle invalid device configurations and receive meaningful feedback:**
  - [ ] Invalid ports.
  - [ ] Incorrect task type for devices (e.g., analog read on an analog output device).
  - [ ] Out-of-range values.
  - [ ] Multiple tasks using the same channel.
  - [ ] Device disconnection during a running task.
- [ ] Shut down the core (`Ctrl + C`) without errors from the driver routine.

### Control Sequences

I can successfully:

- [ ] Create a new control sequence from the mosaic.
- **Search and Command Palette**
  - [ ] Create a new control sequence.
  - [ ] Open an existing control sequence.
- **Context Menu**
  - [ ] Rename a control sequence.
  - [ ] Delete a control sequence.
- **Sequence Editing**
  - [ ] Edit a control sequence and see auto-complete suggestions for channels.
  - [ ] <!-- prettier-ignore --> Edit a control sequence and see auto-complete suggestions for the following built-in functions:
    - [ ] `elapsed_time_within`
    - [ ] `elapsed_time`
    - [ ] `iteration`
    - [ ] `set`
    - [ ] `set_authority`
  - [ ] <!-- prettier-ignore --> Accept channel auto-complete suggestions and see the correct channel populated in the `read_from` or `write_to` fields.
  - [ ] Manually configure the `read_from` and `write_to` fields.
  - [ ] Set the sequence control rate.
  - [ ] Configure, start, and correctly operate a minimal bang bang control sequence.

### LabJack

I can successfully:

- [ ] Enable and disable LabJack integration when starting the .
- [ ] Recognize and connect to a LabJack device available locally.
- [ ] Run the driver on a machine without the LabJack library installed.
- **Read Task**
  - [ ] Plot live analog data.
  - [ ] Plot live digital data.
  - [ ] Tare data from multiple channels on a device.
  - [ ] Plot data with a linear scale applied.
  - [ ] Stop, start, and reconfigure tasks multiple times.
  - [ ] Enable and disable data saving.
  - [ ] Ensure no lag between sensor input and data written to Synnax.
  - [ ] Configure and run a read task for a thermocouple.
  - [ ] Run a read task with thermocouples, digital, and analog channels.
  - [ ] <!-- prettier-ignore --> Disconnect a device while reading, reconnect it, and read data after reconfiguration.
  - **Reliable data plotting at the following sample rates:**
    - [ ] 1 Hz
    - [ ] 10 Hz
    - [ ] 100 Hz
    - [ ] 1 kHz
    - [ ] 10 kHz
    - [ ] 50 kHz
- **Write Task**
  - **Begin a write task and perform control actions with a schematic:**
    - [ ] Actuate a valve via a digital input.
    - [ ] Set an analog output to a specific voltage via a setpoint.
  - [ ] Stop, start, and reconfigure the task.
  - [ ] Disconnect a device while writing, reconnect it, and read data after
        reconfiguration.
  - **Configure response time based on the specified state rate:**
    - [ ] 1 Hz (should have a visible delay)
    - [ ] 20 Hz (should be nearly immediate)
- [ ] <!-- prettier-ignore --> Configure simultaneous write and read tasks and stop or delete either without affecting the other.

### NI

I can successfully:

- [ ] Enable and disable NI integration when starting the driver.
- [ ] Recognize and connect to an NI device locally.
- [ ] Recognize and connect to NI devices over the network.
- [ ] Recognize and connect to physical and simulated devices.
- [ ] Disconnect a physical device while a task is running without causing faults.
- [ ] Ignore chassis and view devices connected to it.
- [ ] Run the driver without NI-DAQmx and SysCfg libraries installed.
- [ ] <!-- prettier-ignore --> Receive feedback when trying to create an NI task on a machine lacking the necessary libraries.
- **Handle invalid device configurations and receive meaningful feedback:**
  - [ ] Invalid ports.
  - [ ] Incorrect task type for devices.
  - [ ] Out-of-range values.
  - [ ] Multiple tasks using the same channel.
- [ ] Shut down the driver without errors during embedded operation.
- [ ] Run various tasks on a single device.
- [ ] Run multiple tasks across multiple devices concurrently.
- **Reliable data streaming at the following sample rates:**
  - [ ] 1 Hz
  - [ ] 10 Hz
  - [ ] 100 Hz
  - [ ] 1 kHz
  - [ ] 5 kHz
- **Configure the following stream rates:**
  - [ ] 1 Hz
  - [ ] 10 Hz
  - [ ] 30 Hz
- **Analog Read Task**
  - [ ] Plot live data.
  - [ ] Tare data.
  - [ ] Handle device disconnection during active tasks with appropriate feedback.
  - [ ] Start multiple tasks at different times and view live data.
  - [ ] Enable and disable data saving. <<<<<<< HEAD
  - [ ] Enabled auto-start, and ensure that the task automatically starts after
        configuration.
  - [ ] # Ensure no lag between sensor input and Synnax data recording.
  - [ ] <!-- prettier-ignore --> Enabled auto-start, and ensure that the task automatically starts after configuration.
  - [ ] Ensure no lag between sensor input and server data recording.
    > > > > > > > rc
  - [ ] Configure and run an analog read task for the following channels:
    - [ ] Current (NI-9203)
    - [ ] Resistance (NI-9219)
    - [ ] RTD (NI-9217)
      - [ ] All RTD types and resistance configurations.
    - [ ] Built-in temperature sensor (USB-6289)
    - [ ] Thermocouple (NI-9211A)
      - [ ] All thermocouple types and CJC options.
    - [ ] Voltage (USB-6000)
      - **Terminal configurations:**
        - [ ] Default (USB-6000)
        - [ ] Reference Single-Ended (USB-6000)
        - [ ] Non-Referenced Single-Ended (NI-9206)
        - [ ] Differential (NI-9206)
        - [ ] Pseudo-Differential (NI-9234)
  - **Apply the following scales:**
    - [ ] Linear
    - [ ] Map
- **Digital Read Task**
  - [ ] Plot live data.
  - [ ] Stop, start, and reconfigure tasks.
  - [ ] Enable and disable data saving.
- **Digital Write Task**
  - [ ] Perform control actions using a schematic.
  - [ ] Stop, start, and reconfigure tasks.
  - [ ] Handle device disconnection during active tasks with appropriate feedback.
  - **Configure response time for specified state rates:**
    - [ ] 1 Hz (visible delay)
    - [ ] 20 Hz (near-instant response)

### OPC UA

I can successfully:

- [ ] Enable and disable OPC UA integration when starting the driver.
- [ ] Connect to an unencrypted OPC UA server.
- [ ] Connect to an encrypted OPC UA server.
- [ ] Create additional channels and move them to existing sampling groups.
- [ ] Move and rename channels.
- **Read Task**
  - **Single Sampling**
    - [ ] Read from multiple channels.
    - [ ] Autogenerate timestamps on the driver.
    - [ ] Read timestamps from the OPC UA server.
  - **Array Sampling**
    - [ ] Read from multiple channels.
    - **Test the following array sizes:**
      - [ ] 1
      - [ ] 10
      - [ ] 100
    - [ ] Autogenerate timestamps on the driver.
    - [ ] Read timestamps from the OPC UA server.
    - [ ] Avoid driver crashes when improper array sizes are specified.
  - [ ] Obtain recommended Synnax channels based on the configured OPC UA node.
  - [ ] Connect to and read data from a physical device.
  - [ ] <!-- prettier-ignore --> Maintain driver operation during device disconnection or channel removal while a task is running.
  - [ ] Enable and disable data saving.
- **Write Task**
  - [ ] Perform control and verify changes on the connected OPC UA server.
  - [ ] Stop, start, and reconfigure tasks.
  - [ ] Enable and disable data saving.
<<<<<<< HEAD
  - [ ] Perform a write operation on an encrypte OPC UA server.
=======
  - [ ] Perform a write operation on an encrypted server.

### Modbus

I can successfully:

- [ ] Enable and disable Modbus integration when starting the server.
- [ ] Connect to a Modbus TCP server.
- [ ] Configure connection parameters (IP address, port, unit ID).
- **Read Task**
  - [ ] Read holding registers from a Modbus device.
  - [ ] Read input registers from a Modbus device.
  - [ ] Read coils and discrete inputs from a Modbus device.
  - [ ] Plot live data from Modbus registers.
  - [ ] Apply scaling to register values.
  - [ ] Enable and disable data saving.
  - [ ] Stop, start, and reconfigure read tasks.
  - [ ] Handle device disconnection gracefully.
  - **Reliable data reading at the following sample rates:**
    - [ ] 1 Hz
    - [ ] 10 Hz
    - [ ] 100 Hz
- **Write Task**
  - [ ] Write to holding registers on a Modbus device.
  - [ ] Write to coils on a Modbus device.
  - [ ] Perform control actions using a schematic.
  - [ ] Stop, start, and reconfigure write tasks.
  - **Configure response time for specified state rates:**
    - [ ] 1 Hz (visible delay)
    - [ ] 20 Hz (near-instant response)
- [ ] Run simultaneous read and write tasks on the same device.
- [ ] Run tasks across multiple Modbus devices concurrently.
>>>>>>> 1717a9e1
<|MERGE_RESOLUTION|>--- conflicted
+++ resolved
@@ -823,9 +823,6 @@
   - [ ] Perform control and verify changes on the connected OPC UA server.
   - [ ] Stop, start, and reconfigure tasks.
   - [ ] Enable and disable data saving.
-<<<<<<< HEAD
-  - [ ] Perform a write operation on an encrypte OPC UA server.
-=======
   - [ ] Perform a write operation on an encrypted server.
 
 ### Modbus
@@ -857,5 +854,4 @@
     - [ ] 1 Hz (visible delay)
     - [ ] 20 Hz (near-instant response)
 - [ ] Run simultaneous read and write tasks on the same device.
-- [ ] Run tasks across multiple Modbus devices concurrently.
->>>>>>> 1717a9e1
+- [ ] Run tasks across multiple Modbus devices concurrently.