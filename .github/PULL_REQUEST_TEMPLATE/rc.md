--- conflicted
+++ resolved
@@ -92,13 +92,7 @@
 - **Calculated Channels**
   - [ ] Plot a basic calculated channel.
   - [ ] Plot a nested calculated channel.
-<<<<<<< HEAD
-  - [ ] Intentionally create a channel with an erroneous expression, plot it and make
-        sure the core and console remain stable and the error is logged to the core and
-        the console.
-=======
-  - [ ] <!-- prettier-ignore --> Intentionally create a channel with an erroneous expression, plot it and make sure the server and console remain stable and the error is logged to the server and the console.
->>>>>>> 77ea7ece
+  - [ ] <!-- prettier-ignore --> Intentionally create a channel with an erroneous expression, plot it and make sure the core and console remain stable and the error is logged to the core and the console.
   - [ ] Plot a calculated channel that uses channels with hyphenated names.
   - [ ] Run and plot channels from python calc_channel_stress.py setting `--rate` with
     - [ ] 10 Hz
@@ -697,15 +691,13 @@
   - [ ] Tare data.
   - [ ] Handle device disconnection during active tasks with appropriate feedback.
   - [ ] Start multiple tasks at different times and view live data.
-  - [ ] Enable and disable data saving.
-<<<<<<< HEAD
+  - [ ] Enable and disable data saving. <<<<<<< HEAD
   - [ ] Enabled auto-start, and ensure that the task automatically starts after
         configuration.
-  - [ ] Ensure no lag between sensor input and Synnax data recording.
-=======
+  - [ ] # Ensure no lag between sensor input and Synnax data recording.
   - [ ] <!-- prettier-ignore --> Enabled auto-start, and ensure that the task automatically starts after configuration.
   - [ ] Ensure no lag between sensor input and server data recording.
->>>>>>> 77ea7ece
+    > > > > > > > rc
   - [ ] Configure and run an analog read task for the following channels:
     - [ ] Current (NI-9203)
     - [ ] Resistance (NI-9219)
