# Release Candidate Pull Request

## Key Information

- **Version Number**: <!-- MAJOR.MINOR -->

## QA Template

- [ ] <!-- prettier-ignore --> I have verified that any changes to the `rc.md` template in this diff have been manually added to this pull request.

## Version Conflicts

I have verified that, when released, the following packages will not conflict with any
previously released packages:

- [ ] [`alamos/py`](https://pypi.org/project/alamos/)
- [ ] [`alamos/ts`](https://www.npmjs.com/package/@synnaxlabs/alamos)
- [ ] [`client/py`](https://pypi.org/project/synnax/)
- [ ] [`client/ts`](https://www.npmjs.com/package/@synnaxlabs/client)
- [ ] [`console`](https://github.com/synnaxlabs/synnax/releases)
- [ ] [`core`](https://github.com/synnaxlabs/synnax/releases)
- [ ] [`drift`](https://www.npmjs.com/package/@synnaxlabs/drift)
- [ ] [`freighter/py`](https://pypi.org/project/synnax-freighter/)
- [ ] [`freighter/ts`](https://www.npmjs.com/package/@synnaxlabs/freighter)
- [ ] [`media`](https://npmjs.com/package/@synnaxlabs/media)
- [ ] [`pluto`](https://npmjs.com/package/@synnaxlabs/pluto)
- [ ] [`x/ts`](https://www.npmjs.com/package/@synnaxlabs/x)

## Documentation

### Content Changes

I have verified that user-facing documentation for each of the following services has
been updated to match any changes in the release candidate:

- [ ] `guides/analyst`
- [ ] `guides/get-started`
- [ ] `guides/operations`
- [ ] `guides/sys-admin`
- [ ] `reference/core`
- [ ] `reference/concepts`
- [ ] `reference/console`
- [ ] `reference/control`
- [ ] `reference/control/python`
- [ ] `reference/control/embedded`
- [ ] `reference/driver`
- [ ] `reference/driver/labjack`
- [ ] `reference/driver/modbus`
- [ ] `reference/driver/ni`
- [ ] `reference/driver/opc-ua`
- [ ] `reference/python-client`
- [ ] `reference/typescript-client`

### Examples

I have verified that code examples for each of the following services run correctly:

- [ ] `client/py`
- [ ] `client/ts`
  - [ ] `@synnaxlabs/client` version in `examples/node` is up-to-date

### Broken Links

- [ ] <!-- prettier-ignore --> I have used a broken link checker like [brokenlinkcheck.com](https://www.brokenlinkcheck.com/) or [Dr. LinkCheck](https://www.drlinkcheck.com/) to check that all links work on the live website.

### Release Notes

- [ ] I have verified that release notes exist for this release.

## Console

### Channels

I can successfully:

- **Create Channel Modal**
  - [ ] Create a new channel from the command palette.
  - [ ] Create multiple channels with the "Create More" flag set to true.
- **Resources Toolbar**
  - [ ] Open a channel plot by double-clicking it.
  - [ ] Drag and drop a channel onto a line plot.
  - [ ] Drag and drop a channel onto the line plot toolbar.
  - **Context Menu**
    - [ ] Rename a channel.
    - [ ] Group multiple channels.
    - [ ] Edit the calculation of a calculated channel.
    - [ ] Set an alias for a channel under a range.
    - [ ] Clear an alias for a channel under a range.
    - [ ] Delete a channel.
    - [ ] Copy a link to a channel.
    - [ ] Hard reload the console.
- **Search and Command Palette**
  - [ ] Open a channel plot by its name.
  - [ ] Open the "Create Channel" modal.
  - [ ] Open the "Create Calculated Channel" modal.
- **Calculated Channels**
  - [ ] Plot a basic calculated channel.
  - [ ] Plot a nested calculated channel.
  - [ ] <!-- prettier-ignore --> Intentionally create a channel with an erroneous expression, plot it and make sure the core and console remain stable and the error is logged to the core and the console.
  - [ ] Plot a calculated channel that uses channels with hyphenated names.
  - [ ] Run and plot channels from python calc_channel_stress.py setting `--rate` with
    - [ ] 10 Hz
    - [ ] 100 Hz
    - [ ] 1,000 Hz
- [ ] Open a channel plot from a link.
- [ ] Rename a channel and ensure the change synchronizes properly across:
  - Resources Toolbar
  - Line Plot Visualization Toolbar
  - Log Visualization Toolbar
  - Schematic Visualization Toolbar
  - Table Visualization Toolbar
  - Task Configuration Dialog
- [ ] Set an alias for a channel and ensure the change synchronizes properly across:
  - Resources Toolbar
  - Line Plot Visualization Toolbar
  - Log Visualization Toolbar
  - Schematic Visualization Toolbar
  - Table Visualization Toolbar
  - Task Configuration Dialog
- [ ] Remove an alias for a channel and ensure the change synchronizes properly across:
  - Resources Toolbar
  - Line Plot Visualization Toolbar
  - Log Visualization Toolbar
  - Schematic Visualization Toolbar
  - Table Visualization Toolbar
  - Task Configuration Dialog

### Clusters

I can successfully:

- **Connect Cluster Modal**
  - [ ] Connect to a cluster.
- **Dropdown**
  - [ ] Add a new cluster.
  - [ ] Connect to a cluster by selecting it.
  - [ ] Disconnect from a cluster by selecting it.
  - [ ] View the default local cluster in the selector.
  - [ ] View the default demo cluster in the selector.
  - **Context Menu**
    - [ ] Connect to a cluster.
    - [ ] Disconnect the active cluster.
    - [ ] Rename a cluster.
    - [ ] Remove a cluster.
    - [ ] Copy a link to a cluster.
    - [ ] Hard reload the console.
- **Search and Command Palette**
  - [ ] Open the "Connect Cluster" modal.
- [ ] Open a cluster from a link.
- [ ] Receive meaningful feedback when a cluster connection fails.

### Devices

I can successfully:

- **Resources Toolbar**
  - [ ] See a device's state get updated.
  - **Context Menu**
    - [ ] Group devices.
    - [ ] Configure an unconfigured device.
    - [ ] Change the identifier on a configured device.
    - [ ] Rename a device.
    - [ ] Delete a device.

### Documentation

I can successfully:

- [ ] Open documentation from the command palette.
- [ ] Open documentation from the question mark icon.
- [ ] Close and reopen documentation in the same place as left off.

### Labels

I can successfully:

- **Search and Command Palette**
  - [ ] Open the "Edit Label" modal.
- **Edit Label Modal**
  - [ ] Add a new label.
  - [ ] Edit an existing label's name.
  - [ ] Change the color of an existing label.
  - [ ] Rename a label and ensure the change synchronizes with the range toolbar.
  - [ ] <!-- prettier-ignore --> Change a label's color and ensure the change synchronizes with the range toolbar.

### Layout

I can successfully:

- [ ] Drag and drop a mosaic leaf into a new window.
- [ ] Rename a tab by double-clicking its name.
- [ ] Close layout tabs by clicking the close icon.
- **Context Menu**
  - [ ] Split a mosaic leaf horizontally.
  - [ ] Split a mosaic leaf vertically.
  - [ ] Focus on a leaf.
  - [ ] Rename a mosaic leaf.
  - [ ] Open a leaf in a new window.
  - [ ] Move a mosaic leaf to the main window from a secondary window.
- [ ] Rename a tab with `Cmd + E`.
- [ ] Close layout tabs with `Cmd + W`.
- [ ] Focus using `Cmd + L`.
- [ ] Open in a new window with `Cmd + O`.
- [ ] Create a new mosaic leaf with `Cmd + T`.
- **Search and Command Palette**
  - [ ] Toggle the color theme.

### Line Plots

I can successfully:

- [ ] Create a new line plot from the mosaic.
- **Visualization**
  - [ ] Plot a historical range of data.
  - [ ] Plot a live range of data.
  - [ ] Move channels between axes.
  - [ ] Adjust the line thickness.
  - [ ] Relabel a line.
  - [ ] Set the plot title.
  - [ ] Download a range as a CSV.
  - [ ] Create a range from line plot selection.
  - [ ] Use the measuring tool on the line plot.
  - [ ] Rename a line plot from its tab title.
  - [ ] Export a line plot.
  - [ ] Copy a link to a line plot.
  - [ ] Download a line plot as a CSV from the toolbar.
- **Resources Toolbar**
  - [ ] Open a plot by selecting it.
  - [ ] Drag a plot onto the mosaic.
  - **Context Menu**
    - [ ] Rename a plot.
    - [ ] Delete a plot.
    - [ ] Delete multiple plots.
    - [ ] Export a plot.
    - [ ] Copy a link to a plot.
- **Search and Command Palette**
  - [ ] Open an existing line plot.
  - [ ] Create a new line plot.
  - [ ] Open the "Import Line Plot" dialog.
- [ ] Open a line plot from its link.
- [ ] Import a line plot.
- [ ] Rename a line plot and ensure synchronization across:
  - Resources Toolbar
  - Mosaic Tab
  - Visualization Toolbar

### Logs

I can successfully:

- [ ] Create a new log from the visualization selector.
- **Visualization**
  - [ ] Rename a log from its mosaic tab title.
  - [ ] Scroll to view historical data.
  - [ ] Stream data from a virtual channel.
  - [ ] Stream data from a persisted channel.
  - [ ] Pause and resume scrolling using the streaming icon in the top right.
  - [ ] Switch the logging channel and observe data switching.
  - [ ] Preserve log data from a virtual channel in the buffer.
  - [ ] Copy a link to a log.
- **Resources Toolbar**
  - [ ] Open a log by selecting it.
  - [ ] Drag a log onto the mosaic.
  - **Context Menu**
    - [ ] Rename a log.
    - [ ] Delete a log.
    - [ ] Delete multiple logs.
    - [ ] Group logs.
    - [ ] Copy a link to a log.
- **Search and Command Palette**
  - [ ] Create a new log.
  - [ ] Open an existing log.
- [ ] Open a log from its link.
- [ ] Rename a log and ensure synchronization across:
  - Visualization Toolbar
  - Resources Toolbar
  - Mosaic Tab Name

### Ontology

I can successfully:

- [ ] Create a new group and move resources to it.
- [ ] Move resources between groups.
- [ ] Rename a group.
- [ ] Delete a group.

### Permissions

I can successfully:

- **As a user without schematic permissions:**
  - [ ] Cannot open the "Create Schematic" dialog from the command palette.
  - [ ] Cannot create a new schematic from the workspace resources toolbar.
  - [ ] Cannot import a schematic from the workspace resources toolbar.
  - [ ] Cannot import a schematic via drag-and-drop.
  - [ ] Can actuate valves on a schematic.
  - [ ] Cannot switch to edit mode on a schematic.
- **As a user without admin permissions:**
  - [ ] Cannot open the "Register User" dialog from the command palette.
  - [ ] <!-- prettier-ignore --> Cannot delete users, open the permissions dialog, or change a username from the resources toolbar.

### Racks

I can successfully:

- **Devices Toolbar**
  - [ ] See a rack's state get updated.
  - **Context Menu**
    - [ ] Rename a rack.
    - [ ] Delete a rack.
    - [ ] Copy a rack's key.
    - [ ] Create a control sequence from a rack.

### Ranges

I can successfully:

- **Create Range Modal**
  - [ ] Create a new local range.
  - [ ] Create a new persisted range.
  - [ ] Create a range with a parent range.
  - [ ] Add labels while creating a range.
  - [ ] Update the start and end times through changing the stage of a range
- **Range Details**
  - [ ] Rename a range from the tab name.
  - [ ] Rename a range.
  - [ ] Navigate to a parent range from a range
  - [ ] Copy Python code
  - [ ] Copy TypeScript code
  - [ ] Copy a link to the range
  - [ ] Open and successfully download data as a CSV
  - [ ] Favorite the range
  - [ ] Unfavorite the range
  - [ ] Change start and end times.
  - [ ] Change start and end times via the stage
  - [ ] Add labels.
  - [ ] Remove labels.
  - **Child Ranges**
    - [ ] Click and navigate to a child range
    - [ ] Create child ranges
    - [ ] Change the stage of a child range
    - [ ] Favorite a child range
    - [ ] Unfavorite a child range
    - **Context Menu**
      - [ ] Rename a child range
      - [ ] Create a child range
      - [ ] Favorite a child range
      - [ ] Favorite multiple child ranges
      - [ ] Unfavorite a child range
      - [ ] Unfavorite multiple child ranges
      - [ ] Copy the link to a range
      - [ ] Delete a child range
      - [ ] Delete multiple child ranges
  - **Metadata**
    - [ ] Set metadata.
    - [ ] Update the value of metadata.
    - [ ] Copy the value of metadata to your clipboard
    - [ ] Open a link from metadata.
    - [ ] Delete metadata.
  - **Snapshots**
    - [ ] Navigate to a snapshot by clicking on it
    - [ ] Remove a snapshot
- **Search and Command Palette**
  - [ ] Open an existing range layout window.
  - [ ] Open the "Create Range" dialog.
  - [ ] Open the Range Explorer
- **Range Toolbar**
  - [ ] Open the "Create Range" modal from the toolbar.
  - [ ] Open the Range Explorer from the toolbar
  - [ ] Switch the active range by clicking it.
  - **Context Menu**
    - [ ] Open the "Create Range" modal.
    - [ ] Open the range layout tab.
    - [ ] Set an active range.
    - [ ] Remove an active range.
    - [ ] Rename a range.
    - [ ] Open the "Create Range" modal with a child range.
    - [ ] Add to the active line plot.
    - [ ] Add to a new line plot.
    - [ ] Remove from favorites.
    - [ ] Delete a persisted range.
    - [ ] Copy a link to a persisted range.
    - [ ] Save a local range to Synnax.
- **Range Explorer**
  - [ ] Open the range overview dialog by clicking on a range.
  - [ ] Search ranges
  - [ ] Filter ranges by labels
  - [ ] Favorite and unfavorite ranges and see them added to the range toolbar
  - [ ] Change the stage of a range
  - **Context Menu**
    - [ ] Rename a range
    - [ ] Create a child range
    - [ ] Favorite a range
    - [ ] Favorite multiple ranges
    - [ ] Unfavorite a range
    - [ ] Unfavorite multiple ranges
    - [ ] Copy the link to a range
    - [ ] Delete a range
    - [ ] Delete multiple ranges
- [ ] Open a range from its link.
- [ ] Rename a range and ensure synchronization across:
  - Range Explorer
  - Range Overview
  - Range Overview Tab Name
  - Ranges Toolbar
- [ ] Change the time of a range and ensure synchronization across:
  - Range Details
  - Ranges Toolbar
  - Range explorer
- [ ] Add or remove child ranges and ensure synchronization across:
  - Range Details (both parent and child view)
- [ ] Snapshot a schematic or task and ensure synchronization across:
  - Range Details
- [ ] Ensure channel aliases synchronize correctly across:
  - Line Plot
  - Line Plot Toolbar
  - Task Configuration Dialog
  - Schematic Value Tooltip

### Schematics

I can successfully:

- [ ] Create a new schematic from the mosaic.
- **Visualization**
  - [ ] Display live data on a value.
  - [ ] Actuate a valve.
  - [ ] Select and change the color of multiple elements.
  - [ ] View the list of writers in control on the schematic.
  - [ ] Acquire absolute control over a control sequence.
  - [ ] Copy a link.
  - [ ] Export a schematic.
- **Resources Toolbar**
  - [ ] Double-click a schematic to load it.
  - [ ] Drag a schematic onto the mosaic to load it.
  - **Context Menu**
    - [ ] Export a schematic.
    - [ ] Rename a schematic.
    - [ ] Delete a schematic.
    - [ ] Delete multiple schematics.
    - [ ] Snapshot a schematic to the active range.
    - [ ] Snapshot multiple schematics to the active range.
    - [ ] Make a copy of a schematic.
    - [ ] Copy multiple schematics.
    - [ ] Copy a link to a schematic.
- **Search and Command Palette**
  - [ ] Open an existing schematic.
  - [ ] Create a new schematic.
  - [ ] Import a schematic from a file.
- [ ] Rename a schematic and ensure synchronization across:
  - Mosaic Tab
  - Resources Toolbar
  - Visualization Toolbar
- [ ] Rename a schematic snapshot and ensure synchronization across:
  - Mosaic Tab
  - Resources Toolbar
  - Visualization Toolbar
  - Range Details Overview

### Schematic Symbols

I can successfully:

- [ ] Use custom symbols in a schematic.
- [ ] Use custom symbols as actuators in a schematic.
- **Symbol Editor**
  - [ ] Create a new symbol.
  - [ ] Rename a symbol.
  - [ ] Add handles to a symbol.
  - [ ] Add default scaling to a symbol.
  - [ ] Select color and color regions for the symbol.
  - [ ] Have multiple color regions for an actuator.
- **Schematic Symbols Toolbar**
  - [ ] Add a symbol to a symbol group.
  - [ ] Import a symbol group.
  - [ ] Import a symbol to a symbol group.
  - [ ] Create a new symbol group.
    - **Context Menu**
      - [ ] Rename a symbol group.
      - [ ] Delete a symbol group.
      - [ ] Export a symbol group.
      - [ ] Delete a symbol.
      - [ ] Export a symbol.
      - [ ] Edit a symbol.
      - [ ] Rename a symbol.
- **Search and Command Palette**
  - [ ] Open the "Create Symbol" modal.
  - [ ] Create a symbol from the "Create Symbol" modal.

### Tables

I can successfully:

- [ ] Create a new table from the mosaic.
- [ ] Open a table from a link.
- **Visualization**
  - [ ] Add rows and columns to a table.
  - [ ] Delete rows and columns from a table.
  - [ ] See live data in a table.
  - [ ] Add redlines to a live value cell in a table.
- **Resources Toolbar**
  - [ ] Double-click a table to load it.
  - [ ] Drag a table onto the mosaic to load it.
  - **Context Menu**
    - [ ] Rename a table.
    - [ ] Delete a table.
    - [ ] Delete multiple tables.
    - [ ] Export a table.
    - [ ] Copy a link to a table.
- **Search and Command Palette**
  - [ ] Open an existing table.
  - [ ] Create a new table.
  - [ ] Import a table from a file.
- [ ] Rename a table and ensure synchronization across:
  - Mosaic Tab
  - Resources Toolbar
  - Visualization Toolbar

### Tasks

I can successfully:

- **Resources Toolbar**
  - [ ] Open task configuration by double-clicking.
  - **Context Menu**
    - [ ] Snapshot a task to the active range.
    - [ ] Snapshot multiple tasks to the active range.
    - [ ] Rename a task.
    - [ ] Group tasks.
    - [ ] Export a task.
    - [ ] Delete a task.
    - [ ] Delete multiple tasks.
    - [ ] Copy a link to a task.
- **Tasks Toolbar**
  - [ ] Pause and play a task.
  - [ ] Open task configuration by double-clicking.
  - **Context Menu**
    - [ ] Pause a task.
    - [ ] Start a task.
    - [ ] Open task configuration.
    - [ ] Copy a link to a task.
- **Search and Command Palette**
  - [ ] Open an existing task configuration.
- [ ] Open a task configuration from a link.
- [ ] Start a task on driver boot up when the "Auto start" option is enabled.
- [ ] Import a task from a file via the import task commands
- [ ] Import a task from a file via drag-and-drop
- [ ] Rename a task and ensure synchronization across:
  - Resources Toolbar
  - Task Toolbar
  - Task Configuration Tab Name
  - Task Configuration Title
- [ ] Rename a task snapshot and ensure synchronization across:
  - Resources Toolbar
  - Task Toolbar
  - Task Configuration Tab Name
  - Task Configuration Title

### Users

I can successfully:

- **Resources Toolbar**
  - [ ] Open the "Permissions" dialog.
  - [ ] Rename a user.
  - [ ] Delete a user.
  - [ ] Delete multiple users.
- **Search and Command Palette**
  - [ ] Register a new user.
- [ ] Change a user's username and log in with the new username.

### Arc

I can successfully:

- **Search and Command Palette**
  - [ ] Created a named arc automation.
  - [ ] Open an existing arc automation.

- **Arc Editor**
  - [ ] Create an alarm automation that changes statuses and includes the following
        blocks: channel source, constant, comparison, stable for, select, and status
        change.
  - [ ] Deploy the arc automation using `press_simulated_daq` and see statuses change
        based on the constant condition.
  - [ ] Stop the arc deployment.
  - [ ] Rename an arc, re-deploy it, and ensure that the new name is displayed.

### Statuses

I can successfully:

- **Search and Command Palette**
  - [ ] Open the status explorer.
  - [ ] Open the status create modal.

- **Status Create Modal**
  - [ ] Create a new status.
  - [ ] Create a new status with labels.

- **Status Explorer**
  - [ ] Filter statuses by labels.
  - [ ] Delete a single status.
  - [ ] Delete multiple statuses.

- **Status Notifications**
  - [ ] See status notifications in the bottom right corner when creating a new status.

### Version

I can successfully:

- [ ] View the correct version in the bottom navbar.
- [ ] Verify that the auto-update functionality works correctly.

### Workspaces

I can successfully:

- [ ] Create a new workspace.
- [ ] Import a workspace by drag and dropping from a directory.
- **Workspace Selector**
  - [ ] Create a new workspace.
  - [ ] Switch workspaces in the selector.
  - [ ] Clear workspaces from the selector.
- **Resources Toolbar**
  - [ ] Switch workspaces in the resources view.
  - **Context Menu**
    - [ ] Rename a workspace.
    - [ ] Delete a workspace.
    - [ ] Export a workspace.
    - [ ] Create a new line plot in a workspace.
    - [ ] Create a new log in a workspace.
    - [ ] Create a new schematic in a workspace.
    - [ ] Create a new table in a workspace.
    - [ ] Import a line plot.
    - [ ] Import a schematic.
    - [ ] Import a log.
    - [ ] Import a table.
- [ ] Open a workspace from a link.
- **Search and Command Palette**
  - [ ] Open the "Create Workspace" dialog.
  - [ ] Import a workspace.
  - [ ] Open an existing workspace.
- [ ] Rename a workspace and ensure synchronization across:
  - Resources Toolbar
  - Workspace Selector
- [ ] <!-- prettier-ignore --> Create a workspace in a previous version of Synnax, add visualizations, and open it in the release candidate.

## Driver

### General

I can successfully:

- [ ] Run the Driver for long periods with minimal memory leakage.
- **Handle invalid device configurations and receive meaningful feedback:**
  - [ ] Invalid ports.
  - [ ] Incorrect task type for devices (e.g., analog read on an analog output device).
  - [ ] Out-of-range values.
  - [ ] Multiple tasks using the same channel.
  - [ ] Device disconnection during a running task.
<<<<<<< HEAD
- [ ] Shut down the core (`Ctrl + C`) without errors from the driver routine.
=======
- [ ] Shut down the Core (`Ctrl + C`) without errors from the Driver routine.
>>>>>>> 7a469269

### Control Sequences

I can successfully:

- [ ] Create a new control sequence from the mosaic.
- **Search and Command Palette**
  - [ ] Create a new control sequence.
  - [ ] Open an existing control sequence.
- **Context Menu**
  - [ ] Rename a control sequence.
  - [ ] Delete a control sequence.
- **Sequence Editing**
  - [ ] Edit a control sequence and see auto-complete suggestions for channels.
  - [ ] <!-- prettier-ignore --> Edit a control sequence and see auto-complete suggestions for the following built-in functions:
    - [ ] `elapsed_time_within`
    - [ ] `elapsed_time`
    - [ ] `iteration`
    - [ ] `set`
    - [ ] `set_authority`
  - [ ] <!-- prettier-ignore --> Accept channel auto-complete suggestions and see the correct channel populated in the `read_from` or `write_to` fields.
  - [ ] Manually configure the `read_from` and `write_to` fields.
  - [ ] Set the sequence control rate.
  - [ ] Configure, start, and correctly operate a minimal bang bang control sequence.

### LabJack

I can successfully:

- [ ] Enable and disable LabJack integration when starting the .
- [ ] Recognize and connect to a LabJack device available locally.
- [ ] Run the driver on a machine without the LabJack library installed.
- **Read Task**
  - [ ] Plot live analog data.
  - [ ] Plot live digital data.
  - [ ] Tare data from multiple channels on a device.
  - [ ] Plot data with a linear scale applied.
  - [ ] Stop, start, and reconfigure tasks multiple times.
  - [ ] Enable and disable data saving.
  - [ ] Ensure no lag between sensor input and data written to Synnax.
  - [ ] Configure and run a read task for a thermocouple.
  - [ ] Run a read task with thermocouples, digital, and analog channels.
  - [ ] <!-- prettier-ignore --> Disconnect a device while reading, reconnect it, and read data after reconfiguration.
  - **Reliable data plotting at the following sample rates:**
    - [ ] 1 Hz
    - [ ] 10 Hz
    - [ ] 100 Hz
    - [ ] 1 kHz
    - [ ] 10 kHz
    - [ ] 50 kHz
- **Write Task**
  - **Begin a write task and perform control actions with a schematic:**
    - [ ] Actuate a valve via a digital input.
    - [ ] Set an analog output to a specific voltage via a setpoint.
  - [ ] Stop, start, and reconfigure the task.
  - [ ] Disconnect a device while writing, reconnect it, and read data after
        reconfiguration.
  - **Configure response time based on the specified state rate:**
    - [ ] 1 Hz (should have a visible delay)
    - [ ] 20 Hz (should be nearly immediate)
- [ ] <!-- prettier-ignore --> Configure simultaneous write and read tasks and stop or delete either without affecting the other.

### NI

I can successfully:

- [ ] Enable and disable NI integration when starting the driver.
- [ ] Recognize and connect to an NI device locally.
- [ ] Recognize and connect to NI devices over the network.
- [ ] Recognize and connect to physical and simulated devices.
- [ ] Disconnect a physical device while a task is running without causing faults.
- [ ] Ignore chassis and view devices connected to it.
- [ ] Run the driver without NI-DAQmx and SysCfg libraries installed.
- [ ] <!-- prettier-ignore --> Receive feedback when trying to create an NI task on a machine lacking the necessary libraries.
- **Handle invalid device configurations and receive meaningful feedback:**
  - [ ] Invalid ports.
  - [ ] Incorrect task type for devices.
  - [ ] Out-of-range values.
  - [ ] Multiple tasks using the same channel.
- [ ] Shut down the driver without errors during embedded operation.
- [ ] Run various tasks on a single device.
- [ ] Run multiple tasks across multiple devices concurrently.
- **Reliable data streaming at the following sample rates:**
  - [ ] 1 Hz
  - [ ] 10 Hz
  - [ ] 100 Hz
  - [ ] 1 kHz
  - [ ] 5 kHz
- **Configure the following stream rates:**
  - [ ] 1 Hz
  - [ ] 10 Hz
  - [ ] 30 Hz
- **Analog Read Task**
  - [ ] Plot live data.
  - [ ] Tare data.
  - [ ] Handle device disconnection during active tasks with appropriate feedback.
  - [ ] Start multiple tasks at different times and view live data.
  - [ ] Enable and disable data saving. <<<<<<< HEAD
  - [ ] Enabled auto-start, and ensure that the task automatically starts after
        configuration.
  - [ ] # Ensure no lag between sensor input and Synnax data recording.
  - [ ] <!-- prettier-ignore --> Enabled auto-start, and ensure that the task automatically starts after configuration.
  - [ ] Ensure no lag between sensor input and server data recording.
    > > > > > > > rc
  - [ ] Configure and run an analog read task for the following channels:
    - [ ] Current (NI-9203)
    - [ ] Resistance (NI-9219)
    - [ ] RTD (NI-9217)
      - [ ] All RTD types and resistance configurations.
    - [ ] Built-in temperature sensor (USB-6289)
    - [ ] Thermocouple (NI-9211A)
      - [ ] All thermocouple types and CJC options.
    - [ ] Voltage (USB-6000)
      - **Terminal configurations:**
        - [ ] Default (USB-6000)
        - [ ] Reference Single-Ended (USB-6000)
        - [ ] Non-Referenced Single-Ended (NI-9206)
        - [ ] Differential (NI-9206)
        - [ ] Pseudo-Differential (NI-9234)
  - **Apply the following scales:**
    - [ ] Linear
    - [ ] Map
- **Digital Read Task**
  - [ ] Plot live data.
  - [ ] Stop, start, and reconfigure tasks.
  - [ ] Enable and disable data saving.
- **Digital Write Task**
  - [ ] Perform control actions using a schematic.
  - [ ] Stop, start, and reconfigure tasks.
  - [ ] Handle device disconnection during active tasks with appropriate feedback.
  - **Configure response time for specified state rates:**
    - [ ] 1 Hz (visible delay)
    - [ ] 20 Hz (near-instant response)

### OPC UA

I can successfully:

- [ ] Enable and disable OPC UA integration when starting the driver.
- [ ] Connect to an unencrypted OPC UA server.
- [ ] Connect to an encrypted OPC UA server.
- [ ] Create additional channels and move them to existing sampling groups.
- [ ] Move and rename channels.
- **Read Task**
  - **Single Sampling**
    - [ ] Read from multiple channels.
    - [ ] Autogenerate timestamps on the driver.
    - [ ] Read timestamps from the OPC UA server.
  - **Array Sampling**
    - [ ] Read from multiple channels.
    - **Test the following array sizes:**
      - [ ] 1
      - [ ] 10
      - [ ] 100
    - [ ] Autogenerate timestamps on the driver.
    - [ ] Read timestamps from the OPC UA server.
    - [ ] Avoid driver crashes when improper array sizes are specified.
  - [ ] Obtain recommended Synnax channels based on the configured OPC UA node.
  - [ ] Connect to and read data from a physical device.
  - [ ] <!-- prettier-ignore --> Maintain driver operation during device disconnection or channel removal while a task is running.
  - [ ] Enable and disable data saving.
- **Write Task**
  - [ ] Perform control and verify changes on the connected OPC UA server.
  - [ ] Stop, start, and reconfigure tasks.
  - [ ] Enable and disable data saving.
  - [ ] Perform a write operation on an encrypted server.

### Modbus

I can successfully:

- [ ] Enable and disable Modbus integration when starting the server.
- [ ] Connect to a Modbus TCP server.
- [ ] Configure connection parameters (IP address, port, unit ID).
- **Read Task**
  - [ ] Read holding registers from a Modbus server.
  - [ ] Read input registers from a Modbus server.
  - [ ] Read coils and discrete inputs from a Modbus server.
  - [ ] Plot live data from Modbus registers.
  - [ ] Apply scaling to register values.
  - [ ] Enable and disable data saving.
  - [ ] Stop, start, and reconfigure read tasks.
  - [ ] Handle device disconnection gracefully.
  - **Reliable data reading at the following sample rates:**
    - [ ] 1 Hz
    - [ ] 10 Hz
    - [ ] 100 Hz
- **Write Task**
  - [ ] Write to holding registers on a Modbus server.
  - [ ] Write to coils on a Modbus server.
  - [ ] Perform control actions using a schematic.
  - [ ] Stop, start, and reconfigure write tasks.
  - **Configure response time for specified state rates:**
    - [ ] 1 Hz (visible delay)
    - [ ] 20 Hz (near-instant response)
- [ ] Run simultaneous read and write tasks on the same device.
- [ ] Run tasks across multiple Modbus servers concurrently.<|MERGE_RESOLUTION|>--- conflicted
+++ resolved
@@ -661,11 +661,7 @@
   - [ ] Out-of-range values.
   - [ ] Multiple tasks using the same channel.
   - [ ] Device disconnection during a running task.
-<<<<<<< HEAD
-- [ ] Shut down the core (`Ctrl + C`) without errors from the driver routine.
-=======
 - [ ] Shut down the Core (`Ctrl + C`) without errors from the Driver routine.
->>>>>>> 7a469269
 
 ### Control Sequences
 
