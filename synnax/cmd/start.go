--- conflicted
+++ resolved
@@ -222,7 +222,7 @@
 			Channel:      dist.Channel,
 		})
 		defer func() {
-			err = errors.CombineErrors(err, hardwareSvc.Close())
+			err = errors.Combine(err, hardwareSvc.Close())
 		}()
 		frameSvc, err := framer.OpenService(framer.Config{
 			Instrumentation: ins.Child("framer"),
@@ -233,11 +233,7 @@
 			return err
 		}
 		defer func() {
-<<<<<<< HEAD
-			err = errors.CombineErrors(err, frameSvc.Close())
-=======
-			err = errors.Combine(err, hardwareSvc.Close())
->>>>>>> 9f4ad33e
+			err = errors.Combine(err, frameSvc.Close())
 		}()
 
 		// Provision the root user.
