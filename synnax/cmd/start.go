--- conflicted
+++ resolved
@@ -12,16 +12,12 @@
 import (
 	"bufio"
 	"context"
-<<<<<<< HEAD
-	"github.com/synnaxlabs/synnax/pkg/device"
-=======
 	"os"
 	"os/signal"
 	"time"
 
 	"github.com/synnaxlabs/synnax/pkg/hardware"
 	"github.com/synnaxlabs/synnax/pkg/label"
->>>>>>> d17ac71b
 	"github.com/synnaxlabs/synnax/pkg/ranger"
 	"github.com/synnaxlabs/synnax/pkg/version"
 	"github.com/synnaxlabs/synnax/pkg/workspace"
@@ -175,9 +171,6 @@
 		if err != nil {
 			return err
 		}
-<<<<<<< HEAD
-		deviceSvc, err := device.OpenService(ctx, device.Config{DB: gorpDB, Ontology: dist.Ontology, Group: dist.Group, Host: dist.Cluster, CDC: dist.CDC})
-=======
 		labelSvc, err := label.OpenService(ctx, label.Config{
 			DB:       gorpDB,
 			Ontology: dist.Ontology,
@@ -192,7 +185,6 @@
 			Signals:      dist.Signals,
 			Channel:      dist.Channel,
 		})
->>>>>>> d17ac71b
 		if err != nil {
 			return err
 		}
@@ -220,12 +212,8 @@
 			Group:           dist.Group,
 			Ranger:          rangeSvc,
 			Workspace:       workspaceSvc,
-<<<<<<< HEAD
-			Device:          deviceSvc,
-=======
 			Label:           labelSvc,
 			Hardware:        deviceSvc,
->>>>>>> d17ac71b
 		})
 		if err != nil {
 			return err
