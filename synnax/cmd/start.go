--- conflicted
+++ resolved
@@ -12,11 +12,8 @@
 import (
 	"bufio"
 	"context"
-<<<<<<< HEAD
+	"encoding/base64"
 	"github.com/synnaxlabs/synnax/pkg/hardware/embedded"
-=======
-	"encoding/base64"
->>>>>>> a4abd8b7
 	"os"
 	"os/signal"
 	"time"
