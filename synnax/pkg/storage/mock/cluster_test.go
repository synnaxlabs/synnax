// Copyright 2025 Synnax Labs, Inc.
//
// Use of this software is governed by the Business Source License included in the file
// licenses/BSL.txt.
//
// As of the Change Date specified in that file, in accordance with the Business Source
// License, use of this software will be governed by the Apache License, Version 2.0,
// included in the file licenses/APL.txt.

package mock_test

import (
	. "github.com/onsi/ginkgo/v2"
	. "github.com/onsi/gomega"
	"github.com/synnaxlabs/synnax/pkg/storage"
	"github.com/synnaxlabs/synnax/pkg/storage/mock"
	"github.com/synnaxlabs/x/config"
	. "github.com/synnaxlabs/x/testutil"
)

var _ = Describe("Storage", func() {
	ShouldNotLeakGoroutinesBeforeEach()
	DescribeTable("Name", func(cfg ...storage.Config) {
		b := mock.NewCluster(cfg...)
		store := b.Provision(ctx)
		Expect(store).NotTo(BeNil())
		Expect(store.KV.Set(ctx, []byte("foo"), []byte("bar"))).To(Succeed())
		Expect(b.Close()).To(Succeed())
	},
		Entry("Memory-backed storage implementation"),
<<<<<<< HEAD
		Entry("Stamp-backed storage implementation", storage.Config{InMemory: config.False(), Dirname: "./tmp"}),
=======
		Entry("FS-backed storage implementation", storage.Config{InMemory: config.False(), Dirname: "./tmp"}),
>>>>>>> a74ed55c
	)
})<|MERGE_RESOLUTION|>--- conflicted
+++ resolved
@@ -28,10 +28,6 @@
 		Expect(b.Close()).To(Succeed())
 	},
 		Entry("Memory-backed storage implementation"),
-<<<<<<< HEAD
-		Entry("Stamp-backed storage implementation", storage.Config{InMemory: config.False(), Dirname: "./tmp"}),
-=======
 		Entry("FS-backed storage implementation", storage.Config{InMemory: config.False(), Dirname: "./tmp"}),
->>>>>>> a74ed55c
 	)
 })