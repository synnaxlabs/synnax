--- conflicted
+++ resolved
@@ -17,7 +17,6 @@
 	"github.com/synnaxlabs/synnax/pkg/distribution/core"
 	"github.com/synnaxlabs/synnax/pkg/distribution/ontology"
 	"github.com/synnaxlabs/x/gorp"
-	"github.com/synnaxlabs/x/telem"
 	"github.com/synnaxlabs/x/validate"
 )
 
@@ -57,15 +56,6 @@
 // String implements fmt.Stringer.
 func (k Key) String() string { return strconv.Itoa(int(k)) }
 
-<<<<<<< HEAD
-type State struct {
-	// Key is the key of the rack.
-	Key Key `json:"key" msgpack:"key"`
-	// Variant is the variant of the rack. This is used to determine the type of
-	Variant string `json:"variant" msgpack:"variant"`
-	/// LastReceived is the last time the rack sent a heartbeat signal.
-	LastReceived telem.TimeStamp `json:"last_received" msgpack:"last_received"`
-=======
 // State is the state of the rack. This is updated by external device drivers to
 // communicate the racks health.
 type State struct {
@@ -78,7 +68,6 @@
 	LastReceived telem.TimeStamp `json:"last_received" msgpack:"last_received"`
 	// Variant is status variant of the state update.
 	Variant status.Variant `json:"variant" msgpack:"variant"`
->>>>>>> 67890a62
 	// Message is the last message sent by the rack. This is used to determine if the
 	// rack is healthy.
 	Message string `json:"message" msgpack:"message"`
