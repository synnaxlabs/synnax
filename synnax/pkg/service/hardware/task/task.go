// Copyright 2025 Synnax Labs, Inc.
//
// Use of this software is governed by the Business Source License included in the file
// licenses/BSL.txt.
//
// As of the Change Date specified in that file, in accordance with the Business Source
// License, use of this software will be governed by the Apache License, Version 2.0,
// included in the file licenses/APL.txt.

package task

import (
	"fmt"
	"strconv"

	"github.com/synnaxlabs/synnax/pkg/service/hardware/rack"
	"github.com/synnaxlabs/x/binary"
	"github.com/synnaxlabs/x/gorp"
	"github.com/synnaxlabs/x/status"
	"github.com/synnaxlabs/x/types"
)

type Key uint64

func NewKey(rack rack.Key, localKey uint32) Key {
	return Key(uint64(rack)<<32 | uint64(localKey))
}

func (k Key) Rack() rack.Key { return rack.Key(k >> 32) }

func (k Key) LocalKey() uint32 { return uint32(uint64(k) & 0xFFFFFFFF) }

func (k Key) String() string { return strconv.Itoa(int(k)) }

func (k Key) IsValid() bool { return !k.Rack().IsZero() && k.LocalKey() != 0 }

func (k *Key) UnmarshalJSON(b []byte) error {
	n, err := binary.UnmarshalJSONStringUint64(b)
	*k = Key(n)
	return err
}

type Task struct {
	Key      Key     `json:"key" msgpack:"key"`
	Name     string  `json:"name" msgpack:"name"`
	Type     string  `json:"type" msgpack:"type"`
	Config   string  `json:"config" msgpack:"config"`
	Status   *Status `json:"status" msgpack:"status"`
	Internal bool    `json:"internal" msgpack:"internal"`
	Snapshot bool    `json:"snapshot" msgpack:"snapshot"`
}

var _ gorp.Entry[Key] = Task{}

func (t Task) GorpKey() Key { return t.Key }

func (t Task) SetOptions() []any { return []any{t.Key.Rack().Node()} }

func (t Task) Rack() rack.Key { return t.Key.Rack() }

func (t Task) String() string {
	if t.Name != "" {
		return fmt.Sprintf("[%s]<%s>", t.Name, t.Key)
	}
	return t.Key.String()
}

type StatusDetails struct {
	// Task is the key of the task that the state update is for.
	Task    Key            `json:"task" msgpack:"task"`
	Running bool           `json:"running" msgpack:"running"`
	Data    map[string]any `json:"data" msgpack:"data"`
}

// Status represents the state of a task.
type Status status.Status[StatusDetails]

var (
	_ gorp.Entry[Key]      = Status{}
	_ types.CustomTypeName = (*Status)(nil)
)

// GorpKey implements the gorp.Entry interface.
func (s Status) GorpKey() Key { return s.Details.Task }

// SetOptions implements the gorp.Entry interface.
func (s Status) SetOptions() []any { return []any{s.Details.Task.Rack().Node()} }

// CustomTypeName implements types.CustomTypeName to ensure that Status struct does
// not conflict with any other types in gorp.
<<<<<<< HEAD
func (s Status) CustomTypeName() string { return "TaskState" }
=======
func (s Status) CustomTypeName() string { return "TaskStatus" }
>>>>>>> d0e4900d
<|MERGE_RESOLUTION|>--- conflicted
+++ resolved
@@ -88,8 +88,4 @@
 
 // CustomTypeName implements types.CustomTypeName to ensure that Status struct does
 // not conflict with any other types in gorp.
-<<<<<<< HEAD
-func (s Status) CustomTypeName() string { return "TaskState" }
-=======
-func (s Status) CustomTypeName() string { return "TaskStatus" }
->>>>>>> d0e4900d
+func (s Status) CustomTypeName() string { return "TaskStatus" }