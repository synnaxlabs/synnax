// Copyright 2025 Synnax Labs, Inc.
//
// Use of this software is governed by the Business Source License included in the file
// licenses/BSL.txt.
//
// As of the Change Date specified in that file, in accordance with the Business Source
// License, use of this software will be governed by the Apache License, Version 2.0,
// included in the file licenses/APL.txt.

package tracker

import (
	"context"
	"fmt"
	"io"
	"sync"
	"time"

	"github.com/synnaxlabs/alamos"
	"github.com/synnaxlabs/synnax/pkg/distribution/channel"
	distribution "github.com/synnaxlabs/synnax/pkg/distribution/core"
	"github.com/synnaxlabs/synnax/pkg/distribution/framer"
	"github.com/synnaxlabs/synnax/pkg/distribution/framer/core"
	"github.com/synnaxlabs/synnax/pkg/distribution/framer/writer"
	"github.com/synnaxlabs/synnax/pkg/distribution/signals"
	"github.com/synnaxlabs/synnax/pkg/service/hardware/device"
	"github.com/synnaxlabs/synnax/pkg/service/hardware/rack"
	"github.com/synnaxlabs/synnax/pkg/service/hardware/task"
	"github.com/synnaxlabs/x/binary"
	"github.com/synnaxlabs/x/change"
	"github.com/synnaxlabs/x/config"
	"github.com/synnaxlabs/x/confluence"
	"github.com/synnaxlabs/x/errors"
	"github.com/synnaxlabs/x/gorp"
	xio "github.com/synnaxlabs/x/io"
	"github.com/synnaxlabs/x/json"
	"github.com/synnaxlabs/x/override"
	"github.com/synnaxlabs/x/query"
	"github.com/synnaxlabs/x/signal"
	"github.com/synnaxlabs/x/status"
	"github.com/synnaxlabs/x/telem"
	"github.com/synnaxlabs/x/validate"
	"go.uber.org/zap"
)

// RackState is the state of a hardware rack. Unfortunately, we can't put this into the
// rack package because it would create a circular dependency.
type RackState struct {
	rack.State
	// Tasks is the state of the tasks associated with the rack.
	Tasks map[task.Key]task.State `json:"tasks" msgpack:"tasks"`
}

// Alive returns true if the rack is alive.
func (r RackState) Alive(threshold telem.TimeSpan) bool {
	return telem.Since(r.LastReceived) < threshold
}

// Tracker is used to track the state of hardware racks and tasks.
type Tracker struct {
	cfg Config
	// mu is a read-write lock used to protect the state of the tracker. Any fields
	// inside of this struct should be accessed while holding the lock.
	mu struct {
		sync.RWMutex
		// Racks is the map of racks to their corresponding state.
		Racks map[rack.Key]*RackState
		// Devices is the map of devices to their corresponding state.
		Devices map[string]device.State
	}
	// saveNotifications is used to signal an observing go-routine to save the state of
	// a task to gorp. This ensures that the most recent task state is persisted across
	// reloads.
	saveNotifications chan task.Key
	// deviceSaveNotifications is used to signal an observing go-routine to save the
	// state of a device to gorp. This ensures that the most recent device state is
	// persisted across reloads.
	deviceSaveNotifications chan string
	// closer shuts down all go-routines needed to keep the tracker service running.
	closer io.Closer
	// stateWriter is used to write state changes to the database.
	stateWriter confluence.Inlet[framer.WriterRequest]
	// taskStateChannelKey is the key of the channel used to set task state.
	taskStateChannelKey channel.Key
	// rackStateChannelKey is the key of the channel used to set rack state.
	rackStateChannelKey channel.Key
	// deviceStateChannelKey is the key of the channel used to set device state.
	deviceStateChannelKey channel.Key
}

// Config is the configuration for the Tracker service.
type Config struct {
	// Instrumentation used for logging, tracing, etc.
	//
	// [OPTIONAL]
	alamos.Instrumentation
	// Rack is the service used to retrieve rack information.
	//
	// [REQUIRED]
	Rack *rack.Service
	// Task is the service used to retrieve task information.
	//
	// [REQUIRED]
	Task *task.Service
	// Device is the service used to retrieve device information.
	//
	// [REQUIRED]
	Device *device.Service
	// Signals is used to subscribe to changes in rack and task state.
	//
	// [REQUIRED]
	Signals *signals.Provider
	// Channels is used to create channels for the tracker service.
	//
	// [REQUIRED]
	Channels channel.Writeable
	// HostProvider returns information about the cluster host.
	//
	// [REQUIRED]
	HostProvider distribution.HostProvider
	// DB is used to persist and retrieve information about rack and task state.
	//
	// [REQUIRED]
	DB     *gorp.DB
	Framer *framer.Service
	// rackStateAliveThreshold is the threshold for determining if a rack is alive.
	RackStateAliveThreshold telem.TimeSpan
}

var (
	_ config.Config[Config] = Config{}
	// DefaultConfig is the default configuration or opening the tracker service. This
	// configuration is not valid on its own, and must be overridden with the required
	// fields detailed in the Config struct.
	DefaultConfig = Config{RackStateAliveThreshold: telem.Second * 3}
)

// Override implements config.Config.
func (c Config) Override(other Config) Config {
	c.Instrumentation = override.Zero(c.Instrumentation, other.Instrumentation)
	c.Rack = override.Nil(c.Rack, other.Rack)
	c.Task = override.Nil(c.Task, other.Task)
	c.Signals = override.Nil(c.Signals, other.Signals)
	c.Channels = override.Nil(c.Channels, other.Channels)
	c.HostProvider = override.Nil(c.HostProvider, other.HostProvider)
	c.DB = override.Nil(c.DB, other.DB)
	c.Framer = override.Nil(c.Framer, other.Framer)
	c.RackStateAliveThreshold =
		override.Numeric(c.RackStateAliveThreshold, other.RackStateAliveThreshold)
	c.Device = override.Nil(c.Device, other.Device)
	return c
}

// Validate implements config.Config.
func (c Config) Validate() error {
	v := validate.New("hardware.state")
	validate.NotNil(v, "rack", c.Rack)
	validate.NotNil(v, "task", c.Task)
	validate.NotNil(v, "signals", c.Signals)
	validate.NotNil(v, "db", c.DB)
	validate.NotNil(v, "host", c.HostProvider)
	validate.NotNil(v, "channels", c.Channels)
	validate.NotNil(v, "framer", c.Framer)
	validate.NotNil(v, "device", c.Device)
	return v.Error()
}

const (
	deviceStateChannelName = "sy_device_state"
	rackStateChannelName   = "sy_rack_state"
	taskStateChannelName   = "sy_task_state"
)

// Open opens a new hardware state tracker with the provided configuration. The Tracker
// must be closed after use.
func Open(ctx context.Context, configs ...Config) (*Tracker, error) {
	cfg, err := config.New(DefaultConfig, configs...)
	if err != nil {
		return nil, err
	}
	var racks []rack.Rack
	if err = cfg.Rack.NewRetrieve().
		WhereNode(cfg.HostProvider.HostKey()).
		Entries(&racks).
		Exec(ctx, nil); err != nil {
		return nil, err
	}
	sCtx, cancel := signal.Isolated(signal.WithInstrumentation(cfg.Instrumentation))
	t := &Tracker{cfg: cfg}
	t.mu.Racks = make(map[rack.Key]*RackState, len(racks))
	t.mu.Devices = make(map[string]device.State)

	for _, r := range racks {
		rck := &RackState{
<<<<<<< HEAD
			State: rack.State{
				Key:          r.Key,
				LastReceived: telem.Now(),
				Variant:      status.WarningVariant,
				Message:      "Unknown rack state",
			},
=======
			State: newUnknownRackState(r.Key),
>>>>>>> 96ce4094
			Tasks: make(map[task.Key]task.State),
		}

		// Fetch and initialize tasks for this rack
		var tasks []task.Task
		if err = cfg.Task.NewRetrieve().
			WhereRacks(r.Key).
			Entries(&tasks).
			Exec(ctx, nil); err != nil {
			return nil, err
		}

		for _, tsk := range tasks {
			if tsk.Snapshot {
				continue
			}
<<<<<<< HEAD
			taskState := task.State{
				Task:    tsk.Key,
				Variant: status.WarningVariant,
				Details: json.NewStaticString(ctx, map[string]any{
					"message": "Unknown task state",
				}),
			}
=======
			taskState := newUnknownTaskState(ctx, tsk.Key)
>>>>>>> 96ce4094
			if err = gorp.NewRetrieve[task.Key, task.State]().
				WhereKeys(tsk.Key).
				Entry(&taskState).
				Exec(ctx, cfg.DB); err != nil && !errors.Is(err, query.NotFound) {
				return nil, err
			}
			rck.Tasks[tsk.Key] = taskState
		}

		t.mu.Racks[r.Key] = rck
	}

	// Fetch and initialize all devices
	var allDevices []device.Device
	if err = cfg.Device.NewRetrieve().
		Entries(&allDevices).
		Exec(ctx, cfg.DB); err != nil {
		return nil, err
	}

	for _, dev := range allDevices {
<<<<<<< HEAD
		deviceState := device.State{
			Key:     dev.Key,
			Variant: status.WarningVariant,
			Details: json.NewStaticString(ctx, map[string]any{
				"message": "Unknown device state",
			}),
			Rack: dev.Rack,
		}
=======
		deviceState := newUnknownDeviceState(ctx, dev.Key, dev.Rack)
>>>>>>> 96ce4094
		if err = gorp.NewRetrieve[string, device.State]().
			WhereKeys(dev.Key).
			Entry(&deviceState).
			Exec(ctx, cfg.DB); err != nil && !errors.Is(err, query.NotFound) {
			return nil, err
		}
		t.mu.Devices[dev.Key] = deviceState
	}

	if err :=
		cfg.Channels.DeleteByName(ctx, "sy_rack_heartbeat", true); err != nil {
		return nil, err
	}
	channels := []channel.Channel{
		{
			Name:        taskStateChannelName,
			DataType:    telem.JSONT,
			Leaseholder: cfg.HostProvider.HostKey(),
			Virtual:     true,
			Internal:    true,
		},
		{
			Name:        rackStateChannelName,
			DataType:    telem.JSONT,
			Leaseholder: cfg.HostProvider.HostKey(),
			Virtual:     true,
			Internal:    true,
		},
		{
			Name:        "sy_task_cmd",
			DataType:    telem.JSONT,
			Leaseholder: cfg.HostProvider.HostKey(),
			Virtual:     true,
			Internal:    true,
		},
		{
			Name:        deviceStateChannelName,
			DataType:    telem.JSONT,
			Leaseholder: cfg.HostProvider.HostKey(),
			Virtual:     true,
			Internal:    true,
		},
	}
	if err = cfg.Channels.CreateMany(
		ctx,
		&channels,
		channel.OverwriteIfNameExistsAndDifferentProperties(),
		channel.RetrieveIfNameExists(true),
	); err != nil {
		return nil, err
	}
	t.taskStateChannelKey = channels[0].Key()
	t.rackStateChannelKey = channels[1].Key()
	t.deviceStateChannelKey = channels[3].Key()
	taskObs := gorp.Observe[task.Key, task.Task](cfg.DB)
	rackObs := gorp.Observe[rack.Key, rack.Rack](cfg.DB)
	deviceObs := gorp.Observe[string, device.Device](cfg.DB)
	dcTaskObs := taskObs.OnChange(t.handleTaskChanges)
	dcRackObs := rackObs.OnChange(t.handleRackChanges)
	dcDeviceObs := deviceObs.OnChange(t.handleDeviceChanges)
	rackStateObs, closeRackStateObs, err := cfg.Signals.Subscribe(sCtx, signals.ObservableSubscriberConfig{
		SetChannelName: rackStateChannelName,
	})
	if err != nil {
		return nil, err
	}
	dcRackStateObs := rackStateObs.OnChange(t.handleRackState)
	taskStateObs, closeTaskStateObs, err := cfg.Signals.Subscribe(sCtx, signals.ObservableSubscriberConfig{
		SetChannelName: taskStateChannelName,
	})
	if err != nil {
		return nil, err
	}
	stateWriter, err := cfg.Framer.NewStreamWriter(ctx, framer.WriterConfig{
		Start: telem.Now(),
		Keys:  []channel.Key{t.taskStateChannelKey, t.rackStateChannelKey, t.deviceStateChannelKey},
	})
	if err != nil {
		return nil, err
	}
	taskStateWriterStream := confluence.NewStream[framer.WriterRequest](1)
	stateWriter.InFrom(taskStateWriterStream)
	t.stateWriter = taskStateWriterStream
	obs := confluence.NewObservableSubscriber[framer.WriterResponse]()
	obs.OnChange(func(ctx context.Context, r framer.WriterResponse) {
		cfg.L.Error("unexpected writer error", zap.Int("seq_num", r.SeqNum), zap.Error(r.Err))
	})
	outlets := confluence.NewStream[framer.WriterResponse](1)
	obs.InFrom(outlets)
	stateWriter.OutTo(outlets)
	stateWriter.Flow(sCtx, confluence.CloseOutputInletsOnExit())
	dcTaskStateObs := taskStateObs.OnChange(t.handleTaskState)
	t.saveNotifications = make(chan task.Key, 10)
	signal.GoRange(sCtx, t.saveNotifications, t.saveTaskState, signal.WithKey("save_task_state"))
	t.deviceSaveNotifications = make(chan string, 10)
	signal.GoRange(sCtx, t.deviceSaveNotifications, t.saveDeviceState, signal.WithKey("save_device_state"))
	deviceStateObs, closeDeviceStateObs, err := cfg.Signals.Subscribe(sCtx, signals.ObservableSubscriberConfig{
		SetChannelName: deviceStateChannelName,
	})
	if err != nil {
		return nil, err
	}
	dcDeviceStateObs := deviceStateObs.OnChange(t.handleDeviceState)

	tickCtx, cancel := signal.WithCancel(sCtx)
	signal.GoTick(tickCtx, t.cfg.RackStateAliveThreshold.Duration(), func(ctx context.Context, _ time.Time) error {
		t.mu.RLock()
		defer t.mu.RUnlock()
		t.checkRackState(ctx)
		return nil
	}, signal.WithKey("check_rack_state"))
	t.closer = xio.MultiCloser{
		xio.CloserFunc(func() error {
			defer cancel()
			t.stateWriter.Close()
			close(t.saveNotifications)
			close(t.deviceSaveNotifications)
			return sCtx.Wait()
		}),
		signal.NewHardShutdown(tickCtx, cancel),
		closeTaskStateObs,
		closeRackStateObs,
		closeDeviceStateObs,
		xio.NopCloserFunc(dcRackObs),
		xio.NopCloserFunc(dcTaskObs),
		xio.NopCloserFunc(dcDeviceObs),
		xio.NopCloserFunc(dcRackStateObs),
		xio.NopCloserFunc(dcTaskStateObs),
		xio.NopCloserFunc(dcDeviceStateObs),
	}
	return t, nil
}

// GetTask returns the state of a task by its key. If the task is not found, the second
// return value will be false.
func (t *Tracker) GetTask(_ context.Context, key task.Key) (task.State, bool) {
	t.mu.RLock()
	defer t.mu.RUnlock()
	r, exists := t.mu.Racks[key.Rack()]
	if !exists {
		return task.State{}, false
	}
	tsk, exists := r.Tasks[key]
	return tsk, exists
}

// GetRack returns the state of a rack by its key. If the rack is not found, the second
// return value will be false.
func (t *Tracker) GetRack(_ context.Context, key rack.Key) (RackState, bool) {
	t.mu.RLock()
	defer t.mu.RUnlock()
	r, exists := t.mu.Racks[key]
	if !exists {
		return RackState{}, false
	}
	return *r, true
}

// GetDevice returns the state of a device by its key. If the device is not found, the second
// return value will be false.
func (t *Tracker) GetDevice(_ context.Context, deviceKey string) (device.State, bool) {
	t.mu.RLock()
	defer t.mu.RUnlock()
	d, exists := t.mu.Devices[deviceKey]
	return d, exists
}

// Close closes the tracker, freeing all associated go-routines and resources.
// The tracker must not be used after it is closed.
func (t *Tracker) Close() error {
	return t.closer.Close()
}

// handleTaskChanges handles changes to tasks in the DB.
func (t *Tracker) handleTaskChanges(ctx context.Context, r gorp.TxReader[task.Key, task.Task]) {
	t.mu.Lock()
	defer t.mu.Unlock()
	for c, ok := r.Next(ctx); ok; c, ok = r.Next(ctx) {
		rackKey := c.Key.Rack()
		if c.Variant == change.Delete {
			delete(t.mu.Racks[rackKey].Tasks, c.Key)
			continue
		}
		rackState, rackExists := t.mu.Racks[rackKey]
		if !rackExists {
			rackState = &RackState{
<<<<<<< HEAD
				State: rack.State{
					Key:          rackKey,
					LastReceived: telem.Now(),
					Variant:      status.WarningVariant,
					Message:      "Unknown rack state",
				},
				Tasks: make(map[task.Key]task.State),
			}
			t.mu.Racks[rackKey] = rackState
		}
		if _, taskExists := rackState.Tasks[c.Key]; !taskExists {
			rackState.Tasks[c.Key] = task.State{
				Task:    c.Key,
				Variant: status.WarningVariant,
				Details: json.NewStaticString(ctx, map[string]any{
					"message": "Unknown task state",
				}),
			}
=======
				State: newUnknownRackState(rackKey),
				Tasks: make(map[task.Key]task.State),
			}
			t.mu.Racks[rackKey] = rackState
		}
		if _, taskExists := rackState.Tasks[c.Key]; !taskExists {
			rackState.Tasks[c.Key] = newUnknownTaskState(ctx, c.Key)
>>>>>>> 96ce4094
		}
		alive := rackState.Alive(t.cfg.RackStateAliveThreshold)
		if !rackExists || !alive {
			state := task.State{
				Task:    c.Key,
				Variant: status.WarningVariant,
				Details: json.NewStaticString(ctx, map[string]any{
					"message": "rack is not alive",
					"running": false,
				}),
			}
			if rackExists {
				var rck rack.Rack
				if err := gorp.NewRetrieve[rack.Key, rack.Rack]().
					WhereKeys(rackKey).
					Entry(&rck).
					Exec(ctx, t.cfg.DB); err != nil {
					t.cfg.L.Warn("failed to retrieve rack", zap.Error(err))
				}
				state.Details = json.NewStaticString(ctx, map[string]any{
					"running": "false",
					"message": fmt.Sprintf(
						"Synnax Driver on %s is not running, so the task may fail to configure. Driver was last alive %s ago.",
						rck.Name,
						telem.Since(rackState.LastReceived).Truncate(telem.Second)),
				})
<<<<<<< HEAD
			}
			t.stateWriter.Inlet() <- framer.WriterRequest{
				Command: writer.Write,
				Frame: core.UnaryFrame(
					t.taskStateChannelKey,
					telem.NewSeriesStaticJSONV(state),
				),
			}
=======
			}
			t.stateWriter.Inlet() <- framer.WriterRequest{
				Command: writer.Write,
				Frame: core.UnaryFrame(
					t.taskStateChannelKey,
					telem.NewSeriesStaticJSONV(state),
				),
			}
>>>>>>> 96ce4094

		}
	}
}

// handleRackChanges handles changes to racks in the DB.
func (t *Tracker) handleRackChanges(ctx context.Context, r gorp.TxReader[rack.Key, rack.Rack]) {
	t.mu.Lock()
	defer t.mu.Unlock()
	for c, ok := r.Next(ctx); ok; c, ok = r.Next(ctx) {
		if c.Variant == change.Delete {
			delete(t.mu.Racks, c.Key)
			continue
		}
		if _, rackExists := t.mu.Racks[c.Key]; !rackExists {
			t.mu.Racks[c.Key] = &RackState{
				Tasks: make(map[task.Key]task.State),
<<<<<<< HEAD
				State: rack.State{
					Key:          c.Key,
					LastReceived: telem.Now(),
					Variant:      status.WarningVariant,
					Message:      "Unknown rack state",
				}}
=======
				State: newUnknownRackState(c.Key),
			}
>>>>>>> 96ce4094

		}
	}
}

func (t *Tracker) checkRackState(ctx context.Context) {
	rackStates := make([]rack.State, 0, len(t.mu.Racks))
	taskStates := make([]task.State, 0, len(t.mu.Racks))
	deviceStates := make([]device.State, 0)

	for _, r := range t.mu.Racks {
		if r.Alive(t.cfg.RackStateAliveThreshold) {
			continue
		}
		r.State.Variant = status.WarningVariant
		r.State.Message = fmt.Sprintf("Driver %s is not alive", r.Key)
		rackStates = append(rackStates, r.State)

		var rck rack.Rack
		if err := gorp.NewRetrieve[rack.Key, rack.Rack]().
			WhereKeys(r.Key).
			Entry(&rck).
			Exec(context.Background(), t.cfg.DB); err != nil {
			t.cfg.L.Warn("failed to retrieve rack", zap.Error(err))
			continue
		}

		msg := fmt.Sprintf("Synnax Driver on %s is not running. Driver was last alive %s ago.", rck.Name, telem.Since(r.LastReceived).Truncate(telem.Second))
		for _, taskState := range r.Tasks {
			taskState.Variant = status.WarningVariant
			taskState.Details = json.NewStaticString(ctx, map[string]any{
				"message": msg,
				"running": false,
			})
			taskStates = append(taskStates, taskState)
		}

		for _, dev := range t.mu.Devices {
			if dev.Rack == r.Key {
				dev.Variant = status.WarningVariant
				dev.Details = json.NewStaticString(ctx, map[string]any{
					"message": msg,
				})
				deviceStates = append(deviceStates, dev)
			}
		}

	}

	fr := core.Frame{}
	if len(rackStates) > 0 {
		fr = fr.Append(t.rackStateChannelKey, telem.NewSeriesStaticJSONV(rackStates...))
	}
	if len(taskStates) > 0 {
		fr = fr.Append(t.taskStateChannelKey, telem.NewSeriesStaticJSONV(taskStates...))
	}
	if len(deviceStates) > 0 {
		fr = fr.Append(t.deviceStateChannelKey, telem.NewSeriesStaticJSONV(deviceStates...))
	}
	if fr.Empty() {
		return
	}

	t.stateWriter.Inlet() <- framer.WriterRequest{Command: writer.Write, Frame: fr}
}

// handleRackState handles heartbeat changes.
func (t *Tracker) handleRackState(_ context.Context, changes []change.Change[[]byte, struct{}]) {
	t.mu.Lock()
	defer t.mu.Unlock()
	decoder := &binary.JSONCodec{}
	for _, ch := range changes {
		var rackState rack.State
		if err := decoder.Decode(context.Background(), ch.Key, &rackState); err != nil {
			t.cfg.L.Warn("failed to decode rack state", zap.Error(err))
			continue
		}
		r, ok := t.mu.Racks[rackState.Key]
		if !ok {
			t.cfg.L.Warn("rack not found for state update", zap.Uint32("rack", uint32(rackState.Key)))
			continue
		}
		r.State = rackState
		r.LastReceived = telem.Now()
	}
}

// handleTaskState handles task state changes.
func (t *Tracker) handleTaskState(ctx context.Context, changes []change.Change[[]byte, struct{}]) {
	t.mu.Lock()
	defer t.mu.Unlock()
	decoder := &binary.JSONCodec{}
	for _, ch := range changes {
		var taskState task.State
		if err := decoder.Decode(ctx, ch.Key, &taskState); err != nil {
			t.cfg.L.Warn("failed to decode task state", zap.Error(err))
			continue
		}
		rackKey := taskState.Task.Rack()
		r, ok := t.mu.Racks[rackKey]
		if !ok {
			t.cfg.L.Warn("rack not found for task state update", zap.Uint64("task", uint64(taskState.Task)))
		} else {
			r.Tasks[taskState.Task] = taskState
		}
		select {
		case t.saveNotifications <- taskState.Task:
		default:
		}
	}
}

func (t *Tracker) saveTaskState(ctx context.Context, taskKey task.Key) error {
	state, ok := t.GetTask(ctx, taskKey)
	if !ok {
		return nil
	}
	if err := gorp.NewCreate[task.Key, task.State]().Entry(&state).Exec(ctx, t.cfg.DB); err != nil {
		t.cfg.L.Warn("failed to save task state", zap.Error(err))
	}
	return nil
}

// handleDeviceState handles device state changes.
func (t *Tracker) handleDeviceState(ctx context.Context, changes []change.Change[[]byte, struct{}]) {
	t.mu.Lock()
	defer t.mu.Unlock()
	decoder := &binary.JSONCodec{}
	for _, ch := range changes {
		var incomingState device.State
		if err := decoder.Decode(ctx, ch.Key, &incomingState); err != nil {
			t.cfg.L.Warn("failed to decode device state", zap.Error(err))
			continue
		}

		existingState, exists := t.mu.Devices[incomingState.Key]
		if exists && existingState.Rack != incomingState.Rack {
			var racks []rack.Rack
			if err := gorp.NewRetrieve[rack.Key, rack.Rack]().
				WhereKeys(incomingState.Rack, existingState.Rack).
				Entries(&racks).
				Exec(ctx, t.cfg.DB); err != nil {
				t.cfg.L.Warn("failed to retrieve rack", zap.Error(err))
				return
			}
			t.cfg.L.Warn(
				"device state update with different rack key",
				zap.String("device", incomingState.Key),
				zap.Uint32("incoming_rack", uint32(existingState.Rack)),
				zap.String("incoming_rack_name", racks[0].Name),
				zap.Uint32("valid_rack", uint32(incomingState.Rack)),
				zap.String("valid_rack_name", racks[1].Name),
			)
			return
		}

		t.mu.Devices[incomingState.Key] = incomingState

		select {
		case t.deviceSaveNotifications <- incomingState.Key:
		default:
		}
	}
}

// handleDeviceChanges handles changes to devices in the DB.
func (t *Tracker) handleDeviceChanges(ctx context.Context, r gorp.TxReader[string, device.Device]) {
	t.mu.Lock()
	defer t.mu.Unlock()
	for c, ok := r.Next(ctx); ok; c, ok = r.Next(ctx) {
		if c.Variant == change.Delete {
			delete(t.mu.Devices, c.Key)
			continue
		}
		existing, hasState := t.mu.Devices[c.Key]
		existing.Key = c.Value.Key
		existing.Rack = c.Value.Rack
		if !hasState {
			existing.Variant = status.InfoVariant
		}
		t.mu.Devices[c.Key] = existing

	}
}

func (t *Tracker) saveDeviceState(ctx context.Context, deviceKey string) error {
	state, exists := t.GetDevice(ctx, deviceKey)
	if !exists {
		return nil
	}
	if err := gorp.NewCreate[string, device.State]().Entry(&state).Exec(ctx, t.cfg.DB); err != nil {
		t.cfg.L.Warn("failed to save device state", zap.Error(err))
	}
	return nil
}

func newUnknownTaskState(ctx context.Context, key task.Key) task.State {
	return task.State{
		Task:    key,
		Variant: status.WarningVariant,
		Details: json.NewStaticString(ctx, map[string]any{
			"message": "Task state unknown",
		}),
	}
}

func newUnknownRackState(key rack.Key) rack.State {
	return rack.State{
		Key:          key,
		LastReceived: telem.Now(),
		Variant:      status.WarningVariant,
		Message:      "Rack state unknown",
	}
}

func newUnknownDeviceState(ctx context.Context, devKey string, rackKey rack.Key) device.State {
	return device.State{
		Key:     devKey,
		Variant: status.WarningVariant,
		Details: json.NewStaticString(ctx, map[string]any{
			"message": "Device state unknown",
		}),
		Rack: rackKey,
	}
}<|MERGE_RESOLUTION|>--- conflicted
+++ resolved
@@ -192,16 +192,7 @@
 
 	for _, r := range racks {
 		rck := &RackState{
-<<<<<<< HEAD
-			State: rack.State{
-				Key:          r.Key,
-				LastReceived: telem.Now(),
-				Variant:      status.WarningVariant,
-				Message:      "Unknown rack state",
-			},
-=======
 			State: newUnknownRackState(r.Key),
->>>>>>> 96ce4094
 			Tasks: make(map[task.Key]task.State),
 		}
 
@@ -218,17 +209,7 @@
 			if tsk.Snapshot {
 				continue
 			}
-<<<<<<< HEAD
-			taskState := task.State{
-				Task:    tsk.Key,
-				Variant: status.WarningVariant,
-				Details: json.NewStaticString(ctx, map[string]any{
-					"message": "Unknown task state",
-				}),
-			}
-=======
 			taskState := newUnknownTaskState(ctx, tsk.Key)
->>>>>>> 96ce4094
 			if err = gorp.NewRetrieve[task.Key, task.State]().
 				WhereKeys(tsk.Key).
 				Entry(&taskState).
@@ -250,18 +231,7 @@
 	}
 
 	for _, dev := range allDevices {
-<<<<<<< HEAD
-		deviceState := device.State{
-			Key:     dev.Key,
-			Variant: status.WarningVariant,
-			Details: json.NewStaticString(ctx, map[string]any{
-				"message": "Unknown device state",
-			}),
-			Rack: dev.Rack,
-		}
-=======
 		deviceState := newUnknownDeviceState(ctx, dev.Key, dev.Rack)
->>>>>>> 96ce4094
 		if err = gorp.NewRetrieve[string, device.State]().
 			WhereKeys(dev.Key).
 			Entry(&deviceState).
@@ -448,26 +418,6 @@
 		rackState, rackExists := t.mu.Racks[rackKey]
 		if !rackExists {
 			rackState = &RackState{
-<<<<<<< HEAD
-				State: rack.State{
-					Key:          rackKey,
-					LastReceived: telem.Now(),
-					Variant:      status.WarningVariant,
-					Message:      "Unknown rack state",
-				},
-				Tasks: make(map[task.Key]task.State),
-			}
-			t.mu.Racks[rackKey] = rackState
-		}
-		if _, taskExists := rackState.Tasks[c.Key]; !taskExists {
-			rackState.Tasks[c.Key] = task.State{
-				Task:    c.Key,
-				Variant: status.WarningVariant,
-				Details: json.NewStaticString(ctx, map[string]any{
-					"message": "Unknown task state",
-				}),
-			}
-=======
 				State: newUnknownRackState(rackKey),
 				Tasks: make(map[task.Key]task.State),
 			}
@@ -475,7 +425,6 @@
 		}
 		if _, taskExists := rackState.Tasks[c.Key]; !taskExists {
 			rackState.Tasks[c.Key] = newUnknownTaskState(ctx, c.Key)
->>>>>>> 96ce4094
 		}
 		alive := rackState.Alive(t.cfg.RackStateAliveThreshold)
 		if !rackExists || !alive {
@@ -502,7 +451,6 @@
 						rck.Name,
 						telem.Since(rackState.LastReceived).Truncate(telem.Second)),
 				})
-<<<<<<< HEAD
 			}
 			t.stateWriter.Inlet() <- framer.WriterRequest{
 				Command: writer.Write,
@@ -511,16 +459,6 @@
 					telem.NewSeriesStaticJSONV(state),
 				),
 			}
-=======
-			}
-			t.stateWriter.Inlet() <- framer.WriterRequest{
-				Command: writer.Write,
-				Frame: core.UnaryFrame(
-					t.taskStateChannelKey,
-					telem.NewSeriesStaticJSONV(state),
-				),
-			}
->>>>>>> 96ce4094
 
 		}
 	}
@@ -538,17 +476,8 @@
 		if _, rackExists := t.mu.Racks[c.Key]; !rackExists {
 			t.mu.Racks[c.Key] = &RackState{
 				Tasks: make(map[task.Key]task.State),
-<<<<<<< HEAD
-				State: rack.State{
-					Key:          c.Key,
-					LastReceived: telem.Now(),
-					Variant:      status.WarningVariant,
-					Message:      "Unknown rack state",
-				}}
-=======
 				State: newUnknownRackState(c.Key),
 			}
->>>>>>> 96ce4094
 
 		}
 	}
