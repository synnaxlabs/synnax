// Copyright 2025 Synnax Labs, Inc.
//
// Use of this software is governed by the Business Source License included in the file
// licenses/BSL.txt.
//
// As of the Change Date specified in that file, in accordance with the Business Source
// License, use of this software will be governed by the Apache License, Version 2.0,
// included in the file licenses/APL.txt.

package tracker

import (
	"context"
	"fmt"
	xjson "github.com/synnaxlabs/x/json"
	"github.com/synnaxlabs/x/status"
	"io"
	"sync"
	"time"

	"github.com/synnaxlabs/alamos"
	"github.com/synnaxlabs/synnax/pkg/distribution/channel"
	dcore "github.com/synnaxlabs/synnax/pkg/distribution/core"
	"github.com/synnaxlabs/synnax/pkg/distribution/framer"
	"github.com/synnaxlabs/synnax/pkg/distribution/framer/core"
	"github.com/synnaxlabs/synnax/pkg/distribution/framer/writer"
	"github.com/synnaxlabs/synnax/pkg/distribution/signals"
	"github.com/synnaxlabs/synnax/pkg/service/hardware/device"
	"github.com/synnaxlabs/synnax/pkg/service/hardware/rack"
	"github.com/synnaxlabs/synnax/pkg/service/hardware/task"
	binaryx "github.com/synnaxlabs/x/binary"
	"github.com/synnaxlabs/x/change"
	"github.com/synnaxlabs/x/config"
	"github.com/synnaxlabs/x/confluence"
	"github.com/synnaxlabs/x/errors"
	"github.com/synnaxlabs/x/gorp"
	xio "github.com/synnaxlabs/x/io"
	"github.com/synnaxlabs/x/override"
	"github.com/synnaxlabs/x/query"
	"github.com/synnaxlabs/x/signal"
	"github.com/synnaxlabs/x/telem"
	"github.com/synnaxlabs/x/validate"
	"go.uber.org/zap"
)

// RackState is the state of a hardware rack. Unfortunately, we can't put this into
// the rack package because it would create a circular dependency.
type RackState struct {
	rack.State
	// Tasks is the state of the tasks associated with the rack.
	Tasks map[task.Key]task.State `json:"tasks" msgpack:"tasks"`
	// Devices is the state of the devices associated with the rack.
	Devices map[string]device.State `json:"devices" msgpack:"devices"`
}

// Alive returns true if the rack is alive.
func (r RackState) Alive(threshold telem.TimeSpan) bool {
	return telem.Since(r.LastReceived) < threshold
}

// Tracker is used to track the state of hardware racks and tasks.
type Tracker struct {
	cfg Config
	// mu is a read-write lock used to protect the state of the tracker. Any fields
	// inside of this struct should be accessed while holding the lock.
	mu struct {
		sync.RWMutex
		// Racks is the map of racks to their corresponding state.
		Racks map[rack.Key]*RackState
	}
	// saveNotifications is used to signal an observing go-routine to save the state of
	// a task to gorp. This ensures that the most recent task state is persisted
	// across reloads.
	saveNotifications chan task.Key
	// deviceSaveNotifications is used to signal an observing go-routine to save the state of
	// a device to gorp. This ensures that the most recent device state is persisted
	// across reloads.
	deviceSaveNotifications chan struct {
		key  string
		rack rack.Key
	}
	// closer shuts down all go-routines needed to keep the tracker service running.
	closer io.Closer
<<<<<<< HEAD
	// stateWriter is used to write task state changes to the database.
=======
	// stateWriter is used to write state changes to the database.
>>>>>>> 67890a62
	stateWriter confluence.Inlet[framer.WriterRequest]
	// taskStateChannelKey is the key of the channel used to set task state.
	taskStateChannelKey channel.Key
	// rackStateChannelKey is the key of the channel used to set rack state.
	rackStateChannelKey channel.Key
	opened              confluence.Stream[struct{}]
}

func (t *Tracker) Opened() <-chan struct{} {
	return t.opened.Outlet()
}

// Config is the configuration for the Tracker service.
type Config struct {
	// Instrumentation used for logging, tracing, etc.
	// [OPTIONAL]
	alamos.Instrumentation
	// Rack is the service used to retrieve rack information.
	// [REQUIRED]
	Rack *rack.Service
	// Task is the service used to retrieve task information.
	// [REQUIRED]
	Task *task.Service
	// Device is the service used to retrieve device information.
	// [REQUIRED]
	Device *device.Service
	// Signals is used to subscribe to changes in rack and task state.
	// [REQUIRED]
	Signals *signals.Provider
	// Channels is used to create channels for the tracker service.
	// [REQUIRED]
	Channels channel.Writeable
	// HostProvider returns information about the cluster host.
	// [REQUIRED]
	HostProvider dcore.HostProvider
	// DB is used to persist and retrieve information about rack and task state.
	// [REQUIRED]
	DB     *gorp.DB
	Framer *framer.Service
	// rackStateAliveThreshold is the threshold for determining if a rack is alive.
	RackStateAliveThreshold telem.TimeSpan
}

var (
	_ config.Config[Config] = Config{}
	// DefaultConfig is the default configuration or opening the tracker service. This
	// configuration is not valid on its own, and must be overridden with the required
	// fields detailed in the Config struct.
	DefaultConfig = Config{
		RackStateAliveThreshold: telem.Second * 3,
	}
)

// Override implements config.Config.
func (c Config) Override(other Config) Config {
	c.Instrumentation = override.Zero(c.Instrumentation, other.Instrumentation)
	c.Rack = override.Nil(c.Rack, other.Rack)
	c.Task = override.Nil(c.Task, other.Task)
	c.Signals = override.Nil(c.Signals, other.Signals)
	c.Channels = override.Nil(c.Channels, other.Channels)
	c.HostProvider = override.Nil(c.HostProvider, other.HostProvider)
	c.DB = override.Nil(c.DB, other.DB)
	c.Framer = override.Nil(c.Framer, other.Framer)
	c.RackStateAliveThreshold = override.Numeric(c.RackStateAliveThreshold, other.RackStateAliveThreshold)
	c.Device = override.Nil(c.Device, other.Device)
	return c
}

// Validate implements config.Config.
func (c Config) Validate() error {
	v := validate.New("hardware.state")
	validate.NotNil(v, "rack", c.Rack)
	validate.NotNil(v, "task", c.Task)
	validate.NotNil(v, "signals", c.Signals)
	validate.NotNil(v, "db", c.DB)
	validate.NotNil(v, "host", c.HostProvider)
	validate.NotNil(v, "channels", c.Channels)
	validate.NotNil(v, "framer", c.Framer)
	validate.NotNil(v, "device", c.Device)
	return v.Error()
}

// Open opens a new task/rack state tracker with the provided configuration. If error
// is nil, the Tracker must be closed after use.
func Open(ctx context.Context, configs ...Config) (t *Tracker, err error) {
	cfg, err := config.New(DefaultConfig, configs...)
	if err != nil {
		return
	}
	var racks []rack.Rack
	if err = cfg.Rack.NewRetrieve().
		WhereNode(cfg.HostProvider.HostKey()).
		Entries(&racks).
		Exec(ctx, nil); err != nil {
		return
	}
	sCtx, cancel := signal.Isolated()
	t = &Tracker{cfg: cfg}
	t.mu.Racks = make(map[rack.Key]*RackState, len(racks))
	for _, r := range racks {
		// Initialize rack state with empty maps
		rck := &RackState{
			Tasks:   make(map[task.Key]task.State),
			Devices: make(map[string]device.State),
		}
		rck.Key = r.Key

		// Fetch and initialize tasks for this rack
		var tasks []task.Task
		if err = cfg.Task.NewRetrieve().
			WhereRacks(r.Key).
			Entries(&tasks).
			Exec(ctx, nil); err != nil {
			return
		}

		for _, tsk := range tasks {
			if tsk.Snapshot {
				continue
			}
			taskState := task.State{Task: tsk.Key, Variant: status.InfoVariant}
			if err = gorp.NewRetrieve[task.Key, task.State]().
				WhereKeys(tsk.Key).
				Entry(&taskState).
				Exec(ctx, cfg.DB); err != nil && !errors.Is(err, query.NotFound) {
				return
			}
			rck.Tasks[tsk.Key] = taskState
		}

		// Fetch and initialize devices for this rack
		var devices []device.Device
		if err = cfg.Device.NewRetrieve().
			WhereRacks(r.Key).
			Entries(&devices).
			Exec(ctx, cfg.DB); err != nil {
			return
		}

		for _, dev := range devices {
			deviceState := device.State{
				Key:     dev.Key,
<<<<<<< HEAD
				Rack:    dev.Rack,
=======
>>>>>>> 67890a62
				Variant: "info",
				Details: "",
			}
			if err = gorp.NewRetrieve[string, device.State]().
				WhereKeys(dev.Key).
				Entry(&deviceState).
				Exec(ctx, cfg.DB); err != nil && !errors.Is(err, query.NotFound) {
				return
			}
			rck.Devices[dev.Key] = deviceState
		}

		t.mu.Racks[r.Key] = rck
	}
	if err := cfg.Channels.DeleteByName(ctx, "sy_rack_heartbeat", true); err != nil {
		return nil, err
	}
	channels := []channel.Channel{
		{
			Name:        "sy_task_state",
			DataType:    telem.JSONT,
			Leaseholder: cfg.HostProvider.HostKey(),
			Virtual:     true,
			Internal:    true,
		},
		{
			Name:        "sy_rack_state",
			DataType:    telem.JSONT,
			Leaseholder: cfg.HostProvider.HostKey(),
			Virtual:     true,
			Internal:    true,
		},
		{
			Name:        "sy_task_cmd",
			DataType:    telem.JSONT,
			Leaseholder: cfg.HostProvider.HostKey(),
			Virtual:     true,
			Internal:    true,
		},
		{
			Name:        "sy_device_state",
			DataType:    telem.JSONT,
			Leaseholder: cfg.HostProvider.HostKey(),
			Virtual:     true,
			Internal:    true,
		},
	}
	if err = cfg.Channels.CreateMany(
		ctx,
		&channels,
<<<<<<< HEAD
		channel.OverWriteIfNameExistsAndDifferentProperties(true),
=======
		channel.OverwriteIfNameExistsAndDifferentProperties(),
>>>>>>> 67890a62
		channel.RetrieveIfNameExists(true),
	); err != nil {
		return nil, err
	}
	t.taskStateChannelKey = channels[0].Key()
	t.rackStateChannelKey = channels[1].Key()
	taskObs := gorp.Observe[task.Key, task.Task](cfg.DB)
	rackObs := gorp.Observe[rack.Key, rack.Rack](cfg.DB)
	deviceObs := gorp.Observe[string, device.Device](cfg.DB)
	dcTaskObs := taskObs.OnChange(t.handleTaskChanges)
	dcRackObs := rackObs.OnChange(t.handleRackChanges)
	dcDeviceObs := deviceObs.OnChange(t.handleDeviceChanges)
	rackStateObs, closeRackStateObs, err := cfg.Signals.Subscribe(sCtx, signals.ObservableSubscriberConfig{
		SetChannelName: "sy_rack_state",
	})
	if err != nil {
		return nil, err
	}
<<<<<<< HEAD
	dcHeartbeatObs := rackStateObs.OnChange(t.handleRackState)
=======
	dcRackStateObs := rackStateObs.OnChange(t.handleRackState)
>>>>>>> 67890a62
	taskStateObs, closeTaskStateObs, err := cfg.Signals.Subscribe(sCtx, signals.ObservableSubscriberConfig{
		SetChannelName: "sy_task_state",
	})
	if err != nil {
		return nil, err
	}
	stateWriter, err := cfg.Framer.NewStreamWriter(ctx, framer.WriterConfig{
		Start: telem.Now(),
		Keys:  []channel.Key{t.taskStateChannelKey, t.rackStateChannelKey},
	})
	if err != nil {
		return nil, err
	}
	taskStateWriterStream := confluence.NewStream[framer.WriterRequest](1)
	stateWriter.InFrom(taskStateWriterStream)
	t.stateWriter = taskStateWriterStream
	obs := confluence.NewObservableSubscriber[framer.WriterResponse]()
	obs.OnChange(func(ctx context.Context, r framer.WriterResponse) {
		cfg.L.Error("unexpected writer error", zap.Error(r.Error))
	})
	outlets := confluence.NewStream[framer.WriterResponse](1)
	obs.InFrom(outlets)
	stateWriter.OutTo(outlets)
	stateWriter.Flow(sCtx, confluence.CloseOutputInletsOnExit())
	dcTaskStateObs := taskStateObs.OnChange(t.handleTaskState)
	t.saveNotifications = make(chan task.Key, 10)
<<<<<<< HEAD
	signal.GoRange[task.Key](sCtx, t.saveNotifications, t.saveTaskState)
=======
	signal.GoRange(sCtx, t.saveNotifications, t.saveTaskState)
>>>>>>> 67890a62
	t.deviceSaveNotifications = make(chan struct {
		key  string
		rack rack.Key
	}, 10)
	signal.GoRange(sCtx, t.deviceSaveNotifications, func(ctx context.Context, notification struct {
		key  string
		rack rack.Key
	}) error {
		return t.saveDeviceState(ctx, notification.key, notification.rack)
	})
	deviceStateObs, closeDeviceStateObs, err := cfg.Signals.Subscribe(sCtx, signals.ObservableSubscriberConfig{
		SetChannelName: "sy_device_state",
	})
	if err != nil {
		return nil, err
	}
	dcDeviceStateObs := deviceStateObs.OnChange(t.handleDeviceState)

	tickCtx, cancel := signal.WithCancel(sCtx)
	signal.GoTick(tickCtx, t.cfg.RackStateAliveThreshold.Duration(), func(ctx context.Context, _ time.Time) error {
		t.mu.RLock()
		defer t.mu.RUnlock()
<<<<<<< HEAD
		t.checkRackState()
=======
		t.checkRackState(ctx)
>>>>>>> 67890a62
		return nil
	})
	t.closer = xio.MultiCloser{
		xio.CloserFunc(func() error {
			defer cancel()
			t.stateWriter.Close()
			close(t.saveNotifications)
			close(t.deviceSaveNotifications)
			return sCtx.Wait()
		}),
		signal.NewHardShutdown(tickCtx, cancel),
		closeTaskStateObs,
		closeRackStateObs,
		closeDeviceStateObs,
		xio.NopCloserFunc(dcRackObs),
		xio.NopCloserFunc(dcTaskObs),
		xio.NopCloserFunc(dcDeviceObs),
<<<<<<< HEAD
		xio.NopCloserFunc(dcHeartbeatObs),
=======
		xio.NopCloserFunc(dcRackStateObs),
>>>>>>> 67890a62
		xio.NopCloserFunc(dcTaskStateObs),
		xio.NopCloserFunc(dcDeviceStateObs),
	}
	return
}

// GetTask returns the state of a task by its key. If the task is not found, the second
// return value will be false.
func (t *Tracker) GetTask(_ context.Context, key task.Key) (task.State, bool) {
	t.mu.RLock()
	defer t.mu.RUnlock()
	r, ok := t.mu.Racks[key.Rack()]
	if !ok {
		return task.State{}, false
	}
	tsk, ok := r.Tasks[key]
	return tsk, ok
}

// GetRack returns the state of a rack by its key. If the rack is not found, the second
// return value will be false.
func (t *Tracker) GetRack(_ context.Context, key rack.Key) (RackState, bool) {
	t.mu.RLock()
	defer t.mu.RUnlock()
	r, ok := t.mu.Racks[key]
	if !ok {
		return RackState{}, false
	}
	return *r, true
}

// GetDevice returns the state of a device by its key. If the device is not found, the second
// return value will be false.
func (t *Tracker) GetDevice(_ context.Context, rackKey rack.Key, deviceKey string) (device.State, bool) {
	t.mu.RLock()
	defer t.mu.RUnlock()
	r, ok := t.mu.Racks[rackKey]
	if !ok {
		return device.State{}, false
	}
	dev, ok := r.Devices[deviceKey]
	return dev, ok
}

// Close closes the tracker, freeing all associated go-routines and resources.
// The tracker must not be used after it is closed.
func (t *Tracker) Close() error { return t.closer.Close() }

// handleTaskChanges handles changes to tasks in the DB.
func (t *Tracker) handleTaskChanges(ctx context.Context, r gorp.TxReader[task.Key, task.Task]) {
	t.mu.Lock()
	defer t.mu.Unlock()
	for c, ok := r.Next(ctx); ok; c, ok = r.Next(ctx) {
		if c.Variant == change.Delete {
			if _, rackOk := t.mu.Racks[c.Key.Rack()]; rackOk {
				delete(t.mu.Racks[c.Key.Rack()].Tasks, c.Key)
			}
		} else {
			rackKey := c.Key.Rack()
			rackState, rckOk := t.mu.Racks[rackKey]
			if !rckOk {
				rackState = &RackState{Tasks: make(map[task.Key]task.State)}
				rackState.Key = rackKey
				fmt.Println("new rack state")
				t.mu.Racks[rackKey] = rackState
			}
			if _, taskOk := rackState.Tasks[c.Key]; !taskOk {
				rackState.Tasks[c.Key] = task.State{Task: c.Key, Variant: status.InfoVariant}
			}
			alive := rackState.Alive(t.cfg.RackStateAliveThreshold)
			if !rckOk || !alive {
				state := task.State{
					Task:    c.Key,
					Variant: status.WarningVariant,
					Details: xjson.NewStaticString(ctx, map[string]interface{}{
						"message": "rack is not alive",
						"running": false,
					}),
				}
				if rckOk {
					var rck rack.Rack
					if err := gorp.NewRetrieve[rack.Key, rack.Rack]().
						WhereKeys(rackKey).
						Entry(&rck).
						Exec(ctx, t.cfg.DB); err != nil {
						t.cfg.L.Warn("failed to retrieve rack", zap.Error(err))
					}
					state.Details = xjson.NewStaticString(ctx, map[string]interface{}{
						"running": "false",
						"message": fmt.Sprintf("Synnax Driver on %s is not running, so the task may fail to configure. Driver was last alive %s ago.", rck.Name, telem.Since(rackState.LastReceived).Truncate(telem.Second)),
					})
				}
				t.stateWriter.Inlet() <- framer.WriterRequest{
					Command: writer.Data,
					Frame: core.Frame{
						Keys:   channel.Keys{t.taskStateChannelKey},
						Series: []telem.Series{telem.NewStaticJSONV(state)},
					},
				}
			}
		}
	}
}

// handleRackChanges handles changes to racks in the DB.
func (t *Tracker) handleRackChanges(ctx context.Context, r gorp.TxReader[rack.Key, rack.Rack]) {
	t.mu.Lock()
	defer t.mu.Unlock()
	for c, ok := r.Next(ctx); ok; c, ok = r.Next(ctx) {
		if c.Variant == change.Delete {
			delete(t.mu.Racks, c.Key)
		} else {
			if _, rackOk := t.mu.Racks[c.Key]; !rackOk {
				nState := &RackState{Tasks: make(map[task.Key]task.State)}
				nState.LastReceived = telem.Now()
				nState.Key = c.Key
				t.mu.Racks[c.Key] = nState
			}
		}
	}
}

<<<<<<< HEAD
func (t *Tracker) checkRackState() {
=======
func (t *Tracker) checkRackState(ctx context.Context) {
>>>>>>> 67890a62
	rackStates := make([]rack.State, 0, len(t.mu.Racks))
	taskStates := make([]task.State, 0, len(t.mu.Racks))
	for _, r := range t.mu.Racks {
		if r.Alive(t.cfg.RackStateAliveThreshold) {
			continue
		}
		r.State.Variant = "warning"
		r.State.Message = fmt.Sprintf("Driver %s is not alive", r.Key)
		rackStates = append(rackStates, r.State)
		var rck rack.Rack
		if err := gorp.NewRetrieve[rack.Key, rack.Rack]().
			WhereKeys(r.Key).
			Entry(&rck).
			Exec(context.Background(), t.cfg.DB); err != nil {
			t.cfg.L.Warn("failed to retrieve rack", zap.Error(err))
		}
		for _, taskState := range r.Tasks {
<<<<<<< HEAD
			taskState.Variant = task.WarningStateVariant
			taskState.Details = task.NewStaticDetails(map[string]interface{}{
=======
			taskState.Variant = status.WarningVariant
			taskState.Details = xjson.NewStaticString(ctx, map[string]interface{}{
>>>>>>> 67890a62
				"message": fmt.Sprintf("Synnax Driver on %s is not running. Driver was last alive %s ago.", rck.Name, telem.Since(r.LastReceived).Truncate(telem.Second)),
				"running": false,
			})
			taskStates = append(taskStates, taskState)
		}
	}
	t.stateWriter.Inlet() <- framer.WriterRequest{
		Command: writer.Data,
		Frame: core.Frame{
			Keys: channel.Keys{
				t.rackStateChannelKey,
				t.taskStateChannelKey,
			},
			Series: []telem.Series{
				telem.NewStaticJSONV(rackStates...),
				telem.NewStaticJSONV(taskStates...),
			},
		},
	}
}

// handleRackState handles heartbeat changes.
func (t *Tracker) handleRackState(_ context.Context, changes []change.Change[[]byte, struct{}]) {
	t.mu.Lock()
	defer t.mu.Unlock()
	decoder := &binaryx.JSONCodec{}
	for _, ch := range changes {
		var rackState rack.State
		if err := decoder.Decode(context.Background(), ch.Key, &rackState); err != nil {
			t.cfg.L.Warn("failed to decode rack state", zap.Error(err))
			continue
		}
		r, ok := t.mu.Racks[rackState.Key]
		if !ok {
			t.cfg.L.Warn("rack not found for state update", zap.Uint32("rack", uint32(rackState.Key)))
			continue
		}
		r.State = rackState
		r.LastReceived = telem.Now()
	}
}

// handleTaskState handles task state changes.
func (t *Tracker) handleTaskState(ctx context.Context, changes []change.Change[[]byte, struct{}]) {
	t.mu.Lock()
	defer t.mu.Unlock()
	decoder := &binaryx.JSONCodec{}
	for _, ch := range changes {
		var taskState task.State
		if err := decoder.Decode(ctx, ch.Key, &taskState); err != nil {
			t.cfg.L.Warn("failed to decode task state", zap.Error(err))
			continue
		}
		rackKey := taskState.Task.Rack()
		r, ok := t.mu.Racks[rackKey]
		if !ok {
			t.cfg.L.Warn("rack not found for task state update", zap.Uint64("task", uint64(taskState.Task)))
		} else {
			r.Tasks[taskState.Task] = taskState
		}
		select {
		case t.saveNotifications <- taskState.Task:
		default:
		}
	}
}

func (t *Tracker) saveTaskState(ctx context.Context, taskKey task.Key) error {
	state, ok := t.GetTask(ctx, taskKey)
	if !ok {
		return nil
	}
	if err := gorp.NewCreate[task.Key, task.State]().Entry(&state).Exec(ctx, t.cfg.DB); err != nil {
		t.cfg.L.Warn("failed to save task state", zap.Error(err))
	}
	return nil
}

// handleDeviceState handles device state changes.
func (t *Tracker) handleDeviceState(ctx context.Context, changes []change.Change[[]byte, struct{}]) {
	t.mu.Lock()
	defer t.mu.Unlock()
	decoder := &binaryx.JSONCodec{}
	for _, ch := range changes {
		var deviceState device.State
		if err := decoder.Decode(ctx, ch.Key, &deviceState); err != nil {
			t.cfg.L.Warn("failed to decode device state", zap.Error(err))
			continue
		}
		rackKey := deviceState.Rack
		if rackKey == 0 {
			t.cfg.L.Warn(
				"invalid rack key in device state update",
				zap.String("device", deviceState.Key),
			)
			continue
		}
		r, ok := t.mu.Racks[rackKey]
		if !ok {
			r = &RackState{
				Tasks:   make(map[task.Key]task.State),
				Devices: make(map[string]device.State),
			}
			r.Key = rackKey
			t.mu.Racks[rackKey] = r
		}
		if r.Devices == nil {
			r.Devices = make(map[string]device.State)
		}
		r.Devices[deviceState.Key] = deviceState

<<<<<<< HEAD
		// Trigger a save
=======
>>>>>>> 67890a62
		select {
		case t.deviceSaveNotifications <- struct {
			key  string
			rack rack.Key
		}{deviceState.Key, rackKey}:
		default:
		}
	}
}

// handleDeviceChanges handles changes to devices in the DB.
func (t *Tracker) handleDeviceChanges(ctx context.Context, r gorp.TxReader[string, device.Device]) {
	t.mu.Lock()
	defer t.mu.Unlock()
	for c, ok := r.Next(ctx); ok; c, ok = r.Next(ctx) {
		if c.Variant == change.Delete {
			for _, rackState := range t.mu.Racks {
				if _, exists := rackState.Devices[c.Key]; exists {
					delete(rackState.Devices, c.Key)
					break
				}
			}
		} else {
			rackKey := c.Value.Rack
			rackState, rackOk := t.mu.Racks[rackKey]
			if !rackOk {
				rackState = &RackState{
					Tasks:   make(map[task.Key]task.State),
					Devices: make(map[string]device.State),
				}
				rackState.Key = rackKey
				t.mu.Racks[rackKey] = rackState
			}
			if rackState.Devices == nil {
				rackState.Devices = make(map[string]device.State)
			}
			if _, hasState := rackState.Devices[c.Key]; !hasState {
				rackState.Devices[c.Key] = device.State{
					Key:     c.Key,
					Rack:    rackKey,
<<<<<<< HEAD
					Variant: "info",
=======
					Variant: status.InfoVariant,
>>>>>>> 67890a62
				}
			}
		}
	}
}

func (t *Tracker) saveDeviceState(ctx context.Context, deviceKey string, rackKey rack.Key) error {
	state, ok := t.GetDevice(ctx, rackKey, deviceKey)
	if !ok {
		return nil
	}
	if err := gorp.NewCreate[string, device.State]().Entry(&state).Exec(ctx, t.cfg.DB); err != nil {
		t.cfg.L.Warn("failed to save device state", zap.Error(err))
	}
	return nil
}<|MERGE_RESOLUTION|>--- conflicted
+++ resolved
@@ -81,11 +81,7 @@
 	}
 	// closer shuts down all go-routines needed to keep the tracker service running.
 	closer io.Closer
-<<<<<<< HEAD
-	// stateWriter is used to write task state changes to the database.
-=======
 	// stateWriter is used to write state changes to the database.
->>>>>>> 67890a62
 	stateWriter confluence.Inlet[framer.WriterRequest]
 	// taskStateChannelKey is the key of the channel used to set task state.
 	taskStateChannelKey channel.Key
@@ -228,10 +224,6 @@
 		for _, dev := range devices {
 			deviceState := device.State{
 				Key:     dev.Key,
-<<<<<<< HEAD
-				Rack:    dev.Rack,
-=======
->>>>>>> 67890a62
 				Variant: "info",
 				Details: "",
 			}
@@ -282,11 +274,7 @@
 	if err = cfg.Channels.CreateMany(
 		ctx,
 		&channels,
-<<<<<<< HEAD
-		channel.OverWriteIfNameExistsAndDifferentProperties(true),
-=======
 		channel.OverwriteIfNameExistsAndDifferentProperties(),
->>>>>>> 67890a62
 		channel.RetrieveIfNameExists(true),
 	); err != nil {
 		return nil, err
@@ -305,11 +293,7 @@
 	if err != nil {
 		return nil, err
 	}
-<<<<<<< HEAD
-	dcHeartbeatObs := rackStateObs.OnChange(t.handleRackState)
-=======
 	dcRackStateObs := rackStateObs.OnChange(t.handleRackState)
->>>>>>> 67890a62
 	taskStateObs, closeTaskStateObs, err := cfg.Signals.Subscribe(sCtx, signals.ObservableSubscriberConfig{
 		SetChannelName: "sy_task_state",
 	})
@@ -336,11 +320,7 @@
 	stateWriter.Flow(sCtx, confluence.CloseOutputInletsOnExit())
 	dcTaskStateObs := taskStateObs.OnChange(t.handleTaskState)
 	t.saveNotifications = make(chan task.Key, 10)
-<<<<<<< HEAD
-	signal.GoRange[task.Key](sCtx, t.saveNotifications, t.saveTaskState)
-=======
 	signal.GoRange(sCtx, t.saveNotifications, t.saveTaskState)
->>>>>>> 67890a62
 	t.deviceSaveNotifications = make(chan struct {
 		key  string
 		rack rack.Key
@@ -363,11 +343,7 @@
 	signal.GoTick(tickCtx, t.cfg.RackStateAliveThreshold.Duration(), func(ctx context.Context, _ time.Time) error {
 		t.mu.RLock()
 		defer t.mu.RUnlock()
-<<<<<<< HEAD
-		t.checkRackState()
-=======
 		t.checkRackState(ctx)
->>>>>>> 67890a62
 		return nil
 	})
 	t.closer = xio.MultiCloser{
@@ -385,11 +361,7 @@
 		xio.NopCloserFunc(dcRackObs),
 		xio.NopCloserFunc(dcTaskObs),
 		xio.NopCloserFunc(dcDeviceObs),
-<<<<<<< HEAD
-		xio.NopCloserFunc(dcHeartbeatObs),
-=======
 		xio.NopCloserFunc(dcRackStateObs),
->>>>>>> 67890a62
 		xio.NopCloserFunc(dcTaskStateObs),
 		xio.NopCloserFunc(dcDeviceStateObs),
 	}
@@ -512,11 +484,7 @@
 	}
 }
 
-<<<<<<< HEAD
-func (t *Tracker) checkRackState() {
-=======
 func (t *Tracker) checkRackState(ctx context.Context) {
->>>>>>> 67890a62
 	rackStates := make([]rack.State, 0, len(t.mu.Racks))
 	taskStates := make([]task.State, 0, len(t.mu.Racks))
 	for _, r := range t.mu.Racks {
@@ -534,13 +502,8 @@
 			t.cfg.L.Warn("failed to retrieve rack", zap.Error(err))
 		}
 		for _, taskState := range r.Tasks {
-<<<<<<< HEAD
-			taskState.Variant = task.WarningStateVariant
-			taskState.Details = task.NewStaticDetails(map[string]interface{}{
-=======
 			taskState.Variant = status.WarningVariant
 			taskState.Details = xjson.NewStaticString(ctx, map[string]interface{}{
->>>>>>> 67890a62
 				"message": fmt.Sprintf("Synnax Driver on %s is not running. Driver was last alive %s ago.", rck.Name, telem.Since(r.LastReceived).Truncate(telem.Second)),
 				"running": false,
 			})
@@ -652,10 +615,6 @@
 		}
 		r.Devices[deviceState.Key] = deviceState
 
-<<<<<<< HEAD
-		// Trigger a save
-=======
->>>>>>> 67890a62
 		select {
 		case t.deviceSaveNotifications <- struct {
 			key  string
@@ -696,11 +655,7 @@
 				rackState.Devices[c.Key] = device.State{
 					Key:     c.Key,
 					Rack:    rackKey,
-<<<<<<< HEAD
-					Variant: "info",
-=======
 					Variant: status.InfoVariant,
->>>>>>> 67890a62
 				}
 			}
 		}
