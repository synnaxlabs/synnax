// Copyright 2025 Synnax Labs, Inc.
//
// Use of this software is governed by the Business Source License included in the file
// licenses/BSL.txt.
//
// As of the Change Date specified in that file, in accordance with the Business Source
// License, use of this software will be governed by the Apache License, Version 2.0,
// included in the file licenses/APL.txt.

package tracker_test

import (
	"time"

	"github.com/synnaxlabs/synnax/pkg/service/hardware/device"

	. "github.com/onsi/ginkgo/v2"
	. "github.com/onsi/gomega"
	"github.com/synnaxlabs/synnax/pkg/distribution/channel"
	"github.com/synnaxlabs/synnax/pkg/distribution/framer"
	"github.com/synnaxlabs/synnax/pkg/service/hardware/device"
	"github.com/synnaxlabs/synnax/pkg/service/hardware/rack"
	"github.com/synnaxlabs/synnax/pkg/service/hardware/task"
	"github.com/synnaxlabs/synnax/pkg/service/hardware/tracker"
	"github.com/synnaxlabs/x/binary"
	"github.com/synnaxlabs/x/confluence"
	"github.com/synnaxlabs/x/signal"
	"github.com/synnaxlabs/x/telem"
	. "github.com/synnaxlabs/x/testutil"
)

var _ = Describe("Tracker", Ordered, func() {
	var (
		cfg       tracker.Config
		tr        *tracker.Tracker
		rackSvc   *rack.Service
		taskSvc   *task.Service
		deviceSvc *device.Service
	)
	BeforeAll(func() {
		rackSvc = MustSucceed(rack.OpenService(ctx, rack.Config{
			DB:           dist.Storage.Gorpify(),
			Ontology:     dist.Ontology,
			Group:        dist.Group,
			HostProvider: dist.Cluster,
			Signals:      dist.Signals,
		}))
		taskSvc = MustSucceed(task.OpenService(ctx, task.Config{
			DB:           dist.Storage.Gorpify(),
			Ontology:     dist.Ontology,
			Group:        dist.Group,
			Rack:         rackSvc,
			HostProvider: dist.Cluster,
			Channel:      dist.Channel,
			Signals:      dist.Signals,
		}))
		deviceSvc = MustSucceed(device.OpenService(ctx, device.Config{
			DB:       dist.Storage.Gorpify(),
			Ontology: dist.Ontology,
			Group:    dist.Group,
			Signals:  dist.Signals,
		}))
		cfg = tracker.Config{
			DB:           dist.Storage.Gorpify(),
			Rack:         rackSvc,
			Task:         taskSvc,
			Signals:      dist.Signals,
			Channels:     dist.Channel,
			HostProvider: dist.Cluster,
			Framer:       dist.Framer,
			Device:       deviceSvc,
		}
	})
	JustBeforeEach(func() {
		tr = MustSucceed(tracker.Open(ctx, cfg))
	})
	JustAfterEach(func() {
		Expect(rackSvc.Close()).To(Succeed())
		Expect(taskSvc.Close()).To(Succeed())
		Expect(deviceSvc.Close()).To(Succeed())
		Expect(tr.Close()).To(Succeed())
	})
	Describe("Tracking Rack Updates", func() {
		It("Should add the rack to state when created", func() {
			rackKey := rack.NewKey(dist.Cluster.HostKey(), 1)
			rack := &rack.Rack{Key: rackKey, Name: "rack1"}
			Expect(cfg.Rack.NewWriter(nil).Create(ctx, rack)).To(Succeed())
			Eventually(func(g Gomega) {
				_, ok := tr.GetRack(ctx, rackKey)
				g.Expect(ok).To(BeTrue())
			}).Should(Succeed())
		})
		It("Should remove the rack from state when deleted", func() {
			rackKey := rack.NewKey(dist.Cluster.HostKey(), 1)
			rack := &rack.Rack{Key: rackKey, Name: "rack1"}
			Expect(cfg.Rack.NewWriter(nil).Create(ctx, rack)).To(Succeed())
			Eventually(func(g Gomega) {
				_, ok := tr.GetRack(ctx, rackKey)
				g.Expect(ok).To(BeTrue())
			}).Should(Succeed())
			Expect(cfg.Rack.NewWriter(nil).Delete(ctx, rackKey)).To(Succeed())
			Eventually(func(g Gomega) {
				_, ok := tr.GetRack(ctx, rackKey)
				g.Expect(ok).To(BeFalse())
			}).Should(Succeed())
		})
	})

	Describe("Tracking Task Updates", func() {
		It("Should add the task to state when created", func() {
			rack := &rack.Rack{Key: rack.NewKey(dist.Cluster.HostKey(), 1), Name: "rack1"}
			Expect(cfg.Rack.NewWriter(nil).Create(ctx, rack)).To(Succeed())
			taskKey := task.NewKey(rack.Key, 1)
			task := &task.Task{Key: taskKey, Name: "task1"}
			Expect(cfg.Task.NewWriter(nil).Create(ctx, task)).To(Succeed())
			Eventually(func(g Gomega) {
				_, ok := tr.GetTask(ctx, taskKey)
				g.Expect(ok).To(BeTrue())
			}).Should(Succeed())
		})
		It("Should remove the task from state when deleted", func() {
			rack := &rack.Rack{Name: "rack1"}
			Expect(cfg.Rack.NewWriter(nil).Create(ctx, rack)).To(Succeed())
			Eventually(func(g Gomega) {
				_, ok := tr.GetRack(ctx, rack.Key)
				g.Expect(ok).To(BeTrue())
			})
			taskKey := task.NewKey(rack.Key, 1)
			task := &task.Task{Key: taskKey, Name: "task1"}
			Expect(cfg.Task.NewWriter(nil).Create(ctx, task)).To(Succeed())
			Eventually(func(g Gomega) {
				_, ok := tr.GetTask(ctx, taskKey)
				g.Expect(ok).To(BeTrue())
			})
			Expect(cfg.Task.NewWriter(nil).Delete(ctx, taskKey, false)).To(Succeed())
			Eventually(func(g Gomega) {
				_, ok := tr.GetTask(ctx, taskKey)
				g.Expect(ok).To(BeFalse())
			}).Should(Succeed())
		})
	})

	Describe("Tracking Rack Heartbeats", func() {
		It("Should update the rack state when received", func() {
			rck := &rack.Rack{Name: "rack1"}
			Expect(cfg.Rack.NewWriter(nil).Create(ctx, rck)).To(Succeed())

			var rackStateCh channel.Channel
			Expect(dist.Channel.NewRetrieve().WhereNames("sy_rack_state").Entry(&rackStateCh).Exec(ctx, nil)).To(Succeed())

			w := MustSucceed(dist.Framer.OpenWriter(ctx, framer.WriterConfig{
				Start: telem.Now(),
				Keys:  []channel.Key{rackStateCh.Key()},
			}))

			state := rack.State{
				Key:          rck.Key,
				Variant:      "info",
				LastReceived: telem.Now(),
				Message:      "Rack is alive",
			}

			Expect(w.Write(framer.Frame{
				Keys:   []channel.Key{rackStateCh.Key()},
				Series: []telem.Series{telem.NewStaticJSONV(state)},
			})).To(BeTrue())

			Expect(w.Close()).To(Succeed())

			Eventually(func(g Gomega) {
				r, ok := tr.GetRack(ctx, rck.Key)
				g.Expect(ok).To(BeTrue())
				g.Expect(r.State.Variant).To(Equal("info"))
				g.Expect(r.State.Message).To(Equal("Rack is alive"))
			}).Should(Succeed())
		})

		It("Should not update the state of tasks when a rack is alive", func() {
			rck := &rack.Rack{Key: rack.NewKey(dist.Cluster.HostKey(), 1), Name: "rack1"}
			Expect(cfg.Rack.NewWriter(nil).Create(ctx, rck)).To(Succeed())
			taskKey := task.NewKey(rck.Key, 1)

			var rackStateCh channel.Channel
			Expect(dist.Channel.NewRetrieve().WhereNames("sy_rack_state").Entry(&rackStateCh).Exec(ctx, nil)).To(Succeed())

			w := MustSucceed(dist.Framer.OpenWriter(ctx, framer.WriterConfig{
				Start: telem.Now(),
				Keys:  []channel.Key{rackStateCh.Key()},
			}))

			state := rack.State{
				Key:          rck.Key,
				Variant:      "info",
				LastReceived: telem.Now(),
				Message:      "Rack is alive",
			}

			Expect(w.Write(framer.Frame{
				Keys:   []channel.Key{rackStateCh.Key()},
				Series: []telem.Series{telem.NewStaticJSONV(state)},
			})).To(BeTrue())

			Expect(w.Close()).To(Succeed())

			var taskStateCh channel.Channel
			Expect(dist.Channel.NewRetrieve().WhereNames("sy_task_state").Entry(&taskStateCh).Exec(ctx, nil)).To(Succeed())

			streamer := MustSucceed(dist.Framer.NewStreamer(ctx, framer.StreamerConfig{
				Keys: []channel.Key{taskStateCh.Key()},
			}))
			sCtx, sCancel := signal.Isolated()
<<<<<<< HEAD
			requests, responses := confluence.Attach[framer.StreamerRequest, framer.StreamerResponse](streamer)
=======
			requests, responses := confluence.Attach(streamer)
>>>>>>> 67890a62
			streamer.Flow(sCtx, confluence.CloseOutputInletsOnExit())
			time.Sleep(1 * time.Millisecond)
			tsk := &task.Task{Key: taskKey, Name: "task1"}
			Expect(cfg.Task.NewWriter(nil).Create(ctx, tsk)).To(Succeed())
			Consistently(responses.Outlet()).ShouldNot(Receive())
			requests.Close()
			Eventually(responses.Outlet()).Should(BeClosed())
			sCancel()
		})
	})

	Describe("Tracking Task State", func() {
		It("Should correctly update the state of a task", func() {
			rack := &rack.Rack{Name: "rack1"}
			Expect(cfg.Rack.NewWriter(nil).Create(ctx, rack)).To(Succeed())
			tsk := &task.Task{Key: task.NewKey(rack.Key, 0), Name: "task1"}
			Expect(cfg.Task.NewWriter(nil).Create(ctx, tsk)).To(Succeed())
			var taskStateCh channel.Channel
			Expect(dist.Channel.NewRetrieve().WhereNames("sy_task_state").Entry(&taskStateCh).Exec(ctx, nil)).To(Succeed())
			w := MustSucceed(dist.Framer.OpenWriter(ctx, framer.WriterConfig{
				Start: telem.Now(),
				Keys:  []channel.Key{taskStateCh.Key()},
			}))
			b := MustSucceed((&binary.JSONCodec{}).Encode(ctx, task.State{
				Variant: task.ErrorStateVariant,
				Task:    tsk.Key,
			}))
			Expect(w.Write(framer.Frame{
				Keys: []channel.Key{taskStateCh.Key()},
				Series: []telem.Series{{
					DataType: telem.JSONT,
					Data:     append(b, '\n'),
				}},
			})).To(BeTrue())
			Expect(w.Close()).To(Succeed())
			Eventually(func(g Gomega) {
				t, ok := tr.GetTask(ctx, tsk.Key)
				g.Expect(ok).To(BeTrue())
				g.Expect(t.Variant).To(Equal(task.ErrorStateVariant))
			}).Should(Succeed())
		})
	})

	Describe("Persisting state across restarts", func() {
		It("Should persist the state of tasks even if the tracker service is closed and reopened", func() {
			rack := &rack.Rack{Name: "rack1"}
			Expect(cfg.Rack.NewWriter(nil).Create(ctx, rack)).To(Succeed())
			tsk := &task.Task{Key: task.NewKey(rack.Key, 0), Name: "task1"}
			Expect(cfg.Task.NewWriter(nil).Create(ctx, tsk)).To(Succeed())
			var taskStateCh channel.Channel
			Expect(dist.Channel.NewRetrieve().WhereNames("sy_task_state").Entry(&taskStateCh).Exec(ctx, nil)).To(Succeed())
			w := MustSucceed(dist.Framer.OpenWriter(ctx, framer.WriterConfig{
				Start: telem.Now(),
				Keys:  []channel.Key{taskStateCh.Key()},
			}))
			Expect(w.Write(framer.Frame{
				Keys: []channel.Key{taskStateCh.Key()},
				Series: []telem.Series{telem.NewStaticJSONV(task.State{
					Variant: task.ErrorStateVariant,
					Task:    tsk.Key,
				})},
			})).To(BeTrue())
			Expect(w.Close()).To(Succeed())
			Eventually(func(g Gomega) {
				t, ok := tr.GetTask(ctx, tsk.Key)
				g.Expect(ok).To(BeTrue())
				g.Expect(t.Variant).To(Equal(task.ErrorStateVariant))
			}).Should(Succeed())
			Expect(tr.Close()).To(Succeed())
			tr = MustSucceed(tracker.Open(ctx, cfg))
			state, ok := tr.GetTask(ctx, tsk.Key)
			Expect(ok).To(BeTrue())
			Expect(state.Variant).To(Equal(task.ErrorStateVariant))
		})
	})

	Describe("Communicating Through Task State when a Rack Has Died", func() {
		BeforeEach(func() {
			cfg.RackStateAliveThreshold = 5 * telem.Millisecond
		})
		It("Should update the state of tasks when a rack dies", func() {
			rack := &rack.Rack{Key: rack.NewKey(dist.Cluster.HostKey(), 1), Name: "rack1"}
			Expect(cfg.Rack.NewWriter(nil).Create(ctx, rack)).To(Succeed())
			taskKey := task.NewKey(rack.Key, 1)

			var taskStateCh channel.Channel
			Expect(dist.Channel.NewRetrieve().WhereNames("sy_task_state").Entry(&taskStateCh).Exec(ctx, nil)).To(Succeed())

			streamer := MustSucceed(dist.Framer.NewStreamer(ctx, framer.StreamerConfig{
				Keys: []channel.Key{taskStateCh.Key()},
			}))
			sCtx, sCancel := signal.Isolated()
			requests, responses := confluence.Attach[framer.StreamerRequest, framer.StreamerResponse](streamer)
			streamer.Flow(sCtx, confluence.CloseOutputInletsOnExit())
			time.Sleep(10 * time.Millisecond)
			tsk := &task.Task{Key: taskKey, Name: "task1"}
			Expect(cfg.Task.NewWriter(nil).Create(ctx, tsk)).To(Succeed())
			Eventually(responses.Outlet()).Should(Receive())
			requests.Close()
			Eventually(responses.Outlet()).Should(BeClosed())
			sCancel()
		})
	})
	Describe("Communicating Through Task State when a Rack is Alive", func() {
		BeforeEach(func() {
			cfg.RackStateAliveThreshold = 10 * telem.Second
		})
		It("Should not update the state of tasks when a rack is alive", func() {
			rck := &rack.Rack{Key: rack.NewKey(dist.Cluster.HostKey(), 1), Name: "rack1"}
			Expect(cfg.Rack.NewWriter(nil).Create(ctx, rck)).To(Succeed())
			taskKey := task.NewKey(rck.Key, 1)
			var rackStateCh channel.Channel
			Expect(dist.Channel.NewRetrieve().WhereNames("sy_rack_state").Entry(&rackStateCh).Exec(ctx, nil)).To(Succeed())
			w := MustSucceed(dist.Framer.OpenWriter(ctx, framer.WriterConfig{
				Start: telem.Now(),
				Keys:  []channel.Key{rackStateCh.Key()},
			}))

			state := rack.State{
				Key:          rck.Key,
				Variant:      "info",
				LastReceived: telem.Now(),
				Message:      "Rack is alive",
			}

			Expect(w.Write(framer.Frame{
				Keys:   []channel.Key{rackStateCh.Key()},
				Series: []telem.Series{telem.NewStaticJSONV(state)},
			})).To(BeTrue())

			Expect(w.Close()).To(Succeed())

			var taskStateCh channel.Channel
			Expect(dist.Channel.NewRetrieve().WhereNames("sy_task_state").Entry(&taskStateCh).Exec(ctx, nil)).To(Succeed())

			streamer := MustSucceed(dist.Framer.NewStreamer(ctx, framer.StreamerConfig{
				Keys: []channel.Key{taskStateCh.Key()},
			}))
			sCtx, sCancel := signal.Isolated()
			requests, responses := confluence.Attach[framer.StreamerRequest, framer.StreamerResponse](streamer)
			streamer.Flow(sCtx, confluence.CloseOutputInletsOnExit())
			time.Sleep(1 * time.Millisecond)
			tsk := &task.Task{Key: taskKey, Name: "task1"}
			Expect(cfg.Task.NewWriter(nil).Create(ctx, tsk)).To(Succeed())
			Consistently(responses.Outlet()).ShouldNot(Receive())
			requests.Close()
			Eventually(responses.Outlet()).Should(BeClosed())
			sCancel()
		})
	})

	Describe("Tracking Device Updates", func() {
		It("Should add the device to state when created", func() {
			rck := &rack.Rack{Name: "rack1"}
			Expect(cfg.Rack.NewWriter(nil).Create(ctx, rck)).To(Succeed())

			dev := device.Device{
				Key:      "dev1",
				Rack:     rck.Key,
				Name:     "device1",
				Location: "slot1",
				Make:     "TestMake",
				Model:    "TestModel",
			}
			Expect(cfg.Device.NewWriter(nil).Create(ctx, dev)).To(Succeed())

			Eventually(func(g Gomega) {
				state, ok := tr.GetDevice(ctx, rck.Key, dev.Key)
				g.Expect(ok).To(BeTrue())
				g.Expect(state.Key).To(Equal(dev.Key))
				g.Expect(state.Rack).To(Equal(rck.Key))
				g.Expect(state.Variant).To(Equal("info"))
			}).Should(Succeed())
		})

		It("Should remove the device from state when deleted", func() {
			rck := &rack.Rack{Name: "rack1"}
			Expect(cfg.Rack.NewWriter(nil).Create(ctx, rck)).To(Succeed())

			dev := device.Device{
				Key:      "dev12345",
				Rack:     rck.Key,
				Name:     "device1",
				Location: "slot1",
			}
			Expect(cfg.Device.NewWriter(nil).Create(ctx, dev)).To(Succeed())

			Eventually(func(g Gomega) {
				_, ok := tr.GetDevice(ctx, rck.Key, dev.Key)
				g.Expect(ok).To(BeTrue())
			}).Should(Succeed())

			Expect(cfg.Device.NewWriter(nil).Delete(ctx, dev.Key)).To(Succeed())

			Eventually(func(g Gomega) {
				_, ok := tr.GetDevice(ctx, rck.Key, dev.Key)
				g.Expect(ok).To(BeFalse())
			}).Should(Succeed())
		})

		It("Should update device state when received", func() {
			rck := &rack.Rack{Name: "rack1"}
			Expect(cfg.Rack.NewWriter(nil).Create(ctx, rck)).To(Succeed())

			dev := device.Device{
				Key:      "dev1",
				Rack:     rck.Key,
				Name:     "device1",
				Location: "slot1",
			}
			Expect(cfg.Device.NewWriter(nil).Create(ctx, dev)).To(Succeed())

			var deviceStateCh channel.Channel
			Expect(dist.Channel.NewRetrieve().WhereNames("sy_device_state").Entry(&deviceStateCh).Exec(ctx, nil)).To(Succeed())

			w := MustSucceed(dist.Framer.OpenWriter(ctx, framer.WriterConfig{
				Start: telem.Now(),
				Keys:  []channel.Key{deviceStateCh.Key()},
			}))

			state := device.State{
				Key:     dev.Key,
				Rack:    rck.Key,
				Variant: "warning",
				Details: device.NewStaticDetails(map[string]interface{}{
					"message":     "Device is warming up",
					"temperature": 45.5,
				}),
			}

			Expect(w.Write(framer.Frame{
				Keys:   []channel.Key{deviceStateCh.Key()},
				Series: []telem.Series{telem.NewStaticJSONV(state)},
			})).To(BeTrue())

			Expect(w.Close()).To(Succeed())

			Eventually(func(g Gomega) {
				devState, ok := tr.GetDevice(ctx, rck.Key, dev.Key)
				g.Expect(ok).To(BeTrue())
				g.Expect(devState.Variant).To(Equal("warning"))
				g.Expect(string(devState.Details)).To(ContainSubstring("Device is warming up"))
				g.Expect(string(devState.Details)).To(ContainSubstring("45.5"))
			}).Should(Succeed())
		})

		It("Should maintain device state across rack restarts", func() {
			rck := &rack.Rack{Name: "rack1"}
			Expect(cfg.Rack.NewWriter(nil).Create(ctx, rck)).To(Succeed())

			dev := device.Device{
				Key:      "dev1",
				Rack:     rck.Key,
				Name:     "device1",
				Location: "slot1",
			}
			Expect(cfg.Device.NewWriter(nil).Create(ctx, dev)).To(Succeed())

			var deviceStateCh channel.Channel
			Expect(dist.Channel.NewRetrieve().WhereNames("sy_device_state").Entry(&deviceStateCh).Exec(ctx, nil)).To(Succeed())

			w := MustSucceed(dist.Framer.OpenWriter(ctx, framer.WriterConfig{
				Start: telem.Now(),
				Keys:  []channel.Key{deviceStateCh.Key()},
			}))

			state := device.State{
				Key:     dev.Key,
				Rack:    rck.Key,
				Variant: "error",
				Details: device.NewStaticDetails("Device error state"),
			}

			Expect(w.Write(framer.Frame{
				Keys:   []channel.Key{deviceStateCh.Key()},
				Series: []telem.Series{telem.NewStaticJSONV(state)},
			})).To(BeTrue())

			Expect(w.Close()).To(Succeed())

			Eventually(func(g Gomega) {
				devState, ok := tr.GetDevice(ctx, rck.Key, dev.Key)
				g.Expect(ok).To(BeTrue())
				g.Expect(devState.Variant).To(Equal("error"))
			}).Should(Succeed())

			// Close and reopen the tracker
			Expect(tr.Close()).To(Succeed())
			tr = MustSucceed(tracker.Open(ctx, cfg))

			// Verify state is maintained
			devState, ok := tr.GetDevice(ctx, rck.Key, dev.Key)
			Expect(ok).To(BeTrue())
			Expect(devState.Variant).To(Equal("error"))
		})
	})
})<|MERGE_RESOLUTION|>--- conflicted
+++ resolved
@@ -11,8 +11,6 @@
 
 import (
 	"time"
-
-	"github.com/synnaxlabs/synnax/pkg/service/hardware/device"
 
 	. "github.com/onsi/ginkgo/v2"
 	. "github.com/onsi/gomega"
@@ -209,11 +207,7 @@
 				Keys: []channel.Key{taskStateCh.Key()},
 			}))
 			sCtx, sCancel := signal.Isolated()
-<<<<<<< HEAD
-			requests, responses := confluence.Attach[framer.StreamerRequest, framer.StreamerResponse](streamer)
-=======
 			requests, responses := confluence.Attach(streamer)
->>>>>>> 67890a62
 			streamer.Flow(sCtx, confluence.CloseOutputInletsOnExit())
 			time.Sleep(1 * time.Millisecond)
 			tsk := &task.Task{Key: taskKey, Name: "task1"}
