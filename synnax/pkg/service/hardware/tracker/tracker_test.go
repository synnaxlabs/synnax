--- conflicted
+++ resolved
@@ -155,11 +155,7 @@
 
 			state := rack.State{
 				Key:          rck.Key,
-<<<<<<< HEAD
-				Variant:      "info",
-=======
 				Variant:      status.InfoVariant,
->>>>>>> 075dd494
 				LastReceived: telem.Now(),
 				Message:      "Rack is alive",
 			}
@@ -174,11 +170,7 @@
 			Eventually(func(g Gomega) {
 				r, ok := tr.GetRack(ctx, rck.Key)
 				g.Expect(ok).To(BeTrue())
-<<<<<<< HEAD
-				g.Expect(r.State.Variant).To(Equal("info"))
-=======
 				g.Expect(r.State.Variant).To(Equal(status.InfoVariant))
->>>>>>> 075dd494
 				g.Expect(r.State.Message).To(Equal("Rack is alive"))
 			}).Should(Succeed())
 		})
@@ -198,11 +190,7 @@
 
 			state := rack.State{
 				Key:          rck.Key,
-<<<<<<< HEAD
-				Variant:      "info",
-=======
 				Variant:      status.InfoVariant,
->>>>>>> 075dd494
 				LastReceived: telem.Now(),
 				Message:      "Rack is alive",
 			}
@@ -342,11 +330,7 @@
 
 			state := rack.State{
 				Key:          rck.Key,
-<<<<<<< HEAD
-				Variant:      "info",
-=======
 				Variant:      status.InfoVariant,
->>>>>>> 075dd494
 				LastReceived: telem.Now(),
 				Message:      "Rack is alive",
 			}
@@ -397,11 +381,7 @@
 				g.Expect(ok).To(BeTrue())
 				g.Expect(state.Key).To(Equal(dev.Key))
 				g.Expect(state.Rack).To(Equal(rck.Key))
-<<<<<<< HEAD
-				g.Expect(state.Variant).To(Equal("info"))
-=======
 				g.Expect(state.Variant).To(Equal(status.InfoVariant))
->>>>>>> 075dd494
 			}).Should(Succeed())
 		})
 
@@ -453,13 +433,8 @@
 			state := device.State{
 				Key:     dev.Key,
 				Rack:    rck.Key,
-<<<<<<< HEAD
-				Variant: "warning",
-				Details: device.NewStaticDetails(map[string]interface{}{
-=======
 				Variant: status.WarningVariant,
 				Details: xjson.NewStaticString(ctx, map[string]interface{}{
->>>>>>> 075dd494
 					"message":     "Device is warming up",
 					"temperature": 45.5,
 				}),
@@ -475,11 +450,7 @@
 			Eventually(func(g Gomega) {
 				devState, ok := tr.GetDevice(ctx, rck.Key, dev.Key)
 				g.Expect(ok).To(BeTrue())
-<<<<<<< HEAD
-				g.Expect(devState.Variant).To(Equal("warning"))
-=======
 				g.Expect(devState.Variant).To(Equal(status.WarningVariant))
->>>>>>> 075dd494
 				g.Expect(string(devState.Details)).To(ContainSubstring("Device is warming up"))
 				g.Expect(string(devState.Details)).To(ContainSubstring("45.5"))
 			}).Should(Succeed())
@@ -508,13 +479,8 @@
 			state := device.State{
 				Key:     dev.Key,
 				Rack:    rck.Key,
-<<<<<<< HEAD
-				Variant: "error",
-				Details: device.NewStaticDetails("Device error state"),
-=======
 				Variant: status.ErrorVariant,
 				Details: xjson.NewStaticString(ctx, "Device error state"),
->>>>>>> 075dd494
 			}
 
 			Expect(w.Write(framer.Frame{
@@ -527,11 +493,7 @@
 			Eventually(func(g Gomega) {
 				devState, ok := tr.GetDevice(ctx, rck.Key, dev.Key)
 				g.Expect(ok).To(BeTrue())
-<<<<<<< HEAD
-				g.Expect(devState.Variant).To(Equal("error"))
-=======
 				g.Expect(devState.Variant).To(Equal(status.ErrorVariant))
->>>>>>> 075dd494
 			}).Should(Succeed())
 
 			// Close and reopen the tracker
@@ -541,11 +503,7 @@
 			// Verify state is maintained
 			devState, ok := tr.GetDevice(ctx, rck.Key, dev.Key)
 			Expect(ok).To(BeTrue())
-<<<<<<< HEAD
-			Expect(devState.Variant).To(Equal("error"))
-=======
 			Expect(devState.Variant).To(Equal(status.ErrorVariant))
->>>>>>> 075dd494
 		})
 	})
 })