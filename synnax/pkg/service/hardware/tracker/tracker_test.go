// Copyright 2025 Synnax Labs, Inc.
//
// Use of this software is governed by the Business Source License included in the file
// licenses/BSL.txt.
//
// As of the Change Date specified in that file, in accordance with the Business Source
// License, use of this software will be governed by the Apache License, Version 2.0,
// included in the file licenses/APL.txt.

package tracker_test

import (
	"time"

	. "github.com/onsi/ginkgo/v2"
	. "github.com/onsi/gomega"
	"github.com/synnaxlabs/synnax/pkg/distribution/channel"
	"github.com/synnaxlabs/synnax/pkg/distribution/framer"
	"github.com/synnaxlabs/synnax/pkg/distribution/framer/core"
	"github.com/synnaxlabs/synnax/pkg/service/hardware/device"
	"github.com/synnaxlabs/synnax/pkg/service/hardware/rack"
	"github.com/synnaxlabs/synnax/pkg/service/hardware/task"
	"github.com/synnaxlabs/synnax/pkg/service/hardware/tracker"
	"github.com/synnaxlabs/x/binary"
	"github.com/synnaxlabs/x/confluence"
	"github.com/synnaxlabs/x/signal"
	"github.com/synnaxlabs/x/status"
	"github.com/synnaxlabs/x/telem"
	. "github.com/synnaxlabs/x/testutil"
)

var _ = Describe("Tracker", Ordered, func() {
	var (
		cfg       tracker.Config
		tr        *tracker.Tracker
		rackSvc   *rack.Service
		taskSvc   *task.Service
		deviceSvc *device.Service
	)
	BeforeAll(func() {
		rackSvc = MustSucceed(rack.OpenService(ctx, rack.Config{
			DB:           dist.DB,
			Ontology:     dist.Ontology,
			Group:        dist.Group,
			HostProvider: dist.Cluster,
			Signals:      dist.Signals,
		}))
		taskSvc = MustSucceed(task.OpenService(ctx, task.Config{
			DB:           dist.DB,
			Ontology:     dist.Ontology,
			Group:        dist.Group,
			Rack:         rackSvc,
			HostProvider: dist.Cluster,
			Channel:      dist.Channel,
			Signals:      dist.Signals,
		}))
		deviceSvc = MustSucceed(device.OpenService(ctx, device.Config{
			DB:       dist.DB,
			Ontology: dist.Ontology,
			Group:    dist.Group,
			Signals:  dist.Signals,
		}))
		cfg = tracker.Config{
			DB:                      dist.DB,
			Rack:                    rackSvc,
			Task:                    taskSvc,
			Signals:                 dist.Signals,
			Channels:                dist.Channel,
			HostProvider:            dist.Cluster,
			Framer:                  dist.Framer,
			Device:                  deviceSvc,
			RackStateAliveThreshold: 5 * telem.Minute,
		}
	})
	JustBeforeEach(func() {
		tr = MustSucceed(tracker.Open(ctx, cfg))
	})
	JustAfterEach(func() {
		Expect(rackSvc.Close()).To(Succeed())
		Expect(taskSvc.Close()).To(Succeed())
		Expect(deviceSvc.Close()).To(Succeed())
		Expect(tr.Close()).To(Succeed())
	})
	Describe("Tracking Rack Updates", func() {
		It("Should add the rack to state when created", func() {
			rackKey := rack.NewKey(dist.Cluster.HostKey(), 1)
			rack := &rack.Rack{Key: rackKey, Name: "rack1"}
			Expect(cfg.Rack.NewWriter(nil).Create(ctx, rack)).To(Succeed())
			Eventually(func(g Gomega) {
				_, ok := tr.GetRack(ctx, rackKey)
				g.Expect(ok).To(BeTrue())
			}).Should(Succeed())
		})
		It("Should remove the rack from state when deleted", func() {
			rackKey := rack.NewKey(dist.Cluster.HostKey(), 1)
			rack := &rack.Rack{Key: rackKey, Name: "rack1"}
			Expect(cfg.Rack.NewWriter(nil).Create(ctx, rack)).To(Succeed())
			Eventually(func(g Gomega) {
				_, ok := tr.GetRack(ctx, rackKey)
				g.Expect(ok).To(BeTrue())
			}).Should(Succeed())
			Expect(cfg.Rack.NewWriter(nil).Delete(ctx, rackKey)).To(Succeed())
			Eventually(func(g Gomega) {
				_, ok := tr.GetRack(ctx, rackKey)
				g.Expect(ok).To(BeFalse())
			}).Should(Succeed())
		})
	})

	Describe("Tracking Task Updates", func() {
		It("Should add the task to state when created", func() {
			rack := &rack.Rack{Key: rack.NewKey(dist.Cluster.HostKey(), 1), Name: "rack1"}
			Expect(cfg.Rack.NewWriter(nil).Create(ctx, rack)).To(Succeed())
			taskKey := task.NewKey(rack.Key, 1)
			task := &task.Task{Key: taskKey, Name: "task1"}
			Expect(cfg.Task.NewWriter(nil).Create(ctx, task)).To(Succeed())
			Eventually(func(g Gomega) {
				_, ok := tr.GetTask(ctx, taskKey)
				g.Expect(ok).To(BeTrue())
			}).Should(Succeed())
		})
		It("Should remove the task from state when deleted", func() {
			rack := &rack.Rack{Name: "rack1"}
			Expect(cfg.Rack.NewWriter(nil).Create(ctx, rack)).To(Succeed())
			Eventually(func(g Gomega) {
				_, ok := tr.GetRack(ctx, rack.Key)
				g.Expect(ok).To(BeTrue())
			})
			taskKey := task.NewKey(rack.Key, 1)
			task := &task.Task{Key: taskKey, Name: "task1"}
			Expect(cfg.Task.NewWriter(nil).Create(ctx, task)).To(Succeed())
			Eventually(func(g Gomega) {
				_, ok := tr.GetTask(ctx, taskKey)
				g.Expect(ok).To(BeTrue())
			})
			Expect(cfg.Task.NewWriter(nil).Delete(ctx, taskKey, false)).To(Succeed())
			Eventually(func(g Gomega) {
				_, ok := tr.GetTask(ctx, taskKey)
				g.Expect(ok).To(BeFalse())
			}).Should(Succeed())
		})
	})

	Describe("Tracking Rack Heartbeats", func() {
		It("Should update the rack state when received", func() {
			rck := &rack.Rack{Name: "rack1"}
			Expect(cfg.Rack.NewWriter(nil).Create(ctx, rck)).To(Succeed())
			Eventually(func(g Gomega) {
				_, ok := tr.GetRack(ctx, rck.Key)
				g.Expect(ok).To(BeTrue())
			}).Should(Succeed())

			var rackStateCh channel.Channel
			Expect(dist.Channel.NewRetrieve().WhereNames(tracker.RackStatusChannelName).Entry(&rackStateCh).Exec(ctx, nil)).To(Succeed())

			w := MustSucceed(dist.Framer.OpenWriter(ctx, framer.WriterConfig{
				Start: telem.Now(),
				Keys:  []channel.Key{rackStateCh.Key()},
			}))

			state := rack.Status{
				Variant: status.InfoVariant,
				Time:    telem.Now(),
				Message: "Rack is alive",
				Details: rack.StatusDetails{Rack: rck.Key},
			}

			MustSucceed(w.Write(core.UnaryFrame(rackStateCh.Key(), telem.NewSeriesStaticJSONV(state))))

			Expect(w.Close()).To(Succeed())

			Eventually(func(g Gomega) {
				r, ok := tr.GetRack(ctx, rck.Key)
				g.Expect(ok).To(BeTrue())
				g.Expect(r.Status.Variant).To(Equal(status.InfoVariant))
				g.Expect(r.Status.Message).To(Equal("Rack is alive"))
			}).Should(Succeed())
		})

		It("Should not update the state of tasks when a rack is alive", func() {
			rck := &rack.Rack{Key: rack.NewKey(dist.Cluster.HostKey(), 1), Name: "rack1"}
			Expect(cfg.Rack.NewWriter(nil).Create(ctx, rck)).To(Succeed())
			taskKey := task.NewKey(rck.Key, 1)

			var rackStateCh channel.Channel
			Expect(dist.Channel.NewRetrieve().WhereNames(tracker.RackStatusChannelName).Entry(&rackStateCh).Exec(ctx, nil)).To(Succeed())

			w := MustSucceed(dist.Framer.OpenWriter(ctx, framer.WriterConfig{
				Start: telem.Now(),
				Keys:  []channel.Key{rackStateCh.Key()},
			}))

			state := rack.Status{
				Variant: status.InfoVariant,
				Time:    telem.Now(),
				Message: "Rack is alive",
				Details: rack.StatusDetails{Rack: rck.Key},
			}

			MustSucceed(w.Write(core.UnaryFrame(rackStateCh.Key(), telem.NewSeriesStaticJSONV(state))))

			Expect(w.Close()).To(Succeed())

			var taskStateCh channel.Channel
			Expect(dist.Channel.NewRetrieve().WhereNames(tracker.TaskStatusChannelName).Entry(&taskStateCh).Exec(ctx, nil)).To(Succeed())

			streamer := MustSucceed(dist.Framer.NewStreamer(ctx, framer.StreamerConfig{
				Keys: []channel.Key{taskStateCh.Key()},
			}))
			sCtx, sCancel := signal.Isolated()
			requests, responses := confluence.Attach(streamer)
			streamer.Flow(sCtx, confluence.CloseOutputInletsOnExit())
			time.Sleep(1 * time.Millisecond)
			tsk := &task.Task{Key: taskKey, Name: "task1"}
			Expect(cfg.Task.NewWriter(nil).Create(ctx, tsk)).To(Succeed())
			Consistently(responses.Outlet()).ShouldNot(Receive())
			requests.Close()
			Eventually(responses.Outlet()).Should(BeClosed())
			sCancel()
		})
	})

<<<<<<< HEAD
	Describe("Tracking Task Stage", func() {
=======
	Describe("Tracking Task Status", func() {
>>>>>>> d0e4900d
		It("Should correctly update the state of a task", func() {
			rack := &rack.Rack{Name: "rack1"}
			Expect(cfg.Rack.NewWriter(nil).Create(ctx, rack)).To(Succeed())
			tsk := &task.Task{Key: task.NewKey(rack.Key, 0), Name: "task1"}
			Expect(cfg.Task.NewWriter(nil).Create(ctx, tsk)).To(Succeed())
			var taskStateCh channel.Channel
			Expect(dist.Channel.NewRetrieve().WhereNames(tracker.TaskStatusChannelName).Entry(&taskStateCh).Exec(ctx, nil)).To(Succeed())
			w := MustSucceed(dist.Framer.OpenWriter(ctx, framer.WriterConfig{
				Start: telem.Now(),
				Keys:  []channel.Key{taskStateCh.Key()},
			}))
			b := MustSucceed((&binary.JSONCodec{}).Encode(ctx, task.Status{
				Variant: status.ErrorVariant,
				Message: "Task is in error",
				Time:    telem.Now(),
				Details: task.StatusDetails{Task: tsk.Key},
			}))
			MustSucceed(w.Write(core.UnaryFrame(
				taskStateCh.Key(),
				telem.Series{
					DataType: telem.JSONT,
					Data:     append(b, '\n'),
				},
			)))
			Expect(w.Close()).To(Succeed())
			Eventually(func(g Gomega) {
				t, ok := tr.GetTask(ctx, tsk.Key)
				g.Expect(ok).To(BeTrue())
				g.Expect(t.Variant).To(Equal(status.ErrorVariant))
				g.Expect(t.Time).To(BeNumerically(">", telem.Now()-10*telem.SecondTS))
			}).Should(Succeed())
		})
	})

	Describe("Persisting state across restarts", func() {
		It("Should persist the state of tasks even if the tracker service is closed and reopened", func() {
			rack := &rack.Rack{Name: "rack1"}
			Expect(cfg.Rack.NewWriter(nil).Create(ctx, rack)).To(Succeed())
			tsk := &task.Task{Key: task.NewKey(rack.Key, 0), Name: "task1"}
			Expect(cfg.Task.NewWriter(nil).Create(ctx, tsk)).To(Succeed())
			var taskStateCh channel.Channel
			Expect(dist.Channel.NewRetrieve().WhereNames(tracker.TaskStatusChannelName).Entry(&taskStateCh).Exec(ctx, nil)).To(Succeed())
			w := MustSucceed(dist.Framer.OpenWriter(ctx, framer.WriterConfig{
				Start: telem.Now(),
				Keys:  []channel.Key{taskStateCh.Key()},
			}))
			MustSucceed(w.Write(core.UnaryFrame(
				taskStateCh.Key(),
				telem.NewSeriesStaticJSONV(task.Status{
					Variant: status.ErrorVariant,
					Message: "Task is in error",
					Details: task.StatusDetails{Task: tsk.Key},
				}),
			)))
			Expect(w.Close()).To(Succeed())
			Eventually(func(g Gomega) {
				t, ok := tr.GetTask(ctx, tsk.Key)
				g.Expect(ok).To(BeTrue())
				g.Expect(t.Variant).To(Equal(status.ErrorVariant))
			}).Should(Succeed())
			Expect(tr.Close()).To(Succeed())
			tr = MustSucceed(tracker.Open(ctx, cfg))
			state, ok := tr.GetTask(ctx, tsk.Key)
			Expect(ok).To(BeTrue())
			Expect(state.Variant).To(Equal(status.ErrorVariant))
		})
	})

<<<<<<< HEAD
	Describe("Communicating Through Task Stage when a Rack Has Died", func() {
=======
	Describe("Communicating Through Task Status when a Rack Has Died", func() {
>>>>>>> d0e4900d
		BeforeEach(func() {
			cfg.RackStateAliveThreshold = 5 * telem.Millisecond
		})
		It("Should update the state of tasks when a rack dies", func() {
			rack := &rack.Rack{Key: rack.NewKey(dist.Cluster.HostKey(), 1), Name: "rack1"}
			Expect(cfg.Rack.NewWriter(nil).Create(ctx, rack)).To(Succeed())
			taskKey := task.NewKey(rack.Key, 1)

			var taskStateCh channel.Channel
			Expect(dist.Channel.NewRetrieve().WhereNames(tracker.TaskStatusChannelName).Entry(&taskStateCh).Exec(ctx, nil)).To(Succeed())

			streamer := MustSucceed(dist.Framer.NewStreamer(ctx, framer.StreamerConfig{
				Keys: []channel.Key{taskStateCh.Key()},
			}))
			sCtx, sCancel := signal.Isolated()
			requests, responses := confluence.Attach(streamer)
			streamer.Flow(sCtx, confluence.CloseOutputInletsOnExit())
			time.Sleep(10 * time.Millisecond)
			tsk := &task.Task{Key: taskKey, Name: "task1"}
			Expect(cfg.Task.NewWriter(nil).Create(ctx, tsk)).To(Succeed())
			Eventually(responses.Outlet()).Should(Receive())
			requests.Close()
			Eventually(responses.Outlet()).Should(BeClosed())
			sCancel()
			s, ok := tr.GetTask(ctx, taskKey)
			Expect(ok).To(BeTrue())
			Expect(s.Variant).To(Equal(status.WarningVariant))
<<<<<<< HEAD
			Expect(s.Message).To(ContainSubstring("Synnax Driver on rack1 is not running."))
			Expect(s.Time).To(BeNumerically(">", telem.Now()-10*telem.SecondTS))
		})
	})
	Describe("Communicating Through Task Stage when a Rack is Alive", func() {
=======
			Expect(s.Message).To(ContainSubstring("Synnax Driver on rack1 is not running"))
			Expect(s.Time).To(BeNumerically(">", telem.Now()-10*telem.SecondTS))
		})
	})
	Describe("Communicating Through Task Status when a Rack is Alive", func() {
>>>>>>> d0e4900d
		BeforeEach(func() {
			cfg.RackStateAliveThreshold = 10 * telem.Second
		})
		It("Should not update the state of tasks when a rack is alive", func() {
			rck := &rack.Rack{Key: rack.NewKey(dist.Cluster.HostKey(), 1), Name: "rack1"}
			Expect(cfg.Rack.NewWriter(nil).Create(ctx, rck)).To(Succeed())
			taskKey := task.NewKey(rck.Key, 1)
			var rackStateCh channel.Channel
			Expect(dist.Channel.NewRetrieve().WhereNames(tracker.RackStatusChannelName).Entry(&rackStateCh).Exec(ctx, nil)).To(Succeed())
			w := MustSucceed(dist.Framer.OpenWriter(ctx, framer.WriterConfig{
				Start: telem.Now(),
				Keys:  []channel.Key{rackStateCh.Key()},
			}))

			state := rack.Status{
				Variant: status.InfoVariant,
				Time:    telem.Now(),
				Message: "Rack is alive",
				Details: rack.StatusDetails{Rack: rck.Key},
			}

			MustSucceed(w.Write(core.UnaryFrame(
				rackStateCh.Key(),
				telem.NewSeriesStaticJSONV(state),
			)))

			Expect(w.Close()).To(Succeed())

			var taskStateCh channel.Channel
			Expect(dist.Channel.NewRetrieve().WhereNames(tracker.TaskStatusChannelName).Entry(&taskStateCh).Exec(ctx, nil)).To(Succeed())

			streamer := MustSucceed(dist.Framer.NewStreamer(ctx, framer.StreamerConfig{
				Keys: []channel.Key{taskStateCh.Key()},
			}))
			sCtx, sCancel := signal.Isolated()
			requests, responses := confluence.Attach(streamer)
			streamer.Flow(sCtx, confluence.CloseOutputInletsOnExit())
			time.Sleep(1 * time.Millisecond)
			tsk := &task.Task{Key: taskKey, Name: "task1"}
			Expect(cfg.Task.NewWriter(nil).Create(ctx, tsk)).To(Succeed())
			Consistently(responses.Outlet()).ShouldNot(Receive())
			requests.Close()
			Eventually(responses.Outlet()).Should(BeClosed())
			sCancel()
		})
	})

	Describe("Tracking Device Updates", func() {
		It("Should add the device to state when created", func() {
			rck := &rack.Rack{Name: "rack1"}
			Expect(cfg.Rack.NewWriter(nil).Create(ctx, rck)).To(Succeed())

			dev := device.Device{
				Key:      "dev1",
				Rack:     rck.Key,
				Name:     "device1",
				Location: "slot1",
				Make:     "TestMake",
				Model:    "TestModel",
			}
			Expect(cfg.Device.NewWriter(nil).Create(ctx, dev)).To(Succeed())

			Eventually(func(g Gomega) {
				state, ok := tr.GetDevice(ctx, dev.Key)
				g.Expect(ok).To(BeTrue())
				g.Expect(state.Key).To(Equal(dev.Key))
				g.Expect(state.Details.Rack).To(Equal(rck.Key))
				g.Expect(state.Variant).To(Equal(status.InfoVariant))
			}).Should(Succeed())
		})

		It("Should remove the device from state when deleted", func() {
			rck := &rack.Rack{Name: "rack1"}
			Expect(cfg.Rack.NewWriter(nil).Create(ctx, rck)).To(Succeed())

			dev := device.Device{
				Key:      "dev12345",
				Rack:     rck.Key,
				Name:     "device1",
				Location: "slot1",
			}
			Expect(cfg.Device.NewWriter(nil).Create(ctx, dev)).To(Succeed())

			Eventually(func(g Gomega) {
				_, ok := tr.GetDevice(ctx, dev.Key)
				g.Expect(ok).To(BeTrue())
			}).Should(Succeed())

			Expect(cfg.Device.NewWriter(nil).Delete(ctx, dev.Key)).To(Succeed())

			Eventually(func(g Gomega) {
				_, ok := tr.GetDevice(ctx, dev.Key)
				g.Expect(ok).To(BeFalse())
			}).Should(Succeed())
		})

		It("Should update device state when received", func() {
			rck := &rack.Rack{Name: "rack1"}
			Expect(cfg.Rack.NewWriter(nil).Create(ctx, rck)).To(Succeed())

			dev := device.Device{
				Key:      "dev122314",
				Rack:     rck.Key,
				Name:     "device1",
				Location: "slot1",
			}
			Expect(cfg.Device.NewWriter(nil).Create(ctx, dev)).To(Succeed())

			var deviceStateCh channel.Channel
			Expect(dist.Channel.NewRetrieve().WhereNames(tracker.DeviceStatusChannelName).Entry(&deviceStateCh).Exec(ctx, nil)).To(Succeed())

			w := MustSucceed(dist.Framer.OpenWriter(ctx, framer.WriterConfig{
				Start: telem.Now(),
				Keys:  []channel.Key{deviceStateCh.Key()},
			}))

			state := device.Status{
				Key:     dev.Key,
				Variant: status.WarningVariant,
				Message: "Device is warming up",
<<<<<<< HEAD
				Details: device.StatusDetails{Rack: rck.Key},
=======
				Details: device.StatusDetails{
					Rack:   rck.Key,
					Device: dev.Key,
				},
>>>>>>> d0e4900d
			}

			MustSucceed(w.Write(core.UnaryFrame(
				deviceStateCh.Key(),
				telem.NewSeriesStaticJSONV(state),
			)))

			Expect(w.Close()).To(Succeed())

			Eventually(func(g Gomega) {
				devState, ok := tr.GetDevice(ctx, dev.Key)
				g.Expect(ok).To(BeTrue())
				g.Expect(devState.Variant).To(Equal(status.WarningVariant))
				g.Expect(devState.Message).To(ContainSubstring("Device is warming up"))
			}).Should(Succeed())
		})

		It("Should maintain device state across restarts", func() {
			rck := &rack.Rack{Name: "rack1"}
			Expect(cfg.Rack.NewWriter(nil).Create(ctx, rck)).To(Succeed())

			dev := device.Device{
				Key:      "dev56676",
				Rack:     rck.Key,
				Name:     "device1",
				Location: "slot1",
			}
			Expect(cfg.Device.NewWriter(nil).Create(ctx, dev)).To(Succeed())

			var deviceStateCh channel.Channel
			Expect(dist.Channel.NewRetrieve().WhereNames(tracker.DeviceStatusChannelName).Entry(&deviceStateCh).Exec(ctx, nil)).To(Succeed())

			w := MustSucceed(dist.Framer.OpenWriter(ctx, framer.WriterConfig{
				Start: telem.Now(),
				Keys:  []channel.Key{deviceStateCh.Key()},
			}))

			state := device.Status{
				Key:     dev.Key,
				Variant: status.ErrorVariant,
				Message: "Device error state",
<<<<<<< HEAD
				Details: device.StatusDetails{Rack: rck.Key},
=======
				Details: device.StatusDetails{
					Rack:   rck.Key,
					Device: dev.Key,
				},
>>>>>>> d0e4900d
			}

			MustSucceed(w.Write(core.UnaryFrame(
				deviceStateCh.Key(),
				telem.NewSeriesStaticJSONV(state),
			)))

			Expect(w.Close()).To(Succeed())

			Eventually(func(g Gomega) {
				devState, ok := tr.GetDevice(ctx, dev.Key)
				g.Expect(ok).To(BeTrue())
				g.Expect(devState.Variant).To(Equal(status.ErrorVariant))
			}).Should(Succeed())

			Expect(tr.Close()).To(Succeed())
			tr = MustSucceed(tracker.Open(ctx, cfg))

			devState, ok := tr.GetDevice(ctx, dev.Key)
			Expect(ok).To(BeTrue())
			Expect(devState.Variant).To(Equal(status.ErrorVariant))
		})

		It("Should reject device state updates from incorrect racks", func() {
			rack1 := &rack.Rack{Name: "rack1"}
			Expect(cfg.Rack.NewWriter(nil).Create(ctx, rack1)).To(Succeed())

			rack2 := &rack.Rack{Name: "rack2"}
			Expect(cfg.Rack.NewWriter(nil).Create(ctx, rack2)).To(Succeed())

			dev := device.Device{
				Key:      "dev_wrong_rack",
				Rack:     rack1.Key,
				Name:     "device1",
				Location: "slot1",
			}
			Expect(cfg.Device.NewWriter(nil).Create(ctx, dev)).To(Succeed())

			Eventually(func(g Gomega) {
				_, ok := tr.GetDevice(ctx, dev.Key)
				g.Expect(ok).To(BeTrue())
			}).Should(Succeed())

			var deviceStateCh channel.Channel
			Expect(dist.Channel.NewRetrieve().WhereNames(tracker.DeviceStatusChannelName).Entry(&deviceStateCh).Exec(ctx, nil)).To(Succeed())

			w := MustSucceed(dist.Framer.OpenWriter(ctx, framer.WriterConfig{
				Start: telem.Now(),
				Keys:  []channel.Key{deviceStateCh.Key()},
			}))

			state := device.Status{
				Key:     dev.Key,
				Variant: status.WarningVariant,
				Message: "Update from wrong rack",
<<<<<<< HEAD
				Details: device.StatusDetails{Rack: rack2.Key},
=======
				Details: device.StatusDetails{
					Rack:   rack2.Key,
					Device: dev.Key,
				},
>>>>>>> d0e4900d
			}

			MustSucceed(w.Write(core.UnaryFrame(
				deviceStateCh.Key(),
				telem.NewSeriesStaticJSONV(state),
			)))

			Expect(w.Close()).To(Succeed())

			Consistently(func(g Gomega) {
				devState, ok := tr.GetDevice(ctx, dev.Key)
				g.Expect(ok).To(BeTrue())
				g.Expect(devState.Details.Rack).To(Equal(rack1.Key))     // Should still be rack1
				g.Expect(devState.Variant).To(Equal(status.InfoVariant)) // Should remain unchanged
			}).Should(Succeed())
		})
	})
})<|MERGE_RESOLUTION|>--- conflicted
+++ resolved
@@ -220,11 +220,7 @@
 		})
 	})
 
-<<<<<<< HEAD
-	Describe("Tracking Task Stage", func() {
-=======
 	Describe("Tracking Task Status", func() {
->>>>>>> d0e4900d
 		It("Should correctly update the state of a task", func() {
 			rack := &rack.Rack{Name: "rack1"}
 			Expect(cfg.Rack.NewWriter(nil).Create(ctx, rack)).To(Succeed())
@@ -293,11 +289,7 @@
 		})
 	})
 
-<<<<<<< HEAD
-	Describe("Communicating Through Task Stage when a Rack Has Died", func() {
-=======
 	Describe("Communicating Through Task Status when a Rack Has Died", func() {
->>>>>>> d0e4900d
 		BeforeEach(func() {
 			cfg.RackStateAliveThreshold = 5 * telem.Millisecond
 		})
@@ -325,19 +317,11 @@
 			s, ok := tr.GetTask(ctx, taskKey)
 			Expect(ok).To(BeTrue())
 			Expect(s.Variant).To(Equal(status.WarningVariant))
-<<<<<<< HEAD
-			Expect(s.Message).To(ContainSubstring("Synnax Driver on rack1 is not running."))
-			Expect(s.Time).To(BeNumerically(">", telem.Now()-10*telem.SecondTS))
-		})
-	})
-	Describe("Communicating Through Task Stage when a Rack is Alive", func() {
-=======
 			Expect(s.Message).To(ContainSubstring("Synnax Driver on rack1 is not running"))
 			Expect(s.Time).To(BeNumerically(">", telem.Now()-10*telem.SecondTS))
 		})
 	})
 	Describe("Communicating Through Task Status when a Rack is Alive", func() {
->>>>>>> d0e4900d
 		BeforeEach(func() {
 			cfg.RackStateAliveThreshold = 10 * telem.Second
 		})
@@ -458,14 +442,10 @@
 				Key:     dev.Key,
 				Variant: status.WarningVariant,
 				Message: "Device is warming up",
-<<<<<<< HEAD
-				Details: device.StatusDetails{Rack: rck.Key},
-=======
 				Details: device.StatusDetails{
 					Rack:   rck.Key,
 					Device: dev.Key,
 				},
->>>>>>> d0e4900d
 			}
 
 			MustSucceed(w.Write(core.UnaryFrame(
@@ -507,14 +487,10 @@
 				Key:     dev.Key,
 				Variant: status.ErrorVariant,
 				Message: "Device error state",
-<<<<<<< HEAD
-				Details: device.StatusDetails{Rack: rck.Key},
-=======
 				Details: device.StatusDetails{
 					Rack:   rck.Key,
 					Device: dev.Key,
 				},
->>>>>>> d0e4900d
 			}
 
 			MustSucceed(w.Write(core.UnaryFrame(
@@ -570,14 +546,10 @@
 				Key:     dev.Key,
 				Variant: status.WarningVariant,
 				Message: "Update from wrong rack",
-<<<<<<< HEAD
-				Details: device.StatusDetails{Rack: rack2.Key},
-=======
 				Details: device.StatusDetails{
 					Rack:   rack2.Key,
 					Device: dev.Key,
 				},
->>>>>>> d0e4900d
 			}
 
 			MustSucceed(w.Write(core.UnaryFrame(
