// Copyright 2025 Synnax Labs, Inc.
//
// Use of this software is governed by the Business Source License included in the file
// licenses/BSL.txt.
//
// As of the Change Date specified in that file, in accordance with the Business Source
// License, use of this software will be governed by the Apache License, Version 2.0,
// included in the file licenses/APL.txt.

package tracker_test

import (
	"time"

	. "github.com/onsi/ginkgo/v2"
	. "github.com/onsi/gomega"
	"github.com/synnaxlabs/synnax/pkg/distribution/channel"
	"github.com/synnaxlabs/synnax/pkg/distribution/framer"
	"github.com/synnaxlabs/synnax/pkg/distribution/framer/core"
	"github.com/synnaxlabs/synnax/pkg/service/hardware/device"
	"github.com/synnaxlabs/synnax/pkg/service/hardware/rack"
	"github.com/synnaxlabs/synnax/pkg/service/hardware/task"
	"github.com/synnaxlabs/synnax/pkg/service/hardware/tracker"
	"github.com/synnaxlabs/x/binary"
	"github.com/synnaxlabs/x/confluence"
	xjson "github.com/synnaxlabs/x/json"
	"github.com/synnaxlabs/x/signal"
	"github.com/synnaxlabs/x/status"
	"github.com/synnaxlabs/x/telem"
	. "github.com/synnaxlabs/x/testutil"
)

var _ = Describe("Tracker", Ordered, func() {
	var (
		cfg       tracker.Config
		tr        *tracker.Tracker
		rackSvc   *rack.Service
		taskSvc   *task.Service
		deviceSvc *device.Service
	)
	BeforeAll(func() {
		rackSvc = MustSucceed(rack.OpenService(ctx, rack.Config{
			DB:           dist.Storage.Gorpify(),
			Ontology:     dist.Ontology,
			Group:        dist.Group,
			HostProvider: dist.Cluster,
			Signals:      dist.Signals,
		}))
		taskSvc = MustSucceed(task.OpenService(ctx, task.Config{
			DB:           dist.Storage.Gorpify(),
			Ontology:     dist.Ontology,
			Group:        dist.Group,
			Rack:         rackSvc,
			HostProvider: dist.Cluster,
			Channel:      dist.Channel,
			Signals:      dist.Signals,
		}))
		deviceSvc = MustSucceed(device.OpenService(ctx, device.Config{
			DB:       dist.Storage.Gorpify(),
			Ontology: dist.Ontology,
			Group:    dist.Group,
			Signals:  dist.Signals,
		}))
		cfg = tracker.Config{
			DB:           dist.Storage.Gorpify(),
			Rack:         rackSvc,
			Task:         taskSvc,
			Signals:      dist.Signals,
			Channels:     dist.Channel,
			HostProvider: dist.Cluster,
			Framer:       dist.Framer,
			Device:       deviceSvc,
		}
	})
	JustBeforeEach(func() {
		tr = MustSucceed(tracker.Open(ctx, cfg))
	})
	JustAfterEach(func() {
		Expect(rackSvc.Close()).To(Succeed())
		Expect(taskSvc.Close()).To(Succeed())
		Expect(deviceSvc.Close()).To(Succeed())
		Expect(tr.Close()).To(Succeed())
	})
	Describe("Tracking Rack Updates", func() {
		It("Should add the rack to state when created", func() {
			rackKey := rack.NewKey(dist.Cluster.HostKey(), 1)
			rack := &rack.Rack{Key: rackKey, Name: "rack1"}
			Expect(cfg.Rack.NewWriter(nil).Create(ctx, rack)).To(Succeed())
			Eventually(func(g Gomega) {
				_, ok := tr.GetRack(ctx, rackKey)
				g.Expect(ok).To(BeTrue())
			}).Should(Succeed())
		})
		It("Should remove the rack from state when deleted", func() {
			rackKey := rack.NewKey(dist.Cluster.HostKey(), 1)
			rack := &rack.Rack{Key: rackKey, Name: "rack1"}
			Expect(cfg.Rack.NewWriter(nil).Create(ctx, rack)).To(Succeed())
			Eventually(func(g Gomega) {
				_, ok := tr.GetRack(ctx, rackKey)
				g.Expect(ok).To(BeTrue())
			}).Should(Succeed())
			Expect(cfg.Rack.NewWriter(nil).Delete(ctx, rackKey)).To(Succeed())
			Eventually(func(g Gomega) {
				_, ok := tr.GetRack(ctx, rackKey)
				g.Expect(ok).To(BeFalse())
			}).Should(Succeed())
		})
	})

	Describe("Tracking Task Updates", func() {
		It("Should add the task to state when created", func() {
			rack := &rack.Rack{Key: rack.NewKey(dist.Cluster.HostKey(), 1), Name: "rack1"}
			Expect(cfg.Rack.NewWriter(nil).Create(ctx, rack)).To(Succeed())
			taskKey := task.NewKey(rack.Key, 1)
			task := &task.Task{Key: taskKey, Name: "task1"}
			Expect(cfg.Task.NewWriter(nil).Create(ctx, task)).To(Succeed())
			Eventually(func(g Gomega) {
				_, ok := tr.GetTask(ctx, taskKey)
				g.Expect(ok).To(BeTrue())
			}).Should(Succeed())
		})
		It("Should remove the task from state when deleted", func() {
			rack := &rack.Rack{Name: "rack1"}
			Expect(cfg.Rack.NewWriter(nil).Create(ctx, rack)).To(Succeed())
			Eventually(func(g Gomega) {
				_, ok := tr.GetRack(ctx, rack.Key)
				g.Expect(ok).To(BeTrue())
			})
			taskKey := task.NewKey(rack.Key, 1)
			task := &task.Task{Key: taskKey, Name: "task1"}
			Expect(cfg.Task.NewWriter(nil).Create(ctx, task)).To(Succeed())
			Eventually(func(g Gomega) {
				_, ok := tr.GetTask(ctx, taskKey)
				g.Expect(ok).To(BeTrue())
			})
			Expect(cfg.Task.NewWriter(nil).Delete(ctx, taskKey, false)).To(Succeed())
			Eventually(func(g Gomega) {
				_, ok := tr.GetTask(ctx, taskKey)
				g.Expect(ok).To(BeFalse())
			}).Should(Succeed())
		})
	})

	Describe("Tracking Rack Heartbeats", func() {
		It("Should update the rack state when received", func() {
			rck := &rack.Rack{Name: "rack1"}
			Expect(cfg.Rack.NewWriter(nil).Create(ctx, rck)).To(Succeed())

			var rackStateCh channel.Channel
			Expect(dist.Channel.NewRetrieve().WhereNames("sy_rack_state").Entry(&rackStateCh).Exec(ctx, nil)).To(Succeed())

			w := MustSucceed(dist.Framer.OpenWriter(ctx, framer.WriterConfig{
				Start: telem.Now(),
				Keys:  []channel.Key{rackStateCh.Key()},
			}))

			state := rack.State{
				Key:          rck.Key,
				Variant:      status.InfoVariant,
				LastReceived: telem.Now(),
				Message:      "Rack is alive",
			}

<<<<<<< HEAD
			MustSucceed(w.Write(core.UnaryFrame(rackStateCh.Key(), telem.NewStaticJSONV(state))))
=======
			MustSucceed(w.Write(core.UnaryFrame(rackStateCh.Key(), telem.NewSeriesStaticJSONV(state))))
>>>>>>> 831c09e9

			Expect(w.Close()).To(Succeed())

			Eventually(func(g Gomega) {
				r, ok := tr.GetRack(ctx, rck.Key)
				g.Expect(ok).To(BeTrue())
				g.Expect(r.State.Variant).To(Equal(status.InfoVariant))
				g.Expect(r.State.Message).To(Equal("Rack is alive"))
			}).Should(Succeed())
		})

		It("Should not update the state of tasks when a rack is alive", func() {
			rck := &rack.Rack{Key: rack.NewKey(dist.Cluster.HostKey(), 1), Name: "rack1"}
			Expect(cfg.Rack.NewWriter(nil).Create(ctx, rck)).To(Succeed())
			taskKey := task.NewKey(rck.Key, 1)

			var rackStateCh channel.Channel
			Expect(dist.Channel.NewRetrieve().WhereNames("sy_rack_state").Entry(&rackStateCh).Exec(ctx, nil)).To(Succeed())

			w := MustSucceed(dist.Framer.OpenWriter(ctx, framer.WriterConfig{
				Start: telem.Now(),
				Keys:  []channel.Key{rackStateCh.Key()},
			}))

			state := rack.State{
				Key:          rck.Key,
				Variant:      status.InfoVariant,
				LastReceived: telem.Now(),
				Message:      "Rack is alive",
			}

<<<<<<< HEAD
			MustSucceed(w.Write(core.UnaryFrame(rackStateCh.Key(), telem.NewStaticJSONV(state))))
=======
			MustSucceed(w.Write(core.UnaryFrame(rackStateCh.Key(), telem.NewSeriesStaticJSONV(state))))
>>>>>>> 831c09e9

			Expect(w.Close()).To(Succeed())

			var taskStateCh channel.Channel
			Expect(dist.Channel.NewRetrieve().WhereNames("sy_task_state").Entry(&taskStateCh).Exec(ctx, nil)).To(Succeed())

			streamer := MustSucceed(dist.Framer.NewStreamer(ctx, framer.StreamerConfig{
				Keys: []channel.Key{taskStateCh.Key()},
			}))
			sCtx, sCancel := signal.Isolated()
			requests, responses := confluence.Attach(streamer)
			streamer.Flow(sCtx, confluence.CloseOutputInletsOnExit())
			time.Sleep(1 * time.Millisecond)
			tsk := &task.Task{Key: taskKey, Name: "task1"}
			Expect(cfg.Task.NewWriter(nil).Create(ctx, tsk)).To(Succeed())
			Consistently(responses.Outlet()).ShouldNot(Receive())
			requests.Close()
			Eventually(responses.Outlet()).Should(BeClosed())
			sCancel()
		})
	})

	Describe("Tracking Task State", func() {
		It("Should correctly update the state of a task", func() {
			rack := &rack.Rack{Name: "rack1"}
			Expect(cfg.Rack.NewWriter(nil).Create(ctx, rack)).To(Succeed())
			tsk := &task.Task{Key: task.NewKey(rack.Key, 0), Name: "task1"}
			Expect(cfg.Task.NewWriter(nil).Create(ctx, tsk)).To(Succeed())
			var taskStateCh channel.Channel
			Expect(dist.Channel.NewRetrieve().WhereNames("sy_task_state").Entry(&taskStateCh).Exec(ctx, nil)).To(Succeed())
			w := MustSucceed(dist.Framer.OpenWriter(ctx, framer.WriterConfig{
				Start: telem.Now(),
				Keys:  []channel.Key{taskStateCh.Key()},
			}))
			b := MustSucceed((&binary.JSONCodec{}).Encode(ctx, task.State{
				Variant: status.ErrorVariant,
				Task:    tsk.Key,
			}))
			MustSucceed(w.Write(core.UnaryFrame(
				taskStateCh.Key(),
				telem.Series{
					DataType: telem.JSONT,
					Data:     append(b, '\n'),
				},
			)))
			Expect(w.Close()).To(Succeed())
			Eventually(func(g Gomega) {
				t, ok := tr.GetTask(ctx, tsk.Key)
				g.Expect(ok).To(BeTrue())
				g.Expect(t.Variant).To(Equal(status.ErrorVariant))
			}).Should(Succeed())
		})
	})

	Describe("Persisting state across restarts", func() {
		It("Should persist the state of tasks even if the tracker service is closed and reopened", func() {
			rack := &rack.Rack{Name: "rack1"}
			Expect(cfg.Rack.NewWriter(nil).Create(ctx, rack)).To(Succeed())
			tsk := &task.Task{Key: task.NewKey(rack.Key, 0), Name: "task1"}
			Expect(cfg.Task.NewWriter(nil).Create(ctx, tsk)).To(Succeed())
			var taskStateCh channel.Channel
			Expect(dist.Channel.NewRetrieve().WhereNames("sy_task_state").Entry(&taskStateCh).Exec(ctx, nil)).To(Succeed())
			w := MustSucceed(dist.Framer.OpenWriter(ctx, framer.WriterConfig{
				Start: telem.Now(),
				Keys:  []channel.Key{taskStateCh.Key()},
			}))
			MustSucceed(w.Write(core.UnaryFrame(
				taskStateCh.Key(),
<<<<<<< HEAD
				telem.NewStaticJSONV(task.State{Variant: status.ErrorVariant, Task: tsk.Key}),
=======
				telem.NewSeriesStaticJSONV(task.State{Variant: status.ErrorVariant, Task: tsk.Key}),
>>>>>>> 831c09e9
			)))
			Expect(w.Close()).To(Succeed())
			Eventually(func(g Gomega) {
				t, ok := tr.GetTask(ctx, tsk.Key)
				g.Expect(ok).To(BeTrue())
				g.Expect(t.Variant).To(Equal(status.ErrorVariant))
			}).Should(Succeed())
			Expect(tr.Close()).To(Succeed())
			tr = MustSucceed(tracker.Open(ctx, cfg))
			state, ok := tr.GetTask(ctx, tsk.Key)
			Expect(ok).To(BeTrue())
			Expect(state.Variant).To(Equal(status.ErrorVariant))
		})
	})

	Describe("Communicating Through Task State when a Rack Has Died", func() {
		BeforeEach(func() {
			cfg.RackStateAliveThreshold = 5 * telem.Millisecond
		})
		It("Should update the state of tasks when a rack dies", func() {
			rack := &rack.Rack{Key: rack.NewKey(dist.Cluster.HostKey(), 1), Name: "rack1"}
			Expect(cfg.Rack.NewWriter(nil).Create(ctx, rack)).To(Succeed())
			taskKey := task.NewKey(rack.Key, 1)

			var taskStateCh channel.Channel
			Expect(dist.Channel.NewRetrieve().WhereNames("sy_task_state").Entry(&taskStateCh).Exec(ctx, nil)).To(Succeed())

			streamer := MustSucceed(dist.Framer.NewStreamer(ctx, framer.StreamerConfig{
				Keys: []channel.Key{taskStateCh.Key()},
			}))
			sCtx, sCancel := signal.Isolated()
			requests, responses := confluence.Attach(streamer)
			streamer.Flow(sCtx, confluence.CloseOutputInletsOnExit())
			time.Sleep(10 * time.Millisecond)
			tsk := &task.Task{Key: taskKey, Name: "task1"}
			Expect(cfg.Task.NewWriter(nil).Create(ctx, tsk)).To(Succeed())
			Eventually(responses.Outlet()).Should(Receive())
			requests.Close()
			Eventually(responses.Outlet()).Should(BeClosed())
			sCancel()
		})
	})
	Describe("Communicating Through Task State when a Rack is Alive", func() {
		BeforeEach(func() {
			cfg.RackStateAliveThreshold = 10 * telem.Second
		})
		It("Should not update the state of tasks when a rack is alive", func() {
			rck := &rack.Rack{Key: rack.NewKey(dist.Cluster.HostKey(), 1), Name: "rack1"}
			Expect(cfg.Rack.NewWriter(nil).Create(ctx, rck)).To(Succeed())
			taskKey := task.NewKey(rck.Key, 1)
			var rackStateCh channel.Channel
			Expect(dist.Channel.NewRetrieve().WhereNames("sy_rack_state").Entry(&rackStateCh).Exec(ctx, nil)).To(Succeed())
			w := MustSucceed(dist.Framer.OpenWriter(ctx, framer.WriterConfig{
				Start: telem.Now(),
				Keys:  []channel.Key{rackStateCh.Key()},
			}))

			state := rack.State{
				Key:          rck.Key,
				Variant:      status.InfoVariant,
				LastReceived: telem.Now(),
				Message:      "Rack is alive",
			}

			MustSucceed(w.Write(core.UnaryFrame(
				rackStateCh.Key(),
<<<<<<< HEAD
				telem.NewStaticJSONV(state),
=======
				telem.NewSeriesStaticJSONV(state),
>>>>>>> 831c09e9
			)))

			Expect(w.Close()).To(Succeed())

			var taskStateCh channel.Channel
			Expect(dist.Channel.NewRetrieve().WhereNames("sy_task_state").Entry(&taskStateCh).Exec(ctx, nil)).To(Succeed())

			streamer := MustSucceed(dist.Framer.NewStreamer(ctx, framer.StreamerConfig{
				Keys: []channel.Key{taskStateCh.Key()},
			}))
			sCtx, sCancel := signal.Isolated()
			requests, responses := confluence.Attach(streamer)
			streamer.Flow(sCtx, confluence.CloseOutputInletsOnExit())
			time.Sleep(1 * time.Millisecond)
			tsk := &task.Task{Key: taskKey, Name: "task1"}
			Expect(cfg.Task.NewWriter(nil).Create(ctx, tsk)).To(Succeed())
			Consistently(responses.Outlet()).ShouldNot(Receive())
			requests.Close()
			Eventually(responses.Outlet()).Should(BeClosed())
			sCancel()
		})
	})

	Describe("Tracking Device Updates", func() {
		It("Should add the device to state when created", func() {
			rck := &rack.Rack{Name: "rack1"}
			Expect(cfg.Rack.NewWriter(nil).Create(ctx, rck)).To(Succeed())

			dev := device.Device{
				Key:      "dev1",
				Rack:     rck.Key,
				Name:     "device1",
				Location: "slot1",
				Make:     "TestMake",
				Model:    "TestModel",
			}
			Expect(cfg.Device.NewWriter(nil).Create(ctx, dev)).To(Succeed())

			Eventually(func(g Gomega) {
				state, ok := tr.GetDevice(ctx, dev.Key)
				g.Expect(ok).To(BeTrue())
				g.Expect(state.Key).To(Equal(dev.Key))
				g.Expect(state.Rack).To(Equal(rck.Key))
				g.Expect(state.Variant).To(Equal(status.InfoVariant))
			}).Should(Succeed())
		})

		It("Should remove the device from state when deleted", func() {
			rck := &rack.Rack{Name: "rack1"}
			Expect(cfg.Rack.NewWriter(nil).Create(ctx, rck)).To(Succeed())

			dev := device.Device{
				Key:      "dev12345",
				Rack:     rck.Key,
				Name:     "device1",
				Location: "slot1",
			}
			Expect(cfg.Device.NewWriter(nil).Create(ctx, dev)).To(Succeed())

			Eventually(func(g Gomega) {
				_, ok := tr.GetDevice(ctx, dev.Key)
				g.Expect(ok).To(BeTrue())
			}).Should(Succeed())

			Expect(cfg.Device.NewWriter(nil).Delete(ctx, dev.Key)).To(Succeed())

			Eventually(func(g Gomega) {
				_, ok := tr.GetDevice(ctx, dev.Key)
				g.Expect(ok).To(BeFalse())
			}).Should(Succeed())
		})

		It("Should update device state when received", func() {
			rck := &rack.Rack{Name: "rack1"}
			Expect(cfg.Rack.NewWriter(nil).Create(ctx, rck)).To(Succeed())

			dev := device.Device{
				Key:      "dev122314",
				Rack:     rck.Key,
				Name:     "device1",
				Location: "slot1",
			}
			Expect(cfg.Device.NewWriter(nil).Create(ctx, dev)).To(Succeed())

			var deviceStateCh channel.Channel
			Expect(dist.Channel.NewRetrieve().WhereNames("sy_device_state").Entry(&deviceStateCh).Exec(ctx, nil)).To(Succeed())

			w := MustSucceed(dist.Framer.OpenWriter(ctx, framer.WriterConfig{
				Start: telem.Now(),
				Keys:  []channel.Key{deviceStateCh.Key()},
			}))

			state := device.State{
				Key:     dev.Key,
				Rack:    rck.Key,
				Variant: status.WarningVariant,
				Details: xjson.NewStaticString(ctx, map[string]any{
					"message":     "Device is warming up",
					"temperature": 45.5,
				}),
			}

			MustSucceed(w.Write(core.UnaryFrame(
				deviceStateCh.Key(),
<<<<<<< HEAD
				telem.NewStaticJSONV(state),
=======
				telem.NewSeriesStaticJSONV(state),
>>>>>>> 831c09e9
			)))

			Expect(w.Close()).To(Succeed())

			Eventually(func(g Gomega) {
				devState, ok := tr.GetDevice(ctx, dev.Key)
				g.Expect(ok).To(BeTrue())
				g.Expect(devState.Variant).To(Equal(status.WarningVariant))
				g.Expect(string(devState.Details)).To(ContainSubstring("Device is warming up"))
				g.Expect(string(devState.Details)).To(ContainSubstring("45.5"))
			}).Should(Succeed())
		})

		It("Should maintain device state across restarts", func() {
			rck := &rack.Rack{Name: "rack1"}
			Expect(cfg.Rack.NewWriter(nil).Create(ctx, rck)).To(Succeed())

			dev := device.Device{
				Key:      "dev56676",
				Rack:     rck.Key,
				Name:     "device1",
				Location: "slot1",
			}
			Expect(cfg.Device.NewWriter(nil).Create(ctx, dev)).To(Succeed())

			var deviceStateCh channel.Channel
			Expect(dist.Channel.NewRetrieve().WhereNames("sy_device_state").Entry(&deviceStateCh).Exec(ctx, nil)).To(Succeed())

			w := MustSucceed(dist.Framer.OpenWriter(ctx, framer.WriterConfig{
				Start: telem.Now(),
				Keys:  []channel.Key{deviceStateCh.Key()},
			}))

			state := device.State{
				Key:     dev.Key,
				Rack:    rck.Key,
				Variant: status.ErrorVariant,
				Details: xjson.NewStaticString(ctx, "Device error state"),
			}

			MustSucceed(w.Write(core.UnaryFrame(
				deviceStateCh.Key(),
<<<<<<< HEAD
				telem.NewStaticJSONV(state),
=======
				telem.NewSeriesStaticJSONV(state),
>>>>>>> 831c09e9
			)))

			Expect(w.Close()).To(Succeed())

			Eventually(func(g Gomega) {
				devState, ok := tr.GetDevice(ctx, dev.Key)
				g.Expect(ok).To(BeTrue())
				g.Expect(devState.Variant).To(Equal(status.ErrorVariant))
			}).Should(Succeed())

			Expect(tr.Close()).To(Succeed())
			tr = MustSucceed(tracker.Open(ctx, cfg))

			devState, ok := tr.GetDevice(ctx, dev.Key)
			Expect(ok).To(BeTrue())
			Expect(devState.Variant).To(Equal(status.ErrorVariant))
		})

		It("Should reject device state updates from incorrect racks", func() {
			rack1 := &rack.Rack{Name: "rack1"}
			Expect(cfg.Rack.NewWriter(nil).Create(ctx, rack1)).To(Succeed())

			rack2 := &rack.Rack{Name: "rack2"}
			Expect(cfg.Rack.NewWriter(nil).Create(ctx, rack2)).To(Succeed())

			dev := device.Device{
				Key:      "dev_wrong_rack",
				Rack:     rack1.Key,
				Name:     "device1",
				Location: "slot1",
			}
			Expect(cfg.Device.NewWriter(nil).Create(ctx, dev)).To(Succeed())

			var deviceStateCh channel.Channel
			Expect(dist.Channel.NewRetrieve().WhereNames("sy_device_state").Entry(&deviceStateCh).Exec(ctx, nil)).To(Succeed())

			w := MustSucceed(dist.Framer.OpenWriter(ctx, framer.WriterConfig{
				Start: telem.Now(),
				Keys:  []channel.Key{deviceStateCh.Key()},
			}))

			state := device.State{
				Key:     dev.Key,
				Rack:    rack2.Key,
				Variant: status.WarningVariant,
				Details: xjson.NewStaticString(ctx, "Update from wrong rack"),
			}

			MustSucceed(w.Write(core.UnaryFrame(
				deviceStateCh.Key(),
<<<<<<< HEAD
				telem.NewStaticJSONV(state),
=======
				telem.NewSeriesStaticJSONV(state),
>>>>>>> 831c09e9
			)))

			Expect(w.Close()).To(Succeed())

			Consistently(func(g Gomega) {
				devState, ok := tr.GetDevice(ctx, dev.Key)
				g.Expect(ok).To(BeTrue())
				g.Expect(devState.Rack).To(Equal(rack1.Key))             // Should still be rack1
				g.Expect(devState.Variant).To(Equal(status.InfoVariant)) // Should remain unchanged
			}).Should(Succeed())
		})
	})
})<|MERGE_RESOLUTION|>--- conflicted
+++ resolved
@@ -161,11 +161,7 @@
 				Message:      "Rack is alive",
 			}
 
-<<<<<<< HEAD
-			MustSucceed(w.Write(core.UnaryFrame(rackStateCh.Key(), telem.NewStaticJSONV(state))))
-=======
 			MustSucceed(w.Write(core.UnaryFrame(rackStateCh.Key(), telem.NewSeriesStaticJSONV(state))))
->>>>>>> 831c09e9
 
 			Expect(w.Close()).To(Succeed())
 
@@ -197,11 +193,7 @@
 				Message:      "Rack is alive",
 			}
 
-<<<<<<< HEAD
-			MustSucceed(w.Write(core.UnaryFrame(rackStateCh.Key(), telem.NewStaticJSONV(state))))
-=======
 			MustSucceed(w.Write(core.UnaryFrame(rackStateCh.Key(), telem.NewSeriesStaticJSONV(state))))
->>>>>>> 831c09e9
 
 			Expect(w.Close()).To(Succeed())
 
@@ -270,11 +262,7 @@
 			}))
 			MustSucceed(w.Write(core.UnaryFrame(
 				taskStateCh.Key(),
-<<<<<<< HEAD
-				telem.NewStaticJSONV(task.State{Variant: status.ErrorVariant, Task: tsk.Key}),
-=======
 				telem.NewSeriesStaticJSONV(task.State{Variant: status.ErrorVariant, Task: tsk.Key}),
->>>>>>> 831c09e9
 			)))
 			Expect(w.Close()).To(Succeed())
 			Eventually(func(g Gomega) {
@@ -341,11 +329,7 @@
 
 			MustSucceed(w.Write(core.UnaryFrame(
 				rackStateCh.Key(),
-<<<<<<< HEAD
-				telem.NewStaticJSONV(state),
-=======
 				telem.NewSeriesStaticJSONV(state),
->>>>>>> 831c09e9
 			)))
 
 			Expect(w.Close()).To(Succeed())
@@ -450,11 +434,7 @@
 
 			MustSucceed(w.Write(core.UnaryFrame(
 				deviceStateCh.Key(),
-<<<<<<< HEAD
-				telem.NewStaticJSONV(state),
-=======
 				telem.NewSeriesStaticJSONV(state),
->>>>>>> 831c09e9
 			)))
 
 			Expect(w.Close()).To(Succeed())
@@ -497,11 +477,7 @@
 
 			MustSucceed(w.Write(core.UnaryFrame(
 				deviceStateCh.Key(),
-<<<<<<< HEAD
-				telem.NewStaticJSONV(state),
-=======
 				telem.NewSeriesStaticJSONV(state),
->>>>>>> 831c09e9
 			)))
 
 			Expect(w.Close()).To(Succeed())
@@ -552,11 +528,7 @@
 
 			MustSucceed(w.Write(core.UnaryFrame(
 				deviceStateCh.Key(),
-<<<<<<< HEAD
-				telem.NewStaticJSONV(state),
-=======
 				telem.NewSeriesStaticJSONV(state),
->>>>>>> 831c09e9
 			)))
 
 			Expect(w.Close()).To(Succeed())
