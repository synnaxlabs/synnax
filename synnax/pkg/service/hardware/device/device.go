--- conflicted
+++ resolved
@@ -10,11 +10,8 @@
 package device
 
 import (
-	"encoding/json"
 	"github.com/synnaxlabs/synnax/pkg/distribution/ontology"
 	"github.com/synnaxlabs/synnax/pkg/service/hardware/rack"
-	"github.com/synnaxlabs/x/binary"
-	"github.com/synnaxlabs/x/errors"
 	"github.com/synnaxlabs/x/gorp"
 	xjson "github.com/synnaxlabs/x/json"
 	"github.com/synnaxlabs/x/status"
@@ -38,13 +35,9 @@
 	Configured bool `json:"configured" msgpack:"configured"`
 	// Properties
 	Properties string `json:"properties" msgpack:"properties"`
-<<<<<<< HEAD
-	State      State  `json:"state" msgpack:"state"`
-=======
 	// State is the state of the device. This field is not stored directly with the
 	// device inside of gorp, and is not guaranteed to be valid.
 	State State `json:"state" msgpack:"state"`
->>>>>>> 67890a62
 }
 
 var _ gorp.Entry[string] = Device{}
@@ -67,59 +60,6 @@
 	return v.Error()
 }
 
-<<<<<<< HEAD
-type Details string
-
-var detailsCodec = &binary.JSONCodec{}
-
-func NewStaticDetails(data interface{}) Details {
-	b, err := detailsCodec.Encode(nil, data)
-	if err != nil {
-		panic(err)
-	}
-	return Details(b)
-}
-
-// UnmarshalJSON implements the json.Unmarshaler interface for Details.
-// It should correctly handle a raw JSON string or a JSON object/array.
-func (d *Details) UnmarshalJSON(data []byte) error {
-	// Try to unmarshal data into a plain string
-	var plainString string
-	if err := json.Unmarshal(data, &plainString); err == nil {
-		*d = Details(plainString)
-		return nil
-	}
-
-	// If the above fails, it means the data might be an object or an array,
-	// so we re-marshal it into a string regardless of its type.
-	var obj interface{}
-	if err := json.Unmarshal(data, &obj); err != nil {
-		return errors.New("input data is neither a plain string nor valid JSON")
-	}
-
-	// Marshal the object back to string
-	bytes, err := json.Marshal(obj)
-	if err != nil {
-		return err
-	}
-
-	*d = Details(bytes)
-	return nil
-}
-
-type Status string
-
-// State represents the state of a device.
-type State struct {
-	Key     string   `json:"key" msgpack:"key"`
-	Rack    rack.Key `json:"rack" msgpack:"rack"`
-	Variant string   `json:"variant" msgpack:"variant"`
-	Details Details  `json:"details" msgpack:"details"`
-}
-
-func (s State) GorpKey() string { return s.Key }
-
-=======
 // State represents the state of a device.
 type State struct {
 	// Key is the key of the device.
@@ -137,5 +77,4 @@
 func (s State) GorpKey() string { return s.Key }
 
 // SetOptions implements gorp.Entry.
->>>>>>> 67890a62
 func (s State) SetOptions() []interface{} { return []interface{}{s.Rack.Node()} }