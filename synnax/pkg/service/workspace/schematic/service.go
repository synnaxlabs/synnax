// Copyright 2025 Synnax Labs, Inc.
//
// Use of this software is governed by the Business Source License included in the file
// licenses/BSL.txt.
//
// As of the Change Date specified in that file, in accordance with the Business Source
// License, use of this software will be governed by the Apache License, Version 2.0,
// included in the file licenses/APL.txt.

package schematic

import (
	"context"

	"github.com/google/uuid"
	"github.com/synnaxlabs/synnax/pkg/distribution/group"
	"github.com/synnaxlabs/synnax/pkg/distribution/ontology"
	"github.com/synnaxlabs/synnax/pkg/distribution/signals"
	"github.com/synnaxlabs/synnax/pkg/service/workspace/schematic/symbol"
	"github.com/synnaxlabs/x/config"
	"github.com/synnaxlabs/x/gorp"
	"github.com/synnaxlabs/x/override"
	"github.com/synnaxlabs/x/validate"
)

// Config is the configuration for opening a schematic service.
type Config struct {
	// DB is the database that the schematic service will store schematics in.
	// [REQUIRED]
	DB *gorp.DB
	// Ontology is used to define relationships between schematics and other entities in
	// the Synnax resource graph.
	// [REQUIRED]
	Ontology *ontology.Ontology
	// Group is used to create and manage groups for symbols.
	// [OPTIONAL]
	Group *group.Service
	// Signals is used to propagate changes to schematics and symbols throughout the cluster.
	// [OPTIONAL]
	Signals *signals.Provider
}

var (
	_ config.Config[Config] = Config{}
	// DefaultConfig is the default configuration for opening a schematic service.
	DefaultConfig = Config{}
)

// Override implements config.Config.
func (c Config) Override(other Config) Config {
	c.DB = override.Nil(c.DB, other.DB)
	c.Ontology = override.Nil(c.Ontology, other.Ontology)
	c.Group = override.Nil(c.Group, other.Group)
	c.Signals = override.Nil(c.Signals, other.Signals)
	return c
}

// Validate implements config.Config.
func (c Config) Validate() error {
	v := validate.New("Schematic")
	validate.NotNil(v, "DB", c.DB)
	validate.NotNil(v, "Ontology", c.Ontology)
	return v.Error()
}

// Service is the primary service for retrieving and modifying schematics from Synnax.
type Service struct{ 
	Config
	Symbol *symbol.Service
}

// NewService instantiates a new schematic service using the provided configurations. Each
// configuration will be used as an override for the previous configuration in the list.
// See the Config struct for information on which fields should be set.
func NewService(ctx context.Context, configs ...Config) (*Service, error) {
	cfg, err := config.New(DefaultConfig, configs...)
	if err != nil {
		return nil, err
	}
	s := &Service{Config: cfg}
<<<<<<< HEAD
	cfg.Ontology.RegisterService(ctx, s)
	
	if s.Symbol, err = symbol.NewService(ctx, symbol.Config{
		DB:       cfg.DB,
		Ontology: cfg.Ontology,
		Group:    cfg.Group,
		Signals:  cfg.Signals,
	}); err != nil {
		return nil, err
	}
	
=======
	cfg.Ontology.RegisterService(s)
>>>>>>> e532a894
	return s, nil
}

// NewWriter opens a new writer for creating, updating, and deleting logs in Synnax. If
// tx is provided, the writer will use that transaction. If tx is nil, the Writer
// will execute the operations directly on the underlying gorp.DB.
func (s *Service) NewWriter(tx gorp.Tx) Writer {
	tx = gorp.OverrideTx(s.DB, tx)
	return Writer{
		tx:        tx,
		otgWriter: s.Ontology.NewWriter(tx),
		otg:       s.Ontology,
	}
}

// NewRetrieve opens a new query build for retrieving logs from Synnax.
func (s *Service) NewRetrieve() Retrieve {
	return Retrieve{
		gorp:   gorp.NewRetrieve[uuid.UUID, Schematic](),
		baseTX: s.DB,
	}
}<|MERGE_RESOLUTION|>--- conflicted
+++ resolved
@@ -64,7 +64,7 @@
 }
 
 // Service is the primary service for retrieving and modifying schematics from Synnax.
-type Service struct{ 
+type Service struct {
 	Config
 	Symbol *symbol.Service
 }
@@ -78,9 +78,8 @@
 		return nil, err
 	}
 	s := &Service{Config: cfg}
-<<<<<<< HEAD
-	cfg.Ontology.RegisterService(ctx, s)
-	
+	cfg.Ontology.RegisterService(s)
+
 	if s.Symbol, err = symbol.NewService(ctx, symbol.Config{
 		DB:       cfg.DB,
 		Ontology: cfg.Ontology,
@@ -89,10 +88,7 @@
 	}); err != nil {
 		return nil, err
 	}
-	
-=======
-	cfg.Ontology.RegisterService(s)
->>>>>>> e532a894
+
 	return s, nil
 }
 
