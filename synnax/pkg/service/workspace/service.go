// Copyright 2025 Synnax Labs, Inc.
//
// Use of this software is governed by the Business Source License included in the file
// licenses/BSL.txt.
//
// As of the Change Date specified in that file, in accordance with the Business Source
// License, use of this software will be governed by the Apache License, Version 2.0,
// included in the file licenses/APL.txt.

package workspace

import (
	"context"
	"io"

	"github.com/google/uuid"
	"github.com/synnaxlabs/synnax/pkg/distribution/group"
	"github.com/synnaxlabs/synnax/pkg/distribution/ontology"
	"github.com/synnaxlabs/synnax/pkg/distribution/signals"
	"github.com/synnaxlabs/x/config"
	"github.com/synnaxlabs/x/gorp"
	"github.com/synnaxlabs/x/override"
	"github.com/synnaxlabs/x/validate"
)

// Config is the configuration for creating a Service.
type Config struct {
	Signals  *signals.Provider
	DB       *gorp.DB
	Ontology *ontology.Ontology
	Group    *group.Service
}

var (
	_             config.Config[Config] = Config{}
	DefaultConfig                       = Config{}
)

// Override implements config.Config.
func (c Config) Override(other Config) Config {
	c.DB = override.Nil(c.DB, other.DB)
	c.Ontology = override.Nil(c.Ontology, other.Ontology)
	c.Group = override.Nil(c.Group, other.Group)
	c.Signals = override.Nil(c.Signals, other.Signals)
	return c
}

// Validate implements config.Config.
func (c Config) Validate() error {
	v := validate.New("workspace")
	validate.NotNil(v, "db", c.DB)
	validate.NotNil(v, "ontology", c.Ontology)
	validate.NotNil(v, "group", c.Group)
	return v.Error()
}

type Service struct {
	Config
	group           group.Group
	shutdownSignals io.Closer
}

const groupName = "Workspaces"

<<<<<<< HEAD
func NewService(ctx context.Context, cfgs ...Config) (*Service, error) {
	cfg, err := config.New(DefaultConfig, cfgs...)
=======
func OpenService(ctx context.Context, configs ...Config) (*Service, error) {
	cfg, err := config.New(DefaultConfig, configs...)
>>>>>>> 67b9d7cc
	if err != nil {
		return nil, err
	}
	g, err := cfg.Group.CreateOrRetrieve(ctx, groupName, ontology.RootID)
	if err != nil {
		return nil, err
	}
	s := &Service{Config: cfg, group: g}
	cfg.Ontology.RegisterService(ctx, s)
	if cfg.Signals == nil {
		return s, nil
	}
	s.shutdownSignals, err = signals.PublishFromGorp(ctx, cfg.Signals, signals.GorpPublisherConfigUUID[Workspace](cfg.DB))
	if err != nil {
		return nil, err
	}
	return s, nil
}

func (s *Service) Close() error {
	return s.shutdownSignals.Close()
}

func (s *Service) NewWriter(tx gorp.Tx) Writer {
	return Writer{
		tx:    gorp.OverrideTx(s.DB, tx),
		otg:   s.Ontology.NewWriter(tx),
		group: s.group,
	}
}

func (s *Service) NewRetrieve() Retrieve {
	return Retrieve{
		otg:    s.Ontology,
		baseTX: s.DB,
		gorp:   gorp.NewRetrieve[uuid.UUID, Workspace](),
	}
}<|MERGE_RESOLUTION|>--- conflicted
+++ resolved
@@ -62,13 +62,8 @@
 
 const groupName = "Workspaces"
 
-<<<<<<< HEAD
-func NewService(ctx context.Context, cfgs ...Config) (*Service, error) {
+func OpenService(ctx context.Context, cfgs ...Config) (*Service, error) {
 	cfg, err := config.New(DefaultConfig, cfgs...)
-=======
-func OpenService(ctx context.Context, configs ...Config) (*Service, error) {
-	cfg, err := config.New(DefaultConfig, configs...)
->>>>>>> 67b9d7cc
 	if err != nil {
 		return nil, err
 	}
