--- conflicted
+++ resolved
@@ -52,21 +52,13 @@
 	return keys, nil
 }
 
-<<<<<<< HEAD
-var Z = zyn.Object(map[string]zyn.Z{
-=======
 var schema = zyn.Object(map[string]zyn.Schema{
->>>>>>> d0e4900d
 	"key":  zyn.UUID(),
 	"name": zyn.String(),
 })
 
 func newResource(ws Workspace) ontology.Resource {
-<<<<<<< HEAD
-	return core.NewResource(Z, OntologyID(ws.Key), ws.Name, ws)
-=======
 	return core.NewResource(schema, OntologyID(ws.Key), ws.Name, ws)
->>>>>>> d0e4900d
 }
 
 type change = changex.Change[uuid.UUID, Workspace]
@@ -74,11 +66,7 @@
 func (s *Service) Type() ontology.Type { return OntologyType }
 
 // Schema implements ontology.Service.
-<<<<<<< HEAD
-func (s *Service) Schema() zyn.Z { return Z }
-=======
 func (s *Service) Schema() zyn.Schema { return schema }
->>>>>>> d0e4900d
 
 // RetrieveResource implements ontology.Service.
 func (s *Service) RetrieveResource(ctx context.Context, key string, tx gorp.Tx) (ontology.Resource, error) {
