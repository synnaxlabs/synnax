// Copyright 2025 Synnax Labs, Inc.
//
// Use of this software is governed by the Business Source License included in the file
// licenses/BSL.txt.
//
// As of the Change Date specified in that file, in accordance with the Business Source
// License, use of this software will be governed by the Apache License, Version 2.0,
// included in the file licenses/APL.txt.

package calculation

import (
	"github.com/synnaxlabs/synnax/pkg/distribution/channel"
	"github.com/synnaxlabs/synnax/pkg/distribution/framer"
	"github.com/synnaxlabs/x/computron"
	"github.com/synnaxlabs/x/telem"
)

type requiredInfo struct {
	ch   channel.Channel
	data telem.MultiSeries
}

// Calculator is an extension of the lua-based computron.Calculator to provide
// specific functionality for evaluating calculations on channels using frame data.
type Calculator struct {
	// base is the underlying computron calculator.
	base *computron.Calculator
	// ch is the calculated channel we're operating on.
	ch channel.Channel
	// highWaterMark is the high-water mark of the sample that we've run the calculation on.
	highWaterMark struct {
		alignment telem.Alignment
		timestamp telem.TimeStamp
	}
	// required is a map of required channels and an accumulated buffer of data. Data
	// is accumulated for each channel until a calculation can be performed, and is
	// then flushed.
	required map[channel.Key]requiredInfo
}

// OpenCalculator opens a new calculator that evaluates the Expression of the provided
// channel. The requiredChannels provided must include ALL and ONLY the channels
// corresponding to the keys specified in ch.Requires.
//
// The calculator must be closed by calling Close() after use, or memory leaks will occur.
func OpenCalculator(
	ch channel.Channel,
	requiredChannels []channel.Channel,
) (*Calculator, error) {
	base, err := computron.Open(ch.Expression)
	if err != nil {
		return nil, err
	}
	required := make(map[channel.Key]requiredInfo, len(requiredChannels))
	for _, requiredCh := range requiredChannels {
		required[requiredCh.Key()] = requiredInfo{ch: requiredCh}
	}
	return &Calculator{
		base:     base,
		ch:       ch,
		required: required,
	}, nil
}

// Channel returns information about the channel being calculated.
func (c *Calculator) Channel() channel.Channel { return c.ch }

// Next executes the next calculation step. It takes in the given frame and determines
// if enough data is available to perform the next set of calculations. The returned
// telem.Series will have a length equal to the number of new calculations completed.
// If no calculations are completed, the length of the series will be 0, and the caller
// is free to discard the returned value.
//
// Any error encountered during calculations is returned as well.
func (c *Calculator) Next(fr framer.Frame) (telem.Series, error) {
	for rawI, s := range fr.RawSeries() {
		if fr.ShouldExcludeRaw(rawI) {
			continue
		}
		k := fr.RawKeyAt(rawI)
		if v, ok := c.required[k]; ok {
			v.data = v.data.Append(s).FilterGreaterThanOrEqualTo(c.highWaterMark.alignment)
			c.required[k] = v
			if c.highWaterMark.alignment == 0 {
				c.highWaterMark.alignment = v.data.AlignmentBounds().Lower
				c.highWaterMark.timestamp = v.data.TimeRange().Start
			}
		}
	}
	minAlignment := telem.MaxAlignment
	minTimeStamp := telem.TimeStamp(0)
	for _, v := range c.required {
		if v.data.AlignmentBounds().Upper < minAlignment {
			minAlignment = v.data.AlignmentBounds().Upper
			minTimeStamp = v.data.TimeRange().End
		}
	}
	if minAlignment <= c.highWaterMark.alignment {
		return telem.Series{DataType: c.ch.DataType}, nil
	}
	var (
		startAlign = c.highWaterMark.alignment
		startTS    = c.highWaterMark.timestamp
		endAlign   = minAlignment
<<<<<<< HEAD
		os         = telem.AllocSeriesWithLen(c.ch.DataType, int64(endAlign-startAlign))
=======
		os         = telem.MakeSeries(c.ch.DataType, int64(endAlign-startAlign))
>>>>>>> bbbc54a4
	)
	c.highWaterMark.alignment = minAlignment
	c.highWaterMark.timestamp = minTimeStamp
	os.Alignment = startAlign
	os.TimeRange = telem.TimeRange{Start: startTS, End: minTimeStamp}
	for a := startAlign; a < endAlign; a++ {
		for _, v := range c.required {
			c.base.Set(v.ch.Name, computron.LValueFromMultiSeriesAlignment(v.data, a))
		}
		v, err := c.base.Run()
		if err != nil {
			return telem.Series{DataType: c.ch.DataType}, err
		}
		computron.SetLValueOnSeries(v, os, int64(a-startAlign))
	}
	return os, nil
}

// Close closes the calculator, releasing internal resources. No other methods can be
// called on the calculator after Close has been called.
func (c *Calculator) Close() { c.base.Close() }<|MERGE_RESOLUTION|>--- conflicted
+++ resolved
@@ -103,11 +103,7 @@
 		startAlign = c.highWaterMark.alignment
 		startTS    = c.highWaterMark.timestamp
 		endAlign   = minAlignment
-<<<<<<< HEAD
-		os         = telem.AllocSeriesWithLen(c.ch.DataType, int64(endAlign-startAlign))
-=======
 		os         = telem.MakeSeries(c.ch.DataType, int64(endAlign-startAlign))
->>>>>>> bbbc54a4
 	)
 	c.highWaterMark.alignment = minAlignment
 	c.highWaterMark.timestamp = minTimeStamp
