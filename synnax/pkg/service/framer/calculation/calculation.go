// Copyright 2025 Synnax Labs, Inc.
//
// Use of this software is governed by the Business Source License included in the file
// licenses/BSL.txt.
//
// As of the Change Date specified in that file, in accordance with the Business Source
// License, use of this software will be governed by the Apache License, Version 2.0,
// included in the file licenses/APL.txt.

package calculation

import (
	"context"
	"io"
	"sync"

	dcore "github.com/synnaxlabs/synnax/pkg/distribution/core"
	"github.com/synnaxlabs/synnax/pkg/distribution/framer/core"
	"github.com/synnaxlabs/x/binary"
	"github.com/synnaxlabs/x/control"

	"github.com/samber/lo"
	"github.com/synnaxlabs/alamos"
	"github.com/synnaxlabs/synnax/pkg/distribution/channel"
	"github.com/synnaxlabs/synnax/pkg/distribution/framer"
	"github.com/synnaxlabs/synnax/pkg/distribution/framer/writer"
	"github.com/synnaxlabs/x/change"
	"github.com/synnaxlabs/x/computron"
	"github.com/synnaxlabs/x/config"
	"github.com/synnaxlabs/x/confluence"
	"github.com/synnaxlabs/x/confluence/plumber"
	"github.com/synnaxlabs/x/errors"
	"github.com/synnaxlabs/x/gorp"
	xio "github.com/synnaxlabs/x/io"
	"github.com/synnaxlabs/x/observe"
	"github.com/synnaxlabs/x/override"
	"github.com/synnaxlabs/x/signal"
	"github.com/synnaxlabs/x/telem"
	"github.com/synnaxlabs/x/validate"
	"go.uber.org/zap"
)

// Config is the configuration for opening the calculation service.
type Config struct {
	alamos.Instrumentation
	// Framer is the underlying frame service to stream required channel values and write
	// calculated samples.
	// [REQUIRED]
	Framer *framer.Service
	// Channel is used to retrieve information about the channels being calculated.
	// [REQUIRED]
	Channel channel.Service
	// ChannelObservable is used to listen to real-time changes in calculated channels
	// so the calculation routines can be updated accordingly.
	ChannelObservable observe.Observable[gorp.TxReader[channel.Key, channel.Channel]]
}

var (
	_ config.Config[Config] = Config{}
	// DefaultConfig is the default configuration for opening the calculation service.
	DefaultConfig = Config{}
)

// Validate implements config.Config.
func (c Config) Validate() error {
	v := validate.New("calculate")
	validate.NotNil(v, "Framer", c.Framer)
	validate.NotNil(v, "Channel", c.Channel)
	validate.NotNil(v, "ChannelObservable", c.ChannelObservable)
	return v.Error()
}

// Override implements config.Config.
func (c Config) Override(other Config) Config {
	c.Instrumentation = override.Zero(c.Instrumentation, other.Instrumentation)
	c.Framer = override.Nil(c.Framer, other.Framer)
	c.Channel = override.Nil(c.Channel, other.Channel)
	c.ChannelObservable = override.Nil(c.ChannelObservable, other.ChannelObservable)
	return c
}

// entry is used to manage the lifecycle of a calculation.
type entry struct {
	// channel is the calculated channel.
	ch channel.Channel
	// count is the number of active requests for the calculation.
	count int
	// calculation is used to gracefully stop the calculation.
	calculation confluence.Closable
	// shutdown is used to force stop the calculation by cancelling the context.
	shutdown io.Closer
}

type State struct {
	Key     channel.Key `json:"key"`
	Variant string      `json:"variant"`
	Message string      `json:"message"`
}

// Service creates and operates calculations on channels.
type Service struct {
	cfg Config
	mu  struct {
		sync.Mutex
		entries map[channel.Key]*entry
	}
	disconnectFromChannelChanges observe.Disconnect
	stateKey                     channel.Key
	w                            *framer.Writer
}

func (s *Service) SetState(ctx context.Context, key channel.Key, variant string, message string) error {
	state := State{
		Key:     key,
		Variant: variant,
		Message: message,
	}
	b, err := (&binary.JSONCodec{}).Encode(ctx, state)
	if err != nil {
		return err
	}
	ser := telem.Series{
		DataType: telem.JSONT,
		Data:     append(b, []byte("\n")...),
	}
	fr := core.UnaryFrame(s.stateKey, ser)
	_, err = s.w.Write(fr)
	return err
}

// Open opens the service with the provided configuration. The service must be closed
// when it is no longer needed.
func Open(ctx context.Context, cfgs ...Config) (*Service, error) {
	cfg, err := config.New(DefaultConfig, cfgs...)
	if err != nil {
		return nil, err
	}

	calculationStateCh := channel.Channel{
		Name:        "sy_calculation_state",
		DataType:    telem.JSONT,
		Virtual:     true,
		Leaseholder: dcore.Free,
		Internal:    true,
	}

	if err = cfg.Channel.Create(
		ctx,
		&calculationStateCh,
		channel.RetrieveIfNameExists(true),
	); err != nil {
		return nil, err
	}

	w, err := cfg.Framer.OpenWriter(ctx, framer.WriterConfig{
		Keys:        []channel.Key{calculationStateCh.Key()},
		Start:       telem.Now(),
		Authorities: []control.Authority{255},
	})
	if err != nil {
		return nil, err
	}

	s := &Service{cfg: cfg, w: w, stateKey: calculationStateCh.Key()}
	s.disconnectFromChannelChanges = cfg.ChannelObservable.OnChange(s.handleChange)
	s.mu.entries = make(map[channel.Key]*entry)

	return s, nil
}

func (s *Service) handleChange(
	ctx context.Context,
	reader gorp.TxReader[channel.Key, channel.Channel],
) {
	c, ok := reader.Next(ctx)
	if !ok {
		return
	}
	// Don't stop calculating if the channel is deleted. The calculation will be
	// automatically shut down when it is no longer needed.
	if c.Variant != change.Set || !c.Value.IsCalculated() {
		return
	}
	existing, found := s.mu.entries[c.Key]
	if !found {
		s.update(ctx, c.Value)
		return

	}
	if existing.ch.Equals(c.Value, "Name") {
		return
	}
	s.update(ctx, c.Value)
}

func (s *Service) update(ctx context.Context, ch channel.Channel) {
	s.mu.Lock()
	defer s.mu.Unlock()
	e, found := s.mu.entries[ch.Key()]
	if !found {
		return
	}
	e.calculation.Close()
	if err := e.shutdown.Close(); err != nil {
		s.cfg.L.Error("failed to close calculated channel", zap.Error(err), zap.Stringer("key", ch))
	}
	delete(s.mu.entries, ch.Key())
	if _, err := s.startCalculation(ctx, ch.Key(), e.count); err != nil {
		s.cfg.L.Error("failed to restart calculated channel", zap.Error(err), zap.Stringer("key", ch))
		e.ch.Requires = ch.Requires
		e.ch.Expression = ch.Expression
		s.mu.entries[ch.Key()] = e
	}
}

func (s *Service) releaseEntryCloser(key channel.Key) io.Closer {
	return xio.CloserFunc(func() (err error) {
		s.mu.Lock()
		defer s.mu.Unlock()
		e, found := s.mu.entries[key]
		if !found {
			return
		}
		e.count--
		if e.count != 0 {
			return
		}
		s.cfg.L.Debug("closing calculated channel", zap.Stringer("key", key))
		e.calculation.Close()
		delete(s.mu.entries, key)
		return
	})
}

// Close stops all calculations and closes the service. No other methods should be
// called after Close.
func (s *Service) Close() error {
	s.mu.Lock()
	defer s.mu.Unlock()
	s.disconnectFromChannelChanges()
	for _, e := range s.mu.entries {
		e.calculation.Close()
	}
	c := errors.NewCatcher(errors.WithAggregation())
	for _, e := range s.mu.entries {
		c.Exec(e.shutdown.Close)
	}
	c.Exec(s.w.Close)
	return c.Error()
}

// Request requests that the Service starts calculation the channel with the provided
// key. The calculation will be started if the channel is calculated and not already
// being calculated. If the channel is already being calculated, the number of active
// requests will be incremented. The caller must close the returned io.Closer when the
// calculation is no longer needed, which will decrement the number of active requests.
func (s *Service) Request(ctx context.Context, key channel.Key) (io.Closer, error) {
	s.mu.Lock()
	defer s.mu.Unlock()
	return s.startCalculation(ctx, key, 1)
}

const defaultPipelineBufferSize = 50

func (s *Service) startCalculation(
	ctx context.Context,
	key channel.Key,
	initialCount int,
) (closer io.Closer, err error) {
	var ch channel.Channel
	defer func() {
		if err == nil {
			return
		}
		err = errors.Combine(err, s.SetState(ctx, key, "error", err.Error()))
	}()
	if err = s.cfg.Channel.NewRetrieve().WhereKeys(key).Entry(&ch).Exec(ctx, nil); err != nil {
		return nil, err
	}
	if !ch.IsCalculated() {
		return nil, errors.Newf("channel %v is not calculated", ch)
	}

	if _, exists := s.mu.entries[key]; exists {
		s.mu.entries[key].count++
		return s.releaseEntryCloser(key), nil
	}

	var requires []channel.Channel
	if err := s.cfg.Channel.NewRetrieve().
		WhereKeys(ch.Requires...).
		Entries(&requires).
		Exec(ctx, nil); err != nil {
		return nil, err
	}

	writer_, err := s.cfg.Framer.NewStreamWriter(ctx, framer.WriterConfig{
		Keys:  channel.Keys{ch.Key()},
		Start: telem.Now(),
	})
	if err != nil {
		return nil, err
	}
	streamer_, err := s.cfg.Framer.NewStreamer(ctx, framer.StreamerConfig{Keys: ch.Requires})
	if err != nil {
		return nil, err
	}
	p := plumber.New()
	plumber.SetSegment(p, "streamer", streamer_)
	plumber.SetSegment(p, "writer", writer_)

	calculation, err := computron.Open(ch.Expression)
	if err != nil {
		return nil, err
	}
	c := &Calculator{
		ch:          ch,
		calculation: calculation,
		requires: lo.SliceToMap(requires, func(item channel.Channel) (channel.Key, channel.Channel) {
			return item.Key(), item
		}),
	}
	sc := &streamCalculator{internal: c, cfg: s.cfg, setState: s.SetState}
	sc.Transform = sc.transform
	plumber.SetSegment[framer.StreamerResponse, framer.WriterRequest](
		p,
		"calculator",
		sc,
		confluence.Defer(sc.internal.close),
	)

	o := confluence.NewObservableSubscriber[framer.WriterResponse]()
	o.OnChange(func(ctx context.Context, i framer.WriterResponse) {
		s.cfg.L.DPanic(
			"write of calculated channel value failed",
			zap.Stringer("channel", ch),
		)
	})
	plumber.SetSink[framer.WriterResponse](p, "obs", o)
	plumber.MustConnect[framer.StreamerResponse](p, "streamer", "calculator", defaultPipelineBufferSize)
	plumber.MustConnect[framer.WriterRequest](p, "calculator", "writer", defaultPipelineBufferSize)
	plumber.MustConnect[framer.WriterResponse](p, "writer", "obs", defaultPipelineBufferSize)
	streamerRequests := confluence.NewStream[framer.StreamerRequest](1)
	streamer_.InFrom(streamerRequests)
	sCtx, cancel := signal.Isolated(signal.WithInstrumentation(s.cfg.Instrumentation))
	s.mu.entries[ch.Key()] = &entry{
		ch:          ch,
		count:       initialCount,
		calculation: streamerRequests,
		shutdown:    signal.NewHardShutdown(sCtx, cancel),
	}
	p.Flow(sCtx, confluence.CloseOutputInletsOnExit())
	s.cfg.L.Debug("started calculated channel", zap.Stringer("key", key))
	return s.releaseEntryCloser(key), nil
}

type streamCalculator struct {
	internal *Calculator
	cfg      Config
	lastErr  error
	confluence.LinearTransform[framer.StreamerResponse, framer.WriterRequest]
	setState func(ctx context.Context, key channel.Key, variant string, message string) error
}

func (s *streamCalculator) transform(ctx context.Context, i framer.StreamerResponse) (framer.WriterRequest, bool, error) {
	frame, err := s.internal.Transform(i.Frame)
	if err == nil {
		return framer.WriterRequest{Command: writer.Data, Frame: frame}, true, nil
	}
<<<<<<< HEAD
	return framer.WriterRequest{Command: writer.Write, Frame: frame}, true, nil
=======
	s.cfg.L.Error("calculation error",
		zap.Error(err),
		zap.String("channel_name", s.internal.ch.Name),
		zap.String("expression", s.internal.ch.Expression))
	if err = s.setState(ctx, s.internal.ch.Key(), "error", err.Error()); err != nil {
		s.cfg.L.Error("failed to set state", zap.Error(err))
	}
	return framer.WriterRequest{}, false, nil
>>>>>>> 8317817b
}

type Calculator struct {
	ch          channel.Channel
	calculation *computron.Calculator
	requires    map[channel.Key]channel.Channel
}

func (c Calculator) close() { c.calculation.Close() }

func (c Calculator) Calculate(fr framer.Frame) (telem.Series, error) {
	os := telem.AllocSeries(c.ch.DataType, fr.SeriesAt(0).Len())
	// Mark the alignment of the output series as the same as the input series. Right now, we assume that all the
	// input channels share the same index.
	os.Alignment = fr.SeriesAt(0).Alignment
	for i := range os.Len() {
		for _, k := range c.ch.Requires {
			s := fr.Get(k)
			if s.Len() == 0 {
				continue
			}
			idx := i
			if idx >= s.Len() {
				idx = s.Len() - 1
			}
			if ch, found := c.requires[k]; found {
				c.calculation.Set(ch.Name, computron.LValueFromSeries(s.Series[0], idx))
			}
		}
		res, err := c.calculation.Run()
		if err != nil {
			return os, err
		}
		computron.SetLValueOnSeries(res, os, i)
	}
	return os, nil
}

func (c Calculator) Transform(fr framer.Frame) (framer.Frame, error) {
	if fr.Empty() {
		return framer.Frame{}, nil
	}
	os, err := c.Calculate(fr)
	return core.UnaryFrame(c.ch.Key(), os), err
}<|MERGE_RESOLUTION|>--- conflicted
+++ resolved
@@ -367,9 +367,6 @@
 	if err == nil {
 		return framer.WriterRequest{Command: writer.Data, Frame: frame}, true, nil
 	}
-<<<<<<< HEAD
-	return framer.WriterRequest{Command: writer.Write, Frame: frame}, true, nil
-=======
 	s.cfg.L.Error("calculation error",
 		zap.Error(err),
 		zap.String("channel_name", s.internal.ch.Name),
@@ -378,7 +375,6 @@
 		s.cfg.L.Error("failed to set state", zap.Error(err))
 	}
 	return framer.WriterRequest{}, false, nil
->>>>>>> 8317817b
 }
 
 type Calculator struct {
