// Copyright 2023 Synnax Labs, Inc.
//
// Use of this software is governed by the Business Source License included in the file
// licenses/BSL.txt.
//
// As of the Change Date specified in that file, in accordance with the Business Source
// License, use of this software will be governed by the Apache License, Version 2.0,
// included in the file licenses/APL.txt.

package framer

import (
	"context"
	"github.com/synnaxlabs/alamos"
<<<<<<< HEAD
	"github.com/synnaxlabs/x/computronx"
=======
>>>>>>> 48324dfc
	"github.com/synnaxlabs/synnax/pkg/distribution/channel"
	"github.com/synnaxlabs/synnax/pkg/distribution/framer"
	"github.com/synnaxlabs/synnax/pkg/service/framer/calculation"
	"github.com/synnaxlabs/synnax/pkg/service/framer/downsampler"
	"github.com/synnaxlabs/x/address"
	"github.com/synnaxlabs/x/config"
	"github.com/synnaxlabs/x/confluence"
	"github.com/synnaxlabs/x/confluence/plumber"
	xio "github.com/synnaxlabs/x/io"
	"github.com/synnaxlabs/x/override"
	"github.com/synnaxlabs/x/signal"
	"github.com/synnaxlabs/x/validate"
	"go.uber.org/zap"
)

type Config struct {
	alamos.Instrumentation
	// Distribution layer framer service.
	Framer  *framer.Service
	Channel channel.Service
}

var (
	_             config.Config[Config] = Config{}
	DefaultConfig                       = Config{}
)

// Validate implements config.Config.
func (c Config) Validate() error {
	v := validate.New("framer")
	validate.NotNil(v, "framer", c.Framer)
	validate.NotNil(v, "channel", c.Channel)
	return v.Error()
}

// Override implements config.Config.
func (c Config) Override(other Config) Config {
	c.Instrumentation = override.Zero(c.Instrumentation, other.Instrumentation)
	c.Framer = override.Nil(c.Framer, other.Framer)
	c.Channel = override.Nil(c.Channel, other.Channel)
	return c
}

type Service struct {
	Config
	Calculation *calculation.Service
}

func (s *Service) OpenIterator(ctx context.Context, cfg framer.IteratorConfig) (*framer.Iterator, error) {
	return s.Framer.OpenIterator(ctx, cfg)
}

func (s *Service) NewStreamIterator(ctx context.Context, cfg framer.IteratorConfig) (framer.StreamIterator, error) {
	return s.Framer.NewStreamIterator(ctx, cfg)
}

func (s *Service) NewStreamWriter(ctx context.Context, cfg framer.WriterConfig) (framer.StreamWriter, error) {
	return s.Framer.NewStreamWriter(ctx, cfg)
}

func (s *Service) NewDeleter() framer.Deleter {
	return s.Framer.NewDeleter()
}

func (s *Service) NewStreamer(ctx context.Context, cfg framer.StreamerConfig) (framer.Streamer, error) {
	ut := &updaterTransform{
		Instrumentation: s.Instrumentation,
		c:               s.Calculation,
		readable:        s.Channel,
	}
	ut.Transform = ut.transform
	if err := ut.update(ctx, cfg.Keys); err != nil {
		return nil, err
	}
	p := plumber.New()

	var streamer framer.Streamer
	var err error
	if cfg.DownsampleFactor > 1 {
		streamer, err = downsampler.NewStreamer(ctx, cfg, s.Framer)
	} else {
		streamer, err = s.Framer.NewStreamer(ctx, cfg)
	}

	if err != nil {
		return nil, err
	}
	plumber.SetSegment(p, "streamer", streamer)
	plumber.SetSegment[framer.StreamerRequest, framer.StreamerRequest](p, "updater", ut)
	plumber.MustConnect[framer.StreamerRequest](p, "updater", "streamer", 10)
	seg := &plumber.Segment[framer.StreamerRequest, framer.StreamerResponse]{
		Pipeline:         p,
		RouteInletsTo:    []address.Address{"updater"},
		RouteOutletsFrom: []address.Address{"streamer"},
	}
	return seg, nil
}

func (s *Service) Close() error {
	return s.Calculation.Close()
}

type updaterTransform struct {
	alamos.Instrumentation
	c        *calculation.Service
	readable channel.Readable
	closer   xio.MultiCloser
	confluence.LinearTransform[framer.StreamerRequest, framer.StreamerRequest]
}

var _ confluence.Segment[framer.StreamerRequest, framer.StreamerRequest] = &updaterTransform{}

func (t *updaterTransform) update(ctx context.Context, keys []channel.Key) error {
	if err := t.closer.Close(); err != nil {
		return err
	}
	var channels []channel.Channel
	if err := t.readable.NewRetrieve().WhereKeys(keys...).Entries(&channels).Exec(ctx, nil); err != nil {
		return err
	}
	for _, ch := range channels {
		if ch.IsCalculated() {
			closer, err := t.c.Request(ctx, ch.Key())
			if err != nil {
				return err
			}
			t.closer = append(t.closer, closer)
		}
	}
	return nil
}

func (t *updaterTransform) transform(ctx context.Context, req framer.StreamerRequest) (framer.StreamerRequest, bool, error) {
	if err := t.update(ctx, req.Keys); err != nil {
		t.L.Error("failed to update calculated channels", zap.Error(err))
	}
	return req, true, nil
}

func (t *updaterTransform) Flow(ctx signal.Context, opts ...confluence.Option) {
	t.LinearTransform.Flow(ctx, append(opts, confluence.Defer(func() {
		if err := t.closer.Close(); err != nil {
			t.L.Error("failed to close calculated channels", zap.Error(err))
		}
	}))...)
}

func OpenService(ctx context.Context, cfgs ...Config) (*Service, error) {
	cfg, err := config.New(DefaultConfig, cfgs...)
	if err != nil {
		return nil, err
	}
	s := &Service{Config: cfg}
<<<<<<< HEAD
	computer, err := computronx.New()
	if err != nil {
		return nil, err
	}
	calc, err := calculated.Open(calculated.Config{
=======
	calc, err := calculation.Open(ctx, calculation.Config{
>>>>>>> 48324dfc
		Instrumentation:   cfg.Instrumentation.Child("calculated"),
		Channel:           cfg.Channel,
		Framer:            cfg.Framer,
		ChannelObservable: cfg.Channel.NewObservable(),
	})
	s.Calculation = calc
	return s, err
}<|MERGE_RESOLUTION|>--- conflicted
+++ resolved
@@ -12,10 +12,6 @@
 import (
 	"context"
 	"github.com/synnaxlabs/alamos"
-<<<<<<< HEAD
-	"github.com/synnaxlabs/x/computronx"
-=======
->>>>>>> 48324dfc
 	"github.com/synnaxlabs/synnax/pkg/distribution/channel"
 	"github.com/synnaxlabs/synnax/pkg/distribution/framer"
 	"github.com/synnaxlabs/synnax/pkg/service/framer/calculation"
@@ -169,15 +165,7 @@
 		return nil, err
 	}
 	s := &Service{Config: cfg}
-<<<<<<< HEAD
-	computer, err := computronx.New()
-	if err != nil {
-		return nil, err
-	}
-	calc, err := calculated.Open(calculated.Config{
-=======
 	calc, err := calculation.Open(ctx, calculation.Config{
->>>>>>> 48324dfc
 		Instrumentation:   cfg.Instrumentation.Child("calculated"),
 		Channel:           cfg.Channel,
 		Framer:            cfg.Framer,
