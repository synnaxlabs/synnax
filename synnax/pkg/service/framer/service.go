--- conflicted
+++ resolved
@@ -58,11 +58,7 @@
 
 type Service struct {
 	Config
-<<<<<<< HEAD
-	Calculated *calculation.Service
-=======
 	Calculation *calculation.Service
->>>>>>> 0cdd2c42
 }
 
 func (s *Service) OpenIterator(ctx context.Context, cfg framer.IteratorConfig) (*framer.Iterator, error) {
@@ -170,11 +166,7 @@
 		return nil, err
 	}
 	s := &Service{Config: cfg}
-<<<<<<< HEAD
-	calc, err := calculation.Open(calculation.Config{
-=======
 	calc, err := calculation.Open(ctx, calculation.Config{
->>>>>>> 0cdd2c42
 		Instrumentation:   cfg.Instrumentation.Child("calculated"),
 		Channel:           cfg.Channel,
 		Framer:            cfg.Framer,
