// Copyright 2025 Synnax Labs, Inc.
//
// Use of this software is governed by the Business Source License included in the file
// licenses/BSL.txt.
//
// As of the Change Date specified in that file, in accordance with the Business Source
// License, use of this software will be governed by the Apache License, Version 2.0,
// included in the file licenses/APL.txt.

package ranger

import (
	"context"

	"github.com/google/uuid"
	"github.com/samber/lo"
	"github.com/synnaxlabs/synnax/pkg/distribution/ontology"
	"github.com/synnaxlabs/synnax/pkg/distribution/ontology/core"
	changex "github.com/synnaxlabs/x/change"
	"github.com/synnaxlabs/x/gorp"
	"github.com/synnaxlabs/x/iter"
	"github.com/synnaxlabs/x/observe"
	"github.com/synnaxlabs/x/telem"
	"github.com/synnaxlabs/x/zyn"
)

const OntologyType ontology.Type = "range"

// OntologyID returns the unique ID to identify the range within the Synnax ontology.
func OntologyID(k uuid.UUID) ontology.ID {
	return ontology.ID{Type: OntologyType, Key: k.String()}
}

// OntologyIDs converts a slice of keys to a slice of ontology IDs.
func OntologyIDs(keys []uuid.UUID) (ids []ontology.ID) {
	return lo.Map(keys, func(k uuid.UUID, _ int) ontology.ID {
		return OntologyID(k)
	})
}

func KeyFromOntologyID(id ontology.ID) (uuid.UUID, error) {
	return uuid.Parse(id.Key)
}

// KeysFromOntologyIDs converts a slice of ontology IDs to a slice of keys, returning
// an error if any of the IDs are invalid.
func KeysFromOntologyIDs(ids []ontology.ID) (keys []uuid.UUID, err error) {
	keys = make([]uuid.UUID, len(ids))
	for i, id := range ids {
		keys[i], err = KeyFromOntologyID(id)
		if err != nil {
			return nil, err
		}
	}
	return keys, nil
}

// OntologyIDsFromRanges converts a slice of ranges to a slice of ontology IDs.
func OntologyIDsFromRanges(ranges []Range) (ids []ontology.ID) {
	return lo.Map(ranges, func(r Range, _ int) ontology.ID {
		return OntologyID(r.Key)
	})
}

<<<<<<< HEAD
var Z = zyn.Object(map[string]zyn.Z{
	"key":        zyn.UUID(),
	"name":       zyn.String(),
	"time_range": telem.TimeRangeZ,
})

func newResource(r Range) ontology.Resource {
	return core.NewResource(Z, OntologyID(r.Key), r.Name, r)
=======
var schema = zyn.Object(map[string]zyn.Schema{
	"key":        zyn.UUID(),
	"name":       zyn.String(),
	"time_range": telem.TimeRangeSchema,
})

func newResource(r Range) ontology.Resource {
	return core.NewResource(schema, OntologyID(r.Key), r.Name, r)
>>>>>>> d0e4900d
}

var _ ontology.Service = (*Service)(nil)

type change = changex.Change[uuid.UUID, Range]

func (s *Service) Type() ontology.Type { return OntologyType }

// Schema implements ontology.Service.
<<<<<<< HEAD
func (s *Service) Schema() zyn.Z { return Z }
=======
func (s *Service) Schema() zyn.Schema { return schema }
>>>>>>> d0e4900d

// RetrieveResource implements ontology.Service.
func (s *Service) RetrieveResource(ctx context.Context, key string, tx gorp.Tx) (ontology.Resource, error) {
	k := uuid.MustParse(key)
	var r Range
	err := s.NewRetrieve().WhereKeys(k).Entry(&r).Exec(ctx, tx)
	return newResource(r), err
}

func translateChange(c change) ontology.Change {
	return ontology.Change{
		Variant: c.Variant,
		Key:     OntologyID(c.Key),
		Value:   newResource(c.Value),
	}
}

// OnChange implements ontology.Service.
func (s *Service) OnChange(f func(ctx context.Context, nexter iter.Nexter[ontology.Change])) observe.Disconnect {
	handleChange := func(ctx context.Context, reader gorp.TxReader[uuid.UUID, Range]) {
		f(ctx, iter.NexterTranslator[change, ontology.Change]{Wrap: reader, Translate: translateChange})
	}
	return gorp.Observe[uuid.UUID, Range](s.DB).OnChange(handleChange)
}

// OpenNexter implements ontology.Service.
func (s *Service) OpenNexter() (iter.NexterCloser[ontology.Resource], error) {
	n, err := gorp.WrapReader[uuid.UUID, Range](s.DB).OpenNexter()
	return iter.NexterCloserTranslator[Range, ontology.Resource]{
		Wrap:      n,
		Translate: newResource,
	}, err
}<|MERGE_RESOLUTION|>--- conflicted
+++ resolved
@@ -62,16 +62,6 @@
 	})
 }
 
-<<<<<<< HEAD
-var Z = zyn.Object(map[string]zyn.Z{
-	"key":        zyn.UUID(),
-	"name":       zyn.String(),
-	"time_range": telem.TimeRangeZ,
-})
-
-func newResource(r Range) ontology.Resource {
-	return core.NewResource(Z, OntologyID(r.Key), r.Name, r)
-=======
 var schema = zyn.Object(map[string]zyn.Schema{
 	"key":        zyn.UUID(),
 	"name":       zyn.String(),
@@ -80,7 +70,6 @@
 
 func newResource(r Range) ontology.Resource {
 	return core.NewResource(schema, OntologyID(r.Key), r.Name, r)
->>>>>>> d0e4900d
 }
 
 var _ ontology.Service = (*Service)(nil)
@@ -90,11 +79,7 @@
 func (s *Service) Type() ontology.Type { return OntologyType }
 
 // Schema implements ontology.Service.
-<<<<<<< HEAD
-func (s *Service) Schema() zyn.Z { return Z }
-=======
 func (s *Service) Schema() zyn.Schema { return schema }
->>>>>>> d0e4900d
 
 // RetrieveResource implements ontology.Service.
 func (s *Service) RetrieveResource(ctx context.Context, key string, tx gorp.Tx) (ontology.Resource, error) {
