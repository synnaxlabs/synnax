--- conflicted
+++ resolved
@@ -12,16 +12,9 @@
 type Action string
 
 const (
-<<<<<<< HEAD
-	Create     Action = "create"
-	Retrieve   Action = "retrieve"
-	Update     Action = "update"
-	Delete     Action = "delete"
-=======
 	All      Action = "all"
 	Create   Action = "create"
 	Delete   Action = "delete"
 	Retrieve Action = "retrieve"
 	Update   Action = "update"
->>>>>>> 0952e89f
 )