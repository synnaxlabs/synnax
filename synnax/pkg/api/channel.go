// Copyright 2023 Synnax Labs, Inc.
//
// Use of this software is governed by the Business Source License included in the file
// licenses/BSL.txt.
//
// As of the Change Date specified in that file, in accordance with the Business Source
// License, use of this software will be governed by the Apache License, Version 2.0,
// included in the file licenses/APL.txt.

package api

import (
	"context"
	roacherrors "github.com/cockroachdb/errors"
	"github.com/google/uuid"
	"github.com/samber/lo"
	"github.com/synnaxlabs/synnax/pkg/api/errors"
	"github.com/synnaxlabs/synnax/pkg/distribution"
	"github.com/synnaxlabs/synnax/pkg/distribution/channel"
	"github.com/synnaxlabs/synnax/pkg/ranger"
	"github.com/synnaxlabs/x/gorp"
	"github.com/synnaxlabs/x/query"
	"github.com/synnaxlabs/x/telem"
)

// Channel is an API-friendly version of the channel.Channel type. It is simplified for
// use purely as a data container.
type Channel struct {
	Key         channel.Key          `json:"key" msgpack:"key"`
	Name        string               `json:"name" msgpack:"name"`
	Leaseholder distribution.NodeKey `json:"leaseholder" msgpack:"leaseholder"`
	Rate        telem.Rate           `json:"rate" msgpack:"rate"`
	DataType    telem.DataType       `json:"data_type" msgpack:"data_type" validate:"required"`
	Density     telem.Density        `json:"density" msgpack:"density"`
	IsIndex     bool                 `json:"is_index" msgpack:"is_index"`
	Index       channel.Key          `json:"index" msgpack:"index"`
}

// ChannelService is the central API for all things Channel related.
type ChannelService struct {
	validationProvider
	dbProvider
	internal channel.Service
	ranger   *ranger.Service
}

func NewChannelService(p Provider) *ChannelService {
	return &ChannelService{
		internal:           p.Config.Channel,
		ranger:             p.Config.Ranger,
		validationProvider: p.Validation,
		dbProvider:         p.db,
	}
}

// ChannelCreateRequest is a request to create a Channel in the cluster.
type ChannelCreateRequest struct {
	// Channel is a template for the Channel to create.
	Channels []Channel `json:"channels" msgpack:"channels" validate:"required,dive"`
}

// ChannelCreateResponse is the response returned after a set of channels have
// successfully been created in the cluster.
type ChannelCreateResponse struct {
	Channels []Channel `json:"channels" msgpack:"channels"`
}

// Create creates a Channel based on the parameters given in the request.
func (s *ChannelService) Create(
	ctx context.Context,
	req ChannelCreateRequest,
) (res ChannelCreateResponse, _ error) {
	if err := s.Validate(req); err != nil {
		return res, err
	}
	translated, err := translateChannelsBackward(req.Channels)
	if err != nil {
		return res, errors.Parse(err)
	}
	return res, s.WithTx(ctx, func(tx gorp.Tx) error {
		err := s.internal.NewWriter(tx).CreateMany(ctx, &translated)
		res = ChannelCreateResponse{Channels: translateChannelsForward(translated)}
		return err
	})
}

// ChannelRetrieveRequest is a request for retrieving information about a Channel
// from the cluster.
type ChannelRetrieveRequest struct {
	// Optional parameter that queries a Channel by its node Name.
	NodeKey distribution.NodeKey `json:"node_key" msgpack:"node_key"`
	// Optional parameter that queries a Channel by its key.
	Keys channel.Keys `json:"keys" msgpack:"keys"`
	// Optional parameter that queries a Channel by its name.
	Names []string `json:"names" msgpack:"names"`
	// Optional search parameters that fuzzy match a Channel's properties.
	Search         string    `json:"search" msgpack:"search"`
	SearchRangeKey uuid.UUID `json:"search_range_key" msgpack:"search_range_key"`
	Limit          int       `json:"limit" msgpack:"limit"`
	Offset         int       `json:"offset" msgpack:"offset"`
}

// ChannelRetrieveResponse is the response for a ChannelRetrieveRequest.
type ChannelRetrieveResponse struct {
	// Channels is a slice of Channels matching the request.
	Channels []Channel `json:"channels" msgpack:"channels"`
}

// Retrieve retrieves a Channel based on the parameters given in the request. If no
// parameters are specified, retrieves all channels.
func (s *ChannelService) Retrieve(
	ctx context.Context,
	req ChannelRetrieveRequest,
) (ChannelRetrieveResponse, error) {
	var (
		resChannels   []channel.Channel
		aliasChannels []channel.Channel
		q             = s.internal.NewRetrieve().Entries(&resChannels)
		hasNames      = len(req.Names) > 0
		hasKeys       = len(req.Keys) > 0
		hasSearch     = len(req.Search) > 0
	)

	if req.SearchRangeKey != uuid.Nil {
		var resRng ranger.Range
		err := s.ranger.NewRetrieve().WhereKeys(req.SearchRangeKey).Entry(&resRng).Exec(ctx, nil)
		isNotFound := roacherrors.Is(query.NotFound, err)
		if err != nil && !isNotFound {
			return ChannelRetrieveResponse{}, errors.Auto(err)
		}
		// We can still do a best effort search without the range even if we don't find it.
		if !isNotFound {
			keys, err := resRng.SearchAliases(ctx, req.Search)
			if err != nil {
				return ChannelRetrieveResponse{}, errors.Auto(err)
			}
			aliasChannels = make([]channel.Channel, 0, len(keys))
			err = s.internal.NewRetrieve().WhereKeys(keys...).Entries(&aliasChannels).Exec(ctx, nil)
			if err != nil {
				return ChannelRetrieveResponse{}, errors.Auto(err)
			}
		}
	}

	if hasKeys {
		q = q.WhereKeys(req.Keys...)
	}

	if hasNames {
		q = q.WhereNames(req.Names...)
	}

	if hasSearch {
		q = q.Search(req.Search)
	}

	if req.NodeKey != 0 {
		q = q.WhereNodeKey(req.NodeKey)
	}

	if req.Limit > 0 {
		q = q.Limit(req.Limit)
	}

	if req.Offset > 0 {
		q = q.Offset(req.Offset)
	}

<<<<<<< HEAD
	err := q.Exec(ctx, nil)
=======
	err := errors.MaybeQuery(q.Exec(ctx, nil))

	if len(aliasChannels) > 0 {
		aliasKeys := channel.KeysFromChannels(aliasChannels)
		resChannels = append(aliasChannels, lo.Filter(resChannels, func(ch channel.Channel, i int) bool {
			return !aliasKeys.Contains(ch.Key())
		})...)
	}
>>>>>>> e477cad6
	return ChannelRetrieveResponse{Channels: translateChannelsForward(resChannels)}, err
}

func translateChannelsForward(channels []channel.Channel) []Channel {
	translated := make([]Channel, len(channels))
	for i, ch := range channels {
		translated[i] = Channel{
			Key:         ch.Key(),
			Name:        ch.Name,
			Leaseholder: ch.Leaseholder,
			Rate:        ch.Rate,
			DataType:    ch.DataType,
			IsIndex:     ch.IsIndex,
			Index:       ch.Index(),
			Density:     ch.DataType.Density(),
		}
	}
	return translated
}

func translateChannelsBackward(channels []Channel) ([]channel.Channel, error) {
	translated := make([]channel.Channel, len(channels))
	for i, ch := range channels {
		tCH := channel.Channel{
			Name:        ch.Name,
			Leaseholder: ch.Leaseholder,
			Rate:        ch.Rate,
			DataType:    ch.DataType,
			IsIndex:     ch.IsIndex,
			LocalIndex:  ch.Index.LocalKey(),
		}
		if ch.IsIndex {
			tCH.LocalIndex = tCH.LocalKey
		}
		translated[i] = tCH
	}
	return translated, nil
}<|MERGE_RESOLUTION|>--- conflicted
+++ resolved
@@ -166,10 +166,7 @@
 		q = q.Offset(req.Offset)
 	}
 
-<<<<<<< HEAD
 	err := q.Exec(ctx, nil)
-=======
-	err := errors.MaybeQuery(q.Exec(ctx, nil))
 
 	if len(aliasChannels) > 0 {
 		aliasKeys := channel.KeysFromChannels(aliasChannels)
@@ -177,7 +174,6 @@
 			return !aliasKeys.Contains(ch.Key())
 		})...)
 	}
->>>>>>> e477cad6
 	return ChannelRetrieveResponse{Channels: translateChannelsForward(resChannels)}, err
 }
 
