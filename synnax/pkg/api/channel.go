--- conflicted
+++ resolved
@@ -96,17 +96,9 @@
 	}); err != nil {
 		return res, err
 	}
-<<<<<<< HEAD
-	return res, s.WithTx(ctx, func(tx gorp.Tx) error {
-		err := s.internal.NewWriter(tx).CreateMany(ctx, &translated)
-=======
-	for i := range translated {
-		translated[i].Internal = false
-	}
 	return res, s.WithTx(ctx, func(tx gorp.Tx) (err error) {
 		w := s.internal.NewWriter(tx)
 		err = w.CreateMany(ctx, &translated, channel.RetrieveIfNameExists(req.RetrieveIfNameExists))
->>>>>>> 9f4ad33e
 		res.Channels = translateChannelsForward(translated)
 		return err
 	})
