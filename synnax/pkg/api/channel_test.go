--- conflicted
+++ resolved
@@ -32,7 +32,7 @@
 		res, err := svc.Create(context.TODO(), api.ChannelCreateRequest{
 			Channels: []api.Channel{{
 				Name:     "test",
-				NodeID:   1,
+				NodeKey:   1,
 				DataType: telem.Float64T,
 				Rate:     25 * telem.Hz,
 			}},
@@ -45,21 +45,6 @@
 		Expect(builder.Cleanup()).To(Succeed())
 	})
 	Describe("Create", func() {
-<<<<<<< HEAD
-=======
-		It("Should create a new Channel", func() {
-			res, err := svc.Create(context.TODO(), api.ChannelCreateRequest{
-				Channels: []api.Channel{{
-					Name:     "test",
-					NodeKey:   1,
-					DataType: telem.Float64T,
-					Rate:     25 * telem.Hz,
-				}},
-			})
-			Expect(err).To(Equal(errors.Nil))
-			Expect(res.Channels).To(HaveLen(1))
-		})
->>>>>>> 0e4f0b6e
 		DescribeTable("Validation Errors", func(
 			ch api.Channel,
 			field string,
