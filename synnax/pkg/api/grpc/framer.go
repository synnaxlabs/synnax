// Copyright 2025 Synnax Labs, Inc.
//
// Use of this software is governed by the Business Source License included in the file
// licenses/BSL.txt.
//
// As of the Change Date specified in that file, in accordance with the Business Source
// License, use of this software will be governed by the Apache License, Version 2.0,
// included in the file licenses/APL.txt.

package grpc

import (
	"context"
	"go/types"

<<<<<<< HEAD
	framercodec "github.com/synnaxlabs/synnax/pkg/distribution/framer/codec"
	"github.com/synnaxlabs/x/errors"

	"github.com/synnaxlabs/freighter"
=======
>>>>>>> 831c09e9
	"github.com/synnaxlabs/freighter/fgrpc"
	"github.com/synnaxlabs/synnax/pkg/api"
	gapi "github.com/synnaxlabs/synnax/pkg/api/grpc/v1"
	"github.com/synnaxlabs/synnax/pkg/distribution/channel"
	dcore "github.com/synnaxlabs/synnax/pkg/distribution/core"
<<<<<<< HEAD
=======
	framercodec "github.com/synnaxlabs/synnax/pkg/distribution/framer/codec"
>>>>>>> 831c09e9
	"github.com/synnaxlabs/synnax/pkg/distribution/framer/core"
	"github.com/synnaxlabs/synnax/pkg/distribution/framer/iterator"
	"github.com/synnaxlabs/synnax/pkg/distribution/framer/writer"
	"github.com/synnaxlabs/x/control"
	"github.com/synnaxlabs/x/errors"
	"github.com/synnaxlabs/x/telem"
	"google.golang.org/grpc"
	"google.golang.org/protobuf/types/known/emptypb"
)

type (
	frameWriterRequestTranslator struct {
		codec *framercodec.Codec
	}
	frameWriterResponseTranslator   struct{}
	frameIteratorRequestTranslator  struct{}
	frameIteratorResponseTranslator struct{}
	frameStreamerRequestTranslator  struct {
		codec *framercodec.Codec
	}
	frameStreamerResponseTranslator struct {
		codec *framercodec.Codec
	}
	FrameDeleteRequestTranslator struct{}
	framerWriterServerCore       = fgrpc.StreamServerCore[
<<<<<<< HEAD
		api.FrameWriterRequest,
		*gapi.FrameWriterRequest,
		api.FrameWriterResponse,
		*gapi.FrameWriterResponse,
	]
	framerWriterClient = fgrpc.StreamClient[
=======
>>>>>>> 831c09e9
		api.FrameWriterRequest,
		*gapi.FrameWriterRequest,
		api.FrameWriterResponse,
		*gapi.FrameWriterResponse,
	]
	frameIteratorServerCore = fgrpc.StreamServerCore[
		api.FrameIteratorRequest,
		*gapi.FrameIteratorRequest,
		api.FrameIteratorResponse,
		*gapi.FrameIteratorResponse,
	]
	frameStreamerServerCore = fgrpc.StreamServerCore[
		api.FrameStreamerRequest,
		*gapi.FrameStreamerRequest,
		api.FrameStreamerResponse,
		*gapi.FrameStreamerResponse,
	]
	frameDeleteServer = fgrpc.UnaryServer[
		api.FrameDeleteRequest,
		*gapi.FrameDeleteRequest,
		types.Nil,
		*emptypb.Empty,
	]
)

var (
	_ fgrpc.Translator[api.FrameWriterRequest, *gapi.FrameWriterRequest]       = (*frameWriterRequestTranslator)(nil)
	_ fgrpc.Translator[api.FrameWriterResponse, *gapi.FrameWriterResponse]     = (*frameWriterResponseTranslator)(nil)
	_ fgrpc.Translator[api.FrameIteratorRequest, *gapi.FrameIteratorRequest]   = (*frameIteratorRequestTranslator)(nil)
	_ fgrpc.Translator[api.FrameIteratorResponse, *gapi.FrameIteratorResponse] = (*frameIteratorResponseTranslator)(nil)
	_ fgrpc.Translator[api.FrameStreamerRequest, *gapi.FrameStreamerRequest]   = (*frameStreamerRequestTranslator)(nil)
	_ fgrpc.Translator[api.FrameStreamerResponse, *gapi.FrameStreamerResponse] = (*frameStreamerResponseTranslator)(nil)
	_ fgrpc.Translator[api.FrameDeleteRequest, *gapi.FrameDeleteRequest]       = (*FrameDeleteRequestTranslator)(nil)
)

func translateFrameForward(f api.Frame) *gapi.Frame {
	return &gapi.Frame{
		Keys:   translateChannelKeysForward(f.KeysSlice()),
		Series: telem.TranslateManySeriesForward(f.SeriesSlice()),
	}
}

func translateFrameBackward(f *gapi.Frame) api.Frame {
	if f == nil {
		return api.Frame{}
	}
	return core.MultiFrame(
		translateChannelKeysBackward(f.Keys),
		telem.TranslateManySeriesBackward(f.Series),
	)
}

func translateControlSubjectForward(cs control.Subject) *control.ControlSubject {
	return &control.ControlSubject{
		Key:  cs.Key,
		Name: cs.Name,
	}
}

func translateControlSubjectBackward(cs *control.ControlSubject) (of control.Subject) {
	if cs == nil {
		return
	}
	of.Key = cs.Key
	of.Name = cs.Name
	return
}

func (t frameWriterRequestTranslator) Forward(
	ctx context.Context,
	msg api.FrameWriterRequest,
) (*gapi.FrameWriterRequest, error) {
	r := &gapi.FrameWriterRequest{
		Command: int32(msg.Command),
		Config: &gapi.FrameWriterConfig{
			Keys:                     translateChannelKeysForward(msg.Config.Keys),
			Start:                    int64(msg.Config.Start),
			Mode:                     int32(msg.Config.Mode),
			Authorities:              msg.Config.Authorities,
			EnableAutoCommit:         msg.Config.EnableAutoCommit,
			AutoIndexPersistInterval: int64(msg.Config.AutoIndexPersistInterval),
			ControlSubject:           translateControlSubjectForward(msg.Config.ControlSubject),
			ErrOnUnauthorized:        msg.Config.ErrOnUnauthorized,
		},
		Frame: translateFrameForward(msg.Frame),
	}
	var err error
<<<<<<< HEAD
	if t.codec != nil {
		r.Buffer, err = t.codec.Encode(ctx, msg.Frame)
	}
	return r, err
=======
	r.Buffer, err = t.codec.Encode(ctx, msg.Frame)
	if err != nil {
		return nil, err
	}
	return r, nil
>>>>>>> 831c09e9
}

func (t frameWriterRequestTranslator) Backward(
	ctx context.Context,
	msg *gapi.FrameWriterRequest,
) (r api.FrameWriterRequest, err error) {
	if msg == nil {
		return
	}
	r.Command = writer.Command(msg.Command)
	if msg.Config != nil {
		keys := translateChannelKeysBackward(msg.Config.Keys)
		r.Config = api.FrameWriterConfig{
			Keys:                     keys,
			Start:                    telem.TimeStamp(msg.Config.Start),
			Mode:                     writer.Mode(msg.Config.Mode),
			Authorities:              msg.Config.Authorities,
			EnableAutoCommit:         msg.Config.EnableAutoCommit,
			AutoIndexPersistInterval: telem.TimeSpan(msg.Config.AutoIndexPersistInterval),
			ControlSubject:           translateControlSubjectBackward(msg.Config.ControlSubject),
			ErrOnUnauthorized:        msg.Config.ErrOnUnauthorized,
		}
		if err = t.codec.Update(ctx, keys); err != nil {
<<<<<<< HEAD
			return
=======
			return r, err
>>>>>>> 831c09e9
		}
	}
	r.Frame = translateFrameBackward(msg.Frame)
	if t.codec != nil && len(msg.Buffer) > 0 {
		r.Frame, err = t.codec.Decode(msg.Buffer)
<<<<<<< HEAD
		if err != nil {
			return
		}
	}
	return
=======
	}
	return r, err
>>>>>>> 831c09e9
}

func (t frameWriterResponseTranslator) Forward(
	ctx context.Context,
	msg api.FrameWriterResponse,
) (*gapi.FrameWriterResponse, error) {
	return &gapi.FrameWriterResponse{
		Command: int32(msg.Command),
		End:     int64(msg.End),
		Error:   errors.TranslatePayloadForward(msg.Err),
	}, nil
}

func (t frameWriterResponseTranslator) Backward(
	ctx context.Context,
	msg *gapi.FrameWriterResponse,
) (api.FrameWriterResponse, error) {
	return api.FrameWriterResponse{
		Command: writer.Command(msg.Command),
		End:     telem.TimeStamp(msg.End),
		Err:     errors.TranslatePayloadBackward(msg.Error),
	}, nil
}

func (t frameIteratorRequestTranslator) Forward(
	ctx context.Context,
	msg api.FrameIteratorRequest,
) (*gapi.FrameIteratorRequest, error) {
	return &gapi.FrameIteratorRequest{
		Command:   int32(msg.Command),
		Span:      int64(msg.Span),
		Range:     telem.TranslateTimeRangeForward(msg.Bounds),
		Keys:      translateChannelKeysForward(msg.Keys),
		Stamp:     int64(msg.Stamp),
		ChunkSize: msg.ChunkSize,
	}, nil
}

func (t frameIteratorRequestTranslator) Backward(
	ctx context.Context,
	msg *gapi.FrameIteratorRequest,
) (api.FrameIteratorRequest, error) {
	return api.FrameIteratorRequest{
		Command:   iterator.Command(msg.Command),
		Span:      telem.TimeSpan(msg.Span),
		Bounds:    telem.TranslateTimeRangeBackward(msg.Range),
		Keys:      translateChannelKeysBackward(msg.Keys),
		Stamp:     telem.TimeStamp(msg.Stamp),
		ChunkSize: msg.ChunkSize,
	}, nil
}

func (t frameIteratorResponseTranslator) Forward(
	ctx context.Context,
	msg api.FrameIteratorResponse,
) (*gapi.FrameIteratorResponse, error) {
	return &gapi.FrameIteratorResponse{
		Variant: int32(msg.Variant),
		Command: int32(msg.Command),
		NodeKey: int32(msg.NodeKey),
		Ack:     msg.Ack,
		SeqNum:  int32(msg.SeqNum),
		Frame:   translateFrameForward(msg.Frame),
		Error:   fgrpc.EncodeError(ctx, msg.Error, false),
	}, nil
}

func (t frameIteratorResponseTranslator) Backward(
	ctx context.Context,
	msg *gapi.FrameIteratorResponse,
) (api.FrameIteratorResponse, error) {
	return api.FrameIteratorResponse{
		Variant: iterator.ResponseVariant(msg.Variant),
		Command: iterator.Command(msg.Command),
		NodeKey: dcore.NodeKey(msg.NodeKey),
		Ack:     msg.Ack,
		SeqNum:  int(msg.SeqNum),
		Frame:   translateFrameBackward(msg.Frame),
		Error:   fgrpc.DecodeError(ctx, msg.Error),
	}, nil
}

func (t frameStreamerRequestTranslator) Forward(
	ctx context.Context,
	msg api.FrameStreamerRequest,
) (*gapi.FrameStreamerRequest, error) {
	return &gapi.FrameStreamerRequest{
		Keys:             translateChannelKeysForward(msg.Keys),
		DownsampleFactor: int32(msg.DownSampleFactor),
	}, nil
}

func (t frameStreamerRequestTranslator) Backward(
	ctx context.Context,
	msg *gapi.FrameStreamerRequest,
) (api.FrameStreamerRequest, error) {
	rq := api.FrameStreamerRequest{
		Keys:             translateChannelKeysBackward(msg.Keys),
<<<<<<< HEAD
		DownSampleFactor: int(msg.DownsampleFactor),
=======
		DownsampleFactor: int(msg.DownsampleFactor),
>>>>>>> 831c09e9
	}
	if msg.EnableExperimentalCodec {
		return rq, t.codec.Update(ctx, rq.Keys)
	}
	return rq, nil
}

func (t frameStreamerResponseTranslator) Forward(
	ctx context.Context,
	msg api.FrameStreamerResponse,
) (res *gapi.FrameStreamerResponse, err error) {
	res = &gapi.FrameStreamerResponse{}
	if t.codec.Initialized() {
		res.Buffer, err = t.codec.Encode(ctx, msg.Frame)
		return
	}
	res.Frame = translateFrameForward(msg.Frame)
	return
}

func (t frameStreamerResponseTranslator) Backward(
	_ context.Context,
	msg *gapi.FrameStreamerResponse,
) (api.FrameStreamerResponse, error) {
	return api.FrameStreamerResponse{Frame: translateFrameBackward(msg.Frame)}, nil
}

func (t FrameDeleteRequestTranslator) Forward(
	_ context.Context,
	msg api.FrameDeleteRequest,
) (*gapi.FrameDeleteRequest, error) {
	return &gapi.FrameDeleteRequest{
		Keys:   msg.Keys.Uint32(),
		Names:  msg.Names,
		Bounds: telem.TranslateTimeRangeForward(msg.Bounds),
	}, nil
}

func (t FrameDeleteRequestTranslator) Backward(
	_ context.Context,
	msg *gapi.FrameDeleteRequest,
) (api.FrameDeleteRequest, error) {
	return api.FrameDeleteRequest{
		Keys:   channel.KeysFromUint32(msg.Keys),
		Names:  msg.Names,
		Bounds: telem.TranslateTimeRangeBackward(msg.Bounds),
	}, nil
}

type writerServer struct{ *framerWriterServerCore }

func (f *writerServer) Exec(
	server gapi.FrameWriterService_ExecServer,
) error {
	return f.Handler(server.Context(), server)
}

func (f *writerServer) BindTo(reg grpc.ServiceRegistrar) {
	gapi.RegisterFrameWriterServiceServer(reg, f)
}

type iteratorServer struct{ *frameIteratorServerCore }

func (f *iteratorServer) Exec(
	server gapi.FrameIteratorService_ExecServer,
) error {
	return f.Handler(server.Context(), server)
}

func (f *iteratorServer) BindTo(reg grpc.ServiceRegistrar) {
	gapi.RegisterFrameIteratorServiceServer(reg, f)
}

type streamerServer struct{ *frameStreamerServerCore }

func (f *streamerServer) Exec(
	stream gapi.FrameStreamerService_ExecServer,
) error {
	return f.Handler(stream.Context(), stream)
}

func (f *streamerServer) BindTo(reg grpc.ServiceRegistrar) {
	gapi.RegisterFrameStreamerServiceServer(reg, f)
}

func newFramer(a *api.Transport, channels channel.Readable) fgrpc.BindableTransport {
	var (
		ws = &writerServer{
			framerWriterServerCore: &framerWriterServerCore{
				ResponseTranslator: frameWriterResponseTranslator{},
				CreateTranslators: func() (
					fgrpc.Translator[api.FrameWriterRequest, *gapi.FrameWriterRequest],
					fgrpc.Translator[api.FrameWriterResponse, *gapi.FrameWriterResponse],
				) {
					codec := framercodec.NewDynamic(channels)
					return frameWriterRequestTranslator{codec: codec}, frameWriterResponseTranslator{}
				},
				ServiceDesc: &gapi.FrameWriterService_ServiceDesc,
			},
		}
		is = &iteratorServer{
			frameIteratorServerCore: &frameIteratorServerCore{
				RequestTranslator:  frameIteratorRequestTranslator{},
				ResponseTranslator: frameIteratorResponseTranslator{},
				ServiceDesc:        &gapi.FrameIteratorService_ServiceDesc,
			},
		}
		ss = &streamerServer{
			frameStreamerServerCore: &frameStreamerServerCore{
				CreateTranslators: func() (fgrpc.Translator[api.FrameStreamerRequest, *gapi.FrameStreamerRequest], fgrpc.Translator[api.FrameStreamerResponse, *gapi.FrameStreamerResponse]) {
					codec := framercodec.NewDynamic(channels)
					return frameStreamerRequestTranslator{codec: codec}, frameStreamerResponseTranslator{codec: codec}
				},
				ServiceDesc: &gapi.FrameStreamerService_ServiceDesc,
			},
		}
		ds = &frameDeleteServer{
			RequestTranslator: FrameDeleteRequestTranslator{},
			ServiceDesc:       &gapi.FrameDeleteService_ServiceDesc,
		}
	)
	a.FrameStreamer = ss
	a.FrameWriter = ws
	a.FrameIterator = is
	a.FrameDelete = ds
	return fgrpc.CompoundBindableTransport{ws, is, ss}
}<|MERGE_RESOLUTION|>--- conflicted
+++ resolved
@@ -13,22 +13,12 @@
 	"context"
 	"go/types"
 
-<<<<<<< HEAD
-	framercodec "github.com/synnaxlabs/synnax/pkg/distribution/framer/codec"
-	"github.com/synnaxlabs/x/errors"
-
-	"github.com/synnaxlabs/freighter"
-=======
->>>>>>> 831c09e9
 	"github.com/synnaxlabs/freighter/fgrpc"
 	"github.com/synnaxlabs/synnax/pkg/api"
 	gapi "github.com/synnaxlabs/synnax/pkg/api/grpc/v1"
 	"github.com/synnaxlabs/synnax/pkg/distribution/channel"
 	dcore "github.com/synnaxlabs/synnax/pkg/distribution/core"
-<<<<<<< HEAD
-=======
 	framercodec "github.com/synnaxlabs/synnax/pkg/distribution/framer/codec"
->>>>>>> 831c09e9
 	"github.com/synnaxlabs/synnax/pkg/distribution/framer/core"
 	"github.com/synnaxlabs/synnax/pkg/distribution/framer/iterator"
 	"github.com/synnaxlabs/synnax/pkg/distribution/framer/writer"
@@ -54,15 +44,6 @@
 	}
 	FrameDeleteRequestTranslator struct{}
 	framerWriterServerCore       = fgrpc.StreamServerCore[
-<<<<<<< HEAD
-		api.FrameWriterRequest,
-		*gapi.FrameWriterRequest,
-		api.FrameWriterResponse,
-		*gapi.FrameWriterResponse,
-	]
-	framerWriterClient = fgrpc.StreamClient[
-=======
->>>>>>> 831c09e9
 		api.FrameWriterRequest,
 		*gapi.FrameWriterRequest,
 		api.FrameWriterResponse,
@@ -150,18 +131,11 @@
 		Frame: translateFrameForward(msg.Frame),
 	}
 	var err error
-<<<<<<< HEAD
-	if t.codec != nil {
-		r.Buffer, err = t.codec.Encode(ctx, msg.Frame)
-	}
-	return r, err
-=======
 	r.Buffer, err = t.codec.Encode(ctx, msg.Frame)
 	if err != nil {
 		return nil, err
 	}
 	return r, nil
->>>>>>> 831c09e9
 }
 
 func (t frameWriterRequestTranslator) Backward(
@@ -185,26 +159,14 @@
 			ErrOnUnauthorized:        msg.Config.ErrOnUnauthorized,
 		}
 		if err = t.codec.Update(ctx, keys); err != nil {
-<<<<<<< HEAD
-			return
-=======
 			return r, err
->>>>>>> 831c09e9
 		}
 	}
 	r.Frame = translateFrameBackward(msg.Frame)
 	if t.codec != nil && len(msg.Buffer) > 0 {
 		r.Frame, err = t.codec.Decode(msg.Buffer)
-<<<<<<< HEAD
-		if err != nil {
-			return
-		}
-	}
-	return
-=======
 	}
 	return r, err
->>>>>>> 831c09e9
 }
 
 func (t frameWriterResponseTranslator) Forward(
@@ -293,7 +255,7 @@
 ) (*gapi.FrameStreamerRequest, error) {
 	return &gapi.FrameStreamerRequest{
 		Keys:             translateChannelKeysForward(msg.Keys),
-		DownsampleFactor: int32(msg.DownSampleFactor),
+		DownsampleFactor: int32(msg.DownsampleFactor),
 	}, nil
 }
 
@@ -303,11 +265,7 @@
 ) (api.FrameStreamerRequest, error) {
 	rq := api.FrameStreamerRequest{
 		Keys:             translateChannelKeysBackward(msg.Keys),
-<<<<<<< HEAD
-		DownSampleFactor: int(msg.DownsampleFactor),
-=======
 		DownsampleFactor: int(msg.DownsampleFactor),
->>>>>>> 831c09e9
 	}
 	if msg.EnableExperimentalCodec {
 		return rq, t.codec.Update(ctx, rq.Keys)
