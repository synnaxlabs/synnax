--- conflicted
+++ resolved
@@ -307,15 +307,7 @@
 	return res, err
 }
 
-<<<<<<< HEAD
 func (s *RangeService) ClearActive(ctx context.Context, _ types.Nil) (res types.Nil, _ error) {
-	s.internal.ClearActiveRange()
+	s.internal.ClearActiveRange(ctx)
 	return res, nil
-=======
-func (s *RangeService) ClearActive(ctx context.Context, _ types.Nil) (res types.Nil, _ errors.Typed) {
-	return res, s.WithTx(ctx, func(tx gorp.Tx) errors.Typed {
-		s.internal.ClearActiveRange(ctx)
-		return errors.Nil
-	})
->>>>>>> 5b8a76fc
 }