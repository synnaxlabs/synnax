// Copyright 2023 Synnax Labs, Inc.
//
// Use of this software is governed by the Business Source License included in the file
// licenses/BSL.txt.
//
// As of the Change Date specified in that file, in accordance with the Business Source
// License, use of this software will be governed by the Apache License, Version 2.0,
// included in the file licenses/APL.txt.

package ranger

import (
	"context"
	"io"
	"sync"

	"github.com/google/uuid"
	"github.com/synnaxlabs/synnax/pkg/distribution/channel"
	"github.com/synnaxlabs/synnax/pkg/distribution/ontology"
	"github.com/synnaxlabs/synnax/pkg/distribution/ontology/group"
	"github.com/synnaxlabs/synnax/pkg/distribution/signals"
	changex "github.com/synnaxlabs/x/change"
	"github.com/synnaxlabs/x/config"
	"github.com/synnaxlabs/x/gorp"
	xio "github.com/synnaxlabs/x/io"
	"github.com/synnaxlabs/x/observe"
	"github.com/synnaxlabs/x/override"
	"github.com/synnaxlabs/x/telem"
	"github.com/synnaxlabs/x/validate"
)

type Config struct {
	DB       *gorp.DB
	Ontology *ontology.Ontology
	Group    *group.Service
	Signals  *signals.Provider
}

var (
	_             config.Config[Config] = Config{}
	DefaultConfig                       = Config{}
)

// Validate implements config.Properties.
func (c Config) Validate() error {
	v := validate.New("ranger")
	validate.NotNil(v, "DB", c.DB)
	validate.NotNil(v, "Ontology", c.Ontology)
	validate.NotNil(v, "Group", c.Group)
	return v.Error()
}

// Override implements config.Properties.
func (c Config) Override(other Config) Config {
	c.DB = override.Nil(c.DB, other.DB)
	c.Ontology = override.Nil(c.Ontology, other.Ontology)
	c.Group = override.Nil(c.Group, other.Group)
	c.Signals = override.Nil(c.Signals, other.Signals)
	return c
}

type Service struct {
	Config
	group                 group.Group
	shutdownSignals       io.Closer
	mu                    sync.Mutex
	activeRange           uuid.UUID
	activeRangeObservable observe.Observer[[]changex.Change[[]byte, struct{}]]
}

const groupName = "Ranges"

func OpenService(ctx context.Context, cfgs ...Config) (s *Service, err error) {
	cfg, err := config.New(DefaultConfig, cfgs...)
	if err != nil {
		return nil, err
	}
	g, err := cfg.Group.CreateOrRetrieve(ctx, groupName, ontology.RootID)
	if err != nil {
		return nil, err
	}
	s = &Service{Config: cfg, group: g}
	cfg.Ontology.RegisterService(s)
	cfg.Ontology.RegisterService(&aliasOntologyService{db: cfg.DB})
<<<<<<< HEAD
	if cfg.CDC == nil {
		return
	}
	rangeCDC, err := cdc.SubscribeToGorp(ctx, cfg.CDC, cdc.GorpConfigUUID[Range](cfg.DB))
	if err != nil {
		return
	}
	aliasCDCCfg := cdc.GorpConfigString[alias](cfg.DB)
	aliasCDCCfg.SetName = "sy_range_alias_set"
	aliasCDCCfg.DeleteName = "sy_range_alias_delete"
	aliasCDC, err := cdc.SubscribeToGorp(ctx, cfg.CDC, aliasCDCCfg)
	if err != nil {
		return
	}
	s.activeRangeObservable = observe.New[[]changex.Change[[]byte, struct{}]]()
	activeRangeCDC, err := cfg.CDC.SubscribeToObservable(ctx, cdc.ObservableConfig{
		Name:       "sy_active_range",
		Set:        channel.Channel{Name: "sy_active_range_set", DataType: telem.UUIDT},
		Delete:     channel.Channel{Name: "sy_active_range_clear", DataType: telem.UUIDT},
		Observable: s.activeRangeObservable,
	})
	if err != nil {
		return
	}
	s.cdc = xio.MultiCloser{rangeCDC, aliasCDC, activeRangeCDC}
=======
	if cfg.Signals == nil {
		return
	}
	rangeCDC, err := signals.PublishFromGorp(ctx, cfg.Signals, signals.GorpPublisherConfigUUID[Range](cfg.DB))
	if err != nil {
		return
	}
	aliasCDCCfg := signals.GorpPublisherConfigString[alias](cfg.DB)
	aliasCDCCfg.SetName = "sy_range_alias_set"
	aliasCDCCfg.DeleteName = "sy_range_alias_delete"
	aliasCDC, err := signals.PublishFromGorp(ctx, cfg.Signals, aliasCDCCfg)
	if err != nil {
		return
	}
	s.activeRangeObservable = observe.New[[]changex.Change[[]byte, struct{}]]()
	activeRangeCDC, err := cfg.Signals.PublishFromObservable(ctx, signals.ObservablePublisherConfig{
		Name:          "sy_active_range",
		SetChannel:    channel.Channel{Name: "sy_active_range_set", DataType: telem.UUIDT},
		DeleteChannel: channel.Channel{Name: "sy_active_range_clear", DataType: telem.UUIDT},
		Observable:    s.activeRangeObservable,
	})
	if err != nil {
		return
	}
	s.shutdownSignals = xio.MultiCloser{rangeCDC, aliasCDC, activeRangeCDC}
>>>>>>> d17ac71b
	return
}

func (s *Service) Close() error {
	if s.shutdownSignals != nil {
		return s.shutdownSignals.Close()
	}
	return nil
}

func (s *Service) NewWriter(tx gorp.Tx) Writer {
	return Writer{
		tx:    tx,
		otg:   s.Ontology.NewWriter(tx),
		group: s.group,
	}
}

func (s *Service) NewRetrieve() Retrieve {
	return newRetrieve(s.DB, s.Ontology)
}

func (s *Service) SetActiveRange(ctx context.Context, key uuid.UUID, tx gorp.Tx) error {
	if err := s.NewRetrieve().WhereKeys(key).Exec(ctx, tx); err != nil {
		return err
	}
	s.mu.Lock()
	s.activeRange = key
	if s.Signals != nil {
		s.activeRangeObservable.Notify(ctx, []changex.Change[[]byte, struct{}]{{
			Variant: changex.Set,
			Key:     key[:],
		}})
	}
	s.mu.Unlock()
	return nil
}

func (s *Service) RetrieveActiveRange(ctx context.Context, tx gorp.Tx) (r Range, err error) {
	s.mu.Lock()
	err = s.NewRetrieve().WhereKeys(s.activeRange).Entry(&r).Exec(ctx, tx)
	s.mu.Unlock()
	return r, err
}

func (s *Service) ClearActiveRange(ctx context.Context) {
	s.mu.Lock()
	key := s.activeRange
	if s.Signals != nil {
		s.activeRangeObservable.Notify(ctx, []changex.Change[[]byte, struct{}]{{
			Variant: changex.Delete,
			Key:     key[:],
		}})
	}
	s.activeRange = uuid.Nil
	s.mu.Unlock()
}<|MERGE_RESOLUTION|>--- conflicted
+++ resolved
@@ -82,33 +82,6 @@
 	s = &Service{Config: cfg, group: g}
 	cfg.Ontology.RegisterService(s)
 	cfg.Ontology.RegisterService(&aliasOntologyService{db: cfg.DB})
-<<<<<<< HEAD
-	if cfg.CDC == nil {
-		return
-	}
-	rangeCDC, err := cdc.SubscribeToGorp(ctx, cfg.CDC, cdc.GorpConfigUUID[Range](cfg.DB))
-	if err != nil {
-		return
-	}
-	aliasCDCCfg := cdc.GorpConfigString[alias](cfg.DB)
-	aliasCDCCfg.SetName = "sy_range_alias_set"
-	aliasCDCCfg.DeleteName = "sy_range_alias_delete"
-	aliasCDC, err := cdc.SubscribeToGorp(ctx, cfg.CDC, aliasCDCCfg)
-	if err != nil {
-		return
-	}
-	s.activeRangeObservable = observe.New[[]changex.Change[[]byte, struct{}]]()
-	activeRangeCDC, err := cfg.CDC.SubscribeToObservable(ctx, cdc.ObservableConfig{
-		Name:       "sy_active_range",
-		Set:        channel.Channel{Name: "sy_active_range_set", DataType: telem.UUIDT},
-		Delete:     channel.Channel{Name: "sy_active_range_clear", DataType: telem.UUIDT},
-		Observable: s.activeRangeObservable,
-	})
-	if err != nil {
-		return
-	}
-	s.cdc = xio.MultiCloser{rangeCDC, aliasCDC, activeRangeCDC}
-=======
 	if cfg.Signals == nil {
 		return
 	}
@@ -134,7 +107,6 @@
 		return
 	}
 	s.shutdownSignals = xio.MultiCloser{rangeCDC, aliasCDC, activeRangeCDC}
->>>>>>> d17ac71b
 	return
 }
 
