// Copyright 2025 Synnax Labs, Inc.
//
// Use of this software is governed by the Business Source License included in the file
// licenses/BSL.txt.
//
// As of the Change Date specified in that file, in accordance with the Business Source
// License, use of this software will be governed by the Apache License, Version 2.0,
// included in the file licenses/APL.txt.

package cluster

import (
	"context"
	"fmt"
	"strconv"

	"github.com/google/uuid"
	"github.com/samber/lo"
	"github.com/synnaxlabs/alamos"

	"github.com/synnaxlabs/synnax/pkg/distribution/ontology"
	ontologycore "github.com/synnaxlabs/synnax/pkg/distribution/ontology/core"
	"github.com/synnaxlabs/x/gorp"
	"github.com/synnaxlabs/x/iter"
	"github.com/synnaxlabs/x/observe"
	"github.com/synnaxlabs/x/zyn"
	"go.uber.org/zap"
)

const (
	nodeOntologyType    ontology.Type = "node"
	clusterOntologyType ontology.Type = "cluster"
)

// NodeOntologyID returns a unique identifier for a Node to use within a resource
// Ontology.
func NodeOntologyID(key NodeKey) ontology.ID {
	return ontology.ID{Type: nodeOntologyType, Key: strconv.Itoa(int(key))}
}

// OntologyID returns a unique identifier for a Cluster to use with a
// resource Ontology.
func OntologyID(key uuid.UUID) ontology.ID {
	return ontology.ID{Type: clusterOntologyType, Key: key.String()}
}

var (
	NodeZ = zyn.Object(map[string]zyn.Z{
		"key":     zyn.Uint16().Coerce(),
		"address": zyn.String(),
		"state":   zyn.Uint32().Coerce(),
	})
	Z = zyn.Object(map[string]zyn.Z{"key": zyn.UUID()})
)

// NodeOntologyService implements the ontology.Service interface to provide resource access
// to a cluster's nodes.
type NodeOntologyService struct {
	alamos.Instrumentation
	Ontology *ontology.Ontology
	Cluster  Cluster
}

func (s *NodeOntologyService) Type() ontology.Type { return nodeOntologyType }

// ListenForChanges starts listening for changes to the cluster topology (nodes leaving,
// joining, changing state, etc.) and updates the ontology accordingly.
func (s *NodeOntologyService) ListenForChanges(ctx context.Context) {
	if err := s.Ontology.NewWriter(nil).DefineResource(ctx, NodeOntologyID(Free)); err != nil {
		s.L.Error("failed to define free node ontology resource", zap.Error(err))
	}
}

<<<<<<< HEAD
func translateNodeChange(ch core.NodeChange, _ int) ontology.Change {
	return ontology.Change{
=======
func translateNodeChange(ch NodeChange, _ int) schema.Change {
	return schema.Change{
>>>>>>> 7b7d8a7d
		Variant: ch.Variant,
		Key:     NodeOntologyID(ch.Key),
		Value:   newNodeResource(ch.Value),
	}
}

// OnChange implements ontology.Service.
func (s *NodeOntologyService) OnChange(f func(context.Context, iter.Nexter[ontology.Change])) observe.Disconnect {
	var (
		onChange = func(ctx context.Context, ch Change) {
			f(ctx, iter.All(lo.Map(ch.Changes, translateNodeChange)))
		}
	)
	return s.Cluster.OnChange(onChange)
}

// OpenNexter implements ontology.Service.
func (s *NodeOntologyService) OpenNexter() (iter.NexterCloser[ontology.Resource], error) {
	return iter.NexterNopCloser(
		iter.All(lo.MapToSlice(s.Cluster.CopyState().Nodes, func(_ NodeKey, n Node) ontology.Resource {
			return newNodeResource(n)
		})),
	), nil
}

// Schema implements ontology.Service.
func (s *NodeOntologyService) Schema() zyn.Z { return NodeZ }

// RetrieveResource implements ontology.Service.
func (s *NodeOntologyService) RetrieveResource(_ context.Context, key string, _ gorp.Tx) (ontology.Resource, error) {
	_nKey, err := strconv.Atoi(key)
	if err != nil {
		return ontology.Resource{}, err
	}
	nKey := NodeKey(_nKey)
	if nKey.IsFree() {
		return newNodeResource(Node{Key: nKey}), nil
	}
	n, err := s.Cluster.Node(nKey)
	return newNodeResource(n), err
}

<<<<<<< HEAD
func newNodeResource(n core.Node) ontology.Resource {
	return ontologycore.NewResource(
		NodeZ,
=======
func newNodeResource(n Node) schema.Resource {
	r := schema.NewResource(
		_nodeSchema,
>>>>>>> 7b7d8a7d
		NodeOntologyID(n.Key),
		fmt.Sprintf("Node %v", n.Key),
		n,
	)
}

// OntologyService implements the ontology.Service to provide resource access
// to metadata about a Cluster.
type OntologyService struct {
	Cluster Cluster
	// Nothing will ever change about the cluster.
	observe.Noop[iter.Nexter[ontology.Change]]
}

var _ ontology.Service = (*OntologyService)(nil)

func (s *OntologyService) Type() ontology.Type { return clusterOntologyType }

// Schema implements ontology.Service.
func (s *OntologyService) Schema() zyn.Z { return Z }

// RetrieveResource implements ontology.Service.
func (s *OntologyService) RetrieveResource(context.Context, string, gorp.Tx) (ontology.Resource, error) {
	return newClusterResource(s.Cluster.Key()), nil
}

// OpenNexter implements ontology.Service.Relationship
func (s *OntologyService) OpenNexter() (iter.NexterCloser[ontology.Resource], error) {
	return iter.NexterNopCloser(iter.All([]ontology.Resource{})), nil
}

func newClusterResource(key uuid.UUID) ontology.Resource {
	return ontologycore.NewResource(
		Z,
		OntologyID(key),
		"Cluster",
		map[string]any{"key": key},
	)
}<|MERGE_RESOLUTION|>--- conflicted
+++ resolved
@@ -71,13 +71,8 @@
 	}
 }
 
-<<<<<<< HEAD
-func translateNodeChange(ch core.NodeChange, _ int) ontology.Change {
+func translateNodeChange(ch NodeChange, _ int) ontology.Change {
 	return ontology.Change{
-=======
-func translateNodeChange(ch NodeChange, _ int) schema.Change {
-	return schema.Change{
->>>>>>> 7b7d8a7d
 		Variant: ch.Variant,
 		Key:     NodeOntologyID(ch.Key),
 		Value:   newNodeResource(ch.Value),
@@ -120,15 +115,9 @@
 	return newNodeResource(n), err
 }
 
-<<<<<<< HEAD
-func newNodeResource(n core.Node) ontology.Resource {
-	return ontologycore.NewResource(
+func newNodeResource(n Node) ontology.Resource {
+	return ontology.NewResource(
 		NodeZ,
-=======
-func newNodeResource(n Node) schema.Resource {
-	r := schema.NewResource(
-		_nodeSchema,
->>>>>>> 7b7d8a7d
 		NodeOntologyID(n.Key),
 		fmt.Sprintf("Node %v", n.Key),
 		n,
