--- conflicted
+++ resolved
@@ -45,20 +45,12 @@
 }
 
 var (
-<<<<<<< HEAD
-	NodeZ = zyn.Object(map[string]zyn.Z{
-=======
 	nodeSchema = zyn.Object(map[string]zyn.Schema{
->>>>>>> d0e4900d
 		"key":     zyn.Uint16().Coerce(),
 		"address": zyn.String(),
 		"state":   zyn.Uint32().Coerce(),
 	})
-<<<<<<< HEAD
-	Z = zyn.Object(map[string]zyn.Z{"key": zyn.UUID()})
-=======
 	schema = zyn.Object(map[string]zyn.Schema{"key": zyn.UUID()})
->>>>>>> d0e4900d
 )
 
 // NodeOntologyService implements the ontology.Service interface to provide resource access
@@ -106,13 +98,8 @@
 	), nil
 }
 
-<<<<<<< HEAD
-// Schema implements ontology.Service.
-func (s *NodeOntologyService) Schema() zyn.Z { return NodeZ }
-=======
 // schema implements ontology.Service.
 func (s *NodeOntologyService) Schema() zyn.Schema { return nodeSchema }
->>>>>>> d0e4900d
 
 // RetrieveResource implements ontology.Service.
 func (s *NodeOntologyService) RetrieveResource(_ context.Context, key string, _ gorp.Tx) (ontology.Resource, error) {
@@ -129,13 +116,8 @@
 }
 
 func newNodeResource(n Node) ontology.Resource {
-<<<<<<< HEAD
-	return ontology.NewResource(
-		NodeZ,
-=======
 	return ontologycore.NewResource(
 		nodeSchema,
->>>>>>> d0e4900d
 		NodeOntologyID(n.Key),
 		fmt.Sprintf("Node %v", n.Key),
 		n,
@@ -154,13 +136,8 @@
 
 func (s *OntologyService) Type() ontology.Type { return clusterOntologyType }
 
-<<<<<<< HEAD
-// Schema implements ontology.Service.
-func (s *OntologyService) Schema() zyn.Z { return Z }
-=======
 // schema implements ontology.Service.
 func (s *OntologyService) Schema() zyn.Schema { return schema }
->>>>>>> d0e4900d
 
 // RetrieveResource implements ontology.Service.
 func (s *OntologyService) RetrieveResource(context.Context, string, gorp.Tx) (ontology.Resource, error) {
@@ -174,11 +151,7 @@
 
 func newClusterResource(key uuid.UUID) ontology.Resource {
 	return ontologycore.NewResource(
-<<<<<<< HEAD
-		Z,
-=======
 		schema,
->>>>>>> d0e4900d
 		OntologyID(key),
 		"Cluster",
 		map[string]any{"key": key},
