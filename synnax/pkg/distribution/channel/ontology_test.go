// Copyright 2025 Synnax Labs, Inc.
//
// Use of this software is governed by the Business Source License included in the file
// licenses/BSL.txt.
//
// As of the Change Date specified in that file, in accordance with the Business Source
// License, use of this software will be governed by the Apache License, Version 2.0,
// included in the file licenses/APL.txt.

package channel_test

import (
	"context"
	"time"

	. "github.com/onsi/ginkgo/v2"
	. "github.com/onsi/gomega"
	"github.com/synnaxlabs/synnax/pkg/distribution/channel"
<<<<<<< HEAD
	"github.com/synnaxlabs/synnax/pkg/distribution/core"
	"github.com/synnaxlabs/synnax/pkg/distribution/core/mock"
	"github.com/synnaxlabs/synnax/pkg/distribution/ontology"
=======
	"github.com/synnaxlabs/synnax/pkg/distribution/mock"
	"github.com/synnaxlabs/synnax/pkg/distribution/ontology/schema"
>>>>>>> 7b7d8a7d
	"github.com/synnaxlabs/x/change"
	"github.com/synnaxlabs/x/iter"
	"github.com/synnaxlabs/x/telem"
	"github.com/synnaxlabs/x/testutil"
)

var _ = Describe("Ontology", Ordered, func() {
	var mockCluster *mock.Cluster
	BeforeAll(func() { mockCluster = mock.ProvisionCluster(ctx, 1) })
	AfterAll(func() {
		Expect(mockCluster.Close()).To(Succeed())
	})
	Describe("OpenNexter", func() {
		It("Should correctly iterate over all channels", func() {
			Expect(mockCluster.Nodes[1].Channel.Create(ctx, &channel.Channel{Name: "SG01", DataType: telem.Int64T, Virtual: true})).To(Succeed())
			Expect(mockCluster.Nodes[1].Channel.Create(ctx, &channel.Channel{Name: "SG02", DataType: telem.Int64T, Virtual: true})).To(Succeed())
			Expect(mockCluster.Nodes[1].Channel.Create(ctx, &channel.Channel{Name: "SG03", DataType: telem.Int64T, Virtual: true})).To(Succeed())
			n := testutil.MustSucceed(mockCluster.Nodes[1].Channel.OpenNexter())
			v, ok := n.Next(ctx)
			Expect(ok).To(BeTrue())
			Expect(v.Name).To(Equal("sy_node_1_control"))
			v, ok = n.Next(ctx)
			Expect(ok).To(BeTrue())
			Expect(v.Name).To(Equal("SG01"))
			v, ok = n.Next(ctx)
			Expect(ok).To(BeTrue())
			Expect(v.Name).To(Equal("SG02"))
			v, ok = n.Next(ctx)
			Expect(ok).To(BeTrue())
			Expect(v.Name).To(Equal("SG03"))
			Expect(n.Close()).To(Succeed())
		})
	})
	Describe("OnChange", func() {
		Context("Create", func() {
			It("Should correctly propagate a create change", func() {
<<<<<<< HEAD
				changes := make(chan []ontology.Change, 5)
				dc := services[1].OnChange(func(ctx context.Context, nexter iter.Nexter[ontology.Change]) {
					changesSlice := make([]ontology.Change, 0)
=======
				changes := make(chan []schema.Change, 5)
				dc := mockCluster.Nodes[1].Channel.OnChange(func(ctx context.Context, nexter iter.Nexter[schema.Change]) {
					changesSlice := make([]schema.Change, 0)
>>>>>>> 7b7d8a7d
					for {
						v, ok := nexter.Next(ctx)
						if !ok {
							break
						}
						changesSlice = append(changesSlice, v)
					}
					changes <- changesSlice
				})
				defer dc()
				ch := &channel.Channel{Name: "SG01", DataType: telem.Int64T, Virtual: true}
				Expect(mockCluster.Nodes[1].Channel.Create(ctx, ch))
				Eventually(func(g Gomega) {
					c := <-changes
					g.Expect(c).To(HaveLen(1))
					v := c[0]
					g.Expect(v.Variant).To(Equal(change.Set))
					g.Expect(v.Key.Key).To(Equal(ch.Key().String()))
				}, 1*time.Second).Should(Succeed())
			})
		})
	})
	Describe("RetrieveResource", func() {
		It("Should correctly retrieve a resource", func() {
			ch := &channel.Channel{Name: "SG01", DataType: telem.Int64T, Virtual: true}
			Expect(mockCluster.Nodes[1].Channel.Create(ctx, ch))
			r, err := mockCluster.Nodes[1].Channel.RetrieveResource(ctx, ch.Key().String(), nil)
			Expect(err).ToNot(HaveOccurred())
			Expect(r).ToNot(BeNil())
			Expect(r.Name).To(Equal(ch.Name))
		})
	})
})<|MERGE_RESOLUTION|>--- conflicted
+++ resolved
@@ -16,14 +16,11 @@
 	. "github.com/onsi/ginkgo/v2"
 	. "github.com/onsi/gomega"
 	"github.com/synnaxlabs/synnax/pkg/distribution/channel"
-<<<<<<< HEAD
 	"github.com/synnaxlabs/synnax/pkg/distribution/core"
 	"github.com/synnaxlabs/synnax/pkg/distribution/core/mock"
 	"github.com/synnaxlabs/synnax/pkg/distribution/ontology"
-=======
 	"github.com/synnaxlabs/synnax/pkg/distribution/mock"
 	"github.com/synnaxlabs/synnax/pkg/distribution/ontology/schema"
->>>>>>> 7b7d8a7d
 	"github.com/synnaxlabs/x/change"
 	"github.com/synnaxlabs/x/iter"
 	"github.com/synnaxlabs/x/telem"
@@ -60,15 +57,9 @@
 	Describe("OnChange", func() {
 		Context("Create", func() {
 			It("Should correctly propagate a create change", func() {
-<<<<<<< HEAD
 				changes := make(chan []ontology.Change, 5)
-				dc := services[1].OnChange(func(ctx context.Context, nexter iter.Nexter[ontology.Change]) {
+				dc := mockCluster.Nodes[1].Channel.OnChange(func(ctx context.Context, nexter iter.Nexter[schema.Change]) {
 					changesSlice := make([]ontology.Change, 0)
-=======
-				changes := make(chan []schema.Change, 5)
-				dc := mockCluster.Nodes[1].Channel.OnChange(func(ctx context.Context, nexter iter.Nexter[schema.Change]) {
-					changesSlice := make([]schema.Change, 0)
->>>>>>> 7b7d8a7d
 					for {
 						v, ok := nexter.Next(ctx)
 						if !ok {
