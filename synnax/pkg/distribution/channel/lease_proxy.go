<<<<<<< HEAD
// Copyright 2023 Synnax Labs, Inc.
//
// Use of this software is governed by the Business Source License included in the file
// licenses/BSL.txt.
//
// As of the Change Date specified in that file, in accordance with the Business Source
// License, use of this software will be governed by the Apache License, Version 2.0,
// included in the file licenses/APL.txt.

package channel

import (
	"context"
	"github.com/samber/lo"
	"github.com/synnaxlabs/synnax/pkg/distribution/core"
	"github.com/synnaxlabs/synnax/pkg/distribution/ontology"
	"github.com/synnaxlabs/synnax/pkg/distribution/ontology/group"
	"github.com/synnaxlabs/synnax/pkg/distribution/proxy"
	"github.com/synnaxlabs/x/errors"
	"github.com/synnaxlabs/x/gorp"
)

type leaseProxy struct {
	ServiceConfig
	createRouter  proxy.BatchFactory[Channel]
	deleteRouter  proxy.BatchFactory[Key]
	leasedCounter *counter
	freeCounter   *counter
	group         group.Group
}

const leasedCounterSuffix = ".distribution.channel.leasedCounter"
const freeCounterSuffix = ".distribution.channel.counter.free"

func newLeaseProxy(cfg ServiceConfig, g group.Group) (*leaseProxy, error) {
	leasedCounterKey := []byte(cfg.HostResolver.HostKey().String() + leasedCounterSuffix)
	c, err := openCounter(context.TODO(), cfg.ClusterDB, leasedCounterKey)
	if err != nil {
		return nil, err
	}

	p := &leaseProxy{
		ServiceConfig: cfg,
		createRouter:  proxy.BatchFactory[Channel]{Host: cfg.HostResolver.HostKey()},
		deleteRouter:  proxy.BatchFactory[Key]{Host: cfg.HostResolver.HostKey()},
		leasedCounter: c,
		group:         g,
	}
	if cfg.HostResolver.HostKey() == core.Bootstrapper {
		freeCounterKey := []byte(cfg.HostResolver.HostKey().String() + freeCounterSuffix)
		c, err := openCounter(context.TODO(), cfg.ClusterDB, freeCounterKey)
		if err != nil {
			return nil, err
		}
		p.freeCounter = c
	}
	p.Transport.CreateServer().BindHandler(p.handle)
	return p, nil
}

func (lp *leaseProxy) handle(ctx context.Context, msg CreateMessage) (CreateMessage, error) {
	txn := lp.ClusterDB.OpenTx()
	err := lp.create(ctx, txn, &msg.Channels, msg.RetrieveIfNameExists)
	if err != nil {
		return CreateMessage{}, err
	}
	return CreateMessage{Channels: msg.Channels}, txn.Commit(ctx)
}

func (lp *leaseProxy) create(ctx context.Context, tx gorp.Tx, _channels *[]Channel, retrieveIfNameExists bool) error {
	channels := *_channels
	for i, ch := range channels {
		if ch.LocalKey != 0 {
			channels[i].LocalKey = 0
		}
		if ch.Leaseholder == 0 {
			channels[i].Leaseholder = lp.HostResolver.HostKey()
		}
	}
	batch := lp.createRouter.Batch(channels)
	oChannels := make([]Channel, 0, len(channels))
	for nodeKey, entries := range batch.Peers {
		remoteChannels, err := lp.createRemote(ctx, nodeKey, entries, retrieveIfNameExists)
		if err != nil {
			return err
		}
		oChannels = append(oChannels, remoteChannels...)
	}
	if len(batch.Free) > 0 {
		if !lp.HostResolver.HostKey().IsBootstrapper() {
			remoteChannels, err := lp.createRemote(ctx, core.Bootstrapper, batch.Free, retrieveIfNameExists)
			if err != nil {
				return err
			}
			oChannels = append(oChannels, remoteChannels...)
		} else {
			err := lp.createFreeVirtual(ctx, tx, &batch.Free, retrieveIfNameExists)
			if err != nil {
				return err
			}
			oChannels = append(oChannels, batch.Free...)
		}
	}
	err := lp.createGateway(ctx, tx, &batch.Gateway, retrieveIfNameExists)
	if err != nil {
		return err
	}
	oChannels = append(oChannels, batch.Gateway...)
	*_channels = oChannels
	return lp.maybeSetResources(ctx, tx, oChannels)
}

func (lp *leaseProxy) createFreeVirtual(
	ctx context.Context,
	tx gorp.Tx,
	channels *[]Channel,
	retrieveIfNameExists bool,
) error {
	if lp.freeCounter == nil {
		panic("[leaseProxy] - tried to assign virtual keys on non-bootstrapper")
	}
	toCreate, err := lp.maybeRetrieveExisting(ctx, tx, channels, lp.freeCounter, retrieveIfNameExists)
	if err != nil {
		return err
	}
	if err := gorp.NewCreate[Key, Channel]().Entries(&toCreate).Exec(ctx, tx); err != nil {
		return err
	}
	return lp.maybeSetResources(ctx, tx, toCreate)
}

func (lp *leaseProxy) maybeRetrieveExisting(
	ctx context.Context,
	tx gorp.Tx,
	channels *[]Channel,
	counter *counter,
	retrieveIfNameExists bool,
) (toCreate []Channel, err error) {
	// This is the value we would increment by if retrieveIfNameExists is false or
	// if we don't find any names that already exist.
	incCounterBy := LocalKey(len(*channels))

	if retrieveIfNameExists {
		names := Names(*channels)
		if err = gorp.NewRetrieve[Key, Channel]().Where(func(c *Channel) bool {
			v := lo.IndexOf(names, c.Name)
			exists := v != -1
			if exists {
				// If it exists, replace it with the existing channel and decrement the
				// number of channels we need to create.
				(*channels)[v] = *c
				if incCounterBy != 0 {
					incCounterBy--
				}
			}
			return exists
		}).Exec(ctx, tx); err != nil {
			return
		}
	}

	nextCounterValue, err := counter.add(incCounterBy)
	if err != nil {
		return
	}

	toCreate = make([]Channel, 0, incCounterBy)
	for i, ch := range *channels {
		if ch.LocalKey == 0 {
			ch.LocalKey = nextCounterValue - incCounterBy + LocalKey(len(toCreate)) + 1
			toCreate = append(toCreate, ch)
		} else if ch.IsIndex {
			ch.LocalIndex = ch.LocalKey
		}
		(*channels)[i] = ch
	}

	return toCreate, nil
}

func (lp *leaseProxy) createGateway(
	ctx context.Context,
	tx gorp.Tx,
	channels *[]Channel,
	retrieveIfNameExists bool,
) error {
	toCreate, err := lp.maybeRetrieveExisting(ctx, tx, channels, lp.leasedCounter, retrieveIfNameExists)
	if err != nil {
		return err
	}
	storageChannels := toStorage(toCreate)
	if err := lp.TSChannel.CreateChannel(ctx, storageChannels...); err != nil {
		return err
	}
	if err := gorp.NewCreate[Key, Channel]().Entries(&toCreate).Exec(ctx, tx); err != nil {
		return err
	}
	return nil
}

func (lp *leaseProxy) maybeSetResources(
	ctx context.Context,
	txn gorp.Tx,
	channels []Channel,
) error {
	if lp.Ontology == nil || lp.Group == nil {
		return nil
	}
	ids := lo.Map(channels, func(ch Channel, _ int) ontology.ID {
		return OntologyID(ch.Key())
	})
	w := lp.Ontology.NewWriter(txn)
	if err := w.DefineManyResources(ctx, ids); err != nil {
		return err
	}
	return w.DefineFromOneToManyRelationships(
		ctx,
		group.OntologyID(lp.group.Key),
		ontology.ParentOf,
		ids,
	)
}

func (lp *leaseProxy) createRemote(
	ctx context.Context,
	target core.NodeKey,
	channels []Channel,
	retrieveIfNameExists bool,
) ([]Channel, error) {
	addr, err := lp.HostResolver.Resolve(target)
	if err != nil {
		return nil, err
	}
	cm := CreateMessage{Channels: channels, RetrieveIfNameExists: retrieveIfNameExists}
	res, err := lp.Transport.CreateClient().Send(ctx, addr, cm)
	if err != nil {
		return nil, err
	}
	return res.Channels, nil
}

func (lp *leaseProxy) deleteByName(ctx context.Context, tx gorp.Tx, names []string) error {
	var res []Channel
	if err := gorp.NewRetrieve[Key, Channel]().Entries(&res).Where(func(c *Channel) bool {
		return lo.Contains(names, c.Name)
	}).Exec(ctx, tx); err != nil {
		return err
	}
	keys := KeysFromChannels(res)
	return lp.delete(ctx, tx, keys)
}

func (lp *leaseProxy) delete(ctx context.Context, tx gorp.Tx, keys Keys) error {
	batch := lp.deleteRouter.Batch(keys)
	for nodeKey, entries := range batch.Peers {
		err := lp.deleteRemote(ctx, nodeKey, entries)
		if err != nil {
			return err
		}
	}
	if len(batch.Free) > 0 {
		err := lp.deleteFreeVirtual(ctx, tx, batch.Free)
		if err != nil {
			return err
		}
	}
	if err := lp.deleteGateway(ctx, tx, batch.Gateway); err != nil {
		return err
	}
	return lp.maybeDeleteResources(ctx, tx, keys)
}

func (lp *leaseProxy) deleteFreeVirtual(ctx context.Context, tx gorp.Tx, channels Keys) error {
	return gorp.NewDelete[Key, Channel]().WhereKeys(channels...).Exec(ctx, tx)
}

func (lp *leaseProxy) deleteGateway(ctx context.Context, tx gorp.Tx, keys Keys) error {
	if err := gorp.NewDelete[Key, Channel]().WhereKeys(keys...).Exec(ctx, tx); err != nil {
		return err
	}
	c := errors.NewCatcher(errors.WithAggregation())
	for _, key := range keys {
		c.Exec(func() error { return lp.TSChannel.DeleteChannel(key.StorageKey()) })
	}
	c.Exec(func() error { return lp.maybeDeleteResources(ctx, tx, keys) })
	return c.Error()
}

func (lp *leaseProxy) maybeDeleteResources(
	ctx context.Context,
	tx gorp.Tx,
	keys Keys,
) error {
	if lp.Ontology == nil {
		return nil
	}
	ids := lo.Map(keys, func(k Key, _ int) ontology.ID { return OntologyID(k) })
	w := lp.Ontology.NewWriter(tx)
	return w.DeleteManyResources(ctx, ids)
}

func (lp *leaseProxy) deleteRemote(ctx context.Context, target core.NodeKey, keys Keys) error {
	addr, err := lp.HostResolver.Resolve(target)
	if err != nil {
		return err
	}
	_, err = lp.Transport.DeleteClient().Send(ctx, addr, DeleteRequest{Keys: keys})
	return err
}
=======
// Copyright 2023 Synnax Labs, Inc.
//
// Use of this software is governed by the Business Source License included in the file
// licenses/BSL.txt.
//
// As of the Change Date specified in that file, in accordance with the Business Source
// License, use of this software will be governed by the Apache License, Version 2.0,
// included in the file licenses/APL.txt.

package channel

import (
	"context"

	"github.com/samber/lo"
	"github.com/synnaxlabs/synnax/pkg/distribution/core"
	"github.com/synnaxlabs/synnax/pkg/distribution/ontology"
	"github.com/synnaxlabs/synnax/pkg/distribution/ontology/group"
	"github.com/synnaxlabs/synnax/pkg/distribution/proxy"
	"github.com/synnaxlabs/x/errutil"
	"github.com/synnaxlabs/x/gorp"
	"github.com/synnaxlabs/x/kv"
	"github.com/synnaxlabs/x/set"
)

type leaseProxy struct {
	ServiceConfig
	createRouter    proxy.BatchFactory[Channel]
	deleteRouter    proxy.BatchFactory[Key]
	leasedCounter   *kv.AtomicInt64Counter
	freeCounter     *kv.AtomicInt64Counter
	externalCounter *kv.AtomicInt64Counter
	deleted         *set.Integer[uint16]
	internal        *set.Integer[uint16]
	group           group.Group
}

const leasedCounterSuffix = ".distribution.channel.leasedCounter"
const freeCounterSuffix = ".distribution.channel.counter.free"
const externalCounterSuffix = ".distribution.channel.externalCounter"

func newLeaseProxy(cfg ServiceConfig, g group.Group) (*leaseProxy, error) {
	leasedCounterKey := []byte(cfg.HostResolver.HostKey().String() + leasedCounterSuffix)
	c, err := kv.OpenCounter(context.TODO(), cfg.ClusterDB, leasedCounterKey)
	if err != nil {
		return nil, err
	}
	externalCounterKey := []byte(cfg.HostResolver.HostKey().String() + externalCounterSuffix)
	extCtr, err := kv.OpenCounter(context.TODO(), cfg.ClusterDB, externalCounterKey)
	if err != nil {
		return nil, err
	}
	p := &leaseProxy{
		ServiceConfig:   cfg,
		createRouter:    proxy.BatchFactory[Channel]{Host: cfg.HostResolver.HostKey()},
		deleteRouter:    proxy.BatchFactory[Key]{Host: cfg.HostResolver.HostKey()},
		leasedCounter:   c,
		group:           g,
		externalCounter: extCtr,
		deleted:         set.NewInteger[uint16](),
		internal:        set.NewInteger[uint16](),
	}
	if cfg.HostResolver.HostKey() == core.Bootstrapper {
		//freeCounterKey := []byte(cfg.HostResolver.HostKey().String() + freeCounterSuffix)
		//c, err := kv.OpenCounter(context.TODO(), cfg.ClusterDB, freeCounterKey)
		//if err != nil {
		//	return nil, err
		//}
		p.freeCounter = c
	}
	p.Transport.CreateServer().BindHandler(p.handle)
	return p, nil
}

func (lp *leaseProxy) handle(ctx context.Context, msg CreateMessage) (CreateMessage, error) {
	txn := lp.ClusterDB.OpenTx()
	err := lp.create(ctx, txn, &msg.Channels, msg.RetrieveIfNameExists)
	if err != nil {
		return CreateMessage{}, err
	}
	return CreateMessage{Channels: msg.Channels}, txn.Commit(ctx)
}

func (lp *leaseProxy) create(ctx context.Context, tx gorp.Tx, _channels *[]Channel, retrieveIfNameExists bool) error {
	channels := *_channels
	for i, ch := range channels {
		if ch.LocalKey != 0 {
			channels[i].LocalKey = 0
		}
		if ch.Leaseholder == 0 {
			channels[i].Leaseholder = lp.HostResolver.HostKey()
		}
	}
	batch := lp.createRouter.Batch(channels)
	oChannels := make([]Channel, 0, len(channels))
	for nodeKey, entries := range batch.Peers {
		remoteChannels, err := lp.createRemote(ctx, nodeKey, entries, retrieveIfNameExists)
		if err != nil {
			return err
		}
		oChannels = append(oChannels, remoteChannels...)
	}
	if len(batch.Free) > 0 {
		if !lp.HostResolver.HostKey().IsBootstrapper() {
			remoteChannels, err := lp.createRemote(ctx, core.Bootstrapper, batch.Free, retrieveIfNameExists)
			if err != nil {
				return err
			}
			oChannels = append(oChannels, remoteChannels...)
		} else {
			err := lp.createFreeVirtual(ctx, tx, &batch.Free, retrieveIfNameExists)
			if err != nil {
				return err
			}
			oChannels = append(oChannels, batch.Free...)
		}
	}
	err := lp.createGateway(ctx, tx, &batch.Gateway, retrieveIfNameExists)
	if err != nil {
		return err
	}
	oChannels = append(oChannels, batch.Gateway...)
	*_channels = oChannels
	return nil
}

func (lp *leaseProxy) createFreeVirtual(
	ctx context.Context,
	tx gorp.Tx,
	channels *[]Channel,
	retrieveIfNameExists bool,
) error {
	if lp.freeCounter == nil {
		panic("[leaseProxy] - tried to assign virtual keys on non-bootstrapper")
	}
	toCreate, err := lp.maybeRetrieveExisting(ctx, tx, channels, lp.freeCounter, retrieveIfNameExists)
	if err != nil {
		return err
	}
	if err := gorp.NewCreate[Key, Channel]().Entries(&toCreate).Exec(ctx, tx); err != nil {
		return err
	}
	return lp.maybeSetResources(ctx, tx, toCreate)
}

func (lp *leaseProxy) maybeRetrieveExisting(
	ctx context.Context,
	tx gorp.Tx,
	channels *[]Channel,
	counter *kv.AtomicInt64Counter,
	retrieveIfNameExists bool,
) (toCreate []Channel, err error) {
	// This is the value we would increment by if retrieveIfNameExists is false or
	// if we don't find any names that already exist.
	incCounterBy := uint16(len(*channels))

	if retrieveIfNameExists {
		names := NamesFromChannels(*channels)
		if err = gorp.NewRetrieve[Key, Channel]().Where(func(c *Channel) bool {
			v := lo.IndexOf(names, c.Name)
			exists := v != -1
			if exists {
				// If it exists, replace it with the existing channel and decrement the
				// number of channels we need to create.
				(*channels)[v] = *c
				if incCounterBy != 0 {
					incCounterBy--
				}
			}
			return exists
		}).Exec(ctx, tx); err != nil {
			return
		}
	}

	v, err := counter.Add(int64(incCounterBy))
	if err != nil {
		return
	}

	toCreate = make([]Channel, 0, incCounterBy)
	for i, ch := range *channels {
		if ch.LocalKey == 0 {
			ch.LocalKey = uint16(v) - incCounterBy + uint16(len(toCreate)) + 1
			toCreate = append(toCreate, ch)
		} else if ch.IsIndex {
			ch.LocalIndex = ch.LocalKey
		}
		(*channels)[i] = ch
	}

	return toCreate, nil
}

func (lp *leaseProxy) createGateway(
	ctx context.Context,
	tx gorp.Tx,
	channels *[]Channel,
	retrieveIfNameExists bool,
) error {
	toCreate, err := lp.maybeRetrieveExisting(ctx, tx, channels, lp.leasedCounter, retrieveIfNameExists)
	if err != nil {
		return err
	}

	storageChannels := toStorage(toCreate)
	if err := lp.TSChannel.CreateChannel(ctx, storageChannels...); err != nil {
		return err
	}
	if err := gorp.NewCreate[Key, Channel]().Entries(&toCreate).Exec(ctx, tx); err != nil {
		return err
	}

	numExternalToCreate := len(toCreate)
	var internalCreatedKeys Keys
	for _, ch := range toCreate {
		if ch.Internal {
			numExternalToCreate--
			internalCreatedKeys = append(internalCreatedKeys, ch.Key())
		}
	}
	totalExternalChannels := int64(numExternalToCreate) + lp.externalCounter.Value()
	err = lp.IntOverflowCheck(totalExternalChannels)
	if err != nil {
		return err
	}
	_, err = lp.externalCounter.Add(int64(numExternalToCreate))
	if err != nil {
		return err
	}
	lp.internal.Insert(internalCreatedKeys.Local()...)

	return lp.maybeSetResources(ctx, tx, toCreate)
}

func (lp *leaseProxy) maybeSetResources(
	ctx context.Context,
	txn gorp.Tx,
	channels []Channel,
) error {
	if lp.Ontology == nil {
		return nil
	}
	ids := lo.Map(channels, func(ch Channel, i int) ontology.ID {
		return OntologyID(ch.Key())
	})
	w := lp.Ontology.NewWriter(txn)
	if err := w.DefineManyResources(ctx, ids); err != nil {
		return err
	}
	if err := w.DefineFromOneToManyRelationships(
		ctx,
		group.OntologyID(lp.group.Key),
		ontology.ParentOf,
		ids,
	); err != nil {
		return err
	}
	return w.DefineFromOneToManyRelationships(
		ctx,
		core.NodeOntologyID(lp.HostResolver.HostKey()),
		ontology.ParentOf,
		ids,
	)
}

func (lp *leaseProxy) createRemote(
	ctx context.Context,
	target core.NodeKey,
	channels []Channel,
	retrieveIfNameExists bool,
) ([]Channel, error) {
	addr, err := lp.HostResolver.Resolve(target)
	if err != nil {
		return nil, err
	}
	cm := CreateMessage{Channels: channels, RetrieveIfNameExists: retrieveIfNameExists}
	res, err := lp.Transport.CreateClient().Send(ctx, addr, cm)
	if err != nil {
		return nil, err
	}
	return res.Channels, nil
}

func (lp *leaseProxy) deleteByName(ctx context.Context, tx gorp.Tx, names []string) error {
	var res []Channel
	if err := gorp.NewRetrieve[Key, Channel]().Entries(&res).Where(func(c *Channel) bool {
		return lo.Contains(names, c.Name)
	}).Exec(ctx, tx); err != nil {
		return err
	}
	keys := KeysFromChannels(res)
	return lp.delete(ctx, tx, keys)
}

func (lp *leaseProxy) delete(ctx context.Context, tx gorp.Tx, keys Keys) error {
	batch := lp.deleteRouter.Batch(keys)
	for nodeKey, entries := range batch.Peers {
		err := lp.deleteRemote(ctx, nodeKey, entries)
		if err != nil {
			return err
		}
	}
	if len(batch.Free) > 0 {
		err := lp.deleteFreeVirtual(ctx, tx, batch.Free)
		if err != nil {
			return err
		}
	}
	return lp.deleteGateway(ctx, tx, batch.Gateway)
}

func (lp *leaseProxy) deleteFreeVirtual(ctx context.Context, tx gorp.Tx, channels Keys) error {
	return gorp.NewDelete[Key, Channel]().WhereKeys(channels...).Exec(ctx, tx)
}

func (lp *leaseProxy) deleteGateway(ctx context.Context, tx gorp.Tx, keys Keys) error {

	numToDelete := len(keys)
	var deletedChannels []Channel
	err := gorp.NewRetrieve[Key, Channel]().WhereKeys(keys...).Entries(&deletedChannels).Exec(ctx, tx)
	if err != nil {
		return err
	}
	for _, ch := range deletedChannels {
		if ch.Internal {
			numToDelete--
		}
	}
	lp.externalCounter.Add(-int64(numToDelete))

	if err := gorp.NewDelete[Key, Channel]().WhereKeys(keys...).Exec(ctx, tx); err != nil {
		return err
	}

	lp.deleted.Insert(keys.Local()...)
	lp.internal.Remove(keys.Local()...)

	c := errutil.NewCatch(errutil.WithAggregation())
	for _, key := range keys {
		c.Exec(func() error { return lp.TSChannel.DeleteChannel(key.StorageKey()) })
	}
	return c.Error()
}

func (lp *leaseProxy) deleteRemote(ctx context.Context, target core.NodeKey, keys Keys) error {
	addr, err := lp.HostResolver.Resolve(target)
	if err != nil {
		return err
	}
	_, err = lp.Transport.DeleteClient().Send(ctx, addr, DeleteRequest{Keys: keys})
	return err
}
>>>>>>> a4abd8b7
<|MERGE_RESOLUTION|>--- conflicted
+++ resolved
@@ -1,4 +1,3 @@
-<<<<<<< HEAD
 // Copyright 2023 Synnax Labs, Inc.
 //
 // Use of this software is governed by the Business Source License included in the file
@@ -19,19 +18,25 @@
 	"github.com/synnaxlabs/synnax/pkg/distribution/proxy"
 	"github.com/synnaxlabs/x/errors"
 	"github.com/synnaxlabs/x/gorp"
+	"github.com/synnaxlabs/x/kv"
+	"github.com/synnaxlabs/x/set"
 )
 
 type leaseProxy struct {
 	ServiceConfig
-	createRouter  proxy.BatchFactory[Channel]
-	deleteRouter  proxy.BatchFactory[Key]
-	leasedCounter *counter
-	freeCounter   *counter
-	group         group.Group
+	createRouter    proxy.BatchFactory[Channel]
+	deleteRouter    proxy.BatchFactory[Key]
+	leasedCounter   *counter
+	freeCounter     *counter
+	externalCounter *counter
+	group           group.Group
+	deleted         *set.Integer[uint16]
+	internal        *set.Integer[uint16]
 }
 
 const leasedCounterSuffix = ".distribution.channel.leasedCounter"
 const freeCounterSuffix = ".distribution.channel.counter.free"
+const externalCounterSuffix = ".distribution.channel.externalCounter"
 
 func newLeaseProxy(cfg ServiceConfig, g group.Group) (*leaseProxy, error) {
 	leasedCounterKey := []byte(cfg.HostResolver.HostKey().String() + leasedCounterSuffix)
@@ -39,13 +44,20 @@
 	if err != nil {
 		return nil, err
 	}
-
+	externalCounterKey := []byte(cfg.HostResolver.HostKey().String() + externalCounterSuffix)
+	extCtr, err := openCounter(context.TODO(), cfg.ClusterDB, externalCounterKey)
+	if err != nil {
+		return nil, err
+	}
 	p := &leaseProxy{
-		ServiceConfig: cfg,
-		createRouter:  proxy.BatchFactory[Channel]{Host: cfg.HostResolver.HostKey()},
-		deleteRouter:  proxy.BatchFactory[Key]{Host: cfg.HostResolver.HostKey()},
-		leasedCounter: c,
-		group:         g,
+		ServiceConfig:   cfg,
+		createRouter:    proxy.BatchFactory[Channel]{Host: cfg.HostResolver.HostKey()},
+		deleteRouter:    proxy.BatchFactory[Key]{Host: cfg.HostResolver.HostKey()},
+		leasedCounter:   c,
+		group:           g,
+		externalCounter: extCtr,
+		deleted:         set.NewInteger[uint16](),
+		internal:        set.NewInteger[uint16](),
 	}
 	if cfg.HostResolver.HostKey() == core.Bootstrapper {
 		freeCounterKey := []byte(cfg.HostResolver.HostKey().String() + freeCounterSuffix)
@@ -196,6 +208,26 @@
 	if err := gorp.NewCreate[Key, Channel]().Entries(&toCreate).Exec(ctx, tx); err != nil {
 		return err
 	}
+
+	numExternalToCreate := len(toCreate)
+	var internalCreatedKeys Keys
+	for _, ch := range toCreate {
+		if ch.Internal {
+			numExternalToCreate--
+			internalCreatedKeys = append(internalCreatedKeys, ch.Key())
+		}
+	}
+	totalExternalChannels := int64(numExternalToCreate) + lp.externalCounter.Value()
+	err = lp.IntOverflowCheck(totalExternalChannels)
+	if err != nil {
+		return err
+	}
+	_, err = lp.externalCounter.add(LocalKey(numExternalToCreate))
+	if err != nil {
+		return err
+	}
+	lp.internal.Insert(internalCreatedKeys.Local()...)
+
 	return nil
 }
 
@@ -276,9 +308,27 @@
 }
 
 func (lp *leaseProxy) deleteGateway(ctx context.Context, tx gorp.Tx, keys Keys) error {
+
+	numToDelete := len(keys)
+	var deletedChannels []Channel
+	err := gorp.NewRetrieve[Key, Channel]().WhereKeys(keys...).Entries(&deletedChannels).Exec(ctx, tx)
+	if err != nil {
+		return err
+	}
+	for _, ch := range deletedChannels {
+		if ch.Internal {
+			numToDelete--
+		}
+	}
+	lp.externalCounter.add(-LocalKey(numToDelete))
+
 	if err := gorp.NewDelete[Key, Channel]().WhereKeys(keys...).Exec(ctx, tx); err != nil {
 		return err
 	}
+
+	lp.deleted.Insert(keys.Local()...)
+	lp.internal.Remove(keys.Local()...)
+
 	c := errors.NewCatcher(errors.WithAggregation())
 	for _, key := range keys {
 		c.Exec(func() error { return lp.TSChannel.DeleteChannel(key.StorageKey()) })
@@ -307,359 +357,4 @@
 	}
 	_, err = lp.Transport.DeleteClient().Send(ctx, addr, DeleteRequest{Keys: keys})
 	return err
-}
-=======
-// Copyright 2023 Synnax Labs, Inc.
-//
-// Use of this software is governed by the Business Source License included in the file
-// licenses/BSL.txt.
-//
-// As of the Change Date specified in that file, in accordance with the Business Source
-// License, use of this software will be governed by the Apache License, Version 2.0,
-// included in the file licenses/APL.txt.
-
-package channel
-
-import (
-	"context"
-
-	"github.com/samber/lo"
-	"github.com/synnaxlabs/synnax/pkg/distribution/core"
-	"github.com/synnaxlabs/synnax/pkg/distribution/ontology"
-	"github.com/synnaxlabs/synnax/pkg/distribution/ontology/group"
-	"github.com/synnaxlabs/synnax/pkg/distribution/proxy"
-	"github.com/synnaxlabs/x/errutil"
-	"github.com/synnaxlabs/x/gorp"
-	"github.com/synnaxlabs/x/kv"
-	"github.com/synnaxlabs/x/set"
-)
-
-type leaseProxy struct {
-	ServiceConfig
-	createRouter    proxy.BatchFactory[Channel]
-	deleteRouter    proxy.BatchFactory[Key]
-	leasedCounter   *kv.AtomicInt64Counter
-	freeCounter     *kv.AtomicInt64Counter
-	externalCounter *kv.AtomicInt64Counter
-	deleted         *set.Integer[uint16]
-	internal        *set.Integer[uint16]
-	group           group.Group
-}
-
-const leasedCounterSuffix = ".distribution.channel.leasedCounter"
-const freeCounterSuffix = ".distribution.channel.counter.free"
-const externalCounterSuffix = ".distribution.channel.externalCounter"
-
-func newLeaseProxy(cfg ServiceConfig, g group.Group) (*leaseProxy, error) {
-	leasedCounterKey := []byte(cfg.HostResolver.HostKey().String() + leasedCounterSuffix)
-	c, err := kv.OpenCounter(context.TODO(), cfg.ClusterDB, leasedCounterKey)
-	if err != nil {
-		return nil, err
-	}
-	externalCounterKey := []byte(cfg.HostResolver.HostKey().String() + externalCounterSuffix)
-	extCtr, err := kv.OpenCounter(context.TODO(), cfg.ClusterDB, externalCounterKey)
-	if err != nil {
-		return nil, err
-	}
-	p := &leaseProxy{
-		ServiceConfig:   cfg,
-		createRouter:    proxy.BatchFactory[Channel]{Host: cfg.HostResolver.HostKey()},
-		deleteRouter:    proxy.BatchFactory[Key]{Host: cfg.HostResolver.HostKey()},
-		leasedCounter:   c,
-		group:           g,
-		externalCounter: extCtr,
-		deleted:         set.NewInteger[uint16](),
-		internal:        set.NewInteger[uint16](),
-	}
-	if cfg.HostResolver.HostKey() == core.Bootstrapper {
-		//freeCounterKey := []byte(cfg.HostResolver.HostKey().String() + freeCounterSuffix)
-		//c, err := kv.OpenCounter(context.TODO(), cfg.ClusterDB, freeCounterKey)
-		//if err != nil {
-		//	return nil, err
-		//}
-		p.freeCounter = c
-	}
-	p.Transport.CreateServer().BindHandler(p.handle)
-	return p, nil
-}
-
-func (lp *leaseProxy) handle(ctx context.Context, msg CreateMessage) (CreateMessage, error) {
-	txn := lp.ClusterDB.OpenTx()
-	err := lp.create(ctx, txn, &msg.Channels, msg.RetrieveIfNameExists)
-	if err != nil {
-		return CreateMessage{}, err
-	}
-	return CreateMessage{Channels: msg.Channels}, txn.Commit(ctx)
-}
-
-func (lp *leaseProxy) create(ctx context.Context, tx gorp.Tx, _channels *[]Channel, retrieveIfNameExists bool) error {
-	channels := *_channels
-	for i, ch := range channels {
-		if ch.LocalKey != 0 {
-			channels[i].LocalKey = 0
-		}
-		if ch.Leaseholder == 0 {
-			channels[i].Leaseholder = lp.HostResolver.HostKey()
-		}
-	}
-	batch := lp.createRouter.Batch(channels)
-	oChannels := make([]Channel, 0, len(channels))
-	for nodeKey, entries := range batch.Peers {
-		remoteChannels, err := lp.createRemote(ctx, nodeKey, entries, retrieveIfNameExists)
-		if err != nil {
-			return err
-		}
-		oChannels = append(oChannels, remoteChannels...)
-	}
-	if len(batch.Free) > 0 {
-		if !lp.HostResolver.HostKey().IsBootstrapper() {
-			remoteChannels, err := lp.createRemote(ctx, core.Bootstrapper, batch.Free, retrieveIfNameExists)
-			if err != nil {
-				return err
-			}
-			oChannels = append(oChannels, remoteChannels...)
-		} else {
-			err := lp.createFreeVirtual(ctx, tx, &batch.Free, retrieveIfNameExists)
-			if err != nil {
-				return err
-			}
-			oChannels = append(oChannels, batch.Free...)
-		}
-	}
-	err := lp.createGateway(ctx, tx, &batch.Gateway, retrieveIfNameExists)
-	if err != nil {
-		return err
-	}
-	oChannels = append(oChannels, batch.Gateway...)
-	*_channels = oChannels
-	return nil
-}
-
-func (lp *leaseProxy) createFreeVirtual(
-	ctx context.Context,
-	tx gorp.Tx,
-	channels *[]Channel,
-	retrieveIfNameExists bool,
-) error {
-	if lp.freeCounter == nil {
-		panic("[leaseProxy] - tried to assign virtual keys on non-bootstrapper")
-	}
-	toCreate, err := lp.maybeRetrieveExisting(ctx, tx, channels, lp.freeCounter, retrieveIfNameExists)
-	if err != nil {
-		return err
-	}
-	if err := gorp.NewCreate[Key, Channel]().Entries(&toCreate).Exec(ctx, tx); err != nil {
-		return err
-	}
-	return lp.maybeSetResources(ctx, tx, toCreate)
-}
-
-func (lp *leaseProxy) maybeRetrieveExisting(
-	ctx context.Context,
-	tx gorp.Tx,
-	channels *[]Channel,
-	counter *kv.AtomicInt64Counter,
-	retrieveIfNameExists bool,
-) (toCreate []Channel, err error) {
-	// This is the value we would increment by if retrieveIfNameExists is false or
-	// if we don't find any names that already exist.
-	incCounterBy := uint16(len(*channels))
-
-	if retrieveIfNameExists {
-		names := NamesFromChannels(*channels)
-		if err = gorp.NewRetrieve[Key, Channel]().Where(func(c *Channel) bool {
-			v := lo.IndexOf(names, c.Name)
-			exists := v != -1
-			if exists {
-				// If it exists, replace it with the existing channel and decrement the
-				// number of channels we need to create.
-				(*channels)[v] = *c
-				if incCounterBy != 0 {
-					incCounterBy--
-				}
-			}
-			return exists
-		}).Exec(ctx, tx); err != nil {
-			return
-		}
-	}
-
-	v, err := counter.Add(int64(incCounterBy))
-	if err != nil {
-		return
-	}
-
-	toCreate = make([]Channel, 0, incCounterBy)
-	for i, ch := range *channels {
-		if ch.LocalKey == 0 {
-			ch.LocalKey = uint16(v) - incCounterBy + uint16(len(toCreate)) + 1
-			toCreate = append(toCreate, ch)
-		} else if ch.IsIndex {
-			ch.LocalIndex = ch.LocalKey
-		}
-		(*channels)[i] = ch
-	}
-
-	return toCreate, nil
-}
-
-func (lp *leaseProxy) createGateway(
-	ctx context.Context,
-	tx gorp.Tx,
-	channels *[]Channel,
-	retrieveIfNameExists bool,
-) error {
-	toCreate, err := lp.maybeRetrieveExisting(ctx, tx, channels, lp.leasedCounter, retrieveIfNameExists)
-	if err != nil {
-		return err
-	}
-
-	storageChannels := toStorage(toCreate)
-	if err := lp.TSChannel.CreateChannel(ctx, storageChannels...); err != nil {
-		return err
-	}
-	if err := gorp.NewCreate[Key, Channel]().Entries(&toCreate).Exec(ctx, tx); err != nil {
-		return err
-	}
-
-	numExternalToCreate := len(toCreate)
-	var internalCreatedKeys Keys
-	for _, ch := range toCreate {
-		if ch.Internal {
-			numExternalToCreate--
-			internalCreatedKeys = append(internalCreatedKeys, ch.Key())
-		}
-	}
-	totalExternalChannels := int64(numExternalToCreate) + lp.externalCounter.Value()
-	err = lp.IntOverflowCheck(totalExternalChannels)
-	if err != nil {
-		return err
-	}
-	_, err = lp.externalCounter.Add(int64(numExternalToCreate))
-	if err != nil {
-		return err
-	}
-	lp.internal.Insert(internalCreatedKeys.Local()...)
-
-	return lp.maybeSetResources(ctx, tx, toCreate)
-}
-
-func (lp *leaseProxy) maybeSetResources(
-	ctx context.Context,
-	txn gorp.Tx,
-	channels []Channel,
-) error {
-	if lp.Ontology == nil {
-		return nil
-	}
-	ids := lo.Map(channels, func(ch Channel, i int) ontology.ID {
-		return OntologyID(ch.Key())
-	})
-	w := lp.Ontology.NewWriter(txn)
-	if err := w.DefineManyResources(ctx, ids); err != nil {
-		return err
-	}
-	if err := w.DefineFromOneToManyRelationships(
-		ctx,
-		group.OntologyID(lp.group.Key),
-		ontology.ParentOf,
-		ids,
-	); err != nil {
-		return err
-	}
-	return w.DefineFromOneToManyRelationships(
-		ctx,
-		core.NodeOntologyID(lp.HostResolver.HostKey()),
-		ontology.ParentOf,
-		ids,
-	)
-}
-
-func (lp *leaseProxy) createRemote(
-	ctx context.Context,
-	target core.NodeKey,
-	channels []Channel,
-	retrieveIfNameExists bool,
-) ([]Channel, error) {
-	addr, err := lp.HostResolver.Resolve(target)
-	if err != nil {
-		return nil, err
-	}
-	cm := CreateMessage{Channels: channels, RetrieveIfNameExists: retrieveIfNameExists}
-	res, err := lp.Transport.CreateClient().Send(ctx, addr, cm)
-	if err != nil {
-		return nil, err
-	}
-	return res.Channels, nil
-}
-
-func (lp *leaseProxy) deleteByName(ctx context.Context, tx gorp.Tx, names []string) error {
-	var res []Channel
-	if err := gorp.NewRetrieve[Key, Channel]().Entries(&res).Where(func(c *Channel) bool {
-		return lo.Contains(names, c.Name)
-	}).Exec(ctx, tx); err != nil {
-		return err
-	}
-	keys := KeysFromChannels(res)
-	return lp.delete(ctx, tx, keys)
-}
-
-func (lp *leaseProxy) delete(ctx context.Context, tx gorp.Tx, keys Keys) error {
-	batch := lp.deleteRouter.Batch(keys)
-	for nodeKey, entries := range batch.Peers {
-		err := lp.deleteRemote(ctx, nodeKey, entries)
-		if err != nil {
-			return err
-		}
-	}
-	if len(batch.Free) > 0 {
-		err := lp.deleteFreeVirtual(ctx, tx, batch.Free)
-		if err != nil {
-			return err
-		}
-	}
-	return lp.deleteGateway(ctx, tx, batch.Gateway)
-}
-
-func (lp *leaseProxy) deleteFreeVirtual(ctx context.Context, tx gorp.Tx, channels Keys) error {
-	return gorp.NewDelete[Key, Channel]().WhereKeys(channels...).Exec(ctx, tx)
-}
-
-func (lp *leaseProxy) deleteGateway(ctx context.Context, tx gorp.Tx, keys Keys) error {
-
-	numToDelete := len(keys)
-	var deletedChannels []Channel
-	err := gorp.NewRetrieve[Key, Channel]().WhereKeys(keys...).Entries(&deletedChannels).Exec(ctx, tx)
-	if err != nil {
-		return err
-	}
-	for _, ch := range deletedChannels {
-		if ch.Internal {
-			numToDelete--
-		}
-	}
-	lp.externalCounter.Add(-int64(numToDelete))
-
-	if err := gorp.NewDelete[Key, Channel]().WhereKeys(keys...).Exec(ctx, tx); err != nil {
-		return err
-	}
-
-	lp.deleted.Insert(keys.Local()...)
-	lp.internal.Remove(keys.Local()...)
-
-	c := errutil.NewCatch(errutil.WithAggregation())
-	for _, key := range keys {
-		c.Exec(func() error { return lp.TSChannel.DeleteChannel(key.StorageKey()) })
-	}
-	return c.Error()
-}
-
-func (lp *leaseProxy) deleteRemote(ctx context.Context, target core.NodeKey, keys Keys) error {
-	addr, err := lp.HostResolver.Resolve(target)
-	if err != nil {
-		return err
-	}
-	_, err = lp.Transport.DeleteClient().Send(ctx, addr, DeleteRequest{Keys: keys})
-	return err
-}
->>>>>>> a4abd8b7
+}