// Copyright 2025 Synnax Labs, Inc.
//
// Use of this software is governed by the Business Source License included in the file
// licenses/BSL.txt.
//
// As of the Change Date specified in that file, in accordance with the Business Source
// License, use of this software will be governed by the Apache License, Version 2.0,
// included in the file licenses/APL.txt.

package channel

import (
	"context"
	"strings"

	"github.com/synnaxlabs/x/gorp"
)

type Writer interface {
	Create(ctx context.Context, c *Channel, opts ...CreateOption) error
	CreateMany(ctx context.Context, channels *[]Channel, opts ...CreateOption) error
	Delete(ctx context.Context, key Key, allowInternal bool) error
	DeleteMany(ctx context.Context, keys []Key, allowInternal bool) error
	DeleteByName(ctx context.Context, name string, allowInternal bool) error
	DeleteManyByNames(ctx context.Context, names []string, allowInternal bool) error
	Rename(ctx context.Context, key Key, newName string, allowInternal bool) error
	RenameMany(ctx context.Context, keys []Key, newNames []string, allowInternal bool) error
}

type writer struct {
	proxy *leaseProxy
	tx    gorp.Tx
}

var _ Writer = writer{}

func (w writer) Create(ctx context.Context, c *Channel, opts ...CreateOption) error {
	channels := []Channel{*c}
	err := w.CreateMany(ctx, &channels, opts...)
	*c = channels[0]
	return err
}

type CreateOptions struct {
	RetrieveIfNameExists                        bool
<<<<<<< HEAD
	OverWriteIfNameExistsAndDifferentProperties bool
=======
	OverwriteIfNameExistsAndDifferentProperties bool
>>>>>>> 67890a62
}

type CreateOption func(*CreateOptions)

func RetrieveIfNameExists(v bool) CreateOption {
	return func(o *CreateOptions) {
		o.RetrieveIfNameExists = v
	}
}

<<<<<<< HEAD
func OverWriteIfNameExistsAndDifferentProperties(v bool) CreateOption {
	return func(o *CreateOptions) {
		o.OverWriteIfNameExistsAndDifferentProperties = v
=======
func OverwriteIfNameExistsAndDifferentProperties() CreateOption {
	return func(o *CreateOptions) {
		o.OverwriteIfNameExistsAndDifferentProperties = true
>>>>>>> 67890a62
	}
}

func (w writer) CreateMany(ctx context.Context, channels *[]Channel, opts ...CreateOption) error {
	var o CreateOptions
	for _, opt := range opts {
		opt(&o)
	}
	return w.proxy.create(ctx, w.tx, applyManyAdjustments(channels), o)
}

func (w writer) Delete(ctx context.Context, key Key, allowInternal bool) error {
	return w.DeleteMany(ctx, []Key{key}, allowInternal)
}

func (w writer) DeleteMany(ctx context.Context, keys []Key, allowInternal bool) error {
	return w.proxy.delete(ctx, w.tx, keys, allowInternal)
}

func (w writer) DeleteByName(ctx context.Context, name string, allowInternal bool) error {
	return w.DeleteManyByNames(ctx, []string{name}, allowInternal)
}

func (w writer) DeleteManyByNames(ctx context.Context, names []string, allowInternal bool) error {
	return w.proxy.deleteByName(ctx, w.tx, names, allowInternal)
}

func (w writer) Rename(
	ctx context.Context,
	key Key,
	newName string,
	allowInternal bool,
) error {
	return w.RenameMany(ctx, []Key{key}, []string{newName}, allowInternal)
}

func (w writer) RenameMany(
	ctx context.Context,
	keys []Key,
	newNames []string,
	allowInternal bool,
) error {
	return w.proxy.rename(ctx, w.tx, keys, newNames, allowInternal)
}

func applyAdjustments(c Channel) Channel {
	c.Name = strings.TrimSpace(c.Name)
	return c
}

func applyManyAdjustments(channels *[]Channel) *[]Channel {
	for i := range *channels {
		(*channels)[i] = applyAdjustments((*channels)[i])
	}
	return channels
}<|MERGE_RESOLUTION|>--- conflicted
+++ resolved
@@ -43,11 +43,7 @@
 
 type CreateOptions struct {
 	RetrieveIfNameExists                        bool
-<<<<<<< HEAD
-	OverWriteIfNameExistsAndDifferentProperties bool
-=======
 	OverwriteIfNameExistsAndDifferentProperties bool
->>>>>>> 67890a62
 }
 
 type CreateOption func(*CreateOptions)
@@ -58,15 +54,9 @@
 	}
 }
 
-<<<<<<< HEAD
-func OverWriteIfNameExistsAndDifferentProperties(v bool) CreateOption {
-	return func(o *CreateOptions) {
-		o.OverWriteIfNameExistsAndDifferentProperties = v
-=======
 func OverwriteIfNameExistsAndDifferentProperties() CreateOption {
 	return func(o *CreateOptions) {
 		o.OverwriteIfNameExistsAndDifferentProperties = true
->>>>>>> 67890a62
 	}
 }
 
