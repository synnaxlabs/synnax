--- conflicted
+++ resolved
@@ -90,16 +90,9 @@
 	if err != nil {
 		return service, err
 	}
-<<<<<<< HEAD
-	// HERE - CHANGED
 	sCtx.Go(service.logTheDog, signal.RecoverWithErrOnPanic())
-	service.Ins.L.Info(decode("bmV3IGxpY2Vuc2Uga2V5IHJlZ2lzdGVyZWQ="))
-
-=======
-	sCtx.Go(service.logTheDog)
 	service.Ins.L.Info(decode("bmV3IGxpY2Vuc2Uga2V5IHJlZ2lzdGVyZWQsIGxpbWl0IGlzIA==") +
 		strconv.Itoa(int(getNumChan(toOpen))) + decode("IGNoYW5uZWxz"))
->>>>>>> 764ff862
 	return service, err
 }
 
