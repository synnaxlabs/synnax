--- conflicted
+++ resolved
@@ -11,19 +11,13 @@
 
 import (
 	"context"
-<<<<<<< HEAD
-=======
 	"fmt"
->>>>>>> c96d49ea
 	"io"
 	"time"
 
 	"github.com/synnaxlabs/alamos"
 	"github.com/synnaxlabs/x/config"
-<<<<<<< HEAD
-=======
 	"github.com/synnaxlabs/x/encoding/base64"
->>>>>>> c96d49ea
 	"github.com/synnaxlabs/x/errors"
 	"github.com/synnaxlabs/x/kv"
 	"github.com/synnaxlabs/x/override"
