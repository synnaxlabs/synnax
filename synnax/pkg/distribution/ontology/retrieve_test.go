--- conflicted
+++ resolved
@@ -12,7 +12,7 @@
 	BeforeEach(func() { w = otg.NewWriterUsingTxn(txn) })
 	Describe("Single Clause", func() {
 		It("Should retrieve a resource by its ID", func() {
-			id := newEmptyID("Key")
+			id := newEmptyID("A")
 			Expect(w.DefineResource(id)).To(Succeed())
 			var r ontology.Resource
 			Expect(w.NewRetrieve().
@@ -22,10 +22,10 @@
 			).To(Succeed())
 			v, ok := schema.Get[string](r.Entity, "key")
 			Expect(ok).To(BeTrue())
-			Expect(v).To(Equal("Key"))
+			Expect(v).To(Equal("A"))
 		})
 		It("Should retrieve multiple resources by their ID", func() {
-			ids := []ontology.ID{newEmptyID("Key"), newEmptyID("V")}
+			ids := []ontology.ID{newEmptyID("A"), newEmptyID("B")}
 			Expect(w.DefineResource(ids[0])).To(Succeed())
 			Expect(w.DefineResource(ids[1])).To(Succeed())
 			var r []ontology.Resource
@@ -36,22 +36,17 @@
 			).To(Succeed())
 			v, ok := schema.Get[string](r[0].Entity, "key")
 			Expect(ok).To(BeTrue())
-<<<<<<< HEAD
-			Expect(v).To(Equal("Key"))
-			v, ok = schema.Get[string](r[1].Entity(), "key")
-=======
 			Expect(v).To(Equal("A"))
 			v, ok = schema.Get[string](r[1].Entity, "key")
->>>>>>> 659c8769
 			Expect(ok).To(BeTrue())
-			Expect(v).To(Equal("V"))
+			Expect(v).To(Equal("B"))
 		})
 	})
 	Describe("Multi Clause", func() {
 		Describe("Parental Traversal", func() {
 			It("Should retrieve the parent of a resource", func() {
-				a := newEmptyID("Key")
-				b := newEmptyID("V")
+				a := newEmptyID("A")
+				b := newEmptyID("B")
 				Expect(w.DefineResource(a)).To(Succeed())
 				Expect(w.DefineResource(b)).To(Succeed())
 				Expect(w.DefineRelationship(a, ontology.ParentOf, b)).To(Succeed())
@@ -64,11 +59,11 @@
 				).To(Succeed())
 				v, ok := schema.Get[string](r.Entity, "key")
 				Expect(ok).To(BeTrue())
-				Expect(v).To(Equal("V"))
+				Expect(v).To(Equal("B"))
 			})
 			It("Should retrieve the parents of multiple resources", func() {
-				a := newEmptyID("Key")
-				b := newEmptyID("V")
+				a := newEmptyID("A")
+				b := newEmptyID("B")
 				c := newEmptyID("C")
 				Expect(w.DefineResource(a)).To(Succeed())
 				Expect(w.DefineResource(b)).To(Succeed())
@@ -84,19 +79,14 @@
 				).To(Succeed())
 				v, ok := schema.Get[string](r[0].Entity, "key")
 				Expect(ok).To(BeTrue())
-<<<<<<< HEAD
-				Expect(v).To(Equal("V"))
-				v, ok = schema.Get[string](r[1].Entity(), "key")
-=======
 				Expect(v).To(Equal("B"))
 				v, ok = schema.Get[string](r[1].Entity, "key")
->>>>>>> 659c8769
 				Expect(ok).To(BeTrue())
 				Expect(v).To(Equal("C"))
 			})
 			It("Should retrieve the grandparents of a resource", func() {
-				a := newEmptyID("Key")
-				b := newEmptyID("V")
+				a := newEmptyID("A")
+				b := newEmptyID("B")
 				c := newEmptyID("C")
 				Expect(w.DefineResource(a)).To(Succeed())
 				Expect(w.DefineResource(b)).To(Succeed())
