--- conflicted
+++ resolved
@@ -65,11 +65,7 @@
 // NewResource creates a new entity with the given schema and name and an empty set of
 // field data. NewResource panics if the provided data value does not fit the ontology
 // schema.
-<<<<<<< HEAD
-func NewResource(schema zyn.Z, id ID, name string, data any) core.Resource {
-=======
 func NewResource(schema zyn.Schema, id ID, name string, data any) core.Resource {
->>>>>>> d0e4900d
 	return core.NewResource(schema, id, name, data)
 }
 
