// Copyright 2025 Synnax Labs, Inc.
//
// Use of this software is governed by the Business Source License included in the file
// licenses/BSL.txt.
//
// As of the Change Date specified in that file, in accordance with the Business Source
// License, use of this software will be governed by the Apache License, Version 2.0,
// included in the file licenses/APL.txt.

package mock

import (
	"context"

	"github.com/onsi/gomega"
	"github.com/synnaxlabs/aspen"
	aspentransmock "github.com/synnaxlabs/aspen/transport/mock"
	"github.com/synnaxlabs/synnax/pkg/distribution"
	"github.com/synnaxlabs/synnax/pkg/distribution/cluster"
	"github.com/synnaxlabs/synnax/pkg/distribution/framer"
	"github.com/synnaxlabs/synnax/pkg/distribution/framer/deleter"
	"github.com/synnaxlabs/synnax/pkg/distribution/framer/iterator"
	"github.com/synnaxlabs/synnax/pkg/distribution/framer/relay"
	"github.com/synnaxlabs/synnax/pkg/distribution/framer/writer"
	tmock "github.com/synnaxlabs/synnax/pkg/distribution/transport/mock"
	"github.com/synnaxlabs/synnax/pkg/storage"
	"github.com/synnaxlabs/synnax/pkg/storage/mock"
	"github.com/synnaxlabs/x/address"
	"github.com/synnaxlabs/x/binary"
	"github.com/synnaxlabs/x/config"
	"github.com/synnaxlabs/x/errors"
	. "github.com/synnaxlabs/x/testutil"
)

type Node struct {
	*distribution.Layer
	Storage *storage.Layer
}

type Cluster struct {
	cfg         distribution.Config
	storage     *mock.Cluster
	Nodes       map[cluster.NodeKey]Node
	writerNet   *tmock.FramerWriterNetwork
	iterNet     *tmock.FramerIteratorNetwork
	channelNet  *tmock.ChannelNetwork
	relayNet    *tmock.FramerRelayNetwork
	deleteNet   *tmock.FramerDeleterNetwork
	aspenNet    *aspentransmock.Network
	addrFactory *address.Factory
}

func ProvisionCluster(ctx context.Context, n int, cfgs ...distribution.Config) *Cluster {
	c := NewCluster(cfgs...)
	for range n {
		c.Provision(ctx)
	}
	return c
}

func NewCluster(cfgs ...distribution.Config) *Cluster {
	cfg, _ := config.New(distribution.Config{}, cfgs...)
	return &Cluster{
		cfg:         cfg,
		storage:     mock.NewCluster(),
		writerNet:   tmock.NewWriterNetwork(),
		iterNet:     tmock.NewIteratorNetwork(),
		channelNet:  tmock.NewChannelNetwork(),
		relayNet:    tmock.NewRelayNetwork(),
		deleteNet:   tmock.NewDeleterNetwork(),
		aspenNet:    aspentransmock.NewNetwork(),
		addrFactory: address.NewLocalFactory(0),
		Nodes:       make(map[cluster.NodeKey]Node),
	}
}

func (c *Cluster) Provision(
	ctx context.Context,
	cfgs ...distribution.Config,
) Node {
	var (
		peers             = c.addrFactory.Generated()
		addr              = c.addrFactory.Next()
		storageLayer      = c.storage.Provision(ctx)
		distributionLayer = MustSucceed(distribution.Open(ctx, append([]distribution.Config{{
			Storage: storageLayer,
			FrameTransport: mockFramerTransport{
				iter:    c.iterNet.New(addr, 1),
				writer:  c.writerNet.New(addr, 1),
				relay:   c.relayNet.New(addr, 1),
				deleter: c.deleteNet.New(addr),
			},
			ChannelTransport: c.channelNet.New(addr),
			AspenTransport:   c.aspenNet.NewTransport(),
			AdvertiseAddress: addr,
			PeerAddresses:    peers,
			AspenOptions: []aspen.Option{
				aspen.WithPropagationConfig(aspen.FastPropagationConfig),
			},
<<<<<<< HEAD
			GorpCodec: &binary.JSONCodec{},
		}, c.cfg}, cfgs...)...))
=======
			GorpCodec:            &binary.JSONCodec{},
			EnableChannelSignals: config.False(),
		}, b.cfg}, cfgs...)...))
>>>>>>> 67b9d7cc
	)
	node := Node{Layer: distributionLayer, Storage: storageLayer}
	c.Nodes[distributionLayer.Cluster.HostKey()] = node
	c.WaitForTopologyToStabilize()
	return node
}

// WaitForTopologyToStabilize waits for all nodes in the cluster to be aware of each
// other.
func (c *Cluster) WaitForTopologyToStabilize() {
	for _, node := range c.Nodes {
		gomega.Eventually(func() int {
			return len(node.Cluster.Nodes())
		}).Should(gomega.Equal(len(c.Nodes)))
	}
}

func (c *Cluster) Close() error {
	catcher := errors.NewCatcher(errors.WithAggregation())
	for _, node := range c.Nodes {
		catcher.Exec(node.Close)
	}
	catcher.Exec(c.storage.Close)
	return catcher.Error()
}

type mockFramerTransport struct {
	iter    iterator.Transport
	writer  writer.Transport
	relay   relay.Transport
	deleter deleter.Transport
}

var _ framer.Transport = (*mockFramerTransport)(nil)

func (mft mockFramerTransport) Iterator() iterator.Transport { return mft.iter }

func (mft mockFramerTransport) Writer() writer.Transport { return mft.writer }

func (mft mockFramerTransport) Relay() relay.Transport { return mft.relay }

func (mft mockFramerTransport) Deleter() deleter.Transport { return mft.deleter }

type StaticHostProvider struct{ Node cluster.Node }

var _ cluster.HostProvider = StaticHostProvider{}

func NewStaticHostProvider(key cluster.NodeKey) StaticHostProvider {
	return StaticHostProvider{Node: cluster.Node{Key: key}}
}

func (shp StaticHostProvider) Host() cluster.Node { return shp.Node }

func (shp StaticHostProvider) HostKey() cluster.NodeKey { return shp.Node.Key }<|MERGE_RESOLUTION|>--- conflicted
+++ resolved
@@ -97,14 +97,9 @@
 			AspenOptions: []aspen.Option{
 				aspen.WithPropagationConfig(aspen.FastPropagationConfig),
 			},
-<<<<<<< HEAD
-			GorpCodec: &binary.JSONCodec{},
-		}, c.cfg}, cfgs...)...))
-=======
 			GorpCodec:            &binary.JSONCodec{},
 			EnableChannelSignals: config.False(),
-		}, b.cfg}, cfgs...)...))
->>>>>>> 67b9d7cc
+		}, c.cfg}, cfgs...)...))
 	)
 	node := Node{Layer: distributionLayer, Storage: storageLayer}
 	c.Nodes[distributionLayer.Cluster.HostKey()] = node
