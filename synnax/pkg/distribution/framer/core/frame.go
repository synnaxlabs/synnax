// Copyright 2025 Synnax Labs, Inc.
//
// Use of this software is governed by the Business Source License included in the file
// licenses/BSL.txt.
//
// As of the Change Date specified in that file, in accordance with the Business Source
// License, use of this software will be governed by the Apache License, Version 2.0,
// included in the file licenses/APL.txt.

package core

import (
	"github.com/synnaxlabs/cesium"
	"github.com/synnaxlabs/synnax/pkg/distribution/channel"
	"github.com/synnaxlabs/synnax/pkg/distribution/core"
	"github.com/synnaxlabs/synnax/pkg/storage/ts"
	"github.com/synnaxlabs/x/telem"
)

<<<<<<< HEAD
// Frame is an extension of telem.Frame that provides a distribution layer specific
// API.
type Frame struct{ telem.Frame[channel.Key] }

// Append appends a series to the frame with the given key. For more details, see the
// telem.Frame.Append implementation.
=======
// Frame is a record that maps channel keys to telemetry series.
// It wraps the base telem.Frame type with channel.Key as the key type, providing
// distribution-specific functionality for handling telemetry data across nodes.
type Frame struct{ telem.Frame[channel.Key] }

// Append adds a new key-series pair to the frame and returns the updated frame.
// The key must be a valid channel.Key and the series must be a valid telem.Series.
>>>>>>> 831c09e9
func (f Frame) Append(key channel.Key, series telem.Series) Frame {
	return Frame{f.Frame.Append(key, series)}
}

<<<<<<< HEAD
=======
// UnaryFrame creates a new frame containing a single key-series pair.
// This is useful for creating frames with a single channel's data.
>>>>>>> 831c09e9
func UnaryFrame(key channel.Key, series telem.Series) Frame {
	return Frame{telem.UnaryFrame(key, series)}
}

<<<<<<< HEAD
func MultiFrame(keys []channel.Key, series []telem.Series) Frame {
	return Frame{telem.MultiFrame(keys, series)}
}

func AllocFrame(cap int) Frame {
	return Frame{telem.AllocFrame[channel.Key](cap)}
}
=======
// MultiFrame creates a new frame containing multiple key-series pairs.
// The keys and series slices must be of equal length, or MultiFrame will panic.
func MultiFrame(keys []channel.Key, series []telem.Series) Frame {
	return Frame{telem.MultiFrame(keys, series)}
}
>>>>>>> 831c09e9

// AllocFrame allocates a new frame with a capacity that can hold up to the specified
// number of series before a re-allocation, This is useful for pre-allocating frames
// when the expected number of series is known.
func AllocFrame(cap int) Frame {
	return Frame{telem.AllocFrame[channel.Key](cap)}
}

// SplitByLeaseholder splits the frame into multiple frames based on the leaseholder
// node of each channel. Returns a map where each key is a node key and the value is a
// frame containing all series for channels leased by that node.
func (f Frame) SplitByLeaseholder() map[core.NodeKey]Frame {
	frames := make(map[core.NodeKey]Frame)
	for key, ser := range f.Entries() {
		nodeKey := key.Leaseholder()
		frames[nodeKey] = frames[nodeKey].Append(key, ser)
	}
	return frames
}

<<<<<<< HEAD
func (f *Frame) Sort() { f.Frame.Sort() }

=======
// Sort sorts the frame in place by channel key.
func (f *Frame) Sort() { f.Frame.Sort() }

// SplitByHost splits the frame into three frames based on the leaseholder of each channel:
// - local: contains series for channels leased by the specified host
// - remote: contains series for channels leased by other hosts
// - free: contains series for channels that are not leased by any host
>>>>>>> 831c09e9
func (f Frame) SplitByHost(host core.NodeKey) (local Frame, remote Frame, free Frame) {
	for key, series := range f.Entries() {
		if key.Leaseholder() == host {
			local = local.Append(key, series)
		} else if key.Leaseholder().IsFree() {
			free = free.Append(key, series)
		} else {
			remote = remote.Append(key, series)
		}
	}
	return local, remote, free
}

<<<<<<< HEAD
func (f Frame) ToStorage() (fr ts.Frame) {
	return telem.MultiFrame[cesium.ChannelKey](channel.Keys(f.KeysSlice()).Storage(), f.SeriesSlice())
=======
// ToStorage converts the frame to the storage layer frame format.
// This is used when persisting the frame to storage.
func (f Frame) ToStorage() ts.Frame {
	return telem.MultiFrame(channel.Keys(f.KeysSlice()).Storage(), f.SeriesSlice())
>>>>>>> 831c09e9
}

// FilterKeys returns a new frame containing only the series for the specified keys.
// The original frame is not modified.
func (f Frame) FilterKeys(keys channel.Keys) Frame {
	return Frame{f.Frame.FilterKeys(keys)}
<<<<<<< HEAD
}

func (f Frame) Extend(frame Frame) Frame {
	return Frame{f.Frame.Extend(frame.Frame)}
}

=======
}

// ShallowCopy creates a shallow copy of the frame.
// The keys and series slices are copied, but the series data itself is not duplicated.
>>>>>>> 831c09e9
func (f Frame) ShallowCopy() Frame {
	return Frame{f.Frame.ShallowCopy()}
}

// MergeFrames combines multiple frames into a single frame.
// If the input slice is empty, returns an empty frame.
// If the input slice contains only one frame, returns that frame.
// Otherwise, merges all frames by appending their entries.
func MergeFrames(frames []Frame) (f Frame) {
	if len(frames) == 0 {
		return f
	}
	if len(frames) == 1 {
		return frames[0]
	}
	for _, frame := range frames {
		for key, series := range frame.Entries() {
			f = f.Append(key, series)
		}
	}
	return f
}

// NewFrameFromStorage creates a new distribution layer frame from a storage layer frame.
func NewFrameFromStorage(frame ts.Frame) Frame {
<<<<<<< HEAD
	return Frame{telem.UnsafeReinterpretKeysAs[cesium.ChannelKey, channel.Key](frame)}
=======
	return Frame{telem.UnsafeReinterpretFrameKeysAs[cesium.ChannelKey, channel.Key](frame)}
>>>>>>> 831c09e9
}<|MERGE_RESOLUTION|>--- conflicted
+++ resolved
@@ -17,14 +17,6 @@
 	"github.com/synnaxlabs/x/telem"
 )
 
-<<<<<<< HEAD
-// Frame is an extension of telem.Frame that provides a distribution layer specific
-// API.
-type Frame struct{ telem.Frame[channel.Key] }
-
-// Append appends a series to the frame with the given key. For more details, see the
-// telem.Frame.Append implementation.
-=======
 // Frame is a record that maps channel keys to telemetry series.
 // It wraps the base telem.Frame type with channel.Key as the key type, providing
 // distribution-specific functionality for handling telemetry data across nodes.
@@ -32,35 +24,21 @@
 
 // Append adds a new key-series pair to the frame and returns the updated frame.
 // The key must be a valid channel.Key and the series must be a valid telem.Series.
->>>>>>> 831c09e9
 func (f Frame) Append(key channel.Key, series telem.Series) Frame {
 	return Frame{f.Frame.Append(key, series)}
 }
 
-<<<<<<< HEAD
-=======
 // UnaryFrame creates a new frame containing a single key-series pair.
 // This is useful for creating frames with a single channel's data.
->>>>>>> 831c09e9
 func UnaryFrame(key channel.Key, series telem.Series) Frame {
 	return Frame{telem.UnaryFrame(key, series)}
 }
 
-<<<<<<< HEAD
-func MultiFrame(keys []channel.Key, series []telem.Series) Frame {
-	return Frame{telem.MultiFrame(keys, series)}
-}
-
-func AllocFrame(cap int) Frame {
-	return Frame{telem.AllocFrame[channel.Key](cap)}
-}
-=======
 // MultiFrame creates a new frame containing multiple key-series pairs.
 // The keys and series slices must be of equal length, or MultiFrame will panic.
 func MultiFrame(keys []channel.Key, series []telem.Series) Frame {
 	return Frame{telem.MultiFrame(keys, series)}
 }
->>>>>>> 831c09e9
 
 // AllocFrame allocates a new frame with a capacity that can hold up to the specified
 // number of series before a re-allocation, This is useful for pre-allocating frames
@@ -81,10 +59,6 @@
 	return frames
 }
 
-<<<<<<< HEAD
-func (f *Frame) Sort() { f.Frame.Sort() }
-
-=======
 // Sort sorts the frame in place by channel key.
 func (f *Frame) Sort() { f.Frame.Sort() }
 
@@ -92,7 +66,6 @@
 // - local: contains series for channels leased by the specified host
 // - remote: contains series for channels leased by other hosts
 // - free: contains series for channels that are not leased by any host
->>>>>>> 831c09e9
 func (f Frame) SplitByHost(host core.NodeKey) (local Frame, remote Frame, free Frame) {
 	for key, series := range f.Entries() {
 		if key.Leaseholder() == host {
@@ -106,34 +79,20 @@
 	return local, remote, free
 }
 
-<<<<<<< HEAD
-func (f Frame) ToStorage() (fr ts.Frame) {
-	return telem.MultiFrame[cesium.ChannelKey](channel.Keys(f.KeysSlice()).Storage(), f.SeriesSlice())
-=======
 // ToStorage converts the frame to the storage layer frame format.
 // This is used when persisting the frame to storage.
 func (f Frame) ToStorage() ts.Frame {
 	return telem.MultiFrame(channel.Keys(f.KeysSlice()).Storage(), f.SeriesSlice())
->>>>>>> 831c09e9
 }
 
 // FilterKeys returns a new frame containing only the series for the specified keys.
 // The original frame is not modified.
 func (f Frame) FilterKeys(keys channel.Keys) Frame {
 	return Frame{f.Frame.FilterKeys(keys)}
-<<<<<<< HEAD
-}
-
-func (f Frame) Extend(frame Frame) Frame {
-	return Frame{f.Frame.Extend(frame.Frame)}
-}
-
-=======
 }
 
 // ShallowCopy creates a shallow copy of the frame.
 // The keys and series slices are copied, but the series data itself is not duplicated.
->>>>>>> 831c09e9
 func (f Frame) ShallowCopy() Frame {
 	return Frame{f.Frame.ShallowCopy()}
 }
@@ -159,9 +118,5 @@
 
 // NewFrameFromStorage creates a new distribution layer frame from a storage layer frame.
 func NewFrameFromStorage(frame ts.Frame) Frame {
-<<<<<<< HEAD
-	return Frame{telem.UnsafeReinterpretKeysAs[cesium.ChannelKey, channel.Key](frame)}
-=======
 	return Frame{telem.UnsafeReinterpretFrameKeysAs[cesium.ChannelKey, channel.Key](frame)}
->>>>>>> 831c09e9
 }