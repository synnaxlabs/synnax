// Copyright 2025 Synnax Labs, Inc.
//
// Use of this software is governed by the Business Source License included in the file
// licenses/BSL.txt.
//
// As of the Change Date specified in that file, in accordance with the Business Source
// License, use of this software will be governed by the Apache License, Version 2.0,
// included in the file licenses/APL.txt.

package core

import (
<<<<<<< HEAD
	"fmt"
	"github.com/samber/lo"
	"strings"

=======
	"github.com/synnaxlabs/cesium"
>>>>>>> 82300050
	"github.com/synnaxlabs/synnax/pkg/distribution/channel"
	"github.com/synnaxlabs/synnax/pkg/distribution/core"
	"github.com/synnaxlabs/synnax/pkg/storage/ts"
	"github.com/synnaxlabs/x/telem"
)

type Frame struct{ telem.Frame[channel.Key] }

func (f Frame) Append(key channel.Key, series telem.Series) Frame {
	return Frame{f.Frame.Append(key, series)}
}

func UnaryFrame(key channel.Key, series telem.Series) Frame {
	return Frame{telem.UnaryFrame(key, series)}
}

func MultiFrame(keys []channel.Key, series []telem.Series) Frame {
	return Frame{telem.MultiFrame(keys, series)}
}

func (f Frame) SplitByLeaseholder() map[core.NodeKey]Frame {
	frames := make(map[core.NodeKey]Frame)
	for key, ser := range f.Entries() {
		nodeKey := key.Leaseholder()
		frames[nodeKey] = frames[nodeKey].Append(key, ser)
	}
	return frames
}

func (f Frame) SplitByHost(host core.NodeKey) (local Frame, remote Frame, free Frame) {
	for key, series := range f.Entries() {
		if key.Leaseholder() == host {
			local = local.Append(key, series)
		} else if key.Leaseholder().IsFree() {
			free = free.Append(key, series)
		} else {
			remote = remote.Append(key, series)
		}
	}
	return local, remote, free
}

func (f Frame) ToStorage() (fr ts.Frame) {
	return cesium.NewFrame(channel.Keys(f.KeysSlice()).Storage(), f.SeriesSlice())
}

func (f Frame) FilterKeys(keys channel.Keys) Frame {
<<<<<<< HEAD
	var (
		fKeys   = make(channel.Keys, 0, len(keys))
		fArrays = make([]telem.Series, 0, len(keys))
	)
	for i, key := range f.Keys {
		if keys.Contains(key) {
			fKeys = append(fKeys, key)
			fArrays = append(fArrays, f.Series[i])
		}
	}
	return Frame{Keys: fKeys, Series: fArrays}
}

func (f Frame) Get(key channel.Key) (series []telem.Series) {
	for i, k := range f.Keys {
		if k == key {
			series = append(series, f.Series[i])
		}
	}
	return series
}

func (f Frame) Extend(fr Frame) Frame {
	f.Keys = append(f.Keys, fr.Keys...)
	f.Series = append(f.Series, fr.Series...)
	return f
}

func (f Frame) ShallowCopy() Frame {
	return Frame{
		Keys:   lo.Map(f.Keys, func(k channel.Key, _ int) channel.Key { return k }),
		Series: lo.Map(f.Series, func(s telem.Series, _ int) telem.Series { return s }),
	}
}

func (f Frame) String() string {
	if len(f.Keys) == 0 {
		return "Frame{}"
	}

	var b strings.Builder
	b.WriteString("Frame{\n")

	// Transform the maximum key width for alignment
	maxKeyWidth := 0
	for _, key := range f.Keys {
		if len(key.String()) > maxKeyWidth {
			maxKeyWidth = len(key.String())
		}
	}

	// Format each key-series pair
	for i, key := range f.Keys {
		// Pad the key with spaces for alignment
		keyStr := key.String()
		padding := strings.Repeat(" ", maxKeyWidth-len(keyStr))

		b.WriteString(fmt.Sprintf("    %s%s: %v", keyStr, padding, f.Series[i]))
		if i < len(f.Keys)-1 {
			b.WriteString(",\n")
		}
	}

	b.WriteString("\n}")
	return b.String()
=======
	return Frame{f.Frame.FilterKeys(keys)}
>>>>>>> 82300050
}

func MergeFrames(frames []Frame) (f Frame) {
	if len(frames) == 0 {
		return f
	}
	if len(frames) == 1 {
		return frames[0]
	}
	for _, frame := range frames {
		for key, series := range frame.Entries() {
			f = f.Append(key, series)
		}
	}
	return f
}

func NewFrameFromStorage(frame ts.Frame) Frame {
	return MultiFrame(channel.KeysFromUint32(frame.KeysSlice()), frame.SeriesSlice())
}<|MERGE_RESOLUTION|>--- conflicted
+++ resolved
@@ -10,14 +10,7 @@
 package core
 
 import (
-<<<<<<< HEAD
-	"fmt"
-	"github.com/samber/lo"
-	"strings"
-
-=======
 	"github.com/synnaxlabs/cesium"
->>>>>>> 82300050
 	"github.com/synnaxlabs/synnax/pkg/distribution/channel"
 	"github.com/synnaxlabs/synnax/pkg/distribution/core"
 	"github.com/synnaxlabs/synnax/pkg/storage/ts"
@@ -65,75 +58,7 @@
 }
 
 func (f Frame) FilterKeys(keys channel.Keys) Frame {
-<<<<<<< HEAD
-	var (
-		fKeys   = make(channel.Keys, 0, len(keys))
-		fArrays = make([]telem.Series, 0, len(keys))
-	)
-	for i, key := range f.Keys {
-		if keys.Contains(key) {
-			fKeys = append(fKeys, key)
-			fArrays = append(fArrays, f.Series[i])
-		}
-	}
-	return Frame{Keys: fKeys, Series: fArrays}
-}
-
-func (f Frame) Get(key channel.Key) (series []telem.Series) {
-	for i, k := range f.Keys {
-		if k == key {
-			series = append(series, f.Series[i])
-		}
-	}
-	return series
-}
-
-func (f Frame) Extend(fr Frame) Frame {
-	f.Keys = append(f.Keys, fr.Keys...)
-	f.Series = append(f.Series, fr.Series...)
-	return f
-}
-
-func (f Frame) ShallowCopy() Frame {
-	return Frame{
-		Keys:   lo.Map(f.Keys, func(k channel.Key, _ int) channel.Key { return k }),
-		Series: lo.Map(f.Series, func(s telem.Series, _ int) telem.Series { return s }),
-	}
-}
-
-func (f Frame) String() string {
-	if len(f.Keys) == 0 {
-		return "Frame{}"
-	}
-
-	var b strings.Builder
-	b.WriteString("Frame{\n")
-
-	// Transform the maximum key width for alignment
-	maxKeyWidth := 0
-	for _, key := range f.Keys {
-		if len(key.String()) > maxKeyWidth {
-			maxKeyWidth = len(key.String())
-		}
-	}
-
-	// Format each key-series pair
-	for i, key := range f.Keys {
-		// Pad the key with spaces for alignment
-		keyStr := key.String()
-		padding := strings.Repeat(" ", maxKeyWidth-len(keyStr))
-
-		b.WriteString(fmt.Sprintf("    %s%s: %v", keyStr, padding, f.Series[i]))
-		if i < len(f.Keys)-1 {
-			b.WriteString(",\n")
-		}
-	}
-
-	b.WriteString("\n}")
-	return b.String()
-=======
 	return Frame{f.Frame.FilterKeys(keys)}
->>>>>>> 82300050
 }
 
 func MergeFrames(frames []Frame) (f Frame) {
