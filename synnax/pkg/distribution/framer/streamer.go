--- conflicted
+++ resolved
@@ -73,17 +73,6 @@
 )
 
 func (s *Service) NewStreamer(ctx context.Context, cfg StreamerConfig) (Streamer, error) {
-<<<<<<< HEAD
-	rel, err := s.Relay.NewStreamer(ctx, cfg)
-	if err != nil {
-		return nil, err
-	}
-	controlStateSender := newControlStateSender(s.iterator.TS, s.controlStateKey, cfg.Keys)
-	p := plumber.New()
-	plumber.SetSegment[StreamerRequest, StreamerResponse](p, relayReaderAddr, rel)
-	plumber.SetSegment[StreamerRequest, StreamerResponse](p, controlStateSenderAddr, controlStateSender)
-	plumber.SetSegment[StreamerRequest, StreamerRequest](p, requestMultiplierAddr, &confluence.DeltaMultiplier[StreamerRequest]{})
-=======
 	rel, err := s.relay.NewStreamer(ctx, cfg)
 	if err != nil {
 		return nil, err
@@ -93,7 +82,6 @@
 	plumber.SetSegment(p, relayReaderAddr, rel)
 	plumber.SetSegment(p, controlStateSenderAddr, controlStateSender)
 	plumber.SetSegment(p, requestMultiplierAddr, &confluence.DeltaMultiplier[StreamerRequest]{})
->>>>>>> 831c09e9
 	plumber.MultiRouter[StreamerRequest]{
 		Capacity:      5,
 		SourceTargets: []address.Address{requestMultiplierAddr},
