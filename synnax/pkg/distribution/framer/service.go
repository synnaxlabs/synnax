--- conflicted
+++ resolved
@@ -185,17 +185,11 @@
 	return s.deleter.NewDeleter()
 }
 
-<<<<<<< HEAD
-func (s *Service) ConfigureControlUpdateChannel(ctx context.Context, ch channel.Key, name string) error {
-	s.controlStateKey = ch
-	return s.config.TS.ConfigureControlUpdateChannel(ctx, ts.ChannelKey(ch), name)
-=======
 // ConfigureControlUpdateChannel sets the name and key of the channel used to propagate
 // control transfers between opened writers.
 func (s *Service) ConfigureControlUpdateChannel(ctx context.Context, ch channel.Key, name string) error {
 	s.controlStateKey = ch
 	return s.cfg.TS.ConfigureControlUpdateChannel(ctx, ts.ChannelKey(ch), name)
->>>>>>> 831c09e9
 }
 
 // Close closes the Service.
