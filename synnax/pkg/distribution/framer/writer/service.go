--- conflicted
+++ resolved
@@ -82,17 +82,6 @@
 	// to AlwaysAutoPersist.
 	// [OPTIONAL] - Defaults to 1s.
 	AutoIndexPersistInterval telem.TimeSpan `json:"auto_index_persist_interval" msgpack:"auto_index_persist_interval"`
-<<<<<<< HEAD
-	// Sync is set to true if the writer should send acknowledgements for every write request,
-	// not just on failed requests.
-	//
-	// This only applies to write operations, as the writer will always send acknowledgements
-	// for calls to Commit and SetAuthority.
-	//
-	// This setting is good for testing and debugging purposes, as it provides guarantees
-	// that a writer has successfully processed a frame, but can have a considerable
-	// performance impact.
-=======
 	// Sync is set to true if the writer should send acknowledgements for every write
 	// request, not just on failed requests.
 	//
@@ -103,7 +92,6 @@
 	// guarantees that a writer has successfully processed a frame, but can have a
 	// considerable performance impact.
 	//
->>>>>>> 831c09e9
 	// [OPTIONAL] - Defaults to false.
 	Sync *bool `json:"sync" msgpack:"sync"`
 }
@@ -279,13 +267,8 @@
 )
 
 // Open a new writer using the given configuration. The provided context is used to
-<<<<<<< HEAD
-// control the lifetime of goroutines spawned by the writer. If the given context is cancelled,
-// the writer will immediately abort all pending writes and return an error.
-=======
 // control the lifetime of goroutines spawned by the writer. If the given context is
 // cancelled, the writer will immediately abort all pending writes and return an error.
->>>>>>> 831c09e9
 func (s *Service) Open(ctx context.Context, cfgs ...Config) (*Writer, error) {
 	sCtx, cancel := signal.WithCancel(ctx, signal.WithInstrumentation(s.Instrumentation))
 	cfg, err := config.New(DefaultConfig(), cfgs...)
@@ -339,15 +322,9 @@
 	)
 
 	v := &validator{keys: cfg.Keys}
-<<<<<<< HEAD
-	plumber.SetSegment[Request, Request](pipe, validatorAddr, v)
-	plumber.SetSource[Response](pipe, validatorResponsesAddr, &v.responses)
-	plumber.SetSegment[Response, Response](
-=======
 	plumber.SetSegment(pipe, validatorAddr, v)
 	plumber.SetSource(pipe, validatorResponsesAddr, &v.responses)
 	plumber.SetSegment(
->>>>>>> 831c09e9
 		pipe,
 		synchronizerAddr,
 		newSynchronizer(len(cfg.Keys.UniqueLeaseholders()), s.Instrumentation),
@@ -387,11 +364,7 @@
 		routeValidatorTo = freeWriterAddr
 		switchTargets = append(switchTargets, freeWriterAddr)
 		w := s.newFree(cfg.Mode, *cfg.Sync)
-<<<<<<< HEAD
-		plumber.SetSegment[Request, Response](pipe, freeWriterAddr, w)
-=======
 		plumber.SetSegment(pipe, freeWriterAddr, w)
->>>>>>> 831c09e9
 		receiverAddresses = append(receiverAddresses, freeWriterAddr)
 	}
 
