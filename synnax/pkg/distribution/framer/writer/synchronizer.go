--- conflicted
+++ resolved
@@ -18,13 +18,8 @@
 )
 
 // Synchronizer is used to synchronized sequenced responses across multiple nodes.
-<<<<<<< HEAD
-// Synchronizer assumes that a request sent to multiple nodes contains a sequence
-// number that is incremented with every request.
-=======
 // Synchronizer assumes that a request sent to multiple nodes contains a sequence number
 // that is incremented with every request.
->>>>>>> 831c09e9
 type synchronizer struct {
 	alamos.Instrumentation
 	confluence.LinearTransform[Response, Response]
