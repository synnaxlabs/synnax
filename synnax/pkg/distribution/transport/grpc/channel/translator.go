--- conflicted
+++ resolved
@@ -35,22 +35,14 @@
 func translateOptionsForward(opts channel.CreateOptions) *channelv1.CreateOptions {
 	return &channelv1.CreateOptions{
 		RetrieveIfNameExists:  opts.RetrieveIfNameExists,
-<<<<<<< HEAD
-		OverwriteIfNameExists: opts.OverWriteIfNameExistsAndDifferentProperties,
-=======
 		OverwriteIfNameExists: opts.OverwriteIfNameExistsAndDifferentProperties,
->>>>>>> 67890a62
 	}
 }
 
 func translateOptionsBackward(opts *channelv1.CreateOptions) channel.CreateOptions {
 	return channel.CreateOptions{
 		RetrieveIfNameExists:                        opts.RetrieveIfNameExists,
-<<<<<<< HEAD
-		OverWriteIfNameExistsAndDifferentProperties: opts.OverwriteIfNameExists,
-=======
 		OverwriteIfNameExistsAndDifferentProperties: opts.OverwriteIfNameExists,
->>>>>>> 67890a62
 	}
 }
 
