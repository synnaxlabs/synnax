--- conflicted
+++ resolved
@@ -4,40 +4,28 @@
 
 import "google/protobuf/empty.proto";
 
-<<<<<<< HEAD
 option go_package = "github.com/synnaxlabs/synnax/pkg/distribution/transport/grpc/channel/v1";
 
-service ChannelService {
-    rpc Exec(CreateMessage) returns (CreateMessage) {}
-=======
 service ChannelCreateService {
     rpc Exec(CreateMessage) returns (CreateMessage) {}
 }
 
 service ChannelDeleteService {
     rpc Exec(DeleteRequest) returns (google.protobuf.Empty) {}
->>>>>>> 47751afa
 }
 
 message CreateMessage {
     repeated Channel channels = 1;
-<<<<<<< HEAD
-=======
 }
 
 message DeleteRequest {
     repeated uint32 keys = 3;
->>>>>>> 47751afa
 }
 
 message Channel {
     string name = 1;
     int32 node_id = 2;
-<<<<<<< HEAD
-    int32 storage_key = 3;
-=======
     uint32 storage_key = 3;
->>>>>>> 47751afa
     double rate = 4;
     string data_type = 5;
     int32 storage_index = 6;
