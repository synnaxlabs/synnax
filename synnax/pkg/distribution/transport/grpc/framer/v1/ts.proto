syntax = "proto3";

package ts.v1;

import "google/protobuf/empty.proto";
import "x/go/control/control.proto";
import "x/go/errors/errors.proto";
import "x/go/telem/telem.proto";

option go_package = "github.com/synnaxlabs/synnax/pkg/distribution/transport/grpc/framer/v1";

service IteratorService {
  rpc Iterate(stream IteratorRequest) returns (stream IteratorResponse) {}
}

message IteratorRequest {
  int32 command = 1;
  int64 stamp = 2;
  int64 span = 3;
  telem.PBTimeRange bounds = 4;
  repeated uint32 keys = 6;
  int64 chunk_size = 7;
}

message IteratorResponse {
  int32 variant = 1;
  int32 command = 2;
  Frame frame = 3;
<<<<<<< HEAD
  int32 node_key = 43;
=======
  int32 node_key = 4;
>>>>>>> 831c09e9
  bool ack = 5;
  int32 seq_num = 6;
  errors.PBPayload error = 7;
}

service RelayService {
  rpc Relay(stream RelayRequest) returns (stream RelayResponse);
}

message RelayRequest {
  repeated uint32 keys = 1;
}

message RelayResponse {
  Frame frame = 1;
  errors.PBPayload error = 2;
}

message Frame {
  repeated uint32 keys = 1;
  repeated telem.PBSeries series = 2;
}

service WriterService {
  rpc Write(stream WriterRequest) returns (stream WriterResponse) {}
}

message WriterRequest {
  int32 command = 1;
  WriterConfig config = 2;
  Frame frame = 3;
}

message WriterConfig {
  repeated uint32 keys = 1;
  int64 start = 2;
  repeated uint32 authorities = 3;
  control.ControlSubject control_subject = 4;
  bool err_on_unauthorized = 5;
  uint32 mode = 6;
  bool enable_auto_commit = 7;
  int64 auto_index_persist_interval = 8;
}

message WriterResponse {
  int32 command = 1;
  int32 seq_num = 2;
  int32 node_key = 3;
  int64 end = 4;
  bool authorized = 5;
}

service DeleteService {
  rpc Exec(DeleteRequest) returns (google.protobuf.Empty) {}
}

message DeleteRequest {
  repeated uint32 keys = 1;
  repeated string names = 2;
  telem.PBTimeRange bounds = 3;
}<|MERGE_RESOLUTION|>--- conflicted
+++ resolved
@@ -26,11 +26,7 @@
   int32 variant = 1;
   int32 command = 2;
   Frame frame = 3;
-<<<<<<< HEAD
-  int32 node_key = 43;
-=======
   int32 node_key = 4;
->>>>>>> 831c09e9
   bool ack = 5;
   int32 seq_num = 6;
   errors.PBPayload error = 7;
