--- conflicted
+++ resolved
@@ -24,14 +24,8 @@
   "devDependencies": {
     "@synnaxlabs/tsconfig": "workspace:*",
     "@synnaxlabs/vite-plugin": "workspace:*",
-<<<<<<< HEAD
-    "@types/node": "^22.7.5",
-    "eslint": "^9.16.0",
-=======
     "@types/node": "^22.10.2",
-    "@vitest/coverage-v8": "^2.1.8",
     "eslint": "^9.17.0",
->>>>>>> 37538709
     "eslint-config-synnaxlabs": "workspace:*",
     "typescript": "^5.7.2",
     "vite": "^6.0.3",
