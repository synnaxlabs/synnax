#  Copyright 2025 Synnax Labs, Inc.
#
#  Use of this software is governed by the Business Source License included in the file
#  licenses/BSL.txt.
#
#  As of the Change Date specified in that file, in accordance with the Business Source
#  License, use of this software will be governed by the Apache License, Version 2.0,
#  included in the file licenses/APL.txt.

from typing import TYPE_CHECKING, Any

from playwright.sync_api import Page

from console.task.channels.analog import Analog
from console.task.channels.current import Current
from console.task.channels.voltage import Voltage

from .ni import NIChannel, NITask

if TYPE_CHECKING:
    from console.console import Console

# Channel type registry for NI Analog Output
AO_CHANNEL_TYPES: dict[str, type[Analog]] = {
    "Voltage": Voltage,
    "Current": Current,
}


class AnalogWrite(NITask):
    """NI Analog Write/Output Task automation interface."""

    def __init__(self, page: Page, console: "Console") -> None:
        super().__init__(page, console)
        self.page_type = "NI Analog Write Task"

    def new(self) -> str:
        """Create a new NI AO task page."""
        return super().new()

    def add_channel(
        self,
        name: str,
        chan_type: str,
        device: str,
        dev_name: str | None = None,
        **kwargs: Any,
    ) -> NIChannel:
        """
        Add a channel to the NI AO task. Only Voltage and Current types are allowed.
        Terminal configuration and shunt resistor parameters are not supported for AO tasks.

        Args:
            name: Channel name
            chan_type: Channel type (must be "Voltage" or "Current")
            device: Device identifier
            dev_name: Optional device name
            **kwargs: Additional channel-specific configuration

        Returns:
            The created channel instance

        Raises:
            ValueError: If channel type is not valid for analog write tasks
        """
        if chan_type not in AO_CHANNEL_TYPES:
            raise ValueError(
                f"Invalid channel type for NI Analog Write: {chan_type}. "
                f"Valid types: {list(AO_CHANNEL_TYPES.keys())}"
            )

        # Remove parameters not supported for AO tasks
        kwargs.pop("terminal_config", None)
        kwargs.pop("shunt_resistor", None)
        kwargs.pop("resistance", None)

        return self._add_channel_helper(
            name=name,
            device=device,
            dev_name=dev_name,
            channel_class=AO_CHANNEL_TYPES[chan_type],
            **kwargs,
        )

    def set_parameters(
        self,
<<<<<<< HEAD
        task_name: Optional[str] = None,
        data_saving: Optional[bool] = None,
        auto_start: Optional[bool] = None,
        state_update_rate: Optional[float] = None,
=======
        task_name: str | None = None,
        data_saving: bool | None = None,
        auto_start: bool | None = None,
        state_update_rate: float | None = None,
>>>>>>> 82d68603
        **kwargs: Any,
    ) -> None:
        """
        Set the parameters for the NI AO task.

        Args:
            task_name: The name of the task.
            data_saving: Whether to save data to the core.
            auto_start: Whether to start the task automatically.
            state_update_rate: The state update rate for the AO task.
            **kwargs: Additional parameters.
        """

        super().set_parameters(
            task_name=task_name,
            data_saving=data_saving,
            auto_start=auto_start,
            **kwargs,
        )

        if state_update_rate is not None:
            self.console.fill_input_field("State Update Rate", str(state_update_rate))<|MERGE_RESOLUTION|>--- conflicted
+++ resolved
@@ -84,17 +84,10 @@
 
     def set_parameters(
         self,
-<<<<<<< HEAD
-        task_name: Optional[str] = None,
-        data_saving: Optional[bool] = None,
-        auto_start: Optional[bool] = None,
-        state_update_rate: Optional[float] = None,
-=======
         task_name: str | None = None,
         data_saving: bool | None = None,
         auto_start: bool | None = None,
         state_update_rate: float | None = None,
->>>>>>> 82d68603
         **kwargs: Any,
     ) -> None:
         """
