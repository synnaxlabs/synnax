#  Copyright 2025 Synnax Labs, Inc.
#
#  Use of this software is governed by the Business Source License included in the file
#  licenses/BSL.txt.
#
#  As of the Change Date specified in that file, in accordance with the Business Source
#  License, use of this software will be governed by the Apache License, Version 2.0,
#  included in the file licenses/APL.txt.

import os
import platform
from collections import deque

import matplotlib

matplotlib.use("Agg")  # Use non-interactive backend
import matplotlib.pyplot as plt
import numpy as np
import synnax as sy

from framework.utils import get_machine_info, get_memory_info, get_synnax_version
from tests.latency.latency import Latency


<<<<<<< HEAD
class BenchReport(Latency):

    def setup(self) -> None:
        super().setup()

        self.set_manual_timeout(10)
=======
class BenchReport(TestCase):
    def setup(self) -> None:
        self.set_manual_timeout(15)
>>>>>>> 9d9e629b

        self.report_client = sy.Synnax(
            host=self.synnax_connection.server_address,
            port=self.synnax_connection.port,
            username=self.synnax_connection.username,
            password=self.synnax_connection.password,
            secure=self.synnax_connection.secure,
        )

        self.subscribe(["bench_state", "bench_command"])

        self.loop_start = sy.TimeStamp.now()

    def run(self) -> None:
        """
        Run the test case.
        """

        cycles: int = 0
        times: deque[sy.TimeStamp] = deque()
        loop_start: sy.TimeStamp = sy.TimeStamp.now()
        state_channel: str = "bench_state"
        cmd_channel: str = "bench_command"
        bench_time: sy.TimeSpan = sy.TimeSpan.SECOND * 3

        try:
            with self.report_client.open_streamer(state_channel) as stream:
                with self.report_client.open_writer(
                    sy.TimeStamp.now(), cmd_channel
                ) as writer:
                    while sy.TimeStamp.since(loop_start) < bench_time:
                        start = sy.TimeStamp.now()
                        writer.write(cmd_channel, True)
                        value = stream.read()
                        times.append(sy.TimeStamp.since(start))
                        cycles += 1

        except Exception as e:
            raise Exception(f"EXCEPTION: {e}")

        self.log(f"Cycles/second: {cycles / bench_time.seconds:.2f}")

        # Convert times to milliseconds for better readability
        times_ms = [float(t.microseconds) / 1000 for t in times]

        # Calculate jitter metrics
        peak_to_peak_jitter = max(times_ms) - min(times_ms)

        # Calculate average jitter (mean deviation between consecutive samples)
        consecutive_differences = np.abs(np.diff(times_ms))
        average_jitter = np.mean(consecutive_differences)

        # Calculate percentiles
        p90 = np.percentile(times_ms, 90)
        p95 = np.percentile(times_ms, 95)
        p99 = np.percentile(times_ms, 99)

        # Get machine information dynamically
        machine_name = get_machine_info()
        memory_info = get_memory_info()
        machine_desc = f"Machine: {machine_name}"
        if memory_info:
            machine_desc += f", {memory_info}"

        # Create the plot (updated for 2x2 layout)
        fig = plt.figure(figsize=(12, 10))
        gs = fig.add_gridspec(2, 2, height_ratios=[2, 1])
        ax1 = fig.add_subplot(gs[0, :])  # Top row, full width
        ax2 = fig.add_subplot(gs[1, 0])  # Bottom left
        ax3 = fig.add_subplot(gs[1, 1])  # Bottom right

        # Add title and description at the top
        plt.suptitle("Echo Benchmark Results", fontsize=14, y=0.98)
        plt.figtext(
            0.1,
            0.92,
            f"{machine_desc} | Platform Version: {get_synnax_version()} | Config: "
            "LL-PP-C500-R1-50-R2-10",
            fontsize=10,
            ha="left",
        )

        # Top plot: Latency over time with percentiles
        ax1.plot(times_ms, label="Latency", alpha=0.6)
        ax1.axhline(y=float(p90), color="r", linestyle="--", label=f"P90: {p90:.2f}ms")
        ax1.axhline(y=float(p95), color="g", linestyle="--", label=f"P95: {p95:.2f}ms")
        ax1.axhline(y=float(p99), color="b", linestyle="--", label=f"P99: {p99:.2f}ms")
        ax1.set_title("Latency Over Time")
        ax1.set_xlabel("Sample Number")
        ax1.set_ylabel("Latency (ms)")
        ax1.grid(True, alpha=0.3)
        ax1.legend()

        # Bottom left plot: Jitter over time
        ax2.plot(consecutive_differences, label="Jitter", color="purple", alpha=0.6)
        ax2.axhline(
            y=average_jitter,
            color="r",
            linestyle="--",
            label=f"Avg Jitter: {average_jitter:.2f}ms",
        )
        ax2.set_title("Jitter Over Time")
        ax2.set_xlabel("Sample Number")
        ax2.set_ylabel("Jitter (ms)")
        ax2.grid(True, alpha=0.3)
        ax2.legend()

        # Bottom right plot: Histograms
        # Latency histogram
        ax3.hist(times_ms, bins=30, alpha=0.5, color="blue", label="Latency")
        ax3_twin = ax3.twinx()  # Create a twin axis for the jitter histogram
        ax3_twin.hist(
            consecutive_differences, bins=30, alpha=0.5, color="purple", label="Jitter"
        )

        # Set logarithmic scale for both y-axes
        ax3.set_yscale("log")
        ax3_twin.set_yscale("log")

        # Customize the histogram plot
        ax3.set_title("Distribution of Latency and Jitter (Log Scale)")
        ax3.set_xlabel("Time (ms)")
        ax3.set_ylabel("Frequency (Latency)", color="blue")
        ax3_twin.set_ylabel("Frequency (Jitter)", color="purple")

        # Add legends for both histograms
        lines1, labels1 = ax3.get_legend_handles_labels()
        lines2, labels2 = ax3_twin.get_legend_handles_labels()
        ax3.legend(lines1 + lines2, labels1 + labels2, loc="upper right")

        # Adjust layout to make room for the title and description
        plt.tight_layout()
        plt.subplots_adjust(top=0.85)  # Make room for the title and description

        # Selected arbitrarily. However, these values should
        # provide a good maximumm threshold
        max_p90 = 2.5
        max_p95 = 3.0
        max_p99 = 5
        max_average_jitter = 2

        if platform.system().lower() == "windows":
            max_peak_to_peak_jitter = 40
        else:
            max_peak_to_peak_jitter = 20

        # Print statistics
        p90_msg = f"P90: {p90:.2f}ms"
        if p90 > max_p90:
            p90_msg += f" is greater than {max_p90}ms (FAILED)"
            self.fail()
        self.log(p90_msg)

        p95_msg = f"P95: {p95:.2f}ms"
        if p95 > max_p95:
            p95_msg += f" is greater than {max_p95}ms (FAILED)"
            self.fail()
        self.log(p95_msg)

        p99_msg = f"P99: {p99:.2f}ms"
        if p99 > max_p99:
            p99_msg += f" is greater than {max_p99}ms (FAILED)"
            self.fail()
        self.log(p99_msg)

        peak_to_peak_jitter_msg = f"Peak-to-peak jitter: {peak_to_peak_jitter:.2f}ms"
        if peak_to_peak_jitter > max_peak_to_peak_jitter:
            peak_to_peak_jitter_msg += (
                f" is greater than {max_peak_to_peak_jitter}ms (FAILED)"
            )
            self.fail()
        self.log(peak_to_peak_jitter_msg)

        average_jitter_msg = f"Average jitter: {average_jitter:.2f}ms"
        if average_jitter > max_average_jitter:
            average_jitter_msg += f" is greater than {max_average_jitter}ms (FAILED)"
            self.fail()
        self.log(average_jitter_msg)

        os.makedirs("tests/results", exist_ok=True)
        plt.savefig("tests/results/bench_load.png", dpi=300, bbox_inches="tight")
        self.log(
            f"Saved benchmark plot to: {os.path.abspath('tests/results/bench_load.png')}"
        )
        plt.close(fig)<|MERGE_RESOLUTION|>--- conflicted
+++ resolved
@@ -22,18 +22,11 @@
 from tests.latency.latency import Latency
 
 
-<<<<<<< HEAD
 class BenchReport(Latency):
 
     def setup(self) -> None:
         super().setup()
-
         self.set_manual_timeout(10)
-=======
-class BenchReport(TestCase):
-    def setup(self) -> None:
-        self.set_manual_timeout(15)
->>>>>>> 9d9e629b
 
         self.report_client = sy.Synnax(
             host=self.synnax_connection.server_address,
