#  Copyright 2025 Synnax Labs, Inc.
#
#  Use of this software is governed by the Business Source License included in the file
#  licenses/BSL.txt.
#
#  As of the Change Date specified in that file, in accordance with the Business Source
#  License, use of this software will be governed by the Apache License, Version 2.0,
#  included in the file licenses/APL.txt.

import os
import platform
from collections import deque

import matplotlib

matplotlib.use("Agg")  # Use non-interactive backend
import matplotlib.pyplot as plt
import numpy as np
import synnax as sy

from framework.utils import get_machine_info, get_memory_info, get_synnax_version
from tests.latency.latency import Latency


class BenchReport(Latency):

    def setup(self) -> None:
        super().setup()
        self.set_manual_timeout(10)

        self.report_client = sy.Synnax(
            host=self.synnax_connection.server_address,
            port=self.synnax_connection.port,
            username=self.synnax_connection.username,
            password=self.synnax_connection.password,
            secure=self.synnax_connection.secure,
        )

        self.subscribe(["bench_state", "bench_command"])

        self.loop_start = sy.TimeStamp.now()

    def run(self) -> None:
        """
        Run the test case.
        """

        cycles: int = 0
        times: deque[sy.TimeStamp] = deque()
        loop_start: sy.TimeStamp = sy.TimeStamp.now()
        state_channel: str = "bench_state"
        cmd_channel: str = "bench_command"
        bench_time: sy.TimeSpan = sy.TimeSpan.SECOND * 3

        try:
            with self.report_client.open_streamer(state_channel) as stream:
                with self.report_client.open_writer(
                    sy.TimeStamp.now(), cmd_channel
                ) as writer:
                    while sy.TimeStamp.since(loop_start) < bench_time:
                        start = sy.TimeStamp.now()
                        writer.write(cmd_channel, True)
                        value = stream.read()
                        times.append(sy.TimeStamp.since(start))
                        cycles += 1

        except Exception as e:
            raise Exception(f"EXCEPTION: {e}")

<<<<<<< HEAD
        self.log(f"Cycles/second: {cycles / bench_time.seconds}")
=======
        self.log(f"Cycles/second: {cycles / bench_time.seconds:.2f}")
>>>>>>> f2ff321f

        # Convert times to milliseconds for better readability
        times_ms = [float(t.microseconds) / 1000 for t in times]

        # Calculate jitter metrics
        peak_to_peak_jitter = max(times_ms) - min(times_ms)

        # Calculate average jitter (mean deviation between consecutive samples)
        consecutive_differences = np.abs(np.diff(times_ms))
        average_jitter = np.mean(consecutive_differences)

        # Calculate percentiles
        p90 = np.percentile(times_ms, 90)
        p95 = np.percentile(times_ms, 95)
        p99 = np.percentile(times_ms, 99)

        # Get machine information dynamically
        machine_name = get_machine_info()
        memory_info = get_memory_info()
        machine_desc = f"Machine: {machine_name}"
        if memory_info:
            machine_desc += f", {memory_info}"

        # Create the plot (updated for 2x2 layout)
        fig = plt.figure(figsize=(12, 10))
        gs = fig.add_gridspec(2, 2, height_ratios=[2, 1])
        ax1 = fig.add_subplot(gs[0, :])  # Top row, full width
        ax2 = fig.add_subplot(gs[1, 0])  # Bottom left
        ax3 = fig.add_subplot(gs[1, 1])  # Bottom right

        # Add title and description at the top
        plt.suptitle("Echo Benchmark Results", fontsize=14, y=0.98)
        plt.figtext(
            0.1,
            0.92,
            f"{machine_desc} | Platform Version: {get_synnax_version()} | Config: "
            "LL-PP-C500-R1-50-R2-10",
            fontsize=10,
            ha="left",
        )

        # Top plot: Latency over time with percentiles
        ax1.plot(times_ms, label="Latency", alpha=0.6)
        ax1.axhline(y=float(p90), color="r", linestyle="--", label=f"P90: {p90:.2f}ms")
        ax1.axhline(y=float(p95), color="g", linestyle="--", label=f"P95: {p95:.2f}ms")
        ax1.axhline(y=float(p99), color="b", linestyle="--", label=f"P99: {p99:.2f}ms")
        ax1.set_title("Latency Over Time")
        ax1.set_xlabel("Sample Number")
        ax1.set_ylabel("Latency (ms)")
        ax1.grid(True, alpha=0.3)
        ax1.legend()

        # Bottom left plot: Jitter over time
        ax2.plot(consecutive_differences, label="Jitter", color="purple", alpha=0.6)
        ax2.axhline(
            y=average_jitter,
            color="r",
            linestyle="--",
            label=f"Avg Jitter: {average_jitter:.2f}ms",
        )
        ax2.set_title("Jitter Over Time")
        ax2.set_xlabel("Sample Number")
        ax2.set_ylabel("Jitter (ms)")
        ax2.grid(True, alpha=0.3)
        ax2.legend()

        # Bottom right plot: Histograms
        # Latency histogram
        ax3.hist(times_ms, bins=30, alpha=0.5, color="blue", label="Latency")
        ax3_twin = ax3.twinx()  # Create a twin axis for the jitter histogram
        ax3_twin.hist(
            consecutive_differences, bins=30, alpha=0.5, color="purple", label="Jitter"
        )

        # Set logarithmic scale for both y-axes
        ax3.set_yscale("log")
        ax3_twin.set_yscale("log")

        # Customize the histogram plot
        ax3.set_title("Distribution of Latency and Jitter (Log Scale)")
        ax3.set_xlabel("Time (ms)")
        ax3.set_ylabel("Frequency (Latency)", color="blue")
        ax3_twin.set_ylabel("Frequency (Jitter)", color="purple")

        # Add legends for both histograms
        lines1, labels1 = ax3.get_legend_handles_labels()
        lines2, labels2 = ax3_twin.get_legend_handles_labels()
        ax3.legend(lines1 + lines2, labels1 + labels2, loc="upper right")

        # Adjust layout to make room for the title and description
        plt.tight_layout()
        plt.subplots_adjust(top=0.85)  # Make room for the title and description

        # Selected arbitrarily. However, these values should
        # provide a good maximumm threshold
        max_p90 = 2.5
        max_p95 = 3.0
        max_p99 = 5
        max_average_jitter = 2

        if platform.system().lower() == "windows":
            max_peak_to_peak_jitter = 40
        else:
            max_peak_to_peak_jitter = 20

        # Print statistics
        p90_msg = f"P90: {p90:.2f}ms"
        if p90 > max_p90:
            p90_msg += f" is greater than {max_p90}ms (FAILED)"
            self.fail()
        self.log(p90_msg)

        p95_msg = f"P95: {p95:.2f}ms"
        if p95 > max_p95:
            p95_msg += f" is greater than {max_p95}ms (FAILED)"
            self.fail()
        self.log(p95_msg)

        p99_msg = f"P99: {p99:.2f}ms"
        if p99 > max_p99:
            p99_msg += f" is greater than {max_p99}ms (FAILED)"
            self.fail()
        self.log(p99_msg)

        peak_to_peak_jitter_msg = f"Peak-to-peak jitter: {peak_to_peak_jitter:.2f}ms"
        if peak_to_peak_jitter > max_peak_to_peak_jitter:
            peak_to_peak_jitter_msg += (
                f" is greater than {max_peak_to_peak_jitter}ms (FAILED)"
            )
            self.fail()
        self.log(peak_to_peak_jitter_msg)

        average_jitter_msg = f"Average jitter: {average_jitter:.2f}ms"
        if average_jitter > max_average_jitter:
            average_jitter_msg += f" is greater than {max_average_jitter}ms (FAILED)"
            self.fail()
        self.log(average_jitter_msg)

        os.makedirs("tests/results", exist_ok=True)
        plt.savefig("tests/results/bench_load.png", dpi=300, bbox_inches="tight")
        self.log(
            f"Saved benchmark plot to: {os.path.abspath('tests/results/bench_load.png')}"
        )
        plt.close(fig)<|MERGE_RESOLUTION|>--- conflicted
+++ resolved
@@ -67,11 +67,7 @@
         except Exception as e:
             raise Exception(f"EXCEPTION: {e}")
 
-<<<<<<< HEAD
-        self.log(f"Cycles/second: {cycles / bench_time.seconds}")
-=======
         self.log(f"Cycles/second: {cycles / bench_time.seconds:.2f}")
->>>>>>> f2ff321f
 
         # Convert times to milliseconds for better readability
         times_ms = [float(t.microseconds) / 1000 for t in times]
