{
  "$schema": "test_schema.json",
  "sequences": [
    {
<<<<<<< HEAD
      "sequence_name": "Task Status Verification",
      "tests": [
        {
          "case": "console/task/no_device"
        }
      ]
    },
    {
      "sequence_name": "NI Analog Forms 1",
=======
      "sequence_name": "NI Counter Forms",
>>>>>>> 82d68603
      "sequence_order": "asynchronous",
      "tests": [
        {
          "case": "console/task/ni_counter_write_forms"
        },
        {
<<<<<<< HEAD
          "case": "console/task/ni_analog_read_forms",
          "matrix": { "mode": ["a", "b", "c"] }
        }
      ]
    },
    {
      "sequence_name": "NI Analog Forms 2",
      "sequence_order": "asynchronous",
      "tests": [
        {
          "case": "console/task/ni_analog_read_forms",
          "matrix": { "mode": ["d", "e", "f"] }
=======
          "case": "console/task/ni_counter_read_forms",
          "parameters": {
            "mode": ["a", "b", "c"]
          }
        }
      ]
    },
    {
      "sequence_name": "NI Analog Forms 1",
      "sequence_order": "asynchronous",
      "tests": [
        {
          "case": "console/task/ni_analog_write_forms"
        },
        {
          "case": "console/task/ni_analog_read_forms",
          "parameters": {
            "mode": ["a", "b", "c"]
          }
        }
      ]
    },
    {
      "sequence_name": "NI Analog Forms 2",
      "sequence_order": "asynchronous",
      "tests": [
        {
          "case": "console/task/ni_analog_read_forms",
          "parameters": {
            "mode": ["d", "e", "f"]
          }
>>>>>>> 82d68603
        }
      ]
    },
    {
      "sequence_name": "NI Counter Forms",
      "sequence_order": "asynchronous",
      "tests": [
        {
          "case": "console/task/ni_counter_read_forms",
          "matrix": { "mode": ["a", "b", "c"] }
        },
        {
          "case": "console/task/ni_counter_write_forms"
        }
      ]
    }
  ]
}<|MERGE_RESOLUTION|>--- conflicted
+++ resolved
@@ -2,39 +2,13 @@
   "$schema": "test_schema.json",
   "sequences": [
     {
-<<<<<<< HEAD
-      "sequence_name": "Task Status Verification",
-      "tests": [
-        {
-          "case": "console/task/no_device"
-        }
-      ]
-    },
-    {
-      "sequence_name": "NI Analog Forms 1",
-=======
       "sequence_name": "NI Counter Forms",
->>>>>>> 82d68603
       "sequence_order": "asynchronous",
       "tests": [
         {
           "case": "console/task/ni_counter_write_forms"
         },
         {
-<<<<<<< HEAD
-          "case": "console/task/ni_analog_read_forms",
-          "matrix": { "mode": ["a", "b", "c"] }
-        }
-      ]
-    },
-    {
-      "sequence_name": "NI Analog Forms 2",
-      "sequence_order": "asynchronous",
-      "tests": [
-        {
-          "case": "console/task/ni_analog_read_forms",
-          "matrix": { "mode": ["d", "e", "f"] }
-=======
           "case": "console/task/ni_counter_read_forms",
           "parameters": {
             "mode": ["a", "b", "c"]
@@ -66,20 +40,14 @@
           "parameters": {
             "mode": ["d", "e", "f"]
           }
->>>>>>> 82d68603
         }
       ]
     },
     {
-      "sequence_name": "NI Counter Forms",
-      "sequence_order": "asynchronous",
+      "sequence_name": "Task Status Verification",
       "tests": [
         {
-          "case": "console/task/ni_counter_read_forms",
-          "matrix": { "mode": ["a", "b", "c"] }
-        },
-        {
-          "case": "console/task/ni_counter_write_forms"
+          "case": "console/task/no_device"
         }
       ]
     }
