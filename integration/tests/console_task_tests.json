{
  "$schema": "test_schema.json",
  "sequences": [
    {
      "sequence_name": "Task Status Verification",
      "tests": [
        {
          "case": "console/task/no_device"
        }
      ]
    },
    {
      "sequence_name": "NI Analog Forms 1",
      "sequence_order": "asynchronous",
      "tests": [
        {
          "case": "console/task/ni_analog_write_forms"
        },
        {
          "case": "console/task/ni_analog_read_forms",
<<<<<<< HEAD
          "matrix": { "mode": ["a", "b", "c"] }
=======
          "parameters": {
            "mode": ["a", "b", "c"]
          }
>>>>>>> 3f9ad163
        }
      ]
    },
    {
      "sequence_name": "NI Analog Forms 2",
      "sequence_order": "asynchronous",
      "tests": [
        {
          "case": "console/task/ni_analog_read_forms",
<<<<<<< HEAD
          "matrix": { "mode": ["d", "e", "f"] }
=======
          "parameters": {
            "mode": ["d", "e", "f"]
          }
>>>>>>> 3f9ad163
        }
      ]
    },
    {
      "sequence_name": "NI Counter Forms",
      "sequence_order": "asynchronous",
      "tests": [
        {
          "case": "console/task/ni_counter_read_forms",
          "matrix": { "mode": ["a", "b", "c"] }
        },
        {
          "case": "console/task/ni_counter_write_forms"
        }
      ]
    }
  ]
}<|MERGE_RESOLUTION|>--- conflicted
+++ resolved
@@ -1,6 +1,33 @@
 {
   "$schema": "test_schema.json",
   "sequences": [
+    {
+      "sequence_name": "NI Form Input Verification 1",
+      "sequence_order": "asynchronous",
+      "tests": [
+        {
+          "case": "console/task/ni_analog_write_forms"
+        },
+        {
+          "case": "console/task/ni_analog_read_forms",
+          "parameters": {
+            "mode": ["a", "b", "c"]
+          }
+        }
+      ]
+    },
+    {
+      "sequence_name": "NI Form Input Verification 2",
+      "sequence_order": "asynchronous",
+      "tests": [
+        {
+          "case": "console/task/ni_analog_read_forms",
+          "parameters": {
+            "mode": ["d", "e", "f"]
+          }
+        }
+      ]
+    },
     {
       "sequence_name": "Task Status Verification",
       "tests": [
@@ -18,13 +45,7 @@
         },
         {
           "case": "console/task/ni_analog_read_forms",
-<<<<<<< HEAD
           "matrix": { "mode": ["a", "b", "c"] }
-=======
-          "parameters": {
-            "mode": ["a", "b", "c"]
-          }
->>>>>>> 3f9ad163
         }
       ]
     },
@@ -34,13 +55,7 @@
       "tests": [
         {
           "case": "console/task/ni_analog_read_forms",
-<<<<<<< HEAD
           "matrix": { "mode": ["d", "e", "f"] }
-=======
-          "parameters": {
-            "mode": ["d", "e", "f"]
-          }
->>>>>>> 3f9ad163
         }
       ]
     },
