--- conflicted
+++ resolved
@@ -73,11 +73,7 @@
         for ch in ch_names:
             ni_ci.assert_channel(ch)
 
-<<<<<<< HEAD
-    def create_test_rack(self, rack_name: str, device_name: str, mode: str) -> None:
-=======
     def create_test_rack(self, rack_name: str, device_name: str) -> None:
->>>>>>> 2de16d75
         rack = self.client.racks.create(name=rack_name)
         self.client.devices.create(
             [
