--- conflicted
+++ resolved
@@ -11,13 +11,7 @@
 import re
 from typing import Optional
 
-<<<<<<< HEAD
-from numpy.random import f
 from playwright.sync_api import Locator, Page
-=======
-import synnax as sy
-from playwright.sync_api import Browser, BrowserType, Page, sync_playwright
->>>>>>> 77ea7ece
 
 from .channels import ChannelClient
 from .console_page import ConsolePage
@@ -139,7 +133,6 @@
             os.makedirs("test/results", exist_ok=True)
             path = "test/results/console.png"
 
-<<<<<<< HEAD
         self.page.screenshot(
             path=path, full_page=True, animations="disabled", type="png"
         )
@@ -183,7 +176,21 @@
             .first
         )
         return input_field.input_value()
-=======
+
+        browsers = ["chromium", "firefox", "webkit"]
+        # SY-2928
+        # Firefox failing in CI only
+        # Webkit failing on Win in CI
+        browsers = ["chromium"]
+        selected = random.choice(browsers)
+        self._log_message(f"Randomly selected browser: {selected}")
+        browser_attr = getattr(self.playwright, selected)
+        return cast(BrowserType, browser_attr)
+
+    @property
+    def ESCAPE(self) -> None:
+        self.page.keyboard.press("Escape")
+
     @property
     def ENTER(self) -> None:
         self.page.keyboard.press("Enter")
@@ -255,5 +262,4 @@
                 break
 
         if not item_found:
-            raise RuntimeError(f"Could not find channel '{input_text}' in dropdown")
->>>>>>> 77ea7ece
+            raise RuntimeError(f"Could not find channel '{input_text}' in dropdown")