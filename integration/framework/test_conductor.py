#  Copyright 2025 Synnax Labs, Inc.
#
#  Use of this software is governed by the Business Source License included in the file
#  licenses/BSL.txt.
#
#  As of the Change Date specified in that file, in accordance with the Business Source
#  License, use of this software will be governed by the Apache License, Version 2.0,
#  included in the file licenses/APL.txt.

import argparse
import glob
import importlib.util
import itertools
import json
import logging
import os
import random
import signal
import string
import sys
import threading
import time
from collections.abc import Callable
from dataclasses import dataclass, field
from datetime import datetime
from enum import Enum, auto
from pathlib import Path
from typing import Any, cast

import synnax as sy

from framework.test_case import STATUS, SYMBOLS, SynnaxConnection, TestCase
from framework.utils import is_ci, validate_and_sanitize_name


class STATE(Enum):
    """Test conductor execution states."""

    INITIALIZING = auto()
    LOADING = auto()
    RUNNING = auto()
    CLEANUP = auto()
    ERROR = auto()
    SHUTDOWN = auto()
    COMPLETED = auto()


@dataclass
class TestResult:
    """Data class to store test execution results."""

    test_name: str
    status: STATUS
    name: str | None = None  # Custom name from test definition
    start_time: datetime | None = None
    end_time: datetime | None = None
    error_message: str | None = None
    duration: float | None = None

    def __post_init__(self) -> None:
        if self.start_time and self.end_time:
            self.duration = (self.end_time - self.start_time).total_seconds()

    def __str__(self) -> str:
        """Return display name for test result."""
        if self.name and self.name != self.test_name.split("/")[-1]:
            return f"{self.test_name} ({self.name})"
        return self.test_name


@dataclass
class TestDefinition:
    """Data class representing a test case definition from the sequence file."""

    case: str
    name: str | None = None  # Optional custom name for the test case
    parameters: dict[str, Any | list[Any]] = field(default_factory=dict)
    expect: str = "PASSED"  # Expected test outcome, defaults to "PASSED"
<<<<<<< HEAD
    matrix: Optional[Dict[str, List[Any]]] = None  # Matrix of params to expand
=======
    matrix: dict[str, list[Any]] | None = None  # Matrix of params to expand
>>>>>>> 82d68603

    def __str__(self) -> str:
        """Return display name for test definition."""
        if self.name and self.name != self.case.split("/")[-1]:
            return f"{self.case} ({self.name})"
        return self.case


COLORS: list[str] = [
    "#FF0000",  # Red (0°)
    "#FF8000",  # Orange (30°)
    "#FFFF00",  # Yellow (60°)
    "#80FF80",  # Lime (90°)
    "#AAFFAA",  # Green (120°)
    "#00FF80",  # Spring Green (150°)
    "#00FFFF",  # Cyan (180°)
    "#0080FF",  # Sky Blue (210°)
    "#0000FF",  # Blue (240°)
    "#8000FF",  # Purple (270°)
    "#FF00FF",  # Magenta (300°)
    "#FF0080",  # Rose (330°)
]


class TestConductor:
    """Manages execution of test sequences with timeout monitoring and result collection."""

    def __init__(
        self,
        name: str | None = None,
        synnax_connection: SynnaxConnection | None = None,
    ) -> None:
        """
        Initialize test conductor with connection parameters.
        """

        # Generate or validate name
        if name is None:
            random_id = "".join(
                random.choices(string.ascii_lowercase + string.digits, k=6)
            )
            self.name = self.__class__.__name__.lower() + "_" + random_id
        else:
            self.name = validate_and_sanitize_name(str(name).lower())

        # Configure logging for real-time output in CI
        self._setup_logging()

        # Use provided connection or create default
        if synnax_connection is None:
            self.synnax_connection = SynnaxConnection()
        else:
            self.synnax_connection = synnax_connection

        # Initialize Synnax client
        self.client = sy.Synnax(
            host=self.synnax_connection.server_address,
            port=self.synnax_connection.port,
            username=self.synnax_connection.username,
            password=self.synnax_connection.password,
            secure=self.synnax_connection.secure,
        )

        # Initialize state and collections
        self.start_time = datetime.now()
        self.state = STATE.INITIALIZING
        self.test_definitions: list[TestDefinition] = []
        self.test_results: list[TestResult] = []
        self.sequences: list[dict[str, Any]] = []
        self.current_test: TestCase | None = None
        self.current_test_start_time: datetime | None = None
        self.timeout_monitor_thread: threading.Thread | None = None
        self.client_manager_thread: threading.Thread | None = None
        self.current_test_thread: threading.Thread | None = None
        self._timeout_result: TestResult | None = None
        self.is_running = False
        self.should_stop = False
        self.status_callbacks: list[Callable[[TestResult], None]] = []
        self.sequence_ordering: str = "Sequential"
        # For asynchronous execution, track multiple tests
        self.active_tests: list[tuple[TestCase, datetime]] = []

        # Setup signal handlers
        signal.signal(signal.SIGINT, self._signal_handler)
        signal.signal(signal.SIGTERM, self._signal_handler)

        # Start client manager
        self._start_client_manager_async()
        time.sleep(1)  # Allow client manager to start

    def _start_client_manager_async(self) -> None:
        """Start client manager in separate daemon thread."""
        self.client_manager_thread = threading.Thread(
            target=self._client_manager, daemon=True, name=f"{self.name}_client_manager"
        )
        self.client_manager_thread.start()
        self.log_message("Client manager started (async)")

    def _client_manager(self) -> None:
        """Manage telemetry channels and writer for test conductor."""
        loop = sy.Loop(sy.Rate.HZ * 5)

        # Create telemetry channels
        time = self.client.channels.create(
            name=f"{self.name}_time",
            data_type=sy.DataType.TIMESTAMP,
            is_index=True,
            retrieve_if_name_exists=True,
        )

        uptime = self.client.channels.create(
            name=f"{self.name}_uptime",
            data_type=sy.DataType.UINT32,
            index=time.key,
            retrieve_if_name_exists=True,
        )

        state = self.client.channels.create(
            name=f"{self.name}_state",
            data_type=sy.DataType.UINT8,
            index=time.key,
            retrieve_if_name_exists=True,
        )

        test_case_count = self.client.channels.create(
            name=f"{self.name}_test_case_count",
            data_type=sy.DataType.UINT32,
            index=time.key,
            retrieve_if_name_exists=True,
        )

        test_cases_ran = self.client.channels.create(
            name=f"{self.name}_test_cases_ran",
            data_type=sy.DataType.UINT32,
            index=time.key,
            retrieve_if_name_exists=True,
        )

        # Initialize telemetry
        start_time = sy.TimeStamp.now()
        self.tlm = {
            f"{self.name}_time": start_time,
            f"{self.name}_uptime": 0,
            f"{self.name}_state": STATE.INITIALIZING.value,
            f"{self.name}_test_case_count": 0,
            f"{self.name}_test_cases_ran": 0,
        }

        # Open telemetry writer
        with self.client.open_writer(
            start=start_time,
            channels=[time, uptime, state, test_case_count, test_cases_ran],
            name=self.name,
        ) as writer:
            writer.write(self.tlm)  # Write initial state

            while loop.wait() and not self.should_stop:
                now = sy.TimeStamp.now()
                uptime_value = (now - start_time) / 1e9

                # Update telemetry
                self.tlm[f"{self.name}_time"] = now
                self.tlm[f"{self.name}_uptime"] = uptime_value
                self.tlm[f"{self.name}_state"] = self.state.value
                writer.write(self.tlm)

                # Check for shutdown
                if self.state in [STATE.SHUTDOWN, STATE.COMPLETED]:
                    self.state = STATE.COMPLETED
                    self.tlm[f"{self.name}_state"] = self.state.value
                    writer.write(self.tlm)
                    break

    def _setup_logging(self) -> None:
        """Configure logging for real-time output in CI environments."""
        # Check if running in CI environment
        ci_environment = is_ci()

        # Force unbuffered output in CI environments
        if ci_environment:
            if hasattr(sys.stdout, "reconfigure"):
                sys.stdout.reconfigure(line_buffering=True)

        # Create logger for this test conductor (don't configure root logger)
        self.logger = logging.getLogger(self.name)
        self.logger.setLevel(logging.INFO)

        # Remove any existing handlers to avoid duplicates
        for handler in self.logger.handlers[:]:
            self.logger.removeHandler(handler)

        # Add single handler
        handler = logging.StreamHandler(sys.stdout)
        handler.setLevel(logging.INFO)
        formatter = logging.Formatter("%(message)s")
        handler.setFormatter(formatter)
        self.logger.addHandler(handler)

        # Prevent propagation to root logger to avoid duplicate output
        self.logger.propagate = False

        # Force immediate flush for real-time output in CI
        for handler in self.logger.handlers:
            if hasattr(handler, "stream") and hasattr(handler.stream, "flush"):

                def make_flush(h: Any) -> Callable[[], None]:
                    return lambda: h.stream.flush()

                setattr(handler, "flush", make_flush(handler))

        if ci_environment:
            self.logger.info("CI environment detected - enabling real-time logging")

    def log_message(self, message: str, use_name: bool = True) -> None:
        """Log message with real-time output using logging module."""
        now = sy.TimeStamp.now()
        timestamp = now.datetime().strftime("%H:%M:%S.%f")[:-4]
        if use_name:
            self.logger.info(f"{timestamp} | {self.name} > {message}")
        else:
            self.logger.info(message)

        # Force flush to ensure immediate output in CI
        for handler in self.logger.handlers:
            if hasattr(handler, "flush"):
                handler.flush()

    def load_test_sequence(self, sequence: str | list[str] | None = None) -> None:
        """Load test sequence from JSON configuration file(s) or auto-discover test.json files."""
        self.state = STATE.LOADING

        # Determine which files to load
        if sequence is None:
            test_files = glob.glob("tests/*_tests.json")
            if not test_files:
                raise FileNotFoundError(
                    "No *_tests.json files found for auto-discovery"
                )
        elif isinstance(sequence, list):
            test_files = sequence
        else:
            test_files = [sequence]

        # Load all sequences from all files
        all_sequences = []
        for test_file in test_files:
            self.log_message(f"Loading tests from: {test_file}")

            # Simple path resolution - try current dir first, then tests/ dir
            file_path = Path(test_file)
            if not file_path.exists():
                file_path = Path("tests") / test_file

            try:
                with open(file_path, "r") as f:
                    file_data = json.load(f)
                if "sequences" in file_data:
                    all_sequences.extend(file_data["sequences"])
            except Exception as e:
                if isinstance(sequence, list):
                    self.log_message(f"Warning: Failed to load {test_file}: {e}")
                else:
                    raise FileNotFoundError(f"Test file not found: {test_file}")

        if not all_sequences:
            raise FileNotFoundError("No valid sequences found")

        self._process_sequences(all_sequences)

    def _expand_parameters(self, test_def: TestDefinition) -> list[TestDefinition]:
        """
        Expand a test definition with parameters into multiple test definitions.

        Parameters can be either single values or lists:
        - Single value: {"timeout": 2} → 1 test
        - List value: {"timeout": [2, 4]} → 2 tests
        - Mixed: {"mode": ["a", "b"], "rate": [100, 200]} → 4 tests

        Example:
            parameters = {"mode": ["a", "b"], "rate": [100, 200], "fixed": 5}
            Expands to 4 tests with params:
            - {"mode": "a", "rate": 100, "fixed": 5}
            - {"mode": "a", "rate": 200, "fixed": 5}
            - {"mode": "b", "rate": 100, "fixed": 5}
            - {"mode": "b", "rate": 200, "fixed": 5}
        """
        if not test_def.parameters:
            # No parameters, return single test
            return [test_def]

        # Separate parameters into single-value and multi-value
        single_params = {}
        multi_params = {}

        for key, value in test_def.parameters.items():
            if isinstance(value, list):
                multi_params[key] = value
            else:
                single_params[key] = value

        # If no multi-value parameters, return single test
        if not multi_params:
            return [test_def]

        # Generate cartesian product of multi-value parameters
        param_keys = list(multi_params.keys())
        param_values = [multi_params[key] for key in param_keys]
        combinations = list(itertools.product(*param_values))

        expanded_tests = []
        for combo in combinations:
            # Create parameter dict from combination
            combo_params = dict(zip(param_keys, combo))

            # Merge single-value params with this combination
            merged_params = {**single_params, **combo_params}

            # Generate name from multi-value parameters only
            matrix_suffix = "_".join(str(v) for v in combo)
            base_name = test_def.name or test_def.case.split("/")[-1]
            generated_name = f"{base_name}_{matrix_suffix}"

            # Create new test definition
            expanded_test = TestDefinition(
                case=test_def.case,
                name=generated_name,
                parameters=merged_params,  # Store as single values
                expect=test_def.expect,
            )
            expanded_tests.append(expanded_test)

        return expanded_tests

    def _process_sequences(self, sequences_array: list[Any]) -> None:
        """Process a list of sequences and populate test_definitions and sequences."""
        self.test_definitions = []
        self.sequences = []

        for seq_idx, sequence in enumerate(sequences_array):
            seq_dict = sequence if isinstance(sequence, dict) else {}
            seq_name = seq_dict.get("sequence_name", f"Sequence_{seq_idx + 1}")
            seq_order = seq_dict.get("sequence_order", "sequential").lower()
            seq_tests = seq_dict.get("tests", [])

            # Create sequence object
            seq_obj = {
                "name": seq_name,
                "order": seq_order,
                "tests": [],
                "start_idx": len(self.test_definitions),
            }

            # Load tests for this sequence
            for test in seq_tests:
                test_def = TestDefinition(
                    case=test["case"],
                    name=test.get("name", None),
                    parameters=test.get("parameters", {}),
                    expect=test.get("expect", "PASSED"),
                    matrix=test.get("matrix", None),
                )
                expanded_tests = self._expand_parameters(test_def)
                for expanded_test in expanded_tests:
                    self.test_definitions.append(expanded_test)
                    seq_obj["tests"].append(expanded_test)

            seq_obj["end_idx"] = len(self.test_definitions)
            self.sequences.append(seq_obj)

            # Improved logging to show expansion
            num_expanded = len(seq_obj["tests"])
            if num_expanded > len(seq_tests):
                self.log_message(
                    f"Loaded sequence '{seq_name}' with {len(seq_tests)} test definitions, "
                    f"expanded to {num_expanded} tests ({seq_order})"
                )
            else:
                self.log_message(
                    f"Loaded sequence '{seq_name}' with {len(seq_tests)} tests ({seq_order})"
                )

        self.log_message(
            f"Total: {len(self.test_definitions)} tests across {len(self.sequences)} sequences"
        )

        # Store the ordering for use in run_sequence
        self.sequence_ordering = (
            self.sequences[0]["order"] if self.sequences else "Sequential"
        )

        # Update telemetry
        self.tlm[f"{self.name}_test_case_count"] = len(self.test_definitions)

    def run_sequence(self) -> list[TestResult]:
        """Execute all tests in the loaded sequence."""
        if not self.test_definitions:
            raise ValueError(
                "No test sequence loaded. Call load_test_sequence() first."
            )

        self.state = STATE.RUNNING
        self.is_running = True
        self.should_stop = False
        self.test_results = []

        # Start timeout monitoring
        self.timeout_monitor_thread = threading.Thread(
            target=self._timeout_monitor_thread,
            args=(1.0,),  # Check every 1 second
            daemon=True,
        )
        self.timeout_monitor_thread.start()

        self.log_message(
            f"Starting execution of {len(self.sequences)} sequences with {len(self.test_definitions)} total tests...\n"
        )

        # Execute sequences linearly (one after another)
        for seq_idx, sequence in enumerate(self.sequences):
            if self.should_stop:
                self.log_message("Test execution stopped by user request")
                break

            self.log_message(
                f"==== SEQUENCE {seq_idx + 1}/{len(self.sequences)}: {sequence['name']} ===="
            )
            self.log_message(
                f"Executing {len(sequence['tests'])} tests with {sequence['order']} order...\n"
            )

            # Prepare tests for execution (randomize if needed)
            tests_to_execute = sequence["tests"].copy()

            # Execute tests within this sequence using the prepared test list
            # This consolidates sequential and random execution into a single path
            if sequence["order"] == "asynchronous":
                self._execute_sequence_asynchronously(
                    sequence["name"], tests_to_execute
                )
            else:  # sequential or random (both use the same execution method)
                if sequence["order"] == "random":
                    random.shuffle(tests_to_execute)
                    self.log_message(f"Tests randomized for execution")
                self._execute_sequence(tests_to_execute)

            self.log_message(f"Completed sequence '{sequence['name']}'\n")

        self.is_running = False
        self._print_summary()
        return self.test_results

    def _execute_sequence(self, tests_to_execute: list[TestDefinition]) -> None:
        """Execute tests in a sequence one after another."""
        for test_def in tests_to_execute:
            if self.should_stop:
                self.log_message("Test execution stopped by user request")
                break

            # Calculate global test index
            global_test_idx = len(self.test_results) + 1
            self.log_message(
                f"[{global_test_idx}/{len(self.test_definitions)}] ==== {test_def} ===="
            )

            # Run test in separate thread
            result_container: list[TestResult] = []
            test_thread = threading.Thread(
                target=self._test_runner_thread, args=(test_def, result_container)
            )

            self.current_test_thread = test_thread
            test_thread.start()
            test_thread.join()

            # Get test result
            if result_container:
                test_result = result_container[0]
            else:
                test_result = TestResult(
                    test_name=test_def.case,
                    name=test_def.name or test_def.case.split("/")[-1],
                    status=STATUS.FAILED,
                    error_message="Unknown error - no result returned",
                )

            self.test_results.append(test_result)
            self.current_test_thread = None
            self.tlm[f"{self.name}_test_cases_ran"] += 1

    def _execute_sequence_asynchronously(
        self, sequence_name: str, tests_to_execute: list[TestDefinition]
    ) -> None:
        """Execute tests in a sequence simultaneously."""
        test_threads = []
        result_containers = []

        for i, test_def in enumerate(tests_to_execute):
            if self.should_stop:
                self.log_message("Test execution stopped by user request")
                break

            # Calculate global test index - each test gets a unique index
            global_test_idx = len(self.test_results) + i + 1
            self.log_message(
                f"[{global_test_idx}/{len(self.test_definitions)}] ==== {test_def} ===="
            )

            # Create result container and thread for each test
            result_container: list[TestResult] = []
            test_thread = threading.Thread(
                target=self._test_runner_thread, args=(test_def, result_container)
            )

            test_threads.append(test_thread)
            result_containers.append(result_container)

            # Start the test thread
            test_thread.start()

        # Wait for all tests in this sequence to complete
        self.log_message(
            f"Waiting for {len(test_threads)} tests in sequence '{sequence_name}' to complete..."
        )
        for i, test_thread in enumerate(test_threads):
            if test_thread.is_alive():
                test_thread.join()

            # Get test result
            if result_containers[i]:
                test_result = result_containers[i][0]
            else:
                test_result = TestResult(
                    test_name=tests_to_execute[i].case,
                    name=tests_to_execute[i].name,
                    status=STATUS.FAILED,
                    error_message="Unknown error - no result returned",
                )

            self.test_results.append(test_result)
            self.tlm[f"{self.name}_test_cases_ran"] += 1

    def wait_for_completion(self) -> None:
        """
        Wait for all async processes to complete before allowing main to exit.
        This ensures proper cleanup and prevents premature termination.
        """
        self.state = STATE.SHUTDOWN

        # Wait for client manager thread to finish
        if self.client_manager_thread and self.client_manager_thread.is_alive():
            self.client_manager_thread.join()

        # Wait for timeout monitor to finish
        if self.timeout_monitor_thread and self.timeout_monitor_thread.is_alive():
            self.timeout_monitor_thread.join()

        # Wait for current test to complete
        if self.current_test_thread and self.current_test_thread.is_alive():
            self.current_test_thread.join()
            self.log_message("Test Thread has stopped")

        self.state = STATE.COMPLETED

    def shutdown(self) -> None:
        """
        Gracefully shutdown the test conductor and all its processes.
        """
        self.log_message("\nShut down initiated...")
        self.state = STATE.SHUTDOWN
        self.should_stop = True

        # Wait for all processes to complete
        self.wait_for_completion()

        self.log_message("Shutdown complete\n")

    def add_status_callback(self, callback: Callable[[TestResult], None]) -> None:
        """Add a callback function to be called when test status changes."""
        self.status_callbacks.append(callback)

    def _notify_status_change(self, result: TestResult) -> None:
        """Notify all registered callbacks about status changes."""
        for callback in self.status_callbacks:
            try:
                callback(result)
            except Exception as e:
                self.log_message(f"Error in status callback: {e}")

    def _load_test_class(self, test_def: TestDefinition) -> type[TestCase]:
        """Dynamically load a test class from its case identifier."""
        try:
            # Parse the case string as a file path (e.g., "console/pages_open_close")
            case_path = f"tests/{test_def.case}"

            # Extract the module name from the path (last part before .py)
            module_name = case_path.split("/")[-1]

            # Convert module_name to PascalCase class name
            # "pages_open_close" -> "PagesOpenClose"
            class_name = "".join(word.capitalize() for word in module_name.split("_"))

            # Try different possible file paths
            current_dir = os.getcwd()
            script_dir = os.path.dirname(os.path.abspath(__file__))

            # Construct possible paths
            possible_paths = [
                os.path.join(script_dir, "..", f"{case_path}.py"),
                os.path.join(current_dir, f"{case_path}.py"),
            ]

            # Find the first path that exists
            file_path = None
            for path in possible_paths:
                if os.path.exists(path):
                    file_path = path
                    break

            if file_path is None:
                # Add debug information to help troubleshoot path issues
                debug_info = f"""
                Current working directory: {os.getcwd()}
                Script directory: {os.path.dirname(os.path.abspath(__file__))}
                Test case: {test_def.case}
                Module name: {module_name}
                Class name: {class_name}
                Tried paths: {possible_paths}
                """
                raise FileNotFoundError(
                    f"Could not find test module for {test_def.case}.\n{debug_info}"
                )

            integration_dir = os.path.dirname(
                os.path.dirname(os.path.dirname(file_path))
            )
            if integration_dir not in sys.path:
                sys.path.insert(0, integration_dir)

            spec = importlib.util.spec_from_file_location(module_name, file_path)
            if spec is None:
                raise ImportError(
                    f"Cannot create spec for module: {module_name} at {file_path}"
                )

            module = importlib.util.module_from_spec(spec)
            if spec.loader is not None:
                spec.loader.exec_module(module)

            # Try to get the class by name
            try:
                test_class = getattr(module, class_name)
            except AttributeError:
                # If exact class name not found, try to find any TestCase subclass
                # that is defined in this module (not imported from elsewhere)
                test_classes = [
                    getattr(module, name)
                    for name in dir(module)
                    if (
                        not name.startswith("_")
                        and isinstance(getattr(module, name), type)
                        and issubclass(getattr(module, name), TestCase)
                        and getattr(module, name) is not TestCase
                        and getattr(module, name).__module__ == module.__name__
                    )
                ]
                if test_classes:
                    test_class = test_classes[
                        0
                    ]  # Use the first TestCase subclass found
                else:
                    raise AttributeError(f"No TestCase subclass found in {file_path}")

            if not issubclass(test_class, TestCase):
                raise TypeError(f"{class_name} is not a subclass of TestCase")
            return cast(type[TestCase], test_class)
        except Exception as e:
            raise ImportError(f"Failed to load test class from {test_def.case}: {e}\n")

    def _execute_single_test(self, test_def: TestDefinition) -> TestResult:
        """Execute a single test case."""
        result = TestResult(
            test_name=test_def.case,
            name=test_def.name or test_def.case.split("/")[-1],
            status=STATUS.PENDING,
            start_time=datetime.now(),
        )

        try:
            # Load and instantiate the test class
            test_class = self._load_test_class(test_def)
            test_instance = test_class(
                synnax_connection=self.synnax_connection,
                name=test_def.name or test_def.case.split("/")[-1],
                expect=test_def.expect,
                **test_def.parameters,
            )

            # Track test for timeout monitoring
            if self.sequence_ordering == "asynchronous":
                self.active_tests.append((test_instance, datetime.now()))
            else:
                self.current_test = test_instance
                self.current_test_start_time = datetime.now()

            result.status = STATUS.RUNNING
            result.start_time = datetime.now()
            self._notify_status_change(result)

            # Execute the test
            test_instance.execute()
            result.status = test_instance._status

        except Exception as e:
            # Check if test was killed/timed out during exception
            if self._timeout_result is not None:
                result = self._timeout_result
                self._timeout_result = None
            else:
                result.status = STATUS.FAILED
                result.error_message = str(e)
                self.log_message(f"{test_def.case} FAILED: {e}")
                # Log the full traceback for debugging
                import traceback

                self.log_message(f"Traceback: {traceback.format_exc()}")

        finally:
            result.end_time = datetime.now()

            # Clean up test tracking
            if self.sequence_ordering == "asynchronous":
                # Remove from active tests list
                self.active_tests = [
                    (test, start_time)
                    for test, start_time in self.active_tests
                    if test != test_instance
                ]
            else:
                self.current_test = None
                self.current_test_start_time = None

            self._notify_status_change(result)

        return result

    def create_ranges(self) -> None:
        """Create a range in Synnax with the given name and time span."""
        try:
            conductor_range = self.client.ranges.create(
                name=self.name,
                time_range=sy.TimeRange(
                    start=self.start_time,
                    end=datetime.now(),
                ),
            )
            for i, test in enumerate(self.test_results):
                color = COLORS[i % len(COLORS)]
                conductor_range.create_child_range(
                    name=test.name,
                    time_range=sy.TimeRange(
                        start=test.start_time,
                        end=test.end_time,
                    ),
                    color=color,
                )
        except Exception as e:
            raise RuntimeError(f"Failed to create range for {self.name}: {e}")

    def _test_runner_thread(
        self, test_def: TestDefinition, result_container: list[TestResult]
    ) -> None:
        """Thread function for running a single test."""
        result = self._execute_single_test(test_def)
        result_container.append(result)

    def _timeout_monitor_thread(self, monitor_interval: float = 0.5) -> None:
        """Monitor test execution for timeout violations."""
        while self.is_running and not self.should_stop:
            # Check current test (for sequential execution)
            if (
                self.current_test is not None
                and self.current_test_start_time is not None
                and hasattr(self.current_test, "Expected_Timeout")
                and self.current_test.Expected_Timeout > 0
            ):
                elapsed_time = (
                    datetime.now() - self.current_test_start_time
                ).total_seconds()
                if elapsed_time > self.current_test.Expected_Timeout:
                    self.kill_current_test()
                    break

            # Check active tests (for asynchronous execution)
            if self.sequence_ordering == "asynchronous" and self.active_tests:
                tests_to_remove = []
                for test_instance, start_time in self.active_tests:
                    if (
                        hasattr(test_instance, "Expected_Timeout")
                        and test_instance.Expected_Timeout > 0
                    ):
                        elapsed_time = (datetime.now() - start_time).total_seconds()
                        if elapsed_time > test_instance.Expected_Timeout:
                            self.log_message(
                                f"{test_instance.name} timeout detected ({elapsed_time:.1f}s > {test_instance.Expected_Timeout}s)"
                            )
                            # Mark test as timed out - it will handle itself
                            test_instance._status = STATUS.TIMEOUT
                            tests_to_remove.append((test_instance, start_time))

                # Remove completed tests from active list
                for test_tuple in tests_to_remove:
                    self.active_tests.remove(test_tuple)

            time.sleep(monitor_interval)

    def kill_current_test(self) -> bool:
        """Kill currently running test and create timeout result."""
        if self.current_test is None:
            return False

        # Create timeout result if this is a timeout kill
        if self.current_test_start_time:
            elapsed_time = (
                datetime.now() - self.current_test_start_time
            ).total_seconds()
            expected_timeout = getattr(self.current_test, "Expected_Timeout", -1)

            # Determine if timeout or manual kill
            if expected_timeout > 0 and elapsed_time > expected_timeout:
                status = STATUS.TIMEOUT
                error_msg = f"Test exceeded Expected_Timeout ({expected_timeout}s). Elapsed: {elapsed_time:.1f}s"
            else:
                status = STATUS.KILLED
                error_msg = "Test was manually killed"

            # Get test name
            current_test_name = (
                self.current_test.name if self.current_test else "unknown_test"
            )

            # Create timeout result
            self._timeout_result = TestResult(
                test_name=current_test_name,
                name=(
                    getattr(self.current_test, "custom_name", None)
                    if self.current_test
                    else None
                ),
                status=status,
                start_time=self.current_test_start_time,
                end_time=datetime.now(),
                error_message=error_msg,
            )

        # Clear current test info
        self.current_test = None
        self.current_test_start_time = None
        return True

    def stop_sequence(self) -> None:
        """Stop the entire test sequence execution."""
        self.log_message("Stopping test sequence...")
        self.should_stop = True
        self.kill_current_test()
        self._stop_client_manager()

    def _stop_client_manager(self) -> None:
        """Stop the client manager thread gracefully."""
        if self.client_manager_thread and self.client_manager_thread.is_alive():
            self.log_message("Stopping client manager...")
            # The thread will stop when self.should_stop becomes True
            # or when status reaches SHUTDOWN
            self.client_manager_thread.join(timeout=5.0)
            if self.client_manager_thread.is_alive():
                self.log_message(
                    "Warning: Client manager thread did not stop gracefully"
                )
            else:
                self.log_message("Client manager stopped successfully")

    def get_current_status(self) -> dict[str, Any]:
        """Get the current status of test execution."""
        return {
            "is_running": self.is_running,
            "total_tests": len(self.test_definitions),
            "completed_tests": len(self.test_results),
            "current_test": (
                self.current_test.__class__.__name__ if self.current_test else None
            ),
            "results": [
                {
                    "name": result.test_name,
                    "status": result.status.value,
                    "duration": result.duration,
                    "error": result.error_message,
                }
                for result in self.test_results
            ],
        }

    def _get_test_statistics(self) -> dict[str, int]:
        """Calculate and return test execution statistics."""
        if not self.test_results:
            return {
                "total": 0,
                "passed": 0,
                "failed": 0,
                "killed": 0,
                "timeout": 0,
                "total_failed": 0,
            }

        passed = sum(1 for r in self.test_results if r.status == STATUS.PASSED)
        failed = sum(1 for r in self.test_results if r.status == STATUS.FAILED)
        killed = sum(1 for r in self.test_results if r.status == STATUS.KILLED)
        timeout = sum(1 for r in self.test_results if r.status == STATUS.TIMEOUT)

        # KILLED and TIMEOUT tests are also considered failed
        total_failed = failed + killed + timeout

        return {
            "total": len(self.test_results),
            "passed": passed,
            "failed": failed,
            "killed": killed,
            "timeout": timeout,
            "total_failed": total_failed,
        }

    def _print_summary(self) -> None:
        """Print a summary of test execution results."""
        if not self.test_results:
            return

        stats = self._get_test_statistics()
        self._last_stats = stats

        # Individual Summary
        self.log_message("\n" + "=" * 60, False)
        for result in self.test_results:
            if result.start_time and result.end_time:
                duration = (result.end_time - result.start_time).total_seconds()
                duration_str = f" ({duration:.1f}s)"
            else:
                duration_str = ""

            status_symbol = SYMBOLS.get_symbol(result.status)
            case_parts = str(result).split("/")
            display_name = (
                "/".join(case_parts[1:]) if len(case_parts) > 1 else str(result)
            )
            self.log_message(f"{status_symbol} {display_name}{duration_str}", False)
            if result.error_message:
                self.log_message(f"ERROR: {result.error_message}")

        # Header
        self.log_message("=" * 60, False)
        self.log_message("TEST EXECUTION SUMMARY", False)

        # Summary Counts
        self.log_message("=" * 60, False)
        self.log_message(f"Total tests: {stats['total']}", False)
        self.log_message(f"Passed: {stats['passed']}", False)
        self.log_message(
            f"Failed: {stats['total_failed']} (includes {stats['failed']} failed, {stats['killed']} killed, {stats['timeout']} timeout)",
            False,
        )
        self.log_message("=" * 60, False)
        self.log_message("\n", False)

    def _signal_handler(self, signal_num: int, frame: Any = None) -> None:
        """Handle system signals for graceful shutdown."""
        self.log_message(f"Received signal {signal_num}. Stopping test execution...")
        self.shutdown()
        sys.exit(0)


def monitor_test_execution(conductor: TestConductor) -> None:
    """Monitor test execution and provide status updates."""
    while conductor.is_running:
        status = conductor.get_current_status()
        conductor.log_message(
            f"Status: {status['completed_tests']}/{status['total_tests']} tests completed"
        )
        if status["current_test"]:
            conductor.log_message(f"Currently running: {status['current_test']}")
        time.sleep(1)


def main() -> None:
    """Main entry point for the test conductor."""

    parser = argparse.ArgumentParser(description="Run test sequences")
    parser.add_argument("--name", default="tc", help="Test conductor name")
    parser.add_argument("--server", default="localhost", help="Synnax server address")
    parser.add_argument("--port", type=int, default=9090, help="Synnax server port")
    parser.add_argument("--username", default="synnax", help="Synnax username")
    parser.add_argument("--password", default="seldon", help="Synnax password")
    parser.add_argument("--secure", default=False, help="Use secure connection")
    parser.add_argument(
        "--sequence",
        help="Path to test sequence JSON file or comma-separated list of files (optional - will auto-discover *_tests.json if not provided)",
    )

    args = parser.parse_args()

    # Create connection object
    connection = SynnaxConnection(
        server_address=args.server,
        port=args.port,
        username=args.username,
        password=args.password,
        secure=args.secure,
    )

    # Create and run test conductor
    conductor = TestConductor(
        name=args.name,
        synnax_connection=connection,
    )

    try:
        # Handle sequence parameter - support both single file and list
        sequence_input: str | list[str] | None = None
        if args.sequence:
            # Check if it's a comma-separated list
            if "," in args.sequence:
                raw_list = [s.strip() for s in args.sequence.split(",")]
                sequence_input = [
                    (
                        s
                        if s.endswith(".json")
                        else (
                            f"{s}.json" if s.endswith("_tests") else f"{s}_tests.json"
                        )
                    )
                    for s in raw_list
                ]
            else:
                if args.sequence.endswith(".json"):
                    sequence_input = args.sequence
                elif args.sequence.endswith("_tests"):
                    sequence_input = f"{args.sequence}.json"
                else:
                    sequence_input = f"{args.sequence}_tests.json"

        conductor.load_test_sequence(sequence_input)
        results = conductor.run_sequence()
        conductor.wait_for_completion()

    except KeyboardInterrupt:
        conductor.log_message(
            "Keyboard interrupt received. Shutting down gracefully..."
        )
        conductor.shutdown()
    except Exception as e:
        conductor.log_message(f"Error occurred: {e}")
        conductor.shutdown()
        raise
    finally:
        # Ranges must be created last for the test_conductor to be available as a parent.
        conductor.create_ranges()
        conductor.log_message(f"Fin.")
        if conductor.test_results:
            stats = conductor._get_test_statistics()

            if stats["total_failed"] > 0:
                conductor.log_message(
                    f"\nExiting with failure code due to {stats['total_failed']}/{stats['total']} failed tests"
                )
                sys.exit(1)
            else:
                conductor.log_message(
                    f"\nAll {stats['total']} tests passed successfully", False
                )
                sys.exit(0)
        else:
            conductor.log_message("\nNo test results available")
            sys.exit(1)


if __name__ == "__main__":
    main()<|MERGE_RESOLUTION|>--- conflicted
+++ resolved
@@ -76,11 +76,7 @@
     name: str | None = None  # Optional custom name for the test case
     parameters: dict[str, Any | list[Any]] = field(default_factory=dict)
     expect: str = "PASSED"  # Expected test outcome, defaults to "PASSED"
-<<<<<<< HEAD
-    matrix: Optional[Dict[str, List[Any]]] = None  # Matrix of params to expand
-=======
     matrix: dict[str, list[Any]] | None = None  # Matrix of params to expand
->>>>>>> 82d68603
 
     def __str__(self) -> str:
         """Return display name for test definition."""
