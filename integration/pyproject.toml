--- conflicted
+++ resolved
@@ -3,8 +3,7 @@
 version = "0.49.0"
 description = "Integration test framework for Synnax Labs"
 authors = [{ name = "Nico Alba", email = "nico@synnaxlabs.com" }]
-<<<<<<< HEAD
-requires-python = ">=3.12,<4"
+requires-python = ">=3.12,<3.14"
 dependencies = [
     "synnax",
     "matplotlib>=3.10.8",
@@ -13,14 +12,6 @@
     "pymodbus>=3.11.4",
     "asyncua>=1.1.8",
 ]
-=======
-# less than 3.14 because asyncua is not compatible with 3.14
-requires-python = ">=3.12,<3.14"
-dynamic = ["dependencies"]
-
-[tool.poetry]
-packages = [{ include = "driver" }, { include = "framework" }, { include = "tests" }]
->>>>>>> d7feb6c5
 
 [project.scripts]
 test-conductor = "framework.test_conductor:main"
