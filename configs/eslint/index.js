--- conflicted
+++ resolved
@@ -21,30 +21,16 @@
 const gitignorePath = path.join(dirname, "../../.gitignore");
 
 export default [
-<<<<<<< HEAD
-  { languageOptions: { globals: globals.browser } },
-  pluginJs.configs.recommended,
-  ...tseslint.configs.recommended,
-  ...fixupConfigRules(pluginReactConfig),
-=======
   includeIgnoreFile(gitignorePath),
   { languageOptions: { globals: globals.browser } },
   pluginJs.configs.recommended,
   ...tseslint.configs.recommended,
   ...fixupConfigRules(pluginReact),
->>>>>>> 7d3e364b
   {
     languageOptions: {
       ecmaVersion: "latest",
       sourceType: "module",
       globals: { ...globals.browser },
-<<<<<<< HEAD
-      parserOptions: { ecmaVersion: "latest", sourceType: "module" },
-    },
-    ignores: ["node_modules", "node_modules", "build", "dist", "release"],
-    plugins: { "simple-import-sort": simpleImportSort },
-    rules: {
-=======
       parserOptions: {
         ecmaFeatures: { jsx: true },
         ecmaVersion: "latest",
@@ -94,7 +80,6 @@
         "error",
         { fixStyle: "inline-type-imports" },
       ],
->>>>>>> 7d3e364b
       "simple-import-sort/imports": "error",
       "simple-import-sort/exports": "error",
       "react/react-in-jsx-scope": "off",
@@ -116,10 +101,6 @@
           ignoreRestSiblings: true,
         },
       ],
-<<<<<<< HEAD
-      "no-constant-condition": "off",
-=======
->>>>>>> 7d3e364b
     },
     settings: {
       "import/resolver": {
@@ -129,8 +110,5 @@
       react: { version: "^18.0.0" },
     },
   },
-<<<<<<< HEAD
-=======
   { ignores: ["node_modules", "build", "dist", "release", "**/*.d.ts"] },
->>>>>>> 7d3e364b
 ];