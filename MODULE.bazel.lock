--- conflicted
+++ resolved
@@ -46,10 +46,7 @@
     "https://bcr.bazel.build/modules/bazel_features/1.19.0/MODULE.bazel": "59adcdf28230d220f0067b1f435b8537dd033bfff8db21335ef9217919c7fb58",
     "https://bcr.bazel.build/modules/bazel_features/1.21.0/MODULE.bazel": "675642261665d8eea09989aa3b8afb5c37627f1be178382c320d1b46afba5e3b",
     "https://bcr.bazel.build/modules/bazel_features/1.23.0/MODULE.bazel": "fd1ac84bc4e97a5a0816b7fd7d4d4f6d837b0047cf4cbd81652d616af3a6591a",
-<<<<<<< HEAD
     "https://bcr.bazel.build/modules/bazel_features/1.27.0/MODULE.bazel": "621eeee06c4458a9121d1f104efb80f39d34deff4984e778359c60eaf1a8cb65",
-=======
->>>>>>> 59ac0827
     "https://bcr.bazel.build/modules/bazel_features/1.28.0/MODULE.bazel": "4b4200e6cbf8fa335b2c3f43e1d6ef3e240319c33d43d60cc0fbd4b87ece299d",
     "https://bcr.bazel.build/modules/bazel_features/1.3.0/MODULE.bazel": "cdcafe83ec318cda34e02948e81d790aab8df7a929cec6f6969f13a489ccecd9",
     "https://bcr.bazel.build/modules/bazel_features/1.30.0/MODULE.bazel": "a14b62d05969a293b80257e72e597c2da7f717e1e69fa8b339703ed6731bec87",
@@ -377,13 +374,8 @@
   "moduleExtensions": {
     "@@cel-spec+//:extensions.bzl%non_module_dependencies": {
       "general": {
-<<<<<<< HEAD
         "bzlTransitiveDigest": "HJ0coYuNJK10my1jrB0u1DP0J7aCSCc/W6ZO2m2YgLI=",
         "usagesDigest": "HFQJtQrL9nKaFZEjgwaHVMHALMW+cafu696xy7J4ueM=",
-=======
-        "bzlTransitiveDigest": "m3fZqd+xd3/Pi9m1Qh9HuzJhy5jFhctBLfI3CVXOidQ=",
-        "usagesDigest": "39X2JjPCOAk6sThDALGv1L4q85GNjda2yfszm/phxxw=",
->>>>>>> 59ac0827
         "recordedFileInputs": {},
         "recordedDirentsInputs": {},
         "envVariables": {},
@@ -799,6 +791,95 @@
         "recordedRepoMappingEntries": []
       }
     },
+    "@@grpc+//bazel:grpc_deps.bzl%grpc_repo_deps_ext": {
+      "general": {
+        "bzlTransitiveDigest": "2AgKwX2OEiA1AW++dPWi+j8MaByFgeKMMJgsenTWYSs=",
+        "usagesDigest": "7dDSXJVRfj7BLfa5iUZ+8xRMy3KmxOEyK9R6rHpmU6M=",
+        "recordedFileInputs": {},
+        "recordedDirentsInputs": {},
+        "envVariables": {},
+        "generatedRepoSpecs": {
+          "google_cloud_cpp": {
+            "repoRuleId": "@@bazel_tools//tools/build_defs/repo:http.bzl%http_archive",
+            "attributes": {
+              "sha256": "81ea28cf9e5bb032d356b0187409f30b1035f8ea5b530675ea248c8a6c0070aa",
+              "strip_prefix": "google-cloud-cpp-2.35.0",
+              "urls": [
+                "https://storage.googleapis.com/grpc-bazel-mirror/github.com/googleapis/google-cloud-cpp/archive/refs/tags/v2.35.0.tar.gz",
+                "https://github.com/googleapis/google-cloud-cpp/archive/refs/tags/v2.35.0.tar.gz"
+              ]
+            }
+          }
+        },
+        "recordedRepoMappingEntries": [
+          [
+            "grpc+",
+            "bazel_tools",
+            "bazel_tools"
+          ],
+          [
+            "grpc+",
+            "com_github_grpc_grpc",
+            "grpc+"
+          ]
+        ]
+      }
+    },
+    "@@grpc-java+//:repositories.bzl%grpc_java_repositories_extension": {
+      "general": {
+        "bzlTransitiveDigest": "t23er4sRJVComO8B6/OsxFvQU1OlXURvcojO8MbQviI=",
+        "usagesDigest": "Sa5QQaLepBN1KrxpoHFrKfnZPhhFIY8XIS4JoUpKC2s=",
+        "recordedFileInputs": {},
+        "recordedDirentsInputs": {},
+        "envVariables": {},
+        "generatedRepoSpecs": {
+          "com_github_cncf_xds": {
+            "repoRuleId": "@@bazel_tools//tools/build_defs/repo:http.bzl%http_archive",
+            "attributes": {
+              "strip_prefix": "xds-e9ce68804cb4e64cab5a52e3c8baf840d4ff87b7",
+              "sha256": "0d33b83f8c6368954e72e7785539f0d272a8aba2f6e2e336ed15fd1514bc9899",
+              "urls": [
+                "https://github.com/cncf/xds/archive/e9ce68804cb4e64cab5a52e3c8baf840d4ff87b7.tar.gz"
+              ]
+            }
+          },
+          "io_grpc_grpc_proto": {
+            "repoRuleId": "@@bazel_tools//tools/build_defs/repo:http.bzl%http_archive",
+            "attributes": {
+              "sha256": "729ac127a003836d539ed9da72a21e094aac4c4609e0481d6fc9e28a844e11af",
+              "strip_prefix": "grpc-proto-4f245d272a28a680606c0739753506880cf33b5f",
+              "urls": [
+                "https://github.com/grpc/grpc-proto/archive/4f245d272a28a680606c0739753506880cf33b5f.zip"
+              ]
+            }
+          },
+          "envoy_api": {
+            "repoRuleId": "@@bazel_tools//tools/build_defs/repo:http.bzl%http_archive",
+            "attributes": {
+              "sha256": "c4c9c43903e413924b0cb08e9747f3c3a0727ad221a3c446a326db32def18c60",
+              "strip_prefix": "data-plane-api-1611a7304794e13efe2d26f8480a2d2473a528c5",
+              "urls": [
+                "https://storage.googleapis.com/grpc-bazel-mirror/github.com/envoyproxy/data-plane-api/archive/1611a7304794e13efe2d26f8480a2d2473a528c5.tar.gz",
+                "https://github.com/envoyproxy/data-plane-api/archive/1611a7304794e13efe2d26f8480a2d2473a528c5.tar.gz"
+              ],
+              "patch_args": [
+                "-p1"
+              ],
+              "patches": [
+                "@@grpc-java+//:buildscripts/data-plane-api-no-envoy.patch"
+              ]
+            }
+          }
+        },
+        "recordedRepoMappingEntries": [
+          [
+            "grpc-java+",
+            "bazel_tools",
+            "bazel_tools"
+          ]
+        ]
+      }
+    },
     "@@pybind11_bazel+//:internal_configure.bzl%internal_configure_extension": {
       "general": {
         "bzlTransitiveDigest": "G7xCmtNWXRuBtChRgB5OK5+gmM8Uoy8Mec/B7j3fhqs=",
@@ -831,7 +912,7 @@
     },
     "@@rules_apple+//apple:apple.bzl%provisioning_profile_repository_extension": {
       "general": {
-        "bzlTransitiveDigest": "l8RKpoHR7zGm/jAf9MjCgnfCV0G4HzOsM8aQwFTjH/w=",
+        "bzlTransitiveDigest": "83fAvD/IQhfPED72intPfmIdI+xpPpsLz91YBSqaU+E=",
         "usagesDigest": "vsJl8Rw5NL+5Ag2wdUDoTeRF/5klkXO8545Iy7U1Q08=",
         "recordedFileInputs": {},
         "recordedDirentsInputs": {},
@@ -1317,7 +1398,6 @@
         ]
       }
     },
-<<<<<<< HEAD
     "@@rules_perl+//perl:extensions.bzl%perl_repositories": {
       "general": {
         "bzlTransitiveDigest": "2b+Kf0VvFQTw7hCgirLBKaJFU952JUAVdFELnLdMuf0=",
@@ -1392,8 +1472,6 @@
         ]
       }
     },
-=======
->>>>>>> 59ac0827
     "@@rules_python+//python/uv:uv.bzl%uv": {
       "general": {
         "bzlTransitiveDigest": "Xpqjnjzy6zZ90Es9Wa888ZLHhn7IsNGbph/e6qoxzw8=",
@@ -1430,7 +1508,6 @@
         ]
       }
     },
-<<<<<<< HEAD
     "@@rules_rust+//crate_universe/private:internal_extensions.bzl%cu_nr": {
       "general": {
         "bzlTransitiveDigest": "ApFqwG7vbfO7d2U+LhDgrwDmM4t64xP4XsXajyieZD8=",
@@ -1733,8 +1810,6 @@
         ]
       }
     },
-=======
->>>>>>> 59ac0827
     "@@tar.bzl+//tar:extensions.bzl%toolchains": {
       "general": {
         "bzlTransitiveDigest": "/2afh6fPjq/rcyE/jztQDK3ierehmFFngfvmqyRv72M=",
