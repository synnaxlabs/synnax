{
  "name": "@synnaxlabs/drift",
  "version": "0.36.0",
  "description": "State synchronization and Redux state synchronization for Tauri Apps",
  "repository": "https://github.com/synnaxlabs/synnax/tree/main/drift",
  "type": "module",
  "license": "MIT",
  "keywords": [
    "synnax",
    "tauri",
    "redux",
    "react",
    "electron",
    "application level state"
  ],
  "scripts": {
    "build": "tsc --noEmit && vite build",
    "watch": "tsc --noEmit && vite build --watch",
    "test": "vitest",
    "lint": "eslint --cache",
    "fix": "eslint --cache --fix"
  },
  "dependencies": {
    "@reduxjs/toolkit": "^2.5.0",
    "@synnaxlabs/x": "workspace:*",
    "@tauri-apps/api": "^2.1.1",
    "async-mutex": "^0.5.0",
    "proxy-memoize": "2.0.3",
    "react": "^19.0.0",
    "react-dom": "^19.0.0",
    "react-redux": "^9.2.0"
  },
  "devDependencies": {
    "@synnaxlabs/tsconfig": "workspace:*",
    "@synnaxlabs/vite-plugin": "workspace:*",
    "@tauri-apps/api": "^2.1.1",
<<<<<<< HEAD
    "@types/react": "^19.0.0",
    "electron": "^32.2.0",
    "eslint": "^9.16.0",
=======
    "@types/react": "^19.0.1",
    "@vitest/coverage-v8": "^2.1.8",
    "electron": "^33.2.1",
    "eslint": "^9.17.0",
>>>>>>> 37538709
    "eslint-config-synnaxlabs": "workspace:*",
    "react": "^19.0.0",
    "react-dom": "^19.0.0",
    "react-redux": "^9.2.0",
    "typescript": "^5.7.2",
    "vite": "^6.0.3",
    "vitest": "^2.1.8"
  },
  "files": [
    "dist"
  ],
  "main": "./dist/drift.cjs.js",
  "module": "./dist/drift.es.js",
  "types": "./dist/src/index.d.ts",
  "exports": {
    ".": {
      "types": "./dist/src/index.d.ts",
      "import": "./dist/index.js",
      "require": "./dist/index.cjs"
    },
    "./react": {
      "types": "./dist/src/react/index.d.ts",
      "import": "./dist/react.js",
      "require": "./dist/react.cjs"
    },
    "./tauri": {
      "types": "./dist/src/tauri/index.d.ts",
      "import": "./dist/tauri.js",
      "require": "./dist/tauri.cjs"
    },
    "./electron": {
      "types": "./dist/src/electron/index.d.ts",
      "import": "./dist/electron.js",
      "require": "./dist/electron.cjs"
    }
  }
}<|MERGE_RESOLUTION|>--- conflicted
+++ resolved
@@ -34,16 +34,9 @@
     "@synnaxlabs/tsconfig": "workspace:*",
     "@synnaxlabs/vite-plugin": "workspace:*",
     "@tauri-apps/api": "^2.1.1",
-<<<<<<< HEAD
-    "@types/react": "^19.0.0",
-    "electron": "^32.2.0",
-    "eslint": "^9.16.0",
-=======
     "@types/react": "^19.0.1",
-    "@vitest/coverage-v8": "^2.1.8",
     "electron": "^33.2.1",
     "eslint": "^9.17.0",
->>>>>>> 37538709
     "eslint-config-synnaxlabs": "workspace:*",
     "react": "^19.0.0",
     "react-dom": "^19.0.0",
