{
  "name": "@synnaxlabs/drift",
  "version": "0.35.0",
  "description": "State synchronization and Redux state synchronization for Tauri Apps",
  "repository": "https://github.com/synnaxlabs/synnax/tree/main/drift",
  "type": "module",
  "license": "MIT",
  "keywords": [
    "synnax",
    "tauri",
    "redux",
    "react",
    "electron",
    "application level state"
  ],
  "scripts": {
    "build": "tsc --noEmit && vite build",
    "watch": "tsc --noEmit && vite build --watch",
    "test": "vitest",
    "cov": "vitest --coverage",
    "lint": "eslint --cache",
    "fix": "eslint --cache --fix"
  },
  "dependencies": {
    "@reduxjs/toolkit": "^2.3.0",
    "@synnaxlabs/x": "workspace:*",
    "@tauri-apps/api": "^2.1.0",
<<<<<<< HEAD
=======
    "async-mutex": "^0.5.0",
>>>>>>> 953e00ec
    "proxy-memoize": "2.0.3",
    "react": "^18.3.1",
    "react-dom": "^18.3.1",
    "react-redux": "^9.1.2"
  },
  "devDependencies": {
    "@synnaxlabs/tsconfig": "workspace:*",
    "@synnaxlabs/vite-plugin": "workspace:*",
    "@tauri-apps/api": "^2.1.0",
    "@types/react": "^18.3.11",
    "@vitest/coverage-v8": "^2.1.4",
    "electron": "^32.2.0",
    "eslint": "^9.12.0",
    "eslint-config-synnaxlabs": "workspace:*",
    "react": "^18.3.1",
    "react-dom": "^18.3.1",
    "react-redux": "^9.1.2",
    "typescript": "^5.6.3",
    "vite": "^5.4.10",
    "vitest": "^2.1.4"
  },
  "files": [
    "dist"
  ],
  "main": "./dist/drift.cjs.js",
  "module": "./dist/drift.es.js",
  "types": "./dist/src/index.d.ts",
  "exports": {
    ".": {
      "import": "./dist/index.js",
      "require": "./dist/index.cjs",
      "types": "./dist/src/index.d.ts"
    },
    "./react": {
      "import": "./dist/react.js",
      "require": "./dist/react.cjs",
      "types": "./dist/src/react/index.d.ts"
    },
    "./tauri": {
      "import": "./dist/tauri.js",
      "require": "./dist/tauri.cjs",
      "types": "./dist/src/tauri/index.d.ts"
    },
    "./electron": {
      "import": "./dist/electron.js",
      "require": "./dist/electron.cjs",
      "types": "./dist/src/electron/index.d.ts"
    }
  }
}<|MERGE_RESOLUTION|>--- conflicted
+++ resolved
@@ -25,10 +25,7 @@
     "@reduxjs/toolkit": "^2.3.0",
     "@synnaxlabs/x": "workspace:*",
     "@tauri-apps/api": "^2.1.0",
-<<<<<<< HEAD
-=======
     "async-mutex": "^0.5.0",
->>>>>>> 953e00ec
     "proxy-memoize": "2.0.3",
     "react": "^18.3.1",
     "react-dom": "^18.3.1",
