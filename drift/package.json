--- conflicted
+++ resolved
@@ -47,18 +47,11 @@
     "proxy-memoize": "2.0.5",
     "react": "^18.2.0",
     "react-dom": "^18.2.0",
-<<<<<<< HEAD
-    "react-redux": "^8.1.3",
-    "typescript": "^5.2.2",
-    "vite": "^4.5.0",
-    "vitest": "^0.34.6"
-=======
     "react-redux": "^9.1.0",
     "typescript": "^5.3.3",
     "vite": "^5.0.12",
     "vite-plugin-lib": "^2.0.6",
     "vitest": "^1.2.1"
->>>>>>> ec71c0bf
   },
   "files": [
     "dist"
