{
  "name": "@synnaxlabs/drift",
  "version": "0.36.0",
  "description": "State synchronization and Redux state synchronization for Tauri Apps",
  "repository": "https://github.com/synnaxlabs/synnax/tree/main/drift",
  "type": "module",
  "license": "MIT",
  "keywords": [
    "synnax",
    "tauri",
    "redux",
    "react",
    "electron",
    "application level state"
  ],
  "scripts": {
    "build": "tsc --noEmit && vite build",
    "watch": "tsc --noEmit && vite build --watch",
    "test": "vitest",
    "lint": "eslint --cache",
    "fix": "eslint --cache --fix"
  },
  "dependencies": {
    "@reduxjs/toolkit": "^2.5.0",
    "@synnaxlabs/x": "workspace:*",
    "@tauri-apps/api": "^2.1.1",
    "async-mutex": "^0.5.0",
    "proxy-memoize": "2.0.3",
    "react": "^19.0.0",
    "react-dom": "^19.0.0",
    "react-redux": "^9.2.0"
  },
  "devDependencies": {
    "@synnaxlabs/tsconfig": "workspace:*",
    "@synnaxlabs/vite-plugin": "workspace:*",
<<<<<<< HEAD
    "@tauri-apps/api": "^2.1.0",
    "@types/react": "^18.3.11",
=======
    "@tauri-apps/api": "^2.1.1",
    "@types/react": "^19.0.0",
    "@vitest/coverage-v8": "^2.1.8",
>>>>>>> 62e9fc20
    "electron": "^32.2.0",
    "eslint": "^9.16.0",
    "eslint-config-synnaxlabs": "workspace:*",
    "react": "^19.0.0",
    "react-dom": "^19.0.0",
    "react-redux": "^9.2.0",
    "typescript": "^5.6.3",
    "vite": "^6.0.3",
    "vitest": "^2.1.8"
  },
  "files": [
    "dist"
  ],
  "main": "./dist/drift.cjs.js",
  "module": "./dist/drift.es.js",
  "types": "./dist/src/index.d.ts",
  "exports": {
    ".": {
      "import": "./dist/index.js",
      "require": "./dist/index.cjs",
      "types": "./dist/src/index.d.ts"
    },
    "./react": {
      "import": "./dist/react.js",
      "require": "./dist/react.cjs",
      "types": "./dist/src/react/index.d.ts"
    },
    "./tauri": {
      "import": "./dist/tauri.js",
      "require": "./dist/tauri.cjs",
      "types": "./dist/src/tauri/index.d.ts"
    },
    "./electron": {
      "import": "./dist/electron.js",
      "require": "./dist/electron.cjs",
      "types": "./dist/src/electron/index.d.ts"
    }
  }
}<|MERGE_RESOLUTION|>--- conflicted
+++ resolved
@@ -33,14 +33,8 @@
   "devDependencies": {
     "@synnaxlabs/tsconfig": "workspace:*",
     "@synnaxlabs/vite-plugin": "workspace:*",
-<<<<<<< HEAD
-    "@tauri-apps/api": "^2.1.0",
-    "@types/react": "^18.3.11",
-=======
     "@tauri-apps/api": "^2.1.1",
     "@types/react": "^19.0.0",
-    "@vitest/coverage-v8": "^2.1.8",
->>>>>>> 62e9fc20
     "electron": "^32.2.0",
     "eslint": "^9.16.0",
     "eslint-config-synnaxlabs": "workspace:*",
