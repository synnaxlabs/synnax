--- conflicted
+++ resolved
@@ -3,83 +3,6 @@
 This file provides guidance to Claude Code (claude.ai/code) when working with code in
 this repository.
 
-<<<<<<< HEAD
-## Common Development Commands
-
-### Building the Project
-
-- `pnpm build` - Build all packages using Turbo
-- `pnpm build:console` - Build only the Console application
-- `pnpm build:pluto` - Build only the Pluto component library
-- `pnpm build:client` - Build only the client libraries
-- `pnpm check-types` - Type check all TypeScript packages
-- `pnpm check-types:console` - Type check only Console
-
-### Development & Testing
-
-- `pnpm dev:console` - Start Console in development mode (Tauri)
-- `pnpm dev:console-vite` - Start Console Vite dev server only
-- `pnpm dev:pluto` - Start Pluto development server
-- `pnpm test` - Run all tests across packages
-- `pnpm test:console` - Run Console tests
-- `pnpm test:pluto` - Run Pluto tests
-- `pnpm watch` - Watch mode for all packages
-
-### Code Quality
-
-- `pnpm lint` - Lint all packages with ESLint
-- `pnpm fix` - Auto-fix linting issues across packages
-- `pnpm lint:console` - Lint only Console package
-- `pnpm fix:console` - Fix linting issues in Console
-
-### Integration Tests
-
-The repository includes comprehensive integration testing:
-
-- Integration tests are located in `/integration/` directory
-- Tests cover read, write, streaming, and delete operations across all client languages
-- Run with configurable parameters for stress testing and performance measurement
-- Tests validate the entire system from Python/TypeScript/C++ clients through Synnax
-  core to Cesium storage
-
-### Go Development
-
-- Individual Go modules: `/core/`, `/aspen/`, `/cesium/`, `/freighter/go/`
-- Use standard `go test`, `go build` commands within each module
-- Integration tests available via scripts in `/integration/`
-
-## High-Level Architecture
-
-### Core Philosophy
-
-Synnax is a **horizontally-scalable observability and control platform** built around a
-strict **4-layer architecture** with unidirectional dependencies. The system prioritizes
-**real-time performance** and **distributed reliability** for hardware telemetry
-systems.
-
-### Key Components
-
-#### 1. Synnax Core (Go) - `/core/`
-
-The core time-series engine with 4-layer architecture:
-
-- **Storage Layer**: Cesium (time-series) + Pebble (key-value) for disk persistence
-- **Distribution Layer**: Aspen-based clustering with gossip protocols for horizontal
-  scaling
-- **Service Layer**: Business logic for channels, users, authentication, ranges
-- **Interface Layer**: HTTP/WebSocket APIs via Freighter transport abstraction
-
-#### 2. Cesium - `/cesium/` (Go)
-
-High-performance embedded time-series database:
-
-- **Columnar storage** with automatic compression and domain-based indexing
-- **Transactional writers** with conflict detection for data integrity
-- **Memory-efficient iterators** for streaming large datasets
-- Optimized for high-frequency (>1kHz) sensor data with microsecond precision
-
-#### 3. Aspen - `/aspen/` (Go)
-=======
 ## Documentation Index
 
 - **Architecture**: See @docs/claude/architecture.md for system design and data flows
@@ -100,7 +23,7 @@
 
 - **TypeScript**: Console (Tauri app), Pluto (viz library), Client, Drift (multi-window
   state)
-- **Go**: Server, Cesium (time-series DB), Aspen (distributed KV), Arc (language
+- **Go**: Core (Server), Cesium (time-series DB), Aspen (distributed KV), Arc (language
   compiler)
 - **Python**: Client library, integration test framework
 - **C++**: Driver system for hardware (LabJack, NI, OPC UA, Modbus)
@@ -132,7 +55,6 @@
 cd <module> && go test ./...   # Run tests
 cd <module> && go build ./...  # Build module
 ```
->>>>>>> 95e99367
 
 ### Python Development
 
@@ -169,16 +91,10 @@
 
 ### TypeScript
 
-<<<<<<< HEAD
-- **Tauri (Rust) + React** for native performance with web UI
-- **Redux Toolkit** for complex state management with persistence
-- **Drag-and-drop layout system** for custom interface building
-=======
 - Absolute imports: `@/components` not `../../../components`
 - Vitest for testing, not Jest
 - ESLint 9 with flat config
 - Dual CJS/ESM exports via Vite
->>>>>>> 95e99367
 
 ### Go
 
@@ -187,14 +103,7 @@
 - Ginkgo/Gomega for testing
 - 4-layer architecture in server
 
-<<<<<<< HEAD
-- **Task-based architecture** with separate acquisition and control pipelines
-- **Device abstraction** supporting LabJack, National Instruments, OPC UA
-- **Real-time OS support** including NI Linux RT
-- **Heartbeat mechanism** with 1Hz health reporting to Synnax core
-=======
 ### Python
->>>>>>> 95e99367
 
 - Type hints everywhere (mypy strict)
 - Pydantic models for validation
@@ -203,113 +112,21 @@
 
 ### C++
 
-<<<<<<< HEAD
-```
-Hardware → Driver (C++) → Synnax Core (Go) → Cesium Storage → Distribution → Clients
-```
-=======
 - RAII for resource management
 - Smart pointers, no raw pointers
 - Bazel `select()` for platform-specific code
 - Google Test with custom xtest utilities
->>>>>>> 95e99367
 
 ## Getting Help
 
-<<<<<<< HEAD
-```
-Client → Synnax Core → Validation → Distribution → Driver → Hardware (with feedback)
-```
-=======
 - `/help` - Get help with using Claude Code
 - Report issues: https://github.com/anthropics/claude-code/issues
->>>>>>> 95e99367
 
 ## Self-Editing Guidelines
 
 When provided with useful context from humans that would benefit future interactions:
 
-<<<<<<< HEAD
-### Build System & Monorepo
-
-- **PNPM workspaces** with catalog dependencies for TypeScript packages
-- **Turbo** for build orchestration and caching across packages
-- **Poetry** for Python package management
-- **Go modules** with local workspace replacements
-- **Bazel** for C++ components with complex dependencies
-
-### Key Architectural Patterns
-
-- **Dependency Injection** throughout Go services for testability
-- **Interface Segregation** with clear layer boundaries and abstractions
-- **Command Pattern** for control operations with validation pipelines
-- **Observer Pattern** for real-time event propagation
-- **Strategy Pattern** for pluggable transports and storage backends
-
-### Testing Strategy
-
-- **Unit tests** per component using language-specific frameworks (Vitest,
-  Ginkgo/Gomega, pytest)
-- **Integration tests** in `/integration/` covering full system with configurable
-  parameters
-- **Performance benchmarking** built into integration test framework
-- **Cross-language validation** ensuring API consistency across client libraries
-
-### Development Guidelines
-
-- **Strict layering** - dependencies only flow downward in the 4-layer core architecture
-- **Protocol agnostic** - use Freighter abstractions rather than direct HTTP/gRPC
-- **Real-time focus** - optimize for low-latency, high-frequency data streams
-- **Multi-language consistency** - maintain API parity across Go, TypeScript, Python,
-  C++
-- **Horizontal scalability** - design with distributed deployment in mind
-- **Safety-critical reliability** - prefer availability over consistency for metadata,
-  strong consistency for telemetry
-- **Absolute imports** - always prefer absolute imports over relative imports in
-  TypeScript projects (e.g., `@/components/Button` instead of
-  `../../../components/Button`)
-- **Vitest for testing** - always use Vitest APIs in TypeScript test files (e.g.,
-  `import { describe, it, expect } from "vitest"` instead of Jest or other testing
-  frameworks)
-- **Dependency injection & composition** - prefer dependency injection and composition
-  over singletons, mocking, and inheritance across all languages (Go interfaces,
-  TypeScript composition, etc.)
-- **Cross-platform C++** - always consider cross-platform compatibility when writing C++
-  code (Windows, macOS, Linux, NI Linux RT); avoid platform-specific APIs unless
-  absolutely necessary
-
-### Common Gotchas
-
-- Console has both Tauri (dev) and Vite-only (dev-vite) development modes
-- Cesium requires careful handling of overlapping time ranges to prevent write conflicts
-- Aspen's eventual consistency means metadata updates may take up to 1 second to
-  propagate
-- Driver components require specific hardware SDKs (LabJack LJM, NI DAQmx) for
-  compilation
-- Pluto components use worker threads - ensure proper serialization for data passing
-- Integration tests require running Synnax core instances - check for port conflicts
-
-### Performance Considerations
-
-- Cesium is optimized for columnar reads - structure queries to take advantage of this
-- Pluto uses incremental rendering - avoid full component re-renders on data updates
-- Freighter connection pooling - reuse clients rather than creating new instances
-- Aspen gossip intervals are configurable but default to 1Hz for cluster coordination
-- Driver tasks should minimize blocking operations in real-time acquisition loops
-
-### Code Style Guidelines
-
-- All lines in our codebase are 88 characters
-
-### Claude.md Self-Editing
-
-- **Sparing edits** - When provided with useful context from humans that would benefit
-  future interactions, make minimal edits to this file to preserve that context
-- Only add information that is genuinely useful for future development work
-- Keep additions concise and relevant to the codebase or development process
-=======
 - Make minimal, sparing edits to preserve context
 - Only add genuinely useful information for development work
 - Keep additions concise and relevant to the codebase
-- Prefer editing specific documentation files over this main file
->>>>>>> 95e99367
+- Prefer editing specific documentation files over this main file