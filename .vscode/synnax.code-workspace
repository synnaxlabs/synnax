{
  "folders": [
    {
      "name": "root",
      "path": ".."
    },
    {
      "name": "aspen",
      "path": "../aspen"
    },
    {
      "name": "cesium",
      "path": "../cesium"
    },
    {
      "name": "client/ts",
      "path": "../client/ts"
    },
    {
      "name": "client/py",
      "path": "../client/py"
    },
    {
      "name": "docs",
      "path": "../docs"
    },
    {
      "name": "drift",
      "path": "../drift"
    },
    {
      "name": "freighter/ts",
      "path": "../freighter/ts"
    },
    {
      "name": "freighter/py",
      "path": "../freighter/py"
    },
    {
      "name": "freighter/go",
      "path": "../freighter/go"
    },
    {
      "name": "freighter/integration",
      "path": "../freighter/integration"
    },
    {
      "name": "synnax-server",
      "path": "../synnax"
    },
    {
      "name": "pluto",
      "path": "../pluto"
    },
    {
      "name": "console",
      "path": "../console"
    },
    {
      "name": "x/go",
      "path": "../x/go"
    },
    {
      "name": "x/ts",
      "path": "../x/ts"
    },
    {
      "name": "alamos/py",
      "path": "../alamos/py",
    },
    {
      "name": "alamos/go",
      "path": "../alamos/go",
    },
    {
      "name": "alamos/ts",
      "path": "../alamos/ts",
    },
    {
      "name": "x/media",
      "path": "../x/media"
    },
    {
      "name": "tsconfig",
      "path": "../configs/ts"
    },
    {
      "name": "eslint",
      "path": "../configs/eslint"
    },
    {
      "name": "stylelint",
      "path": "../configs/stylelint"
    },
    {
      "name": "landing",
      "path": "../landing"
    }
  ],
  "settings": {
    "editor.formatOnSave": true,
    "[css]": {
      "editor.defaultFormatter": "esbenp.prettier-vscode",
      "editor.formatOnSave": true
    },
    "[python]": {
      "editor.defaultFormatter": "ms-python.black-formatter"
    },
    "python.formatting.provider": "none",
    "eslint.workingDirectories": [
      {
        "mode": "auto"
      }
    ],
    "cSpell.words": [
      "Aliaser",
      "clsx",
      "downsample",
      "glsl",
<<<<<<< HEAD
      "lineplot",
      "msgpackr",
      "reduxjs",
      "renderable",
=======
      "immer",
      "lineplot",
      "Migratable",
      "Navdrawer",
      "reduxjs",
      "immer",
      "syncer",
>>>>>>> 2aeca35a
      "Synnax",
      "tauri",
      "Tauri",
      "telem"
    ],
  },
  "extensions": {
    "recommendations": [
      "ms-vsliveshare.vsliveshare",
      "golang.go",
      "rvest.vs-code-prettier-eslint"
    ]
  }
}<|MERGE_RESOLUTION|>--- conflicted
+++ resolved
@@ -117,12 +117,10 @@
       "clsx",
       "downsample",
       "glsl",
-<<<<<<< HEAD
       "lineplot",
       "msgpackr",
       "reduxjs",
       "renderable",
-=======
       "immer",
       "lineplot",
       "Migratable",
@@ -130,7 +128,6 @@
       "reduxjs",
       "immer",
       "syncer",
->>>>>>> 2aeca35a
       "Synnax",
       "tauri",
       "Tauri",
@@ -144,4 +141,4 @@
       "rvest.vs-code-prettier-eslint"
     ]
   }
-}+}
