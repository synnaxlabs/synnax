--- conflicted
+++ resolved
@@ -219,11 +219,7 @@
         version: 5.1.0
       '@reduxjs/toolkit':
         specifier: ^2.3.0
-<<<<<<< HEAD
         version: 2.3.0(react-redux@9.1.2(@types/react@18.3.12)(react@18.3.1)(redux@5.0.1))(react@18.3.1)
-=======
-        version: 2.3.0(react-redux@9.1.2(@types/react@18.3.11)(react@18.3.1)(redux@5.0.1))(react@18.3.1)
->>>>>>> 14a0404d
       '@synnaxlabs/client':
         specifier: workspace:*
         version: link:../client/ts
@@ -426,11 +422,7 @@
     dependencies:
       '@reduxjs/toolkit':
         specifier: ^2.3.0
-<<<<<<< HEAD
         version: 2.3.0(react-redux@9.1.2(@types/react@18.3.12)(react@18.3.1)(redux@5.0.1))(react@18.3.1)
-=======
-        version: 2.3.0(react-redux@9.1.2(@types/react@18.3.11)(react@18.3.1)(redux@5.0.1))(react@18.3.1)
->>>>>>> 14a0404d
       '@synnaxlabs/x':
         specifier: workspace:*
         version: link:../x/ts
@@ -485,11 +477,7 @@
     dependencies:
       '@reduxjs/toolkit':
         specifier: ^2.3.0
-<<<<<<< HEAD
         version: 2.3.0(react-redux@9.1.2(@types/react@18.3.12)(react@18.3.1)(redux@5.0.1))(react@18.3.1)
-=======
-        version: 2.3.0(react-redux@9.1.2(@types/react@18.3.11)(react@18.3.1)(redux@5.0.1))(react@18.3.1)
->>>>>>> 14a0404d
       '@synnaxlabs/drift':
         specifier: workspace:*
         version: link:../..
@@ -636,7 +624,7 @@
         version: 3.10.9(react-dom@18.3.1(react@18.3.1))(react@18.3.1)
       '@xyflow/react':
         specifier: ^12.3.4
-        version: 12.3.5(@types/react@18.3.11)(immer@10.1.1)(react-dom@18.3.1(react@18.3.1))(react@18.3.1)
+        version: 12.3.5(@types/react@18.3.12)(immer@10.1.1)(react-dom@18.3.1(react@18.3.1))(react@18.3.1)
       async-mutex:
         specifier: ^0.5.0
         version: 0.5.0
@@ -661,12 +649,6 @@
       react-color:
         specifier: ^2.19.3
         version: 2.19.3(react@18.3.1)
-<<<<<<< HEAD
-      reactflow:
-        specifier: ^11.11.4
-        version: 11.11.4(@types/react@18.3.12)(immer@10.1.1)(react-dom@18.3.1(react@18.3.1))(react@18.3.1)
-=======
->>>>>>> 14a0404d
       zod:
         specifier: ^3.23.8
         version: 3.23.8
@@ -8271,89 +8253,7 @@
 
   '@protobufjs/utf8@1.1.0': {}
 
-<<<<<<< HEAD
-  '@reactflow/background@11.3.14(@types/react@18.3.12)(immer@10.1.1)(react-dom@18.3.1(react@18.3.1))(react@18.3.1)':
-    dependencies:
-      '@reactflow/core': 11.11.4(@types/react@18.3.12)(immer@10.1.1)(react-dom@18.3.1(react@18.3.1))(react@18.3.1)
-      classcat: 5.0.5
-      react: 18.3.1
-      react-dom: 18.3.1(react@18.3.1)
-      zustand: 4.5.5(@types/react@18.3.12)(immer@10.1.1)(react@18.3.1)
-    transitivePeerDependencies:
-      - '@types/react'
-      - immer
-
-  '@reactflow/controls@11.2.14(@types/react@18.3.12)(immer@10.1.1)(react-dom@18.3.1(react@18.3.1))(react@18.3.1)':
-    dependencies:
-      '@reactflow/core': 11.11.4(@types/react@18.3.12)(immer@10.1.1)(react-dom@18.3.1(react@18.3.1))(react@18.3.1)
-      classcat: 5.0.5
-      react: 18.3.1
-      react-dom: 18.3.1(react@18.3.1)
-      zustand: 4.5.5(@types/react@18.3.12)(immer@10.1.1)(react@18.3.1)
-    transitivePeerDependencies:
-      - '@types/react'
-      - immer
-
-  '@reactflow/core@11.11.4(@types/react@18.3.12)(immer@10.1.1)(react-dom@18.3.1(react@18.3.1))(react@18.3.1)':
-    dependencies:
-      '@types/d3': 7.4.3
-      '@types/d3-drag': 3.0.7
-      '@types/d3-selection': 3.0.11
-      '@types/d3-zoom': 3.0.8
-      classcat: 5.0.5
-      d3-drag: 3.0.0
-      d3-selection: 3.0.0
-      d3-zoom: 3.0.0
-      react: 18.3.1
-      react-dom: 18.3.1(react@18.3.1)
-      zustand: 4.5.5(@types/react@18.3.12)(immer@10.1.1)(react@18.3.1)
-    transitivePeerDependencies:
-      - '@types/react'
-      - immer
-
-  '@reactflow/minimap@11.7.14(@types/react@18.3.12)(immer@10.1.1)(react-dom@18.3.1(react@18.3.1))(react@18.3.1)':
-    dependencies:
-      '@reactflow/core': 11.11.4(@types/react@18.3.12)(immer@10.1.1)(react-dom@18.3.1(react@18.3.1))(react@18.3.1)
-      '@types/d3-selection': 3.0.11
-      '@types/d3-zoom': 3.0.8
-      classcat: 5.0.5
-      d3-selection: 3.0.0
-      d3-zoom: 3.0.0
-      react: 18.3.1
-      react-dom: 18.3.1(react@18.3.1)
-      zustand: 4.5.5(@types/react@18.3.12)(immer@10.1.1)(react@18.3.1)
-    transitivePeerDependencies:
-      - '@types/react'
-      - immer
-
-  '@reactflow/node-resizer@2.2.14(@types/react@18.3.12)(immer@10.1.1)(react-dom@18.3.1(react@18.3.1))(react@18.3.1)':
-    dependencies:
-      '@reactflow/core': 11.11.4(@types/react@18.3.12)(immer@10.1.1)(react-dom@18.3.1(react@18.3.1))(react@18.3.1)
-      classcat: 5.0.5
-      d3-drag: 3.0.0
-      d3-selection: 3.0.0
-      react: 18.3.1
-      react-dom: 18.3.1(react@18.3.1)
-      zustand: 4.5.5(@types/react@18.3.12)(immer@10.1.1)(react@18.3.1)
-    transitivePeerDependencies:
-      - '@types/react'
-      - immer
-
-  '@reactflow/node-toolbar@1.3.14(@types/react@18.3.12)(immer@10.1.1)(react-dom@18.3.1(react@18.3.1))(react@18.3.1)':
-    dependencies:
-      '@reactflow/core': 11.11.4(@types/react@18.3.12)(immer@10.1.1)(react-dom@18.3.1(react@18.3.1))(react@18.3.1)
-      classcat: 5.0.5
-      react: 18.3.1
-      react-dom: 18.3.1(react@18.3.1)
-      zustand: 4.5.5(@types/react@18.3.12)(immer@10.1.1)(react@18.3.1)
-    transitivePeerDependencies:
-      - '@types/react'
-      - immer
-
   '@reduxjs/toolkit@2.3.0(react-redux@9.1.2(@types/react@18.3.12)(react@18.3.1)(redux@5.0.1))(react@18.3.1)':
-=======
-  '@reduxjs/toolkit@2.3.0(react-redux@9.1.2(@types/react@18.3.11)(react@18.3.1)(redux@5.0.1))(react@18.3.1)':
->>>>>>> 14a0404d
     dependencies:
       immer: 10.1.1
       redux: 5.0.1
@@ -9169,13 +9069,13 @@
 
   '@vue/shared@3.5.12': {}
 
-  '@xyflow/react@12.3.5(@types/react@18.3.11)(immer@10.1.1)(react-dom@18.3.1(react@18.3.1))(react@18.3.1)':
+  '@xyflow/react@12.3.5(@types/react@18.3.12)(immer@10.1.1)(react-dom@18.3.1(react@18.3.1))(react@18.3.1)':
     dependencies:
       '@xyflow/system': 0.0.46
       classcat: 5.0.5
       react: 18.3.1
       react-dom: 18.3.1(react@18.3.1)
-      zustand: 4.5.5(@types/react@18.3.11)(immer@10.1.1)(react@18.3.1)
+      zustand: 4.5.5(@types/react@18.3.12)(immer@10.1.1)(react@18.3.1)
     transitivePeerDependencies:
       - '@types/react'
       - immer
@@ -12144,23 +12044,6 @@
       lodash: 4.17.21
       react: 18.3.1
 
-<<<<<<< HEAD
-  reactflow@11.11.4(@types/react@18.3.12)(immer@10.1.1)(react-dom@18.3.1(react@18.3.1))(react@18.3.1):
-    dependencies:
-      '@reactflow/background': 11.3.14(@types/react@18.3.12)(immer@10.1.1)(react-dom@18.3.1(react@18.3.1))(react@18.3.1)
-      '@reactflow/controls': 11.2.14(@types/react@18.3.12)(immer@10.1.1)(react-dom@18.3.1(react@18.3.1))(react@18.3.1)
-      '@reactflow/core': 11.11.4(@types/react@18.3.12)(immer@10.1.1)(react-dom@18.3.1(react@18.3.1))(react@18.3.1)
-      '@reactflow/minimap': 11.7.14(@types/react@18.3.12)(immer@10.1.1)(react-dom@18.3.1(react@18.3.1))(react@18.3.1)
-      '@reactflow/node-resizer': 2.2.14(@types/react@18.3.12)(immer@10.1.1)(react-dom@18.3.1(react@18.3.1))(react@18.3.1)
-      '@reactflow/node-toolbar': 1.3.14(@types/react@18.3.12)(immer@10.1.1)(react-dom@18.3.1(react@18.3.1))(react@18.3.1)
-      react: 18.3.1
-      react-dom: 18.3.1(react@18.3.1)
-    transitivePeerDependencies:
-      - '@types/react'
-      - immer
-
-=======
->>>>>>> 14a0404d
   readable-stream@3.6.2:
     dependencies:
       inherits: 2.0.4
