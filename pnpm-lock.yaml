lockfileVersion: '9.0'

settings:
  autoInstallPeers: true
  excludeLinksFromLockfile: false

overrides:
  react: ^18.3.1
  react-dom: ^18.3.1
  '@reduxjs/toolkit': ^2.3.0
  react-redux: ^9.1.2
  vite: ^5.4.10
  vite-tsconfig-paths: ^5.1.2
  vite-plugin-dts: ^4.3.0
  '@vitejs/plugin-react': ^4.3.3
  vitest: ^2.1.4
  '@vitest/coverage-v8': ^2.1.4
  typescript: ^5.6.3
  proxy-memoize: 2.0.3
  '@tanstack/react-virtual': ^3.10.9
  zod: ^3.23.8
  node-fetch: ^2.7.0
  prettier: ^3.3.3
  '@tauri-apps/api': ^2.1.0
  eslint: ^9.14.0

importers:

  .:
    devDependencies:
      '@microsoft/api-extractor':
        specifier: ^7.47.9
        version: 7.47.9(@types/node@22.7.5)
      prettier:
        specifier: ^3.3.3
        version: 3.3.3
      turbo:
        specifier: ^2.2.3
        version: 2.2.3

  alamos/ts:
    dependencies:
      '@opentelemetry/api':
        specifier: ^1.9.0
        version: 1.9.0
      '@opentelemetry/context-zone':
        specifier: ^1.26.0
        version: 1.26.0(@opentelemetry/api@1.9.0)
      '@opentelemetry/instrumentation-document-load':
        specifier: ^0.40.0
        version: 0.40.0(@opentelemetry/api@1.9.0)
      '@opentelemetry/sdk-trace-web':
        specifier: ^1.26.0
        version: 1.26.0(@opentelemetry/api@1.9.0)
      '@synnaxlabs/x':
        specifier: workspace:*
        version: link:../../x/ts
      '@uptrace/node':
        specifier: ^1.21.0
        version: 1.21.0
      '@uptrace/web':
        specifier: ^1.21.0
        version: 1.21.0
    devDependencies:
      '@synnaxlabs/tsconfig':
        specifier: workspace:*
        version: link:../../configs/ts
      '@synnaxlabs/vite-plugin':
        specifier: workspace:*
        version: link:../../configs/vite
      '@vitest/coverage-v8':
        specifier: ^2.1.4
        version: 2.1.4(vitest@2.1.4(@types/node@22.7.5)(jsdom@25.0.1))
      eslint-config-synnaxlabs:
        specifier: workspace:*
        version: link:../../configs/eslint
      typescript:
        specifier: ^5.6.3
        version: 5.6.3
      vite:
        specifier: ^5.4.10
        version: 5.4.10(@types/node@22.7.5)
      vitest:
        specifier: ^2.1.4
        version: 2.1.4(@types/node@22.7.5)(jsdom@25.0.1)

  client/ts:
    dependencies:
      '@synnaxlabs/freighter':
        specifier: workspace:*
        version: link:../../freighter/ts
      '@synnaxlabs/x':
        specifier: workspace:*
        version: link:../../x/ts
      async-mutex:
        specifier: ^0.5.0
        version: 0.5.0
      zod:
        specifier: ^3.23.8
        version: 3.23.8
    devDependencies:
      '@synnaxlabs/tsconfig':
        specifier: workspace:*
        version: link:../../configs/ts
      '@synnaxlabs/vite-plugin':
        specifier: workspace:*
        version: link:../../configs/vite
      '@types/node':
        specifier: ^22.7.5
        version: 22.7.5
      '@types/uuid':
        specifier: ^10.0.0
        version: 10.0.0
      '@vitest/coverage-v8':
        specifier: ^2.1.4
        version: 2.1.4(vitest@2.1.4(@types/node@22.7.5)(jsdom@25.0.1))
      eslint:
        specifier: ^9.14.0
        version: 9.14.0
      eslint-config-synnaxlabs:
        specifier: workspace:*
        version: link:../../configs/eslint
      typescript:
        specifier: ^5.6.3
        version: 5.6.3
      uuid:
        specifier: ^10.0.0
        version: 10.0.0
      vite:
        specifier: ^5.4.10
        version: 5.4.10(@types/node@22.7.5)
      vitest:
        specifier: ^2.1.4
        version: 2.1.4(@types/node@22.7.5)(jsdom@25.0.1)

  configs/eslint:
    devDependencies:
      '@eslint/compat':
        specifier: ^1.2.0
        version: 1.2.0(eslint@9.14.0)
      '@eslint/js':
        specifier: ^9.12.0
        version: 9.12.0
      eslint:
        specifier: ^9.14.0
        version: 9.14.0
      eslint-plugin-react:
        specifier: ^7.37.1
        version: 7.37.1(eslint@9.14.0)
      eslint-plugin-simple-import-sort:
        specifier: ^12.1.1
        version: 12.1.1(eslint@9.14.0)
      globals:
        specifier: ^15.11.0
        version: 15.11.0
      typescript:
        specifier: ^5.6.3
        version: 5.6.3
      typescript-eslint:
        specifier: ^8.8.1
        version: 8.8.1(eslint@9.14.0)(typescript@5.6.3)

  configs/stylelint:
    dependencies:
      stylelint:
        specifier: ^16.9.0
        version: 16.9.0(typescript@5.6.3)
      stylelint-config-prettier:
        specifier: ^9.0.5
        version: 9.0.5(stylelint@16.9.0(typescript@5.6.3))
      stylelint-config-standard:
        specifier: ^36.0.1
        version: 36.0.1(stylelint@16.9.0(typescript@5.6.3))

  configs/ts:
    devDependencies:
      typescript:
        specifier: ^5.6.3
        version: 5.6.3

  configs/vite:
    devDependencies:
      '@synnaxlabs/tsconfig':
        specifier: workspace:*
        version: link:../ts
      typescript:
        specifier: ^5.6.3
        version: 5.6.3
      vite:
        specifier: ^5.4.10
        version: 5.4.10(@types/node@22.7.5)
      vite-plugin-dts:
        specifier: ^4.3.0
        version: 4.3.0(@types/node@22.7.5)(rollup@4.24.0)(typescript@5.6.3)(vite@5.4.10(@types/node@22.7.5))
      vite-tsconfig-paths:
        specifier: ^5.1.2
        version: 5.1.2(typescript@5.6.3)(vite@5.4.10(@types/node@22.7.5))

  console:
    dependencies:
      '@fontsource/inter':
        specifier: ^5.1.0
        version: 5.1.0
      '@reduxjs/toolkit':
        specifier: ^2.3.0
        version: 2.3.0(react-redux@9.1.2(@types/react@18.3.11)(react@18.3.1))(react@18.3.1)
      '@synnaxlabs/client':
        specifier: workspace:*
        version: link:../client/ts
      '@synnaxlabs/drift':
        specifier: workspace:*
        version: link:../drift
      '@synnaxlabs/media':
        specifier: workspace:*
        version: link:../x/media
      '@synnaxlabs/pluto':
        specifier: workspace:*
        version: link:../pluto
      '@synnaxlabs/x':
        specifier: workspace:*
        version: link:../x/ts
      '@tanstack/react-query':
        specifier: ^5.59.20
        version: 5.59.20(react@18.3.1)
      '@tauri-apps/api':
        specifier: ^2.1.0
        version: 2.1.0
      '@tauri-apps/plugin-deep-link':
        specifier: ^2.0.0
        version: 2.0.0
      '@tauri-apps/plugin-dialog':
        specifier: ^2.0.1
        version: 2.0.1
      '@tauri-apps/plugin-fs':
        specifier: ^2.0.2
        version: 2.0.2
      '@tauri-apps/plugin-process':
        specifier: ^2.0.0
        version: 2.0.0
      '@tauri-apps/plugin-store':
        specifier: ^2.1.0
        version: 2.1.0
      '@tauri-apps/plugin-updater':
        specifier: ^2.0.0
        version: 2.0.0
      async-mutex:
        specifier: ^0.5.0
        version: 0.5.0
      proxy-memoize:
        specifier: 2.0.3
        version: 2.0.3
      react:
        specifier: ^18.3.1
        version: 18.3.1
      react-dom:
        specifier: ^18.3.1
        version: 18.3.1(react@18.3.1)
      react-error-boundary:
        specifier: ^4.1.2
        version: 4.1.2(react@18.3.1)
      react-icons:
        specifier: ^5.3.0
        version: 5.3.0(react@18.3.1)
      react-redux:
        specifier: ^9.1.2
        version: 9.1.2(@types/react@18.3.11)(react@18.3.1)(redux@5.0.1)
      uuid:
        specifier: ^11.0.3
        version: 11.0.3
      zod:
        specifier: ^3.23.8
        version: 3.23.8
    devDependencies:
      '@synnaxlabs/tsconfig':
        specifier: workspace:*
        version: link:../configs/ts
      '@tauri-apps/cli':
        specifier: ^2.1.0
        version: 2.1.0
      '@types/react':
        specifier: ^18.3.11
        version: 18.3.11
      '@types/react-dom':
        specifier: ^18.3.1
        version: 18.3.1
      '@types/uuid':
        specifier: ^10.0.0
        version: 10.0.0
      '@vitejs/plugin-react':
        specifier: ^4.3.3
        version: 4.3.3(vite@5.4.10(@types/node@22.7.5))
      eslint-config-synnaxlabs:
        specifier: workspace:*
        version: link:../configs/eslint
      stylelint-config-synnaxlabs:
        specifier: workspace:*
        version: link:../configs/stylelint
      typescript:
        specifier: ^5.6.3
        version: 5.6.3
      vite:
        specifier: ^5.4.10
        version: 5.4.10(@types/node@22.7.5)
      vite-tsconfig-paths:
        specifier: ^5.1.2
        version: 5.1.2(typescript@5.6.3)(vite@5.4.10(@types/node@22.7.5))
      vitest:
        specifier: ^2.1.4
        version: 2.1.4(@types/node@22.7.5)(jsdom@25.0.1)

  docs/site:
    dependencies:
      '@astrojs/mdx':
        specifier: ^3.1.8
        version: 3.1.8(astro@4.16.0(@types/node@22.7.5)(rollup@4.24.0)(typescript@5.6.3))
      '@astrojs/react':
        specifier: ^3.6.2
        version: 3.6.2(@types/react-dom@18.3.1)(@types/react@18.3.11)(react-dom@18.3.1(react@18.3.1))(react@18.3.1)(vite@5.4.10(@types/node@22.7.5))
      '@astrojs/vercel':
        specifier: ^7.8.1
        version: 7.8.1(astro@4.16.0(@types/node@22.7.5)(rollup@4.24.0)(typescript@5.6.3))(react@18.3.1)
      '@fontsource/geist-mono':
        specifier: ^5.1.0
        version: 5.1.0
      '@synnaxlabs/client':
        specifier: workspace:*
        version: link:../../client/ts
      '@synnaxlabs/media':
        specifier: workspace:*
        version: link:../../x/media
      '@synnaxlabs/pluto':
        specifier: workspace:*
        version: link:../../pluto
      '@synnaxlabs/x':
        specifier: workspace:*
        version: link:../../x/ts
      '@types/offscreencanvas':
        specifier: ^2019.7.3
        version: 2019.7.3
      astro:
        specifier: ^4.16.0
        version: 4.16.0(@types/node@22.7.5)(rollup@4.24.0)(typescript@5.6.3)
      astro-embed:
        specifier: ^0.7.4
        version: 0.7.4(astro@4.16.0(@types/node@22.7.5)(rollup@4.24.0)(typescript@5.6.3))
      astro-seo:
        specifier: ^0.8.4
        version: 0.8.4(prettier@3.3.3)(typescript@5.6.3)
      clsx:
        specifier: ^2.1.1
        version: 2.1.1
      dotenv:
        specifier: ^16.4.5
        version: 16.4.5
      html-escaper:
        specifier: ^3.0.3
        version: 3.0.3
      posthog-js:
        specifier: ^1.174.2
        version: 1.174.2
      react:
        specifier: ^18.3.1
        version: 18.3.1
      react-dom:
        specifier: ^18.3.1
        version: 18.3.1(react@18.3.1)
      shiki:
        specifier: ^1.22.0
        version: 1.22.0
    devDependencies:
      '@synnaxlabs/tsconfig':
        specifier: workspace:*
        version: link:../../configs/ts
      '@types/react':
        specifier: ^18.3.11
        version: 18.3.11
      '@types/react-dom':
        specifier: ^18.3.1
        version: 18.3.1
      algoliasearch:
        specifier: ^4.23.3
        version: 4.24.0
      eslint-config-synnaxlabs:
        specifier: workspace:*
        version: link:../../configs/eslint
      gray-matter:
        specifier: ^4.0.3
        version: 4.0.3
      remove-markdown:
        specifier: ^0.5.5
        version: 0.5.5
      typescript:
        specifier: ^5.6.3
        version: 5.6.3

  drift:
    dependencies:
      '@reduxjs/toolkit':
        specifier: ^2.3.0
        version: 2.3.0(react-redux@9.1.2(@types/react@18.3.11)(react@18.3.1))(react@18.3.1)
      '@synnaxlabs/x':
        specifier: workspace:*
        version: link:../x/ts
      '@tauri-apps/api':
        specifier: ^2.1.0
        version: 2.1.0
      proxy-memoize:
        specifier: 2.0.3
        version: 2.0.3
      react:
        specifier: ^18.3.1
        version: 18.3.1
      react-dom:
        specifier: ^18.3.1
        version: 18.3.1(react@18.3.1)
      react-redux:
        specifier: ^9.1.2
        version: 9.1.2(@types/react@18.3.11)(react@18.3.1)(redux@5.0.1)
    devDependencies:
      '@synnaxlabs/tsconfig':
        specifier: workspace:*
        version: link:../configs/ts
      '@synnaxlabs/vite-plugin':
        specifier: workspace:*
        version: link:../configs/vite
      '@types/react':
        specifier: ^18.3.11
        version: 18.3.11
      '@vitest/coverage-v8':
        specifier: ^2.1.4
        version: 2.1.4(vitest@2.1.4(@types/node@22.7.5)(jsdom@25.0.1))
      electron:
        specifier: ^32.2.0
        version: 32.2.0
      eslint-config-synnaxlabs:
        specifier: workspace:*
        version: link:../configs/eslint
      typescript:
        specifier: ^5.6.3
        version: 5.6.3
      vite:
        specifier: ^5.4.10
        version: 5.4.10(@types/node@22.7.5)
      vitest:
        specifier: ^2.1.4
        version: 2.1.4(@types/node@22.7.5)(jsdom@25.0.1)

  drift/examples/tauri:
    dependencies:
      '@reduxjs/toolkit':
        specifier: ^2.3.0
        version: 2.3.0(react-redux@9.1.2(@types/react@18.3.11)(react@18.3.1))(react@18.3.1)
      '@synnaxlabs/drift':
        specifier: workspace:*
        version: link:../..
      '@tauri-apps/api':
        specifier: ^2.1.0
        version: 2.1.0
      react:
        specifier: ^18.3.1
        version: 18.3.1
      react-dom:
        specifier: ^18.3.1
        version: 18.3.1(react@18.3.1)
    devDependencies:
      '@tauri-apps/cli':
        specifier: ^2.0.2
        version: 2.0.2
      '@types/react':
        specifier: ^18.3.11
        version: 18.3.11
      '@types/react-dom':
        specifier: ^18.3.1
        version: 18.3.1
      '@vitejs/plugin-react':
        specifier: ^4.3.3
        version: 4.3.3(vite@5.4.10(@types/node@22.7.5))
      typescript:
        specifier: ^5.6.3
        version: 5.6.3
      vite:
        specifier: ^5.4.10
        version: 5.4.10(@types/node@22.7.5)
      vite-tsconfig-paths:
        specifier: ^5.1.2
        version: 5.1.2(typescript@5.6.3)(vite@5.4.10(@types/node@22.7.5))

  freighter/ts:
    dependencies:
      '@synnaxlabs/alamos':
        specifier: workspace:*
        version: link:../../alamos/ts
      '@synnaxlabs/x':
        specifier: workspace:*
        version: link:../../x/ts
      node-fetch:
        specifier: ^2.7.0
        version: 2.7.0
      ws:
        specifier: ^8.18.0
        version: 8.18.0
      zod:
        specifier: ^3.23.8
        version: 3.23.8
    devDependencies:
      '@synnaxlabs/tsconfig':
        specifier: workspace:*
        version: link:../../configs/ts
      '@synnaxlabs/vite-plugin':
        specifier: workspace:*
        version: link:../../configs/vite
      '@types/node':
        specifier: ^22.7.5
        version: 22.7.5
      '@vitest/coverage-v8':
        specifier: ^2.1.4
        version: 2.1.4(vitest@2.1.4(@types/node@22.7.5)(jsdom@25.0.1))
      eslint-config-synnaxlabs:
        specifier: workspace:*
        version: link:../../configs/eslint
      typescript:
        specifier: ^5.6.3
        version: 5.6.3
      vite:
        specifier: ^5.4.10
        version: 5.4.10(@types/node@22.7.5)
      vitest:
        specifier: ^2.1.4
        version: 2.1.4(@types/node@22.7.5)(jsdom@25.0.1)

  integration/ts:
    dependencies:
      '@synnaxlabs/client':
        specifier: workspace:*
        version: link:../../client/ts
      '@synnaxlabs/x':
        specifier: workspace:*
        version: link:../../x/ts
      tsx:
        specifier: ^4.19.1
        version: 4.19.1
    devDependencies:
      '@synnaxlabs/tsconfig':
        specifier: workspace:*
        version: link:../../configs/ts
      '@synnaxlabs/vite-plugin':
        specifier: workspace:*
        version: link:../../configs/vite
      '@types/node':
        specifier: ^22.7.5
        version: 22.7.5
      '@vitest/coverage-v8':
        specifier: ^2.1.4
        version: 2.1.4(vitest@2.1.4(@types/node@22.7.5)(jsdom@25.0.1))
      eslint:
        specifier: ^9.14.0
        version: 9.14.0
      eslint-config-synnaxlabs:
        specifier: workspace:*
        version: link:../../configs/eslint
      typescript:
        specifier: ^5.6.3
        version: 5.6.3
      vite:
        specifier: ^5.4.10
        version: 5.4.10(@types/node@22.7.5)
      vitest:
        specifier: ^2.1.4
        version: 2.1.4(@types/node@22.7.5)(jsdom@25.0.1)

  pluto:
    dependencies:
      '@fontsource-variable/inter':
        specifier: ^5.1.0
        version: 5.1.0
      '@fontsource/geist-mono':
        specifier: ^5.1.0
        version: 5.1.0
      '@synnaxlabs/alamos':
        specifier: workspace:*
        version: link:../alamos/ts
      '@synnaxlabs/client':
        specifier: workspace:*
        version: link:../client/ts
      '@synnaxlabs/media':
        specifier: workspace:*
        version: link:../x/media
      '@synnaxlabs/x':
        specifier: workspace:*
        version: link:../x/ts
      '@tanstack/react-virtual':
        specifier: ^3.10.9
        version: 3.10.9(react-dom@18.3.1(react@18.3.1))(react@18.3.1)
<<<<<<< HEAD
      '@xyflow/react':
        specifier: ^12.3.4
        version: 12.3.4(@types/react@18.3.11)(immer@10.1.1)(react-dom@18.3.1(react@18.3.1))(react@18.3.1)
=======
>>>>>>> a0796d40
      async-mutex:
        specifier: ^0.5.0
        version: 0.5.0
      clsx:
        specifier: ^2.1.1
        version: 2.1.1
      d3-scale:
        specifier: ^4.0.2
        version: 4.0.2
      fuse.js:
        specifier: ^7.0.0
        version: 7.0.0
      mathjs:
        specifier: ^13.2.1
        version: 13.2.1
      proxy-memoize:
        specifier: 2.0.3
        version: 2.0.3
      react:
        specifier: ^18.3.1
        version: 18.3.1
      react-color:
        specifier: ^2.19.3
        version: 2.19.3(react@18.3.1)
<<<<<<< HEAD
=======
      reactflow:
        specifier: ^11.11.4
        version: 11.11.4(@types/react@18.3.11)(immer@10.1.1)(react-dom@18.3.1(react@18.3.1))(react@18.3.1)
>>>>>>> a0796d40
      zod:
        specifier: ^3.23.8
        version: 3.23.8
    devDependencies:
      '@juggle/resize-observer':
        specifier: ^3.4.0
        version: 3.4.0
      '@synnaxlabs/tsconfig':
        specifier: workspace:*
        version: link:../configs/ts
      '@synnaxlabs/vite-plugin':
        specifier: workspace:*
        version: link:../configs/vite
      '@testing-library/react':
        specifier: ^16.0.1
        version: 16.0.1(@testing-library/dom@10.4.0)(@types/react-dom@18.3.1)(@types/react@18.3.11)(react-dom@18.3.1(react@18.3.1))(react@18.3.1)
      '@testing-library/user-event':
        specifier: ^14.5.2
        version: 14.5.2(@testing-library/dom@10.4.0)
      '@types/d3-scale':
        specifier: ^4.0.8
        version: 4.0.8
      '@types/offscreencanvas':
        specifier: ^2019.7.3
        version: 2019.7.3
      '@types/react':
        specifier: ^18.3.11
        version: 18.3.11
      '@types/react-color':
        specifier: ^3.0.12
        version: 3.0.12
      '@types/react-dom':
        specifier: ^18.3.1
        version: 18.3.1
      '@types/webgl2':
        specifier: ^0.0.11
        version: 0.0.11
      '@vitejs/plugin-react':
        specifier: ^4.3.3
        version: 4.3.3(vite@5.4.10(@types/node@22.7.5))
      '@vitest/coverage-v8':
        specifier: ^2.1.4
        version: 2.1.4(vitest@2.1.4(@types/node@22.7.5)(jsdom@25.0.1))
      eslint-config-synnaxlabs:
        specifier: workspace:*
        version: link:../configs/eslint
      jsdom:
        specifier: ^25.0.1
        version: 25.0.1
      react-dom:
        specifier: ^18.3.1
        version: 18.3.1(react@18.3.1)
      stylelint-config-synnaxlabs:
        specifier: workspace:*
        version: link:../configs/stylelint
      typescript:
        specifier: ^5.6.3
        version: 5.6.3
      vite:
        specifier: ^5.4.10
        version: 5.4.10(@types/node@22.7.5)
      vitest:
        specifier: ^2.1.4
        version: 2.1.4(@types/node@22.7.5)(jsdom@25.0.1)

  pluto/examples:
    dependencies:
      '@synnaxlabs/pluto':
        specifier: workspace:*
        version: link:..
      react:
        specifier: ^18.3.1
        version: 18.3.1
      react-dom:
        specifier: ^18.3.1
        version: 18.3.1(react@18.3.1)
    devDependencies:
      '@types/react':
        specifier: ^18.3.11
        version: 18.3.11
      '@types/react-dom':
        specifier: ^18.3.1
        version: 18.3.1
      '@typescript-eslint/eslint-plugin':
        specifier: ^8.8.1
        version: 8.8.1(@typescript-eslint/parser@8.8.1(eslint@9.14.0)(typescript@5.6.3))(eslint@9.14.0)(typescript@5.6.3)
      '@typescript-eslint/parser':
        specifier: ^8.8.1
        version: 8.8.1(eslint@9.14.0)(typescript@5.6.3)
      '@vitejs/plugin-react':
        specifier: ^4.3.3
        version: 4.3.3(vite@5.4.10(@types/node@22.7.5))
      eslint:
        specifier: ^9.14.0
        version: 9.14.0
      eslint-plugin-react-hooks:
        specifier: ^4.6.2
        version: 4.6.2(eslint@9.14.0)
      eslint-plugin-react-refresh:
        specifier: ^0.4.12
        version: 0.4.12(eslint@9.14.0)
      typescript:
        specifier: ^5.6.3
        version: 5.6.3
      vite:
        specifier: ^5.4.10
        version: 5.4.10(@types/node@22.7.5)

  x/media:
    dependencies:
      '@synnaxlabs/x':
        specifier: workspace:*
        version: link:../ts
      '@types/react':
        specifier: ^18.3.11
        version: 18.3.11
      clsx:
        specifier: ^2.1.1
        version: 2.1.1
      react:
        specifier: ^18.3.1
        version: 18.3.1
      react-dom:
        specifier: ^18.3.1
        version: 18.3.1(react@18.3.1)
      react-icons:
        specifier: ^5.3.0
        version: 5.3.0(react@18.3.1)
    devDependencies:
      '@synnaxlabs/tsconfig':
        specifier: workspace:*
        version: link:../../configs/ts
      '@synnaxlabs/vite-plugin':
        specifier: workspace:*
        version: link:../../configs/vite
      '@types/node':
        specifier: ^22.7.5
        version: 22.7.5
      '@vitejs/plugin-react':
        specifier: ^4.3.3
        version: 4.3.3(vite@5.4.10(@types/node@22.7.5))
      eslint-config-synnaxlabs:
        specifier: workspace:*
        version: link:../../configs/eslint
      vite:
        specifier: ^5.4.10
        version: 5.4.10(@types/node@22.7.5)
      vitest:
        specifier: ^2.1.4
        version: 2.1.4(@types/node@22.7.5)(jsdom@25.0.1)

  x/ts:
    dependencies:
      js-convert-case:
        specifier: ^4.2.0
        version: 4.2.0
      nanoid:
        specifier: ^5.0.7
        version: 5.0.7
      zod:
        specifier: ^3.23.8
        version: 3.23.8
    devDependencies:
      '@synnaxlabs/tsconfig':
        specifier: workspace:*
        version: link:../../configs/ts
      '@synnaxlabs/vite-plugin':
        specifier: workspace:*
        version: link:../../configs/vite
      '@types/node':
        specifier: ^22.7.5
        version: 22.7.5
      '@vitest/coverage-v8':
        specifier: ^2.1.4
        version: 2.1.4(vitest@2.1.4(@types/node@22.7.5)(jsdom@25.0.1))
      eslint-config-synnaxlabs:
        specifier: workspace:*
        version: link:../../configs/eslint
      typescript:
        specifier: ^5.6.3
        version: 5.6.3
      vite:
        specifier: ^5.4.10
        version: 5.4.10(@types/node@22.7.5)
      vitest:
        specifier: ^2.1.4
        version: 2.1.4(@types/node@22.7.5)(jsdom@25.0.1)

packages:

  '@algolia/cache-browser-local-storage@4.24.0':
    resolution: {integrity: sha512-t63W9BnoXVrGy9iYHBgObNXqYXM3tYXCjDSHeNwnsc324r4o5UiVKUiAB4THQ5z9U5hTj6qUvwg/Ez43ZD85ww==}

  '@algolia/cache-common@4.24.0':
    resolution: {integrity: sha512-emi+v+DmVLpMGhp0V9q9h5CdkURsNmFC+cOS6uK9ndeJm9J4TiqSvPYVu+THUP8P/S08rxf5x2P+p3CfID0Y4g==}

  '@algolia/cache-in-memory@4.24.0':
    resolution: {integrity: sha512-gDrt2so19jW26jY3/MkFg5mEypFIPbPoXsQGQWAi6TrCPsNOSEYepBMPlucqWigsmEy/prp5ug2jy/N3PVG/8w==}

  '@algolia/client-account@4.24.0':
    resolution: {integrity: sha512-adcvyJ3KjPZFDybxlqnf+5KgxJtBjwTPTeyG2aOyoJvx0Y8dUQAEOEVOJ/GBxX0WWNbmaSrhDURMhc+QeevDsA==}

  '@algolia/client-analytics@4.24.0':
    resolution: {integrity: sha512-y8jOZt1OjwWU4N2qr8G4AxXAzaa8DBvyHTWlHzX/7Me1LX8OayfgHexqrsL4vSBcoMmVw2XnVW9MhL+Y2ZDJXg==}

  '@algolia/client-common@4.24.0':
    resolution: {integrity: sha512-bc2ROsNL6w6rqpl5jj/UywlIYC21TwSSoFHKl01lYirGMW+9Eek6r02Tocg4gZ8HAw3iBvu6XQiM3BEbmEMoiA==}

  '@algolia/client-personalization@4.24.0':
    resolution: {integrity: sha512-l5FRFm/yngztweU0HdUzz1rC4yoWCFo3IF+dVIVTfEPg906eZg5BOd1k0K6rZx5JzyyoP4LdmOikfkfGsKVE9w==}

  '@algolia/client-search@4.24.0':
    resolution: {integrity: sha512-uRW6EpNapmLAD0mW47OXqTP8eiIx5F6qN9/x/7HHO6owL3N1IXqydGwW5nhDFBrV+ldouro2W1VX3XlcUXEFCA==}

  '@algolia/logger-common@4.24.0':
    resolution: {integrity: sha512-LLUNjkahj9KtKYrQhFKCzMx0BY3RnNP4FEtO+sBybCjJ73E8jNdaKJ/Dd8A/VA4imVHP5tADZ8pn5B8Ga/wTMA==}

  '@algolia/logger-console@4.24.0':
    resolution: {integrity: sha512-X4C8IoHgHfiUROfoRCV+lzSy+LHMgkoEEU1BbKcsfnV0i0S20zyy0NLww9dwVHUWNfPPxdMU+/wKmLGYf96yTg==}

  '@algolia/recommend@4.24.0':
    resolution: {integrity: sha512-P9kcgerfVBpfYHDfVZDvvdJv0lEoCvzNlOy2nykyt5bK8TyieYyiD0lguIJdRZZYGre03WIAFf14pgE+V+IBlw==}

  '@algolia/requester-browser-xhr@4.24.0':
    resolution: {integrity: sha512-Z2NxZMb6+nVXSjF13YpjYTdvV3032YTBSGm2vnYvYPA6mMxzM3v5rsCiSspndn9rzIW4Qp1lPHBvuoKJV6jnAA==}

  '@algolia/requester-common@4.24.0':
    resolution: {integrity: sha512-k3CXJ2OVnvgE3HMwcojpvY6d9kgKMPRxs/kVohrwF5WMr2fnqojnycZkxPoEg+bXm8fi5BBfFmOqgYztRtHsQA==}

  '@algolia/requester-node-http@4.24.0':
    resolution: {integrity: sha512-JF18yTjNOVYvU/L3UosRcvbPMGT9B+/GQWNWnenIImglzNVGpyzChkXLnrSf6uxwVNO6ESGu6oN8MqcGQcjQJw==}

  '@algolia/transporter@4.24.0':
    resolution: {integrity: sha512-86nI7w6NzWxd1Zp9q3413dRshDqAzSbsQjhcDhPIatEFiZrL1/TjnHL8S7jVKFePlIMzDsZWXAXwXzcok9c5oA==}

  '@ampproject/remapping@2.3.0':
    resolution: {integrity: sha512-30iZtAPgz+LTIYoeivqYo853f02jBYSd5uGnGpkFV0M3xOt9aN73erkgYAmZU43x4VfqcnLxW9Kpg3R5LC4YYw==}
    engines: {node: '>=6.0.0'}

  '@astro-community/astro-embed-integration@0.7.2':
    resolution: {integrity: sha512-R5eyiA01pj400skp6sJY4t01oXtTY+Huv2uR4eWUagaPgOOadu135+UkPXo38+LgZ5voYzZkaGwfTaZj4R0AFg==}
    peerDependencies:
      astro: ^2.0.0 || ^3.0.0-beta || ^4.0.0-beta || ^5.0.0-beta

  '@astro-community/astro-embed-link-preview@0.2.2':
    resolution: {integrity: sha512-eZ/ORqtPCC3Z2cSH6UvOB1w9CBguEQUC4nFdyLmwHYIR3FhkutQgbaP7fgI1r+qUBDbXImpZjYxKS3RB4m/fOA==}

  '@astro-community/astro-embed-twitter@0.5.6':
    resolution: {integrity: sha512-ywUjNhYbGW17vAQXj2tMus9JvLw8cwgzMshu6tVkzSRlyOoLFeWSNKwe44sU7REhUgmTCEQOUUfleN1j1Zwd4Q==}
    peerDependencies:
      astro: ^2.0.0 || ^3.0.0-beta || ^4.0.0-beta || ^5.0.0-beta

  '@astro-community/astro-embed-utils@0.1.3':
    resolution: {integrity: sha512-eiMO+vfCdE9GtW6qE7X5Xl6YCKZDCoXJEWqRofQcoC3GHjqN2/WhJlnaxNVRq3demSO03UNtho57Em5p7o7AOA==}

  '@astro-community/astro-embed-vimeo@0.3.10':
    resolution: {integrity: sha512-H7v8BozWXG+EhIOn1DcNKLRO6z3bNXZVESUR25mNFiDd3Ue8MEzp8mWkBeRd6Y2onV9acxR34ZhXN36fsSb8bA==}
    peerDependencies:
      astro: ^2.0.0 || ^3.0.0-beta || ^4.0.0-beta || ^5.0.0-beta

  '@astro-community/astro-embed-youtube@0.5.5':
    resolution: {integrity: sha512-pG9uYjyZB1kpW8Ljy/H1Klof2txVXLwQmyoG4XWblZyt9eqFlaa65MdzL7UKzzqdoOsn64TN+Q+zPbx0HJhP4Q==}
    peerDependencies:
      astro: ^2.0.0 || ^3.0.0-beta || ^4.0.0-beta || ^5.0.0-beta

  '@astrojs/check@0.5.10':
    resolution: {integrity: sha512-vliHXM9cu/viGeKiksUM4mXfO816ohWtawTl2ADPgTsd4nUMjFiyAl7xFZhF34yy4hq4qf7jvK1F2PlR3b5I5w==}
    hasBin: true
    peerDependencies:
      typescript: ^5.6.3

  '@astrojs/compiler@2.10.3':
    resolution: {integrity: sha512-bL/O7YBxsFt55YHU021oL+xz+B/9HvGNId3F9xURN16aeqDK9juHGktdkCSXz+U4nqFACq6ZFvWomOzhV+zfPw==}

  '@astrojs/internal-helpers@0.4.1':
    resolution: {integrity: sha512-bMf9jFihO8YP940uD70SI/RDzIhUHJAolWVcO1v5PUivxGKvfLZTLTVVxEYzGYyPsA3ivdLNqMnL5VgmQySa+g==}

  '@astrojs/language-server@2.15.0':
    resolution: {integrity: sha512-wJHSjGApm5X8Rg1GvkevoatZBfvaFizY4kCPvuSYgs3jGCobuY3KstJGKC1yNLsRJlDweHruP+J54iKn9vEKoA==}
    hasBin: true
    peerDependencies:
      prettier: ^3.3.3
      prettier-plugin-astro: '>=0.11.0'
    peerDependenciesMeta:
      prettier:
        optional: true
      prettier-plugin-astro:
        optional: true

  '@astrojs/markdown-remark@5.3.0':
    resolution: {integrity: sha512-r0Ikqr0e6ozPb5bvhup1qdWnSPUvQu6tub4ZLYaKyG50BXZ0ej6FhGz3GpChKpH7kglRFPObJd/bDyf2VM9pkg==}

  '@astrojs/mdx@3.1.8':
    resolution: {integrity: sha512-4o/+pvgoLFG0eG96cFs4t3NzZAIAOYu57fKAprWHXJrnq/qdBV0av6BYDjoESxvxNILUYoj8sdZVWtlPWVDLog==}
    engines: {node: ^18.17.1 || ^20.3.0 || >=21.0.0}
    peerDependencies:
      astro: ^4.8.0

  '@astrojs/prism@3.1.0':
    resolution: {integrity: sha512-Z9IYjuXSArkAUx3N6xj6+Bnvx8OdUSHA8YoOgyepp3+zJmtVYJIl/I18GozdJVW1p5u/CNpl3Km7/gwTJK85cw==}
    engines: {node: ^18.17.1 || ^20.3.0 || >=21.0.0}

  '@astrojs/react@3.6.2':
    resolution: {integrity: sha512-fK29lYI7zK/KG4ZBy956x4dmauZcZ18osFkuyGa8r3gmmCQa2NZ9XNu9WaVYEUm0j89f4Gii4tbxLoyM8nk2MA==}
    engines: {node: ^18.17.1 || ^20.3.0 || >=21.0.0}
    peerDependencies:
      '@types/react': ^17.0.50 || ^18.0.21
      '@types/react-dom': ^17.0.17 || ^18.0.6
      react: ^18.3.1
      react-dom: ^18.3.1

  '@astrojs/telemetry@3.1.0':
    resolution: {integrity: sha512-/ca/+D8MIKEC8/A9cSaPUqQNZm+Es/ZinRv0ZAzvu2ios7POQSsVD+VOj7/hypWNsNM3T7RpfgNq7H2TU1KEHA==}
    engines: {node: ^18.17.1 || ^20.3.0 || >=21.0.0}

  '@astrojs/vercel@7.8.1':
    resolution: {integrity: sha512-2PIVmv2/nI527DQsaZnf2jeUr+ddJjaQLXwqnVPXQn0LfIE8mi8BgYC5SUU9hJWIaFwEWTwJh90POaA2L3RpWQ==}
    peerDependencies:
      astro: ^4.2.0

  '@astrojs/yaml2ts@0.2.1':
    resolution: {integrity: sha512-CBaNwDQJz20E5WxzQh4thLVfhB3JEEGz72wRA+oJp6fQR37QLAqXZJU0mHC+yqMOQ6oj0GfRPJrz6hjf+zm6zA==}

  '@babel/code-frame@7.25.7':
    resolution: {integrity: sha512-0xZJFNE5XMpENsgfHYTw8FbX4kv53mFLn2i3XPoq69LyhYSCBJtitaHx9QnsVTrsogI4Z3+HtEfZ2/GFPOtf5g==}
    engines: {node: '>=6.9.0'}

  '@babel/compat-data@7.25.8':
    resolution: {integrity: sha512-ZsysZyXY4Tlx+Q53XdnOFmqwfB9QDTHYxaZYajWRoBLuLEAwI2UIbtxOjWh/cFaa9IKUlcB+DDuoskLuKu56JA==}
    engines: {node: '>=6.9.0'}

  '@babel/core@7.25.8':
    resolution: {integrity: sha512-Oixnb+DzmRT30qu9d3tJSQkxuygWm32DFykT4bRoORPa9hZ/L4KhVB/XiRm6KG+roIEM7DBQlmg27kw2HZkdZg==}
    engines: {node: '>=6.9.0'}

  '@babel/generator@7.25.7':
    resolution: {integrity: sha512-5Dqpl5fyV9pIAD62yK9P7fcA768uVPUyrQmqpqstHWgMma4feF1x/oFysBCVZLY5wJ2GkMUCdsNDnGZrPoR6rA==}
    engines: {node: '>=6.9.0'}

  '@babel/helper-annotate-as-pure@7.25.7':
    resolution: {integrity: sha512-4xwU8StnqnlIhhioZf1tqnVWeQ9pvH/ujS8hRfw/WOza+/a+1qv69BWNy+oY231maTCWgKWhfBU7kDpsds6zAA==}
    engines: {node: '>=6.9.0'}

  '@babel/helper-compilation-targets@7.25.7':
    resolution: {integrity: sha512-DniTEax0sv6isaw6qSQSfV4gVRNtw2rte8HHM45t9ZR0xILaufBRNkpMifCRiAPyvL4ACD6v0gfCwCmtOQaV4A==}
    engines: {node: '>=6.9.0'}

  '@babel/helper-module-imports@7.25.7':
    resolution: {integrity: sha512-o0xCgpNmRohmnoWKQ0Ij8IdddjyBFE4T2kagL/x6M3+4zUgc+4qTOUBoNe4XxDskt1HPKO007ZPiMgLDq2s7Kw==}
    engines: {node: '>=6.9.0'}

  '@babel/helper-module-transforms@7.25.7':
    resolution: {integrity: sha512-k/6f8dKG3yDz/qCwSM+RKovjMix563SLxQFo0UhRNo239SP6n9u5/eLtKD6EAjwta2JHJ49CsD8pms2HdNiMMQ==}
    engines: {node: '>=6.9.0'}
    peerDependencies:
      '@babel/core': ^7.0.0

  '@babel/helper-plugin-utils@7.25.7':
    resolution: {integrity: sha512-eaPZai0PiqCi09pPs3pAFfl/zYgGaE6IdXtYvmf0qlcDTd3WCtO7JWCcRd64e0EQrcYgiHibEZnOGsSY4QSgaw==}
    engines: {node: '>=6.9.0'}

  '@babel/helper-simple-access@7.25.7':
    resolution: {integrity: sha512-FPGAkJmyoChQeM+ruBGIDyrT2tKfZJO8NcxdC+CWNJi7N8/rZpSxK7yvBJ5O/nF1gfu5KzN7VKG3YVSLFfRSxQ==}
    engines: {node: '>=6.9.0'}

  '@babel/helper-string-parser@7.25.7':
    resolution: {integrity: sha512-CbkjYdsJNHFk8uqpEkpCvRs3YRp9tY6FmFY7wLMSYuGYkrdUi7r2lc4/wqsvlHoMznX3WJ9IP8giGPq68T/Y6g==}
    engines: {node: '>=6.9.0'}

  '@babel/helper-validator-identifier@7.25.7':
    resolution: {integrity: sha512-AM6TzwYqGChO45oiuPqwL2t20/HdMC1rTPAesnBCgPCSF1x3oN9MVUwQV2iyz4xqWrctwK5RNC8LV22kaQCNYg==}
    engines: {node: '>=6.9.0'}

  '@babel/helper-validator-option@7.25.7':
    resolution: {integrity: sha512-ytbPLsm+GjArDYXJ8Ydr1c/KJuutjF2besPNbIZnZ6MKUxi/uTA22t2ymmA4WFjZFpjiAMO0xuuJPqK2nvDVfQ==}
    engines: {node: '>=6.9.0'}

  '@babel/helpers@7.25.7':
    resolution: {integrity: sha512-Sv6pASx7Esm38KQpF/U/OXLwPPrdGHNKoeblRxgZRLXnAtnkEe4ptJPDtAZM7fBLadbc1Q07kQpSiGQ0Jg6tRA==}
    engines: {node: '>=6.9.0'}

  '@babel/highlight@7.25.7':
    resolution: {integrity: sha512-iYyACpW3iW8Fw+ZybQK+drQre+ns/tKpXbNESfrhNnPLIklLbXr7MYJ6gPEd0iETGLOK+SxMjVvKb/ffmk+FEw==}
    engines: {node: '>=6.9.0'}

  '@babel/parser@7.25.8':
    resolution: {integrity: sha512-HcttkxzdPucv3nNFmfOOMfFf64KgdJVqm1KaCm25dPGMLElo9nsLvXeJECQg8UzPuBGLyTSA0ZzqCtDSzKTEoQ==}
    engines: {node: '>=6.0.0'}
    hasBin: true

  '@babel/plugin-syntax-jsx@7.25.7':
    resolution: {integrity: sha512-ruZOnKO+ajVL/MVx+PwNBPOkrnXTXoWMtte1MBpegfCArhqOe3Bj52avVj1huLLxNKYKXYaSxZ2F+woK1ekXfw==}
    engines: {node: '>=6.9.0'}
    peerDependencies:
      '@babel/core': ^7.0.0-0

  '@babel/plugin-transform-react-jsx-self@7.25.7':
    resolution: {integrity: sha512-JD9MUnLbPL0WdVK8AWC7F7tTG2OS6u/AKKnsK+NdRhUiVdnzyR1S3kKQCaRLOiaULvUiqK6Z4JQE635VgtCFeg==}
    engines: {node: '>=6.9.0'}
    peerDependencies:
      '@babel/core': ^7.0.0-0

  '@babel/plugin-transform-react-jsx-source@7.25.7':
    resolution: {integrity: sha512-S/JXG/KrbIY06iyJPKfxr0qRxnhNOdkNXYBl/rmwgDd72cQLH9tEGkDm/yJPGvcSIUoikzfjMios9i+xT/uv9w==}
    engines: {node: '>=6.9.0'}
    peerDependencies:
      '@babel/core': ^7.0.0-0

  '@babel/plugin-transform-react-jsx@7.25.7':
    resolution: {integrity: sha512-vILAg5nwGlR9EXE8JIOX4NHXd49lrYbN8hnjffDtoULwpL9hUx/N55nqh2qd0q6FyNDfjl9V79ecKGvFbcSA0Q==}
    engines: {node: '>=6.9.0'}
    peerDependencies:
      '@babel/core': ^7.0.0-0

  '@babel/runtime@7.25.7':
    resolution: {integrity: sha512-FjoyLe754PMiYsFaN5C94ttGiOmBNYTf6pLr4xXHAT5uctHb092PBszndLDR5XA/jghQvn4n7JMHl7dmTgbm9w==}
    engines: {node: '>=6.9.0'}

  '@babel/template@7.25.7':
    resolution: {integrity: sha512-wRwtAgI3bAS+JGU2upWNL9lSlDcRCqD05BZ1n3X2ONLH1WilFP6O1otQjeMK/1g0pvYcXC7b/qVUB1keofjtZA==}
    engines: {node: '>=6.9.0'}

  '@babel/traverse@7.25.7':
    resolution: {integrity: sha512-jatJPT1Zjqvh/1FyJs6qAHL+Dzb7sTb+xr7Q+gM1b+1oBsMsQQ4FkVKb6dFlJvLlVssqkRzV05Jzervt9yhnzg==}
    engines: {node: '>=6.9.0'}

  '@babel/types@7.25.8':
    resolution: {integrity: sha512-JWtuCu8VQsMladxVz/P4HzHUGCAwpuqacmowgXFs5XjxIgKuNjnLokQzuVjlTvIzODaDmpjT3oxcC48vyk9EWg==}
    engines: {node: '>=6.9.0'}

  '@bcoe/v8-coverage@0.2.3':
    resolution: {integrity: sha512-0hYQ8SB4Db5zvZB4axdMHGwEaQjkZzFjQiN9LVYvIFB2nSUHW9tYpxWriPrWDASIxiaXax83REcLxuSdnGPZtw==}

  '@csstools/css-parser-algorithms@3.0.2':
    resolution: {integrity: sha512-6tC/MnlEvs5suR4Ahef4YlBccJDHZuxGsAlxXmybWjZ5jPxlzLSMlRZ9mVHSRvlD+CmtE7+hJ+UQbfXrws/rUQ==}
    engines: {node: '>=18'}
    peerDependencies:
      '@csstools/css-tokenizer': ^3.0.2

  '@csstools/css-tokenizer@3.0.2':
    resolution: {integrity: sha512-IuTRcD53WHsXPCZ6W7ubfGqReTJ9Ra0yRRFmXYP/Re8hFYYfoIYIK4080X5luslVLWimhIeFq0hj09urVMQzTw==}
    engines: {node: '>=18'}

  '@csstools/media-query-list-parser@3.0.1':
    resolution: {integrity: sha512-HNo8gGD02kHmcbX6PvCoUuOQvn4szyB9ca63vZHKX5A81QytgDG4oxG4IaEfHTlEZSZ6MjPEMWIVU+zF2PZcgw==}
    engines: {node: '>=18'}
    peerDependencies:
      '@csstools/css-parser-algorithms': ^3.0.1
      '@csstools/css-tokenizer': ^3.0.1

  '@csstools/selector-specificity@4.0.0':
    resolution: {integrity: sha512-189nelqtPd8++phaHNwYovKZI0FOzH1vQEE3QhHHkNIGrg5fSs9CbYP3RvfEH5geztnIA9Jwq91wyOIwAW5JIQ==}
    engines: {node: '>=18'}
    peerDependencies:
      postcss-selector-parser: ^6.1.0

  '@dual-bundle/import-meta-resolve@4.1.0':
    resolution: {integrity: sha512-+nxncfwHM5SgAtrVzgpzJOI1ol0PkumhVo469KCf9lUi21IGcY90G98VuHm9VRrUypmAzawAHO9bs6hqeADaVg==}

  '@electron/get@2.0.3':
    resolution: {integrity: sha512-Qkzpg2s9GnVV2I2BjRksUi43U5e6+zaQMcjoJy0C+C5oxaKl+fmckGDQFtRpZpZV0NQekuZZ+tGz7EA9TVnQtQ==}
    engines: {node: '>=12'}

  '@emmetio/abbreviation@2.3.3':
    resolution: {integrity: sha512-mgv58UrU3rh4YgbE/TzgLQwJ3pFsHHhCLqY20aJq+9comytTXUDNGG/SMtSeMJdkpxgXSXunBGLD8Boka3JyVA==}

  '@emmetio/css-abbreviation@2.1.8':
    resolution: {integrity: sha512-s9yjhJ6saOO/uk1V74eifykk2CBYi01STTK3WlXWGOepyKa23ymJ053+DNQjpFcy1ingpaO7AxCcwLvHFY9tuw==}

  '@emmetio/css-parser@0.4.0':
    resolution: {integrity: sha512-z7wkxRSZgrQHXVzObGkXG+Vmj3uRlpM11oCZ9pbaz0nFejvCDmAiNDpY75+wgXOcffKpj4rzGtwGaZxfJKsJxw==}

  '@emmetio/html-matcher@1.3.0':
    resolution: {integrity: sha512-NTbsvppE5eVyBMuyGfVu2CRrLvo7J4YHb6t9sBFLyY03WYhXET37qA4zOYUjBWFCRHO7pS1B9khERtY0f5JXPQ==}

  '@emmetio/scanner@1.0.4':
    resolution: {integrity: sha512-IqRuJtQff7YHHBk4G8YZ45uB9BaAGcwQeVzgj/zj8/UdOhtQpEIupUhSk8dys6spFIWVZVeK20CzGEnqR5SbqA==}

  '@emmetio/stream-reader-utils@0.1.0':
    resolution: {integrity: sha512-ZsZ2I9Vzso3Ho/pjZFsmmZ++FWeEd/txqybHTm4OgaZzdS8V9V/YYWQwg5TC38Z7uLWUV1vavpLLbjJtKubR1A==}

  '@emmetio/stream-reader@2.2.0':
    resolution: {integrity: sha512-fXVXEyFA5Yv3M3n8sUGT7+fvecGrZP4k6FnWWMSZVQf69kAq0LLpaBQLGcPR30m3zMmKYhECP4k/ZkzvhEW5kw==}

  '@emnapi/runtime@1.3.0':
    resolution: {integrity: sha512-XMBySMuNZs3DM96xcJmLW4EfGnf+uGmFNjzpehMjuX5PLB5j87ar2Zc4e3PVeZ3I5g3tYtAqskB28manlF69Zw==}

  '@esbuild/aix-ppc64@0.21.5':
    resolution: {integrity: sha512-1SDgH6ZSPTlggy1yI6+Dbkiz8xzpHJEVAlF/AM1tHPLsf5STom9rwtjE4hKAF20FfXXNTFqEYXyJNWh1GiZedQ==}
    engines: {node: '>=12'}
    cpu: [ppc64]
    os: [aix]

  '@esbuild/aix-ppc64@0.23.1':
    resolution: {integrity: sha512-6VhYk1diRqrhBAqpJEdjASR/+WVRtfjpqKuNw11cLiaWpAT/Uu+nokB+UJnevzy/P9C/ty6AOe0dwueMrGh/iQ==}
    engines: {node: '>=18'}
    cpu: [ppc64]
    os: [aix]

  '@esbuild/android-arm64@0.21.5':
    resolution: {integrity: sha512-c0uX9VAUBQ7dTDCjq+wdyGLowMdtR/GoC2U5IYk/7D1H1JYC0qseD7+11iMP2mRLN9RcCMRcjC4YMclCzGwS/A==}
    engines: {node: '>=12'}
    cpu: [arm64]
    os: [android]

  '@esbuild/android-arm64@0.23.1':
    resolution: {integrity: sha512-xw50ipykXcLstLeWH7WRdQuysJqejuAGPd30vd1i5zSyKK3WE+ijzHmLKxdiCMtH1pHz78rOg0BKSYOSB/2Khw==}
    engines: {node: '>=18'}
    cpu: [arm64]
    os: [android]

  '@esbuild/android-arm@0.21.5':
    resolution: {integrity: sha512-vCPvzSjpPHEi1siZdlvAlsPxXl7WbOVUBBAowWug4rJHb68Ox8KualB+1ocNvT5fjv6wpkX6o/iEpbDrf68zcg==}
    engines: {node: '>=12'}
    cpu: [arm]
    os: [android]

  '@esbuild/android-arm@0.23.1':
    resolution: {integrity: sha512-uz6/tEy2IFm9RYOyvKl88zdzZfwEfKZmnX9Cj1BHjeSGNuGLuMD1kR8y5bteYmwqKm1tj8m4cb/aKEorr6fHWQ==}
    engines: {node: '>=18'}
    cpu: [arm]
    os: [android]

  '@esbuild/android-x64@0.21.5':
    resolution: {integrity: sha512-D7aPRUUNHRBwHxzxRvp856rjUHRFW1SdQATKXH2hqA0kAZb1hKmi02OpYRacl0TxIGz/ZmXWlbZgjwWYaCakTA==}
    engines: {node: '>=12'}
    cpu: [x64]
    os: [android]

  '@esbuild/android-x64@0.23.1':
    resolution: {integrity: sha512-nlN9B69St9BwUoB+jkyU090bru8L0NA3yFvAd7k8dNsVH8bi9a8cUAUSEcEEgTp2z3dbEDGJGfP6VUnkQnlReg==}
    engines: {node: '>=18'}
    cpu: [x64]
    os: [android]

  '@esbuild/darwin-arm64@0.21.5':
    resolution: {integrity: sha512-DwqXqZyuk5AiWWf3UfLiRDJ5EDd49zg6O9wclZ7kUMv2WRFr4HKjXp/5t8JZ11QbQfUS6/cRCKGwYhtNAY88kQ==}
    engines: {node: '>=12'}
    cpu: [arm64]
    os: [darwin]

  '@esbuild/darwin-arm64@0.23.1':
    resolution: {integrity: sha512-YsS2e3Wtgnw7Wq53XXBLcV6JhRsEq8hkfg91ESVadIrzr9wO6jJDMZnCQbHm1Guc5t/CdDiFSSfWP58FNuvT3Q==}
    engines: {node: '>=18'}
    cpu: [arm64]
    os: [darwin]

  '@esbuild/darwin-x64@0.21.5':
    resolution: {integrity: sha512-se/JjF8NlmKVG4kNIuyWMV/22ZaerB+qaSi5MdrXtd6R08kvs2qCN4C09miupktDitvh8jRFflwGFBQcxZRjbw==}
    engines: {node: '>=12'}
    cpu: [x64]
    os: [darwin]

  '@esbuild/darwin-x64@0.23.1':
    resolution: {integrity: sha512-aClqdgTDVPSEGgoCS8QDG37Gu8yc9lTHNAQlsztQ6ENetKEO//b8y31MMu2ZaPbn4kVsIABzVLXYLhCGekGDqw==}
    engines: {node: '>=18'}
    cpu: [x64]
    os: [darwin]

  '@esbuild/freebsd-arm64@0.21.5':
    resolution: {integrity: sha512-5JcRxxRDUJLX8JXp/wcBCy3pENnCgBR9bN6JsY4OmhfUtIHe3ZW0mawA7+RDAcMLrMIZaf03NlQiX9DGyB8h4g==}
    engines: {node: '>=12'}
    cpu: [arm64]
    os: [freebsd]

  '@esbuild/freebsd-arm64@0.23.1':
    resolution: {integrity: sha512-h1k6yS8/pN/NHlMl5+v4XPfikhJulk4G+tKGFIOwURBSFzE8bixw1ebjluLOjfwtLqY0kewfjLSrO6tN2MgIhA==}
    engines: {node: '>=18'}
    cpu: [arm64]
    os: [freebsd]

  '@esbuild/freebsd-x64@0.21.5':
    resolution: {integrity: sha512-J95kNBj1zkbMXtHVH29bBriQygMXqoVQOQYA+ISs0/2l3T9/kj42ow2mpqerRBxDJnmkUDCaQT/dfNXWX/ZZCQ==}
    engines: {node: '>=12'}
    cpu: [x64]
    os: [freebsd]

  '@esbuild/freebsd-x64@0.23.1':
    resolution: {integrity: sha512-lK1eJeyk1ZX8UklqFd/3A60UuZ/6UVfGT2LuGo3Wp4/z7eRTRYY+0xOu2kpClP+vMTi9wKOfXi2vjUpO1Ro76g==}
    engines: {node: '>=18'}
    cpu: [x64]
    os: [freebsd]

  '@esbuild/linux-arm64@0.21.5':
    resolution: {integrity: sha512-ibKvmyYzKsBeX8d8I7MH/TMfWDXBF3db4qM6sy+7re0YXya+K1cem3on9XgdT2EQGMu4hQyZhan7TeQ8XkGp4Q==}
    engines: {node: '>=12'}
    cpu: [arm64]
    os: [linux]

  '@esbuild/linux-arm64@0.23.1':
    resolution: {integrity: sha512-/93bf2yxencYDnItMYV/v116zff6UyTjo4EtEQjUBeGiVpMmffDNUyD9UN2zV+V3LRV3/on4xdZ26NKzn6754g==}
    engines: {node: '>=18'}
    cpu: [arm64]
    os: [linux]

  '@esbuild/linux-arm@0.21.5':
    resolution: {integrity: sha512-bPb5AHZtbeNGjCKVZ9UGqGwo8EUu4cLq68E95A53KlxAPRmUyYv2D6F0uUI65XisGOL1hBP5mTronbgo+0bFcA==}
    engines: {node: '>=12'}
    cpu: [arm]
    os: [linux]

  '@esbuild/linux-arm@0.23.1':
    resolution: {integrity: sha512-CXXkzgn+dXAPs3WBwE+Kvnrf4WECwBdfjfeYHpMeVxWE0EceB6vhWGShs6wi0IYEqMSIzdOF1XjQ/Mkm5d7ZdQ==}
    engines: {node: '>=18'}
    cpu: [arm]
    os: [linux]

  '@esbuild/linux-ia32@0.21.5':
    resolution: {integrity: sha512-YvjXDqLRqPDl2dvRODYmmhz4rPeVKYvppfGYKSNGdyZkA01046pLWyRKKI3ax8fbJoK5QbxblURkwK/MWY18Tg==}
    engines: {node: '>=12'}
    cpu: [ia32]
    os: [linux]

  '@esbuild/linux-ia32@0.23.1':
    resolution: {integrity: sha512-VTN4EuOHwXEkXzX5nTvVY4s7E/Krz7COC8xkftbbKRYAl96vPiUssGkeMELQMOnLOJ8k3BY1+ZY52tttZnHcXQ==}
    engines: {node: '>=18'}
    cpu: [ia32]
    os: [linux]

  '@esbuild/linux-loong64@0.21.5':
    resolution: {integrity: sha512-uHf1BmMG8qEvzdrzAqg2SIG/02+4/DHB6a9Kbya0XDvwDEKCoC8ZRWI5JJvNdUjtciBGFQ5PuBlpEOXQj+JQSg==}
    engines: {node: '>=12'}
    cpu: [loong64]
    os: [linux]

  '@esbuild/linux-loong64@0.23.1':
    resolution: {integrity: sha512-Vx09LzEoBa5zDnieH8LSMRToj7ir/Jeq0Gu6qJ/1GcBq9GkfoEAoXvLiW1U9J1qE/Y/Oyaq33w5p2ZWrNNHNEw==}
    engines: {node: '>=18'}
    cpu: [loong64]
    os: [linux]

  '@esbuild/linux-mips64el@0.21.5':
    resolution: {integrity: sha512-IajOmO+KJK23bj52dFSNCMsz1QP1DqM6cwLUv3W1QwyxkyIWecfafnI555fvSGqEKwjMXVLokcV5ygHW5b3Jbg==}
    engines: {node: '>=12'}
    cpu: [mips64el]
    os: [linux]

  '@esbuild/linux-mips64el@0.23.1':
    resolution: {integrity: sha512-nrFzzMQ7W4WRLNUOU5dlWAqa6yVeI0P78WKGUo7lg2HShq/yx+UYkeNSE0SSfSure0SqgnsxPvmAUu/vu0E+3Q==}
    engines: {node: '>=18'}
    cpu: [mips64el]
    os: [linux]

  '@esbuild/linux-ppc64@0.21.5':
    resolution: {integrity: sha512-1hHV/Z4OEfMwpLO8rp7CvlhBDnjsC3CttJXIhBi+5Aj5r+MBvy4egg7wCbe//hSsT+RvDAG7s81tAvpL2XAE4w==}
    engines: {node: '>=12'}
    cpu: [ppc64]
    os: [linux]

  '@esbuild/linux-ppc64@0.23.1':
    resolution: {integrity: sha512-dKN8fgVqd0vUIjxuJI6P/9SSSe/mB9rvA98CSH2sJnlZ/OCZWO1DJvxj8jvKTfYUdGfcq2dDxoKaC6bHuTlgcw==}
    engines: {node: '>=18'}
    cpu: [ppc64]
    os: [linux]

  '@esbuild/linux-riscv64@0.21.5':
    resolution: {integrity: sha512-2HdXDMd9GMgTGrPWnJzP2ALSokE/0O5HhTUvWIbD3YdjME8JwvSCnNGBnTThKGEB91OZhzrJ4qIIxk/SBmyDDA==}
    engines: {node: '>=12'}
    cpu: [riscv64]
    os: [linux]

  '@esbuild/linux-riscv64@0.23.1':
    resolution: {integrity: sha512-5AV4Pzp80fhHL83JM6LoA6pTQVWgB1HovMBsLQ9OZWLDqVY8MVobBXNSmAJi//Csh6tcY7e7Lny2Hg1tElMjIA==}
    engines: {node: '>=18'}
    cpu: [riscv64]
    os: [linux]

  '@esbuild/linux-s390x@0.21.5':
    resolution: {integrity: sha512-zus5sxzqBJD3eXxwvjN1yQkRepANgxE9lgOW2qLnmr8ikMTphkjgXu1HR01K4FJg8h1kEEDAqDcZQtbrRnB41A==}
    engines: {node: '>=12'}
    cpu: [s390x]
    os: [linux]

  '@esbuild/linux-s390x@0.23.1':
    resolution: {integrity: sha512-9ygs73tuFCe6f6m/Tb+9LtYxWR4c9yg7zjt2cYkjDbDpV/xVn+68cQxMXCjUpYwEkze2RcU/rMnfIXNRFmSoDw==}
    engines: {node: '>=18'}
    cpu: [s390x]
    os: [linux]

  '@esbuild/linux-x64@0.21.5':
    resolution: {integrity: sha512-1rYdTpyv03iycF1+BhzrzQJCdOuAOtaqHTWJZCWvijKD2N5Xu0TtVC8/+1faWqcP9iBCWOmjmhoH94dH82BxPQ==}
    engines: {node: '>=12'}
    cpu: [x64]
    os: [linux]

  '@esbuild/linux-x64@0.23.1':
    resolution: {integrity: sha512-EV6+ovTsEXCPAp58g2dD68LxoP/wK5pRvgy0J/HxPGB009omFPv3Yet0HiaqvrIrgPTBuC6wCH1LTOY91EO5hQ==}
    engines: {node: '>=18'}
    cpu: [x64]
    os: [linux]

  '@esbuild/netbsd-x64@0.21.5':
    resolution: {integrity: sha512-Woi2MXzXjMULccIwMnLciyZH4nCIMpWQAs049KEeMvOcNADVxo0UBIQPfSmxB3CWKedngg7sWZdLvLczpe0tLg==}
    engines: {node: '>=12'}
    cpu: [x64]
    os: [netbsd]

  '@esbuild/netbsd-x64@0.23.1':
    resolution: {integrity: sha512-aevEkCNu7KlPRpYLjwmdcuNz6bDFiE7Z8XC4CPqExjTvrHugh28QzUXVOZtiYghciKUacNktqxdpymplil1beA==}
    engines: {node: '>=18'}
    cpu: [x64]
    os: [netbsd]

  '@esbuild/openbsd-arm64@0.23.1':
    resolution: {integrity: sha512-3x37szhLexNA4bXhLrCC/LImN/YtWis6WXr1VESlfVtVeoFJBRINPJ3f0a/6LV8zpikqoUg4hyXw0sFBt5Cr+Q==}
    engines: {node: '>=18'}
    cpu: [arm64]
    os: [openbsd]

  '@esbuild/openbsd-x64@0.21.5':
    resolution: {integrity: sha512-HLNNw99xsvx12lFBUwoT8EVCsSvRNDVxNpjZ7bPn947b8gJPzeHWyNVhFsaerc0n3TsbOINvRP2byTZ5LKezow==}
    engines: {node: '>=12'}
    cpu: [x64]
    os: [openbsd]

  '@esbuild/openbsd-x64@0.23.1':
    resolution: {integrity: sha512-aY2gMmKmPhxfU+0EdnN+XNtGbjfQgwZj43k8G3fyrDM/UdZww6xrWxmDkuz2eCZchqVeABjV5BpildOrUbBTqA==}
    engines: {node: '>=18'}
    cpu: [x64]
    os: [openbsd]

  '@esbuild/sunos-x64@0.21.5':
    resolution: {integrity: sha512-6+gjmFpfy0BHU5Tpptkuh8+uw3mnrvgs+dSPQXQOv3ekbordwnzTVEb4qnIvQcYXq6gzkyTnoZ9dZG+D4garKg==}
    engines: {node: '>=12'}
    cpu: [x64]
    os: [sunos]

  '@esbuild/sunos-x64@0.23.1':
    resolution: {integrity: sha512-RBRT2gqEl0IKQABT4XTj78tpk9v7ehp+mazn2HbUeZl1YMdaGAQqhapjGTCe7uw7y0frDi4gS0uHzhvpFuI1sA==}
    engines: {node: '>=18'}
    cpu: [x64]
    os: [sunos]

  '@esbuild/win32-arm64@0.21.5':
    resolution: {integrity: sha512-Z0gOTd75VvXqyq7nsl93zwahcTROgqvuAcYDUr+vOv8uHhNSKROyU961kgtCD1e95IqPKSQKH7tBTslnS3tA8A==}
    engines: {node: '>=12'}
    cpu: [arm64]
    os: [win32]

  '@esbuild/win32-arm64@0.23.1':
    resolution: {integrity: sha512-4O+gPR5rEBe2FpKOVyiJ7wNDPA8nGzDuJ6gN4okSA1gEOYZ67N8JPk58tkWtdtPeLz7lBnY6I5L3jdsr3S+A6A==}
    engines: {node: '>=18'}
    cpu: [arm64]
    os: [win32]

  '@esbuild/win32-ia32@0.21.5':
    resolution: {integrity: sha512-SWXFF1CL2RVNMaVs+BBClwtfZSvDgtL//G/smwAc5oVK/UPu2Gu9tIaRgFmYFFKrmg3SyAjSrElf0TiJ1v8fYA==}
    engines: {node: '>=12'}
    cpu: [ia32]
    os: [win32]

  '@esbuild/win32-ia32@0.23.1':
    resolution: {integrity: sha512-BcaL0Vn6QwCwre3Y717nVHZbAa4UBEigzFm6VdsVdT/MbZ38xoj1X9HPkZhbmaBGUD1W8vxAfffbDe8bA6AKnQ==}
    engines: {node: '>=18'}
    cpu: [ia32]
    os: [win32]

  '@esbuild/win32-x64@0.21.5':
    resolution: {integrity: sha512-tQd/1efJuzPC6rCFwEvLtci/xNFcTZknmXs98FYDfGE4wP9ClFV98nyKrzJKVPMhdDnjzLhdUyMX4PsQAPjwIw==}
    engines: {node: '>=12'}
    cpu: [x64]
    os: [win32]

  '@esbuild/win32-x64@0.23.1':
    resolution: {integrity: sha512-BHpFFeslkWrXWyUPnbKm+xYYVYruCinGcftSBaa8zoF9hZO4BcSCFUvHVTtzpIY6YzUnYtuEhZ+C9iEXjxnasg==}
    engines: {node: '>=18'}
    cpu: [x64]
    os: [win32]

  '@eslint-community/eslint-utils@4.4.0':
    resolution: {integrity: sha512-1/sA4dwrzBAyeUoQ6oxahHKmrZvsnLCg4RfxW3ZFGGmQkSNQPFNLV9CUEFQP1x9EYXHTo5p6xdhZM1Ne9p/AfA==}
    engines: {node: ^12.22.0 || ^14.17.0 || >=16.0.0}
    peerDependencies:
      eslint: ^9.14.0

  '@eslint-community/regexpp@4.11.1':
    resolution: {integrity: sha512-m4DVN9ZqskZoLU5GlWZadwDnYo3vAEydiUayB9widCl9ffWx2IvPnp6n3on5rJmziJSw9Bv+Z3ChDVdMwXCY8Q==}
    engines: {node: ^12.0.0 || ^14.0.0 || >=16.0.0}

  '@eslint-community/regexpp@4.12.1':
    resolution: {integrity: sha512-CCZCDJuduB9OUkFkY2IgppNZMi2lBQgD2qzwXkEia16cge2pijY/aXi96CJMquDMn3nJdlPV1A5KrJEXwfLNzQ==}
    engines: {node: ^12.0.0 || ^14.0.0 || >=16.0.0}

  '@eslint/compat@1.2.0':
    resolution: {integrity: sha512-CkPWddN7J9JPrQedEr2X7AjK9y1jaMJtxZ4A/+jTMFA2+n5BWhcKHW/EbJyARqg2zzQfgtWUtVmG3hrG6+nGpg==}
    engines: {node: ^18.18.0 || ^20.9.0 || >=21.1.0}
    peerDependencies:
      eslint: ^9.14.0
    peerDependenciesMeta:
      eslint:
        optional: true

  '@eslint/config-array@0.18.0':
    resolution: {integrity: sha512-fTxvnS1sRMu3+JjXwJG0j/i4RT9u4qJ+lqS/yCGap4lH4zZGzQ7tu+xZqQmcMZq5OBZDL4QRxQzRjkWcGt8IVw==}
    engines: {node: ^18.18.0 || ^20.9.0 || >=21.1.0}

  '@eslint/core@0.7.0':
    resolution: {integrity: sha512-xp5Jirz5DyPYlPiKat8jaq0EmYvDXKKpzTbxXMpT9eqlRJkRKIz9AGMdlvYjih+im+QlhWrpvVjl8IPC/lHlUw==}
    engines: {node: ^18.18.0 || ^20.9.0 || >=21.1.0}

  '@eslint/eslintrc@3.1.0':
    resolution: {integrity: sha512-4Bfj15dVJdoy3RfZmmo86RK1Fwzn6SstsvK9JS+BaVKqC6QQQQyXekNaC+g+LKNgkQ+2VhGAzm6hO40AhMR3zQ==}
    engines: {node: ^18.18.0 || ^20.9.0 || >=21.1.0}

  '@eslint/js@9.12.0':
    resolution: {integrity: sha512-eohesHH8WFRUprDNyEREgqP6beG6htMeUYeCpkEgBCieCMme5r9zFWjzAJp//9S+Kub4rqE+jXe9Cp1a7IYIIA==}
    engines: {node: ^18.18.0 || ^20.9.0 || >=21.1.0}

  '@eslint/js@9.14.0':
    resolution: {integrity: sha512-pFoEtFWCPyDOl+C6Ift+wC7Ro89otjigCf5vcuWqWgqNSQbRrpjSvdeE6ofLz4dHmyxD5f7gIdGT4+p36L6Twg==}
    engines: {node: ^18.18.0 || ^20.9.0 || >=21.1.0}

  '@eslint/object-schema@2.1.4':
    resolution: {integrity: sha512-BsWiH1yFGjXXS2yvrf5LyuoSIIbPrGUWob917o+BTKuZ7qJdxX8aJLRxs1fS9n6r7vESrq1OUqb68dANcFXuQQ==}
    engines: {node: ^18.18.0 || ^20.9.0 || >=21.1.0}

  '@eslint/plugin-kit@0.2.0':
    resolution: {integrity: sha512-vH9PiIMMwvhCx31Af3HiGzsVNULDbyVkHXwlemn/B0TFj/00ho3y55efXrUZTfQipxoHC5u4xq6zblww1zm1Ig==}
    engines: {node: ^18.18.0 || ^20.9.0 || >=21.1.0}

  '@fontsource-variable/inter@5.1.0':
    resolution: {integrity: sha512-Wj2dUGP0vUpxRGQTXQTCNJO+aLcFcQm+gUPXfj/aS877bQkEPBPv9JvZJpwdm2vzelt8NTZ+ausKlBCJjh2XIg==}

  '@fontsource/geist-mono@5.1.0':
    resolution: {integrity: sha512-MDFgmKUdDbV357vD2bOZAro597Nd2md01GAdr3GSZteCJQdPT/UhHUBCAxl9KUiH03aMPFM9Rx7x8/EtrJmpKg==}

  '@fontsource/inter@5.1.0':
    resolution: {integrity: sha512-zKZR3kf1G0noIes1frLfOHP5EXVVm0M7sV/l9f/AaYf+M/DId35FO4LkigWjqWYjTJZGgplhdv4cB+ssvCqr5A==}

  '@grpc/grpc-js@1.12.2':
    resolution: {integrity: sha512-bgxdZmgTrJZX50OjyVwz3+mNEnCTNkh3cIqGPWVNeW9jX6bn1ZkU80uPd+67/ZpIJIjRQ9qaHCjhavyoWYxumg==}
    engines: {node: '>=12.10.0'}

  '@grpc/proto-loader@0.7.13':
    resolution: {integrity: sha512-AiXO/bfe9bmxBjxxtYxFAXGZvMaN5s8kO+jBHAJCON8rJoB5YS/D6X7ZNc6XQkuHNmyl4CYaMI1fJ/Gn27RGGw==}
    engines: {node: '>=6'}
    hasBin: true

  '@humanfs/core@0.19.1':
    resolution: {integrity: sha512-5DyQ4+1JEUzejeK1JGICcideyfUbGixgS9jNgex5nqkW+cY7WZhxBigmieN5Qnw9ZosSNVC9KQKyb+GUaGyKUA==}
    engines: {node: '>=18.18.0'}

  '@humanfs/node@0.16.6':
    resolution: {integrity: sha512-YuI2ZHQL78Q5HbhDiBA1X4LmYdXCKCMQIfw0pw7piHJwyREFebJUvrQN4cMssyES6x+vfUbx1CIpaQUKYdQZOw==}
    engines: {node: '>=18.18.0'}

  '@humanwhocodes/module-importer@1.0.1':
    resolution: {integrity: sha512-bxveV4V8v5Yb4ncFTT3rPSgZBOpCkjfK0y4oVVVJwIuDVBRMDXrPyXRL988i5ap9m9bnyEEjWfm5WkBmtffLfA==}
    engines: {node: '>=12.22'}

  '@humanwhocodes/retry@0.3.1':
    resolution: {integrity: sha512-JBxkERygn7Bv/GbN5Rv8Ul6LVknS+5Bp6RgDC/O8gEBU/yeH5Ui5C/OlWrTb6qct7LjjfT6Re2NxB0ln0yYybA==}
    engines: {node: '>=18.18'}

  '@humanwhocodes/retry@0.4.1':
    resolution: {integrity: sha512-c7hNEllBlenFTHBky65mhq8WD2kbN9Q6gk0bTk8lSBvc554jpXSkST1iePudpt7+A/AQvuHs9EMqjHDXMY1lrA==}
    engines: {node: '>=18.18'}

  '@icons/material@0.2.4':
    resolution: {integrity: sha512-QPcGmICAPbGLGb6F/yNf/KzKqvFx8z5qx3D1yFqVAjoFmXK35EgyW+cJ57Te3CNsmzblwtzakLGFqHPqrfb4Tw==}
    peerDependencies:
      react: ^18.3.1

  '@img/sharp-darwin-arm64@0.33.5':
    resolution: {integrity: sha512-UT4p+iz/2H4twwAoLCqfA9UH5pI6DggwKEGuaPy7nCVQ8ZsiY5PIcrRvD1DzuY3qYL07NtIQcWnBSY/heikIFQ==}
    engines: {node: ^18.17.0 || ^20.3.0 || >=21.0.0}
    cpu: [arm64]
    os: [darwin]

  '@img/sharp-darwin-x64@0.33.5':
    resolution: {integrity: sha512-fyHac4jIc1ANYGRDxtiqelIbdWkIuQaI84Mv45KvGRRxSAa7o7d1ZKAOBaYbnepLC1WqxfpimdeWfvqqSGwR2Q==}
    engines: {node: ^18.17.0 || ^20.3.0 || >=21.0.0}
    cpu: [x64]
    os: [darwin]

  '@img/sharp-libvips-darwin-arm64@1.0.4':
    resolution: {integrity: sha512-XblONe153h0O2zuFfTAbQYAX2JhYmDHeWikp1LM9Hul9gVPjFY427k6dFEcOL72O01QxQsWi761svJ/ev9xEDg==}
    cpu: [arm64]
    os: [darwin]

  '@img/sharp-libvips-darwin-x64@1.0.4':
    resolution: {integrity: sha512-xnGR8YuZYfJGmWPvmlunFaWJsb9T/AO2ykoP3Fz/0X5XV2aoYBPkX6xqCQvUTKKiLddarLaxpzNe+b1hjeWHAQ==}
    cpu: [x64]
    os: [darwin]

  '@img/sharp-libvips-linux-arm64@1.0.4':
    resolution: {integrity: sha512-9B+taZ8DlyyqzZQnoeIvDVR/2F4EbMepXMc/NdVbkzsJbzkUjhXv/70GQJ7tdLA4YJgNP25zukcxpX2/SueNrA==}
    cpu: [arm64]
    os: [linux]

  '@img/sharp-libvips-linux-arm@1.0.5':
    resolution: {integrity: sha512-gvcC4ACAOPRNATg/ov8/MnbxFDJqf/pDePbBnuBDcjsI8PssmjoKMAz4LtLaVi+OnSb5FK/yIOamqDwGmXW32g==}
    cpu: [arm]
    os: [linux]

  '@img/sharp-libvips-linux-s390x@1.0.4':
    resolution: {integrity: sha512-u7Wz6ntiSSgGSGcjZ55im6uvTrOxSIS8/dgoVMoiGE9I6JAfU50yH5BoDlYA1tcuGS7g/QNtetJnxA6QEsCVTA==}
    cpu: [s390x]
    os: [linux]

  '@img/sharp-libvips-linux-x64@1.0.4':
    resolution: {integrity: sha512-MmWmQ3iPFZr0Iev+BAgVMb3ZyC4KeFc3jFxnNbEPas60e1cIfevbtuyf9nDGIzOaW9PdnDciJm+wFFaTlj5xYw==}
    cpu: [x64]
    os: [linux]

  '@img/sharp-libvips-linuxmusl-arm64@1.0.4':
    resolution: {integrity: sha512-9Ti+BbTYDcsbp4wfYib8Ctm1ilkugkA/uscUn6UXK1ldpC1JjiXbLfFZtRlBhjPZ5o1NCLiDbg8fhUPKStHoTA==}
    cpu: [arm64]
    os: [linux]

  '@img/sharp-libvips-linuxmusl-x64@1.0.4':
    resolution: {integrity: sha512-viYN1KX9m+/hGkJtvYYp+CCLgnJXwiQB39damAO7WMdKWlIhmYTfHjwSbQeUK/20vY154mwezd9HflVFM1wVSw==}
    cpu: [x64]
    os: [linux]

  '@img/sharp-linux-arm64@0.33.5':
    resolution: {integrity: sha512-JMVv+AMRyGOHtO1RFBiJy/MBsgz0x4AWrT6QoEVVTyh1E39TrCUpTRI7mx9VksGX4awWASxqCYLCV4wBZHAYxA==}
    engines: {node: ^18.17.0 || ^20.3.0 || >=21.0.0}
    cpu: [arm64]
    os: [linux]

  '@img/sharp-linux-arm@0.33.5':
    resolution: {integrity: sha512-JTS1eldqZbJxjvKaAkxhZmBqPRGmxgu+qFKSInv8moZ2AmT5Yib3EQ1c6gp493HvrvV8QgdOXdyaIBrhvFhBMQ==}
    engines: {node: ^18.17.0 || ^20.3.0 || >=21.0.0}
    cpu: [arm]
    os: [linux]

  '@img/sharp-linux-s390x@0.33.5':
    resolution: {integrity: sha512-y/5PCd+mP4CA/sPDKl2961b+C9d+vPAveS33s6Z3zfASk2j5upL6fXVPZi7ztePZ5CuH+1kW8JtvxgbuXHRa4Q==}
    engines: {node: ^18.17.0 || ^20.3.0 || >=21.0.0}
    cpu: [s390x]
    os: [linux]

  '@img/sharp-linux-x64@0.33.5':
    resolution: {integrity: sha512-opC+Ok5pRNAzuvq1AG0ar+1owsu842/Ab+4qvU879ippJBHvyY5n2mxF1izXqkPYlGuP/M556uh53jRLJmzTWA==}
    engines: {node: ^18.17.0 || ^20.3.0 || >=21.0.0}
    cpu: [x64]
    os: [linux]

  '@img/sharp-linuxmusl-arm64@0.33.5':
    resolution: {integrity: sha512-XrHMZwGQGvJg2V/oRSUfSAfjfPxO+4DkiRh6p2AFjLQztWUuY/o8Mq0eMQVIY7HJ1CDQUJlxGGZRw1a5bqmd1g==}
    engines: {node: ^18.17.0 || ^20.3.0 || >=21.0.0}
    cpu: [arm64]
    os: [linux]

  '@img/sharp-linuxmusl-x64@0.33.5':
    resolution: {integrity: sha512-WT+d/cgqKkkKySYmqoZ8y3pxx7lx9vVejxW/W4DOFMYVSkErR+w7mf2u8m/y4+xHe7yY9DAXQMWQhpnMuFfScw==}
    engines: {node: ^18.17.0 || ^20.3.0 || >=21.0.0}
    cpu: [x64]
    os: [linux]

  '@img/sharp-wasm32@0.33.5':
    resolution: {integrity: sha512-ykUW4LVGaMcU9lu9thv85CbRMAwfeadCJHRsg2GmeRa/cJxsVY9Rbd57JcMxBkKHag5U/x7TSBpScF4U8ElVzg==}
    engines: {node: ^18.17.0 || ^20.3.0 || >=21.0.0}
    cpu: [wasm32]

  '@img/sharp-win32-ia32@0.33.5':
    resolution: {integrity: sha512-T36PblLaTwuVJ/zw/LaH0PdZkRz5rd3SmMHX8GSmR7vtNSP5Z6bQkExdSK7xGWyxLw4sUknBuugTelgw2faBbQ==}
    engines: {node: ^18.17.0 || ^20.3.0 || >=21.0.0}
    cpu: [ia32]
    os: [win32]

  '@img/sharp-win32-x64@0.33.5':
    resolution: {integrity: sha512-MpY/o8/8kj+EcnxwvrP4aTJSWw/aZ7JIGR4aBeZkZw5B7/Jn+tY9/VNwtcoGmdT7GfggGIU4kygOMSbYnOrAbg==}
    engines: {node: ^18.17.0 || ^20.3.0 || >=21.0.0}
    cpu: [x64]
    os: [win32]

  '@isaacs/cliui@8.0.2':
    resolution: {integrity: sha512-O8jcjabXaleOG9DQ0+ARXWZBTfnP4WNAqzuiJK7ll44AmxGKv/J2M4TPjxjY3znBCfvBXFzucm1twdyFybFqEA==}
    engines: {node: '>=12'}

  '@istanbuljs/schema@0.1.3':
    resolution: {integrity: sha512-ZXRY4jNvVgSVQ8DL3LTcakaAtXwTVUxE81hslsyD2AtoXW/wVob10HkOJ1X/pAlcI7D+2YoZKg5do8G/w6RYgA==}
    engines: {node: '>=8'}

  '@jridgewell/gen-mapping@0.3.5':
    resolution: {integrity: sha512-IzL8ZoEDIBRWEzlCcRhOaCupYyN5gdIK+Q6fbFdPDg6HqX6jpkItn7DFIpW9LQzXG6Df9sA7+OKnq0qlz/GaQg==}
    engines: {node: '>=6.0.0'}

  '@jridgewell/resolve-uri@3.1.2':
    resolution: {integrity: sha512-bRISgCIjP20/tbWSPWMEi54QVPRZExkuD9lJL+UIxUKtwVJA8wW1Trb1jMs1RFXo1CBTNZ/5hpC9QvmKWdopKw==}
    engines: {node: '>=6.0.0'}

  '@jridgewell/set-array@1.2.1':
    resolution: {integrity: sha512-R8gLRTZeyp03ymzP/6Lil/28tGeGEzhx1q2k703KGWRAI1VdvPIXdG70VJc2pAMw3NA6JKL5hhFu1sJX0Mnn/A==}
    engines: {node: '>=6.0.0'}

  '@jridgewell/sourcemap-codec@1.5.0':
    resolution: {integrity: sha512-gv3ZRaISU3fjPAgNsriBRqGWQL6quFx04YMPW/zD8XMLsU32mhCCbfbO6KZFLjvYpCZ8zyDEgqsgf+PwPaM7GQ==}

  '@jridgewell/trace-mapping@0.3.25':
    resolution: {integrity: sha512-vNk6aEwybGtawWmy/PzwnGDOjCkLWSD2wqvjGGAgOAwCGWySYXfYoxt00IJkTF+8Lb57DwOb3Aa0o9CApepiYQ==}

  '@js-sdsl/ordered-map@4.4.2':
    resolution: {integrity: sha512-iUKgm52T8HOE/makSxjqoWhe95ZJA1/G1sYsGev2JDKUSS14KAgg1LHb+Ba+IPow0xflbnSkOsZcO08C7w1gYw==}

  '@juggle/resize-observer@3.4.0':
    resolution: {integrity: sha512-dfLbk+PwWvFzSxwk3n5ySL0hfBog779o8h68wK/7/APo/7cgyWp5jcXockbxdk5kFRkbeXWm4Fbi9FrdN381sA==}

  '@mapbox/node-pre-gyp@1.0.11':
    resolution: {integrity: sha512-Yhlar6v9WQgUp/He7BdgzOz8lqMQ8sU+jkCq7Wx8Myc5YFJLbEe7lgui/V7G1qB1DJykHSGwreceSaD60Y0PUQ==}
    hasBin: true

  '@mdx-js/mdx@3.0.1':
    resolution: {integrity: sha512-eIQ4QTrOWyL3LWEe/bu6Taqzq2HQvHcyTMaOrI95P2/LmJE7AsfPfgJGuFLPVqBUE1BC1rik3VIhU+s9u72arA==}

  '@microsoft/api-extractor-model@7.29.8':
    resolution: {integrity: sha512-t3Z/xcO6TRbMcnKGVMs4uMzv/gd5j0NhMiJIGjD4cJMeFJ1Hf8wnLSx37vxlRlL0GWlGJhnFgxvnaL6JlS+73g==}

  '@microsoft/api-extractor@7.47.11':
    resolution: {integrity: sha512-lrudfbPub5wzBhymfFtgZKuBvXxoSIAdrvS2UbHjoMT2TjIEddq6Z13pcve7A03BAouw0x8sW8G4txdgfiSwpQ==}
    hasBin: true

  '@microsoft/api-extractor@7.47.9':
    resolution: {integrity: sha512-TTq30M1rikVsO5wZVToQT/dGyJY7UXJmjiRtkHPLb74Prx3Etw8+bX7Bv7iLuby6ysb7fuu1NFWqma+csym8Jw==}
    hasBin: true

  '@microsoft/tsdoc-config@0.17.0':
    resolution: {integrity: sha512-v/EYRXnCAIHxOHW+Plb6OWuUoMotxTN0GLatnpOb1xq0KuTNw/WI3pamJx/UbsoJP5k9MCw1QxvvhPcF9pH3Zg==}

  '@microsoft/tsdoc@0.15.0':
    resolution: {integrity: sha512-HZpPoABogPvjeJOdzCOSJsXeL/SMCBgBZMVC3X3d7YYp2gf31MfxhUoYUNwf1ERPJOnQc0wkFn9trqI6ZEdZuA==}

  '@nodelib/fs.scandir@2.1.5':
    resolution: {integrity: sha512-vq24Bq3ym5HEQm2NKCr3yXDwjc7vTsEThRDnkp2DK9p1uqLR+DHurm/NOTo0KG7HYHU7eppKZj3MyqYuMBf62g==}
    engines: {node: '>= 8'}

  '@nodelib/fs.stat@2.0.5':
    resolution: {integrity: sha512-RkhPPp2zrqDAQA/2jNhnztcPAlv64XdhIp7a7454A5ovI7Bukxgt7MX7udwAu3zg1DcpPU0rz3VV1SeaqvY4+A==}
    engines: {node: '>= 8'}

  '@nodelib/fs.walk@1.2.8':
    resolution: {integrity: sha512-oGB+UxlgWcgQkgwo8GcEGwemoTFt3FIO9ababBmaGwXIoBKZ+GTy0pP185beGg7Llih/NSHSV2XAs1lnznocSg==}
    engines: {node: '>= 8'}

  '@opentelemetry/api-logs@0.51.1':
    resolution: {integrity: sha512-E3skn949Pk1z2XtXu/lxf6QAZpawuTM/IUEXcAzpiUkTd73Hmvw26FiN3cJuTmkpM5hZzHwkomVdtrh/n/zzwA==}
    engines: {node: '>=14'}

  '@opentelemetry/api-logs@0.52.1':
    resolution: {integrity: sha512-qnSqB2DQ9TPP96dl8cDubDvrUyWc0/sK81xHTK8eSUspzDM3bsewX903qclQFvVhgStjRWdC5bLb3kQqMkfV5A==}
    engines: {node: '>=14'}

  '@opentelemetry/api-logs@0.53.0':
    resolution: {integrity: sha512-8HArjKx+RaAI8uEIgcORbZIPklyh1YLjPSBus8hjRmvLi6DeFzgOcdZ7KwPabKj8mXF8dX0hyfAyGfycz0DbFw==}
    engines: {node: '>=14'}

  '@opentelemetry/api@1.9.0':
    resolution: {integrity: sha512-3giAOQvZiH5F9bMlMiv8+GSPMeqg0dbaeo58/0SlA9sxSqZhnUtxzX9/2FzyhS9sWQf5S0GJE0AKBrFqjpeYcg==}
    engines: {node: '>=8.0.0'}

  '@opentelemetry/auto-instrumentations-node@0.46.1':
    resolution: {integrity: sha512-s0CwmY9KYtPawOhV5YO2Gf62uVOQRNvT6Or8IZ0S4gr/kPVNhoMehTsQvqBwSWQfoFrkmW3KKOHiKJEp4dVGXg==}
    engines: {node: '>=14'}
    peerDependencies:
      '@opentelemetry/api': ^1.4.1

  '@opentelemetry/context-async-hooks@1.24.1':
    resolution: {integrity: sha512-R5r6DO4kgEOVBxFXhXjwospLQkv+sYxwCfjvoZBe7Zm6KKXAV9kDSJhi/D1BweowdZmO+sdbENLs374gER8hpQ==}
    engines: {node: '>=14'}
    peerDependencies:
      '@opentelemetry/api': '>=1.0.0 <1.9.0'

  '@opentelemetry/context-async-hooks@1.25.1':
    resolution: {integrity: sha512-UW/ge9zjvAEmRWVapOP0qyCvPulWU6cQxGxDbWEFfGOj1VBBZAuOqTo3X6yWmDTD3Xe15ysCZChHncr2xFMIfQ==}
    engines: {node: '>=14'}
    peerDependencies:
      '@opentelemetry/api': '>=1.0.0 <1.10.0'

  '@opentelemetry/context-zone-peer-dep@1.26.0':
    resolution: {integrity: sha512-Mgdy0WsHR52h5AnN2nhZJrelDK6unOFr8aSn3ToETk6DLSOijayOi0M0SZM72qhWr7iFrJ1oxGEIK8uzVaSC8Q==}
    engines: {node: '>=14'}
    peerDependencies:
      '@opentelemetry/api': '>=1.0.0 <1.10.0'
      zone.js: ^0.10.2 || ^0.11.0 || ^0.12.0 || ^0.13.0 || ^0.14.0

  '@opentelemetry/context-zone@1.26.0':
    resolution: {integrity: sha512-ckBEUKo7jZnZ2jARcntv365413cTe9Ra7uMQWvdk10K3tWOUsLnBG8dSMRbkaA+XL9hWGrZ1MMI8UXrwnbp0FA==}
    engines: {node: '>=14'}

  '@opentelemetry/core@1.24.1':
    resolution: {integrity: sha512-wMSGfsdmibI88K9wB498zXY04yThPexo8jvwNNlm542HZB7XrrMRBbAyKJqG8qDRJwIBdBrPMi4V9ZPW/sqrcg==}
    engines: {node: '>=14'}
    peerDependencies:
      '@opentelemetry/api': '>=1.0.0 <1.9.0'

  '@opentelemetry/core@1.25.1':
    resolution: {integrity: sha512-GeT/l6rBYWVQ4XArluLVB6WWQ8flHbdb6r2FCHC3smtdOAbrJBIv35tpV/yp9bmYUJf+xmZpu9DRTIeJVhFbEQ==}
    engines: {node: '>=14'}
    peerDependencies:
      '@opentelemetry/api': '>=1.0.0 <1.10.0'

  '@opentelemetry/core@1.26.0':
    resolution: {integrity: sha512-1iKxXXE8415Cdv0yjG3G6hQnB5eVEsJce3QaawX8SjDn0mAS0ZM8fAbZZJD4ajvhC15cePvosSCut404KrIIvQ==}
    engines: {node: '>=14'}
    peerDependencies:
      '@opentelemetry/api': '>=1.0.0 <1.10.0'

  '@opentelemetry/exporter-logs-otlp-http@0.52.1':
    resolution: {integrity: sha512-qKgywId2DbdowPZpOBXQKp0B8DfhfIArmSic15z13Nk/JAOccBUQdPwDjDnjsM5f0ckZFMVR2t/tijTUAqDZoA==}
    engines: {node: '>=14'}
    peerDependencies:
      '@opentelemetry/api': ^1.0.0

  '@opentelemetry/exporter-metrics-otlp-http@0.52.1':
    resolution: {integrity: sha512-oAHPOy1sZi58bwqXaucd19F/v7+qE2EuVslQOEeLQT94CDuZJJ4tbWzx8DpYBTrOSzKqqrMtx9+PMxkrcbxOyQ==}
    engines: {node: '>=14'}
    peerDependencies:
      '@opentelemetry/api': ^1.3.0

  '@opentelemetry/exporter-trace-otlp-grpc@0.51.1':
    resolution: {integrity: sha512-P9+Hkszih95ITvldGZ+kXvj9HpD1QfS+PwooyHK72GYA+Bgm+yUSAsDkUkDms8+s9HW6poxURv3LcjaMuBBpVQ==}
    engines: {node: '>=14'}
    peerDependencies:
      '@opentelemetry/api': ^1.0.0

  '@opentelemetry/exporter-trace-otlp-grpc@0.52.1':
    resolution: {integrity: sha512-pVkSH20crBwMTqB3nIN4jpQKUEoB0Z94drIHpYyEqs7UBr+I0cpYyOR3bqjA/UasQUMROb3GX8ZX4/9cVRqGBQ==}
    engines: {node: '>=14'}
    peerDependencies:
      '@opentelemetry/api': ^1.0.0

  '@opentelemetry/exporter-trace-otlp-http@0.51.1':
    resolution: {integrity: sha512-n+LhLPsX07URh+HhV2SHVSvz1t4G/l/CE5BjpmhAPqeTceFac1VpyQkavWEJbvnK5bUEXijWt4LxAxFpt2fXyw==}
    engines: {node: '>=14'}
    peerDependencies:
      '@opentelemetry/api': ^1.0.0

  '@opentelemetry/exporter-trace-otlp-http@0.52.1':
    resolution: {integrity: sha512-05HcNizx0BxcFKKnS5rwOV+2GevLTVIRA0tRgWYyw4yCgR53Ic/xk83toYKts7kbzcI+dswInUg/4s8oyA+tqg==}
    engines: {node: '>=14'}
    peerDependencies:
      '@opentelemetry/api': ^1.0.0

  '@opentelemetry/exporter-trace-otlp-proto@0.51.1':
    resolution: {integrity: sha512-SE9f0/6V6EeXC9i+WA4WFjS1EYgaBCpAnI5+lxWvZ7iO7EU1IvHvZhP6Kojr0nLldo83gqg6G7OWFqsID3uF+w==}
    engines: {node: '>=14'}
    peerDependencies:
      '@opentelemetry/api': ^1.0.0

  '@opentelemetry/exporter-trace-otlp-proto@0.52.1':
    resolution: {integrity: sha512-pt6uX0noTQReHXNeEslQv7x311/F1gJzMnp1HD2qgypLRPbXDeMzzeTngRTUaUbP6hqWNtPxuLr4DEoZG+TcEQ==}
    engines: {node: '>=14'}
    peerDependencies:
      '@opentelemetry/api': ^1.0.0

  '@opentelemetry/exporter-zipkin@1.24.1':
    resolution: {integrity: sha512-+Rl/VFmu2n6eaRMnVbyfZx1DqR/1KNyWebYuHyQBZaEAVIn/ZLgmofRpXN1X2nhJ4BNaptQUNxAstCYYz6dKoQ==}
    engines: {node: '>=14'}
    peerDependencies:
      '@opentelemetry/api': ^1.0.0

  '@opentelemetry/exporter-zipkin@1.25.1':
    resolution: {integrity: sha512-RmOwSvkimg7ETwJbUOPTMhJm9A9bG1U8s7Zo3ajDh4zM7eYcycQ0dM7FbLD6NXWbI2yj7UY4q8BKinKYBQksyw==}
    engines: {node: '>=14'}
    peerDependencies:
      '@opentelemetry/api': ^1.0.0

  '@opentelemetry/id-generator-aws-xray@1.2.2':
    resolution: {integrity: sha512-IKTqub5m/yI9+Cn4LJS+GbQrG7Ode9OWAmfJENmCMFTR5J2qGM7VOFaNpQFMICr7Wo8SUtgoJNbTxaQZ9AdMMA==}
    engines: {node: '>=14'}
    peerDependencies:
      '@opentelemetry/api': ^1.0.0

  '@opentelemetry/instrumentation-amqplib@0.37.0':
    resolution: {integrity: sha512-XjOHeAOreh0XX4jlzTTUWWqu1dIGvMWM8yvd43JJdRMAmTZisezjKsxLjMEMIvF0PzQdoXwh9DiS9nYE4/QmpA==}
    engines: {node: '>=14'}
    peerDependencies:
      '@opentelemetry/api': ^1.3.0

  '@opentelemetry/instrumentation-aws-lambda@0.41.1':
    resolution: {integrity: sha512-/BLG+0DQr2tCILFGJKJH2Fg6eyjhqOlVflYpNddUEXnzyQ/PAhTdgirkqbICFgeSW2XYcEY9zXpuRldrVNw9cA==}
    engines: {node: '>=14'}
    peerDependencies:
      '@opentelemetry/api': ^1.3.0

  '@opentelemetry/instrumentation-aws-sdk@0.41.0':
    resolution: {integrity: sha512-7+8WMY0LQeqv6KIObXK+Py44qNFLeCU0ZLLxSZtXEbZ2wJlQISP1St65jRto0NV7isnZoyuOxb2+ZpypPPNv7Q==}
    engines: {node: '>=14'}
    peerDependencies:
      '@opentelemetry/api': ^1.3.0

  '@opentelemetry/instrumentation-bunyan@0.38.0':
    resolution: {integrity: sha512-ThNcgTE22W7PKzTzz5qfGxb5Gf7rA3EORousYo2nJWHHcF6gqiMNv2+GXY3MdpjLBr8IgCfhtvbQdD6rlIPUpA==}
    engines: {node: '>=14'}
    peerDependencies:
      '@opentelemetry/api': ^1.3.0

  '@opentelemetry/instrumentation-cassandra-driver@0.38.0':
    resolution: {integrity: sha512-ML4Vw0it2uIpETfX6skuSIGLHF9D3TUKOfdfrk9lnrzzWSzg2aS6pl3UeepkQX4wXHdzlxVRB0USrUqsmxMd5Q==}
    engines: {node: '>=14'}
    peerDependencies:
      '@opentelemetry/api': ^1.3.0

  '@opentelemetry/instrumentation-connect@0.36.1':
    resolution: {integrity: sha512-xI5Q/CMmzBmHshPnzzjD19ptFaYO/rQWzokpNio4QixZYWhJsa35QgRvN9FhPkwgtuJIbt/CWWAufJ3egJNHEA==}
    engines: {node: '>=14'}
    peerDependencies:
      '@opentelemetry/api': ^1.3.0

  '@opentelemetry/instrumentation-cucumber@0.6.0':
    resolution: {integrity: sha512-90eAF2JPSbPAsOuGfYyctYaoYXqy4Clbxt0j/uUgg6dto4oqwUw3AvTyHQEztLGxeXwEzC1EQigDtVPg5ZexYA==}
    engines: {node: '>=14'}
    peerDependencies:
      '@opentelemetry/api': ^1.0.0

  '@opentelemetry/instrumentation-dataloader@0.9.0':
    resolution: {integrity: sha512-fiyCOAw+tlbneok1x7P5UseoGW5nS60CWWx7NXzYW+WOexpSmDQQW7olttGa8fqE6/sVCoi1l+QdfVoETZi/NQ==}
    engines: {node: '>=14'}
    peerDependencies:
      '@opentelemetry/api': ^1.3.0

  '@opentelemetry/instrumentation-dns@0.36.1':
    resolution: {integrity: sha512-NWRbQ7q0E3co/CNTWLZZvUzZoKhB1iTitY282IM8HDTXkA6VRssCfOcvaHw5ezOh23TJbAeYxmmpVj4hFvDPYQ==}
    engines: {node: '>=14'}
    peerDependencies:
      '@opentelemetry/api': ^1.3.0

  '@opentelemetry/instrumentation-document-load@0.40.0':
    resolution: {integrity: sha512-TG7J0gGG7mYGz/PbNSY+I7DfqZj3DznGgpnkCt6zU2OwNmjaW07TSrm1Jx4lRxq8MwV774iwGa1DXqgZC53Okw==}
    engines: {node: '>=14'}
    peerDependencies:
      '@opentelemetry/api': ^1.3.0

  '@opentelemetry/instrumentation-express@0.39.0':
    resolution: {integrity: sha512-AG8U7z7D0JcBu/7dDcwb47UMEzj9/FMiJV2iQZqrsZnxR3FjB9J9oIH2iszJYci2eUdp2WbdvtpD9RV/zmME5A==}
    engines: {node: '>=14'}
    peerDependencies:
      '@opentelemetry/api': ^1.3.0

  '@opentelemetry/instrumentation-fastify@0.36.1':
    resolution: {integrity: sha512-3Nfm43PI0I+3EX+1YbSy6xbDu276R1Dh1tqAk68yd4yirnIh52Kd5B+nJ8CgHA7o3UKakpBjj6vSzi5vNCzJIA==}
    engines: {node: '>=14'}
    peerDependencies:
      '@opentelemetry/api': ^1.3.0

  '@opentelemetry/instrumentation-fs@0.12.0':
    resolution: {integrity: sha512-Waf+2hekJRxIwq1PmivxOWLdMOtYbY22hKr34gEtfbv2CArSv8FBJH4BmQxB9o5ZcwkdKu589qs009dbuSfNmQ==}
    engines: {node: '>=14'}
    peerDependencies:
      '@opentelemetry/api': ^1.3.0

  '@opentelemetry/instrumentation-generic-pool@0.36.0':
    resolution: {integrity: sha512-CExAEqJvK8jYxrhN8cl6EaGg57EGJi+qsSKouLC5lndXi68gZLOKbZIMZg4pF0kNfp/D4BFaGmA6Ap7d5WoPTw==}
    engines: {node: '>=14'}
    peerDependencies:
      '@opentelemetry/api': ^1.3.0

  '@opentelemetry/instrumentation-graphql@0.40.0':
    resolution: {integrity: sha512-LVRdEHWACWOczv2imD+mhUrLMxsEjPPi32vIZJT57zygR5aUiA4em8X3aiGOCycgbMWkIu8xOSGSxdx3JmzN+w==}
    engines: {node: '>=14'}
    peerDependencies:
      '@opentelemetry/api': ^1.3.0

  '@opentelemetry/instrumentation-grpc@0.51.1':
    resolution: {integrity: sha512-coRTugFL7De/VNH/1NqPlxnfik87jS+jBXsny+Y/lMhXIA3x8t71IyL9ihuewkD+lNtIxIz6Y7Sq6kPuOqz5dQ==}
    engines: {node: '>=14'}
    peerDependencies:
      '@opentelemetry/api': ^1.3.0

  '@opentelemetry/instrumentation-hapi@0.38.0':
    resolution: {integrity: sha512-ZcOqEuwuutTDYIjhDIStix22ECblG/i9pHje23QGs4Q4YS4RMaZ5hKCoQJxW88Z4K7T53rQkdISmoXFKDV8xMg==}
    engines: {node: '>=14'}
    peerDependencies:
      '@opentelemetry/api': ^1.3.0

  '@opentelemetry/instrumentation-http@0.51.1':
    resolution: {integrity: sha512-6b3nZnFFEz/3xZ6w8bVxctPUWIPWiXuPQ725530JgxnN1cvYFd8CJ75PrHZNjynmzSSnqBkN3ef4R9N+RpMh8Q==}
    engines: {node: '>=14'}
    peerDependencies:
      '@opentelemetry/api': ^1.3.0

  '@opentelemetry/instrumentation-ioredis@0.40.0':
    resolution: {integrity: sha512-Jv/fH7KhpWe4KBirsiqeUJIYrsdR2iu2l4nWhfOlRvaZ+zYIiLEzTQR6QhBbyRoAbU4OuYJzjWusOmmpGBnwng==}
    engines: {node: '>=14'}
    peerDependencies:
      '@opentelemetry/api': ^1.3.0

  '@opentelemetry/instrumentation-knex@0.36.1':
    resolution: {integrity: sha512-6bEuiI+yMf3D0+ZWZE2AKmXhIhBvZ0brdO/0A8lUqeqeS+sS4fTcjA1F2CclsCNxYWEgcs8o3QyQqPceBeVRlg==}
    engines: {node: '>=14'}
    peerDependencies:
      '@opentelemetry/api': ^1.3.0

  '@opentelemetry/instrumentation-koa@0.40.0':
    resolution: {integrity: sha512-dJc3H/bKMcgUYcQpLF+1IbmUKus0e5Fnn/+ru/3voIRHwMADT3rFSUcGLWSczkg68BCgz0vFWGDTvPtcWIFr7A==}
    engines: {node: '>=14'}
    peerDependencies:
      '@opentelemetry/api': ^1.3.0

  '@opentelemetry/instrumentation-lru-memoizer@0.37.0':
    resolution: {integrity: sha512-dHLrn55qVWsHJQYdForPWPUWDk2HZ2jjzkT+WoQSqpYT1j4HxfoiLfBTF+I3EbEYFAJnDRmRAUfA6nU5GPdCLQ==}
    engines: {node: '>=14'}
    peerDependencies:
      '@opentelemetry/api': ^1.3.0

  '@opentelemetry/instrumentation-memcached@0.36.0':
    resolution: {integrity: sha512-5efkT8ZfN8il5z+yfKYFGm2YR3mhlhaJoGfNOAylKE/6tUH3WDTTWaP7nrURtWGc+fuvDktcEch18Se8qsGS7w==}
    engines: {node: '>=14'}
    peerDependencies:
      '@opentelemetry/api': ^1.3.0

  '@opentelemetry/instrumentation-mongodb@0.43.0':
    resolution: {integrity: sha512-bMKej7Y76QVUD3l55Q9YqizXybHUzF3pujsBFjqbZrRn2WYqtsDtTUlbCK7fvXNPwFInqZ2KhnTqd0gwo8MzaQ==}
    engines: {node: '>=14'}
    peerDependencies:
      '@opentelemetry/api': ^1.3.0

  '@opentelemetry/instrumentation-mongoose@0.38.1':
    resolution: {integrity: sha512-zaeiasdnRjXe6VhYCBMdkmAVh1S5MmXC/0spet+yqoaViGnYst/DOxPvhwg3yT4Yag5crZNWsVXnA538UjP6Ow==}
    engines: {node: '>=14'}
    peerDependencies:
      '@opentelemetry/api': ^1.3.0

  '@opentelemetry/instrumentation-mysql2@0.38.1':
    resolution: {integrity: sha512-qkpHMgWSDTYVB1vlZ9sspf7l2wdS5DDq/rbIepDwX5BA0N0068JTQqh0CgAh34tdFqSCnWXIhcyOXC2TtRb0sg==}
    engines: {node: '>=14'}
    peerDependencies:
      '@opentelemetry/api': ^1.3.0

  '@opentelemetry/instrumentation-mysql@0.38.1':
    resolution: {integrity: sha512-+iBAawUaTfX/HAlvySwozx0C2B6LBfNPXX1W8Z2On1Uva33AGkw2UjL9XgIg1Pj4eLZ9R4EoJ/aFz+Xj4E/7Fw==}
    engines: {node: '>=14'}
    peerDependencies:
      '@opentelemetry/api': ^1.3.0

  '@opentelemetry/instrumentation-nestjs-core@0.37.1':
    resolution: {integrity: sha512-ebYQjHZEmGHWEALwwDGhSQVLBaurFnuLIkZD5igPXrt7ohfF4lc5/4al1LO+vKc0NHk8SJWStuRueT86ISA8Vg==}
    engines: {node: '>=14'}
    peerDependencies:
      '@opentelemetry/api': ^1.3.0

  '@opentelemetry/instrumentation-net@0.36.0':
    resolution: {integrity: sha512-rZlbSgwAJys8lpug+xIeAdO98ypYMAPVqrHqc4AHuUl5S4MULHEcjGLMZLoE/guEGO4xAQ5XUezpRFGM1SAnsg==}
    engines: {node: '>=14'}
    peerDependencies:
      '@opentelemetry/api': ^1.3.0

  '@opentelemetry/instrumentation-pg@0.41.0':
    resolution: {integrity: sha512-BSlhpivzBD77meQNZY9fS4aKgydA8AJBzv2dqvxXFy/Hq64b7HURgw/ztbmwFeYwdF5raZZUifiiNSMLpOJoSA==}
    engines: {node: '>=14'}
    peerDependencies:
      '@opentelemetry/api': ^1.3.0

  '@opentelemetry/instrumentation-pino@0.39.0':
    resolution: {integrity: sha512-uA17F2iP77o3NculB63QD2zv3jkJ093Gfb0GxHLEqTIqpYs1ToJ53ybWwjJwqFByxk7GrliaxaxVtWC23PKzBg==}
    engines: {node: '>=14'}
    peerDependencies:
      '@opentelemetry/api': ^1.3.0

  '@opentelemetry/instrumentation-redis-4@0.39.0':
    resolution: {integrity: sha512-Zpfqfi83KeKgVQ0C2083GZPon3ZPYQ5E59v9FAbhubtOoUb9Rh7n111YD8FPW3sgx6JKp1odXmBmfQhWCaTOpQ==}
    engines: {node: '>=14'}
    peerDependencies:
      '@opentelemetry/api': ^1.3.0

  '@opentelemetry/instrumentation-redis@0.39.1':
    resolution: {integrity: sha512-HUjTerD84jRJnSyDrRPqn6xQ7K91o9qLflRPZqzRvq0GRj5PMfc6TJ/z3q/ayWy/2Kzffhrp7HCIVp0u0TkgUg==}
    engines: {node: '>=14'}
    peerDependencies:
      '@opentelemetry/api': ^1.3.0

  '@opentelemetry/instrumentation-restify@0.38.0':
    resolution: {integrity: sha512-VYK47Z9GBaZX5MQLL7kZDdzQDdyUtHRD4J/GSr6kdwmIpdpUQXLsV3EnboeB8P+BlpucF57FyJKE8yWTOEMfnA==}
    engines: {node: '>=14'}
    peerDependencies:
      '@opentelemetry/api': ^1.3.0

  '@opentelemetry/instrumentation-router@0.37.0':
    resolution: {integrity: sha512-+OPcm7C9I5oPqnpStE+1WkdPWjRx0k5XKratxQmIDFZrmhRcqvMte3vrrzE/OBPg9iqh2tKrSe0y7+0sRfTJyQ==}
    engines: {node: '>=14'}
    peerDependencies:
      '@opentelemetry/api': ^1.3.0

  '@opentelemetry/instrumentation-socket.io@0.39.0':
    resolution: {integrity: sha512-4J2ehk5mJyDT6j2yJCOuPxAjit5QB1Fwzhx0LID5jjvhI9LxzZIGDNAPTTHyghSiaRDeNMzceXKkkEQJkg2MNw==}
    engines: {node: '>=14'}
    peerDependencies:
      '@opentelemetry/api': ^1.3.0

  '@opentelemetry/instrumentation-tedious@0.10.1':
    resolution: {integrity: sha512-maSXMxgS0szU52khQzAROV4nWr+3M8mZajMQOc3/7tYjo+Q3HlWAowOuagPvp4pwROK4x6oDaFYlY+ZSj1qjYA==}
    engines: {node: '>=14'}
    peerDependencies:
      '@opentelemetry/api': ^1.3.0

  '@opentelemetry/instrumentation-undici@0.2.0':
    resolution: {integrity: sha512-RH9WdVRtpnyp8kvya2RYqKsJouPxvHl7jKPsIfrbL8u2QCKloAGi0uEqDHoOS15ZRYPQTDXZ7d8jSpUgSQmvpA==}
    engines: {node: '>=14'}
    peerDependencies:
      '@opentelemetry/api': ^1.7.0

  '@opentelemetry/instrumentation-winston@0.37.0':
    resolution: {integrity: sha512-vOx55fxdNjo2XojJf8JN4jP7VVvQCh7UQzzQ2Q2FpGJpt8Z3EErKaY8xOBkOuJH0TtL/Q72rmIn9c+mRG46BxA==}
    engines: {node: '>=14'}
    peerDependencies:
      '@opentelemetry/api': ^1.3.0

  '@opentelemetry/instrumentation@0.51.1':
    resolution: {integrity: sha512-JIrvhpgqY6437QIqToyozrUG1h5UhwHkaGK/WAX+fkrpyPtc+RO5FkRtUd9BH0MibabHHvqsnBGKfKVijbmp8w==}
    engines: {node: '>=14'}
    peerDependencies:
      '@opentelemetry/api': ^1.3.0

  '@opentelemetry/instrumentation@0.52.1':
    resolution: {integrity: sha512-uXJbYU/5/MBHjMp1FqrILLRuiJCs3Ofk0MeRDk8g1S1gD47U8X3JnSwcMO1rtRo1x1a7zKaQHaoYu49p/4eSKw==}
    engines: {node: '>=14'}
    peerDependencies:
      '@opentelemetry/api': ^1.3.0

  '@opentelemetry/instrumentation@0.53.0':
    resolution: {integrity: sha512-DMwg0hy4wzf7K73JJtl95m/e0boSoWhH07rfvHvYzQtBD3Bmv0Wc1x733vyZBqmFm8OjJD0/pfiUg1W3JjFX0A==}
    engines: {node: '>=14'}
    peerDependencies:
      '@opentelemetry/api': ^1.3.0

  '@opentelemetry/otlp-exporter-base@0.51.1':
    resolution: {integrity: sha512-UYlnOYyDdzo1Gw559EHCzru0RwhvuXCwoH8jGo9J4gO1TE58GjnEmIjomMsKBCym3qWNJfIQXw+9SZCV0DdQNg==}
    engines: {node: '>=14'}
    peerDependencies:
      '@opentelemetry/api': ^1.0.0

  '@opentelemetry/otlp-exporter-base@0.52.1':
    resolution: {integrity: sha512-z175NXOtX5ihdlshtYBe5RpGeBoTXVCKPPLiQlD6FHvpM4Ch+p2B0yWKYSrBfLH24H9zjJiBdTrtD+hLlfnXEQ==}
    engines: {node: '>=14'}
    peerDependencies:
      '@opentelemetry/api': ^1.0.0

  '@opentelemetry/otlp-grpc-exporter-base@0.51.1':
    resolution: {integrity: sha512-ZAS+4pq8o7dsugGTwV9s6JMKSxi+guIHdn0acOv0bqj26e9pWDFx5Ky+bI0aY46uR9Y0JyXqY+KAEYM/SO3DFA==}
    engines: {node: '>=14'}
    peerDependencies:
      '@opentelemetry/api': ^1.0.0

  '@opentelemetry/otlp-grpc-exporter-base@0.52.1':
    resolution: {integrity: sha512-zo/YrSDmKMjG+vPeA9aBBrsQM9Q/f2zo6N04WMB3yNldJRsgpRBeLLwvAt/Ba7dpehDLOEFBd1i2JCoaFtpCoQ==}
    engines: {node: '>=14'}
    peerDependencies:
      '@opentelemetry/api': ^1.0.0

  '@opentelemetry/otlp-proto-exporter-base@0.51.1':
    resolution: {integrity: sha512-gxxxwfk0inDMb5DLeuxQ3L8TtptxSiTNHE4nnAJH34IQXAVRhXSXW1rK8PmDKDngRPIZ6J7ncUCjjIn8b+AgqQ==}
    engines: {node: '>=14'}
    peerDependencies:
      '@opentelemetry/api': ^1.0.0

  '@opentelemetry/otlp-transformer@0.51.1':
    resolution: {integrity: sha512-OppYOXwV9LQqqtYUCywqoOqX/JT9LQ5/FMuPZ//eTkvuHdUC4ZMwz2c6uSoT2R90GWvvGnF1iEqTGyTT3xAt2Q==}
    engines: {node: '>=14'}
    peerDependencies:
      '@opentelemetry/api': '>=1.3.0 <1.9.0'

  '@opentelemetry/otlp-transformer@0.52.1':
    resolution: {integrity: sha512-I88uCZSZZtVa0XniRqQWKbjAUm73I8tpEy/uJYPPYw5d7BRdVk0RfTBQw8kSUl01oVWEuqxLDa802222MYyWHg==}
    engines: {node: '>=14'}
    peerDependencies:
      '@opentelemetry/api': '>=1.3.0 <1.10.0'

  '@opentelemetry/propagation-utils@0.30.11':
    resolution: {integrity: sha512-rY4L/2LWNk5p/22zdunpqVmgz6uN419DsRTw5KFMa6u21tWhXS8devlMy4h8m8nnS20wM7r6yYweCNNKjgLYJw==}
    engines: {node: '>=14'}
    peerDependencies:
      '@opentelemetry/api': ^1.0.0

  '@opentelemetry/propagator-aws-xray@1.26.0':
    resolution: {integrity: sha512-Sex+JyEZ/xX328TArBqQjh1NZSfNyw5NdASUIi9hnPsnMBMSBaDe7B9JRnXv0swz7niNyAnXa6MY7yOCV76EvA==}
    engines: {node: '>=14'}
    peerDependencies:
      '@opentelemetry/api': '>=1.0.0 <1.10.0'

  '@opentelemetry/propagator-b3@1.24.1':
    resolution: {integrity: sha512-nda97ZwhpZKyUJTXqQuKzNhPMUgMLunbbGWn8kroBwegn+nh6OhtyGkrVQsQLNdVKJl0KeB5z0ZgeWszrYhwFw==}
    engines: {node: '>=14'}
    peerDependencies:
      '@opentelemetry/api': '>=1.0.0 <1.9.0'

  '@opentelemetry/propagator-b3@1.25.1':
    resolution: {integrity: sha512-p6HFscpjrv7//kE+7L+3Vn00VEDUJB0n6ZrjkTYHrJ58QZ8B3ajSJhRbCcY6guQ3PDjTbxWklyvIN2ojVbIb1A==}
    engines: {node: '>=14'}
    peerDependencies:
      '@opentelemetry/api': '>=1.0.0 <1.10.0'

  '@opentelemetry/propagator-jaeger@1.24.1':
    resolution: {integrity: sha512-7bRBJn3FG1l195A1m+xXRHvgzAOBsfmRi9uZ5Da18oTh7BLmNDiA8+kpk51FpTsU1PCikPVpRDNPhKVB6lyzZg==}
    engines: {node: '>=14'}
    peerDependencies:
      '@opentelemetry/api': '>=1.0.0 <1.9.0'

  '@opentelemetry/propagator-jaeger@1.25.1':
    resolution: {integrity: sha512-nBprRf0+jlgxks78G/xq72PipVK+4or9Ypntw0gVZYNTCSK8rg5SeaGV19tV920CMqBD/9UIOiFr23Li/Q8tiA==}
    engines: {node: '>=14'}
    peerDependencies:
      '@opentelemetry/api': '>=1.0.0 <1.10.0'

  '@opentelemetry/redis-common@0.36.2':
    resolution: {integrity: sha512-faYX1N0gpLhej/6nyp6bgRjzAKXn5GOEMYY7YhciSfCoITAktLUtQ36d24QEWNA1/WA1y6qQunCe0OhHRkVl9g==}
    engines: {node: '>=14'}

  '@opentelemetry/resource-detector-alibaba-cloud@0.28.10':
    resolution: {integrity: sha512-TZv/1Y2QCL6sJ+X9SsPPBXe4786bc/Qsw0hQXFsNTbJzDTGGUmOAlSZ2qPiuqAd4ZheUYfD+QA20IvAjUz9Hhg==}
    engines: {node: '>=14'}
    peerDependencies:
      '@opentelemetry/api': ^1.0.0

  '@opentelemetry/resource-detector-aws@1.6.2':
    resolution: {integrity: sha512-xxT6PVmcBTtCo0rf4Bv/mnDMpVRITVt13bDX8mOqKVb0kr5EwIMabZS5EGJhXjP4nljrOIA7ZlOJgSX0Kehfkw==}
    engines: {node: '>=14'}
    peerDependencies:
      '@opentelemetry/api': ^1.0.0

  '@opentelemetry/resource-detector-azure@0.2.11':
    resolution: {integrity: sha512-XepvQfTXWyHAoAziCfXGwYbSZL0LHtFk5iuKKN2VE2vzcoiw5Tepi0Qafuwb7CCtpQRReao4H7E29MFbCmh47g==}
    engines: {node: '>=14'}
    peerDependencies:
      '@opentelemetry/api': ^1.0.0

  '@opentelemetry/resource-detector-container@0.3.11':
    resolution: {integrity: sha512-22ndMDakxX+nuhAYwqsciexV8/w26JozRUV0FN9kJiqSWtA1b5dCVtlp3J6JivG5t8kDN9UF5efatNnVbqRT9Q==}
    engines: {node: '>=14'}
    peerDependencies:
      '@opentelemetry/api': ^1.0.0

  '@opentelemetry/resource-detector-gcp@0.29.12':
    resolution: {integrity: sha512-liFG9XTaFVyY9YdFy4r2qVNa4a+Mg3k+XoWzzq2F+/xR0hFLfL0H4k7CsMW+T4Vl+1Cvc9W9WEVt5VCF4u/SYw==}
    engines: {node: '>=14'}
    peerDependencies:
      '@opentelemetry/api': ^1.0.0

  '@opentelemetry/resources@1.24.1':
    resolution: {integrity: sha512-cyv0MwAaPF7O86x5hk3NNgenMObeejZFLJJDVuSeSMIsknlsj3oOZzRv3qSzlwYomXsICfBeFFlxwHQte5mGXQ==}
    engines: {node: '>=14'}
    peerDependencies:
      '@opentelemetry/api': '>=1.0.0 <1.9.0'

  '@opentelemetry/resources@1.25.1':
    resolution: {integrity: sha512-pkZT+iFYIZsVn6+GzM0kSX+u3MSLCY9md+lIJOoKl/P+gJFfxJte/60Usdp8Ce4rOs8GduUpSPNe1ddGyDT1sQ==}
    engines: {node: '>=14'}
    peerDependencies:
      '@opentelemetry/api': '>=1.0.0 <1.10.0'

  '@opentelemetry/resources@1.26.0':
    resolution: {integrity: sha512-CPNYchBE7MBecCSVy0HKpUISEeJOniWqcHaAHpmasZ3j9o6V3AyBzhRc90jdmemq0HOxDr6ylhUbDhBqqPpeNw==}
    engines: {node: '>=14'}
    peerDependencies:
      '@opentelemetry/api': '>=1.0.0 <1.10.0'

  '@opentelemetry/sdk-logs@0.51.1':
    resolution: {integrity: sha512-ULQQtl82b673PpZc5/0EtH4V+BrwVOgKJZEB7tYZnGTG3I98tQVk89S9/JSixomDr++F4ih+LSJTCqIKBz+MQQ==}
    engines: {node: '>=14'}
    peerDependencies:
      '@opentelemetry/api': '>=1.4.0 <1.9.0'
      '@opentelemetry/api-logs': '>=0.39.1'

  '@opentelemetry/sdk-logs@0.52.1':
    resolution: {integrity: sha512-MBYh+WcPPsN8YpRHRmK1Hsca9pVlyyKd4BxOC4SsgHACnl/bPp4Cri9hWhVm5+2tiQ9Zf4qSc1Jshw9tOLGWQA==}
    engines: {node: '>=14'}
    peerDependencies:
      '@opentelemetry/api': '>=1.4.0 <1.10.0'

  '@opentelemetry/sdk-metrics@1.24.1':
    resolution: {integrity: sha512-FrAqCbbGao9iKI+Mgh+OsC9+U2YMoXnlDHe06yH7dvavCKzE3S892dGtX54+WhSFVxHR/TMRVJiK/CV93GR0TQ==}
    engines: {node: '>=14'}
    peerDependencies:
      '@opentelemetry/api': '>=1.3.0 <1.9.0'

  '@opentelemetry/sdk-metrics@1.25.1':
    resolution: {integrity: sha512-9Mb7q5ioFL4E4dDrc4wC/A3NTHDat44v4I3p2pLPSxRvqUbDIQyMVr9uK+EU69+HWhlET1VaSrRzwdckWqY15Q==}
    engines: {node: '>=14'}
    peerDependencies:
      '@opentelemetry/api': '>=1.3.0 <1.10.0'

  '@opentelemetry/sdk-node@0.51.1':
    resolution: {integrity: sha512-GgmNF9C+6esr8PIJxCqHw84rEOkYm6XdFWZ2+Wyc3qaUt92ACoN7uSw5iKNvaUq62W0xii1wsGxwHzyENtPP8w==}
    engines: {node: '>=14'}
    peerDependencies:
      '@opentelemetry/api': '>=1.3.0 <1.9.0'

  '@opentelemetry/sdk-node@0.52.1':
    resolution: {integrity: sha512-uEG+gtEr6eKd8CVWeKMhH2olcCHM9dEK68pe0qE0be32BcCRsvYURhHaD1Srngh1SQcnQzZ4TP324euxqtBOJA==}
    engines: {node: '>=14'}
    peerDependencies:
      '@opentelemetry/api': '>=1.3.0 <1.10.0'

  '@opentelemetry/sdk-trace-base@1.24.1':
    resolution: {integrity: sha512-zz+N423IcySgjihl2NfjBf0qw1RWe11XIAWVrTNOSSI6dtSPJiVom2zipFB2AEEtJWpv0Iz6DY6+TjnyTV5pWg==}
    engines: {node: '>=14'}
    peerDependencies:
      '@opentelemetry/api': '>=1.0.0 <1.9.0'

  '@opentelemetry/sdk-trace-base@1.25.1':
    resolution: {integrity: sha512-C8k4hnEbc5FamuZQ92nTOp8X/diCY56XUTnMiv9UTuJitCzaNNHAVsdm5+HLCdI8SLQsLWIrG38tddMxLVoftw==}
    engines: {node: '>=14'}
    peerDependencies:
      '@opentelemetry/api': '>=1.0.0 <1.10.0'

  '@opentelemetry/sdk-trace-base@1.26.0':
    resolution: {integrity: sha512-olWQldtvbK4v22ymrKLbIcBi9L2SpMO84sCPY54IVsJhP9fRsxJT194C/AVaAuJzLE30EdhhM1VmvVYR7az+cw==}
    engines: {node: '>=14'}
    peerDependencies:
      '@opentelemetry/api': '>=1.0.0 <1.10.0'

  '@opentelemetry/sdk-trace-node@1.24.1':
    resolution: {integrity: sha512-/FZX8uWaGIAwsDhqI8VvQ+qWtfMNlXjaFYGc+vmxgdRFppCSSIRwrPyIhJO1qx61okyYhoyxVEZAfoiNxrfJCg==}
    engines: {node: '>=14'}
    peerDependencies:
      '@opentelemetry/api': '>=1.0.0 <1.9.0'

  '@opentelemetry/sdk-trace-node@1.25.1':
    resolution: {integrity: sha512-nMcjFIKxnFqoez4gUmihdBrbpsEnAX/Xj16sGvZm+guceYE0NE00vLhpDVK6f3q8Q4VFI5xG8JjlXKMB/SkTTQ==}
    engines: {node: '>=14'}
    peerDependencies:
      '@opentelemetry/api': '>=1.0.0 <1.10.0'

  '@opentelemetry/sdk-trace-web@1.25.1':
    resolution: {integrity: sha512-SS6JaSkHngcBCNdWGthzcvaKGRnDw2AeP57HyTEileLToJ7WLMeV+064iRlVyoT4+e77MRp2T2dDSrmaUyxoNg==}
    engines: {node: '>=14'}
    peerDependencies:
      '@opentelemetry/api': '>=1.0.0 <1.10.0'

  '@opentelemetry/sdk-trace-web@1.26.0':
    resolution: {integrity: sha512-sxeKPcG/gUyxZ8iB8X1MI8/grfSCGgo1n2kxOE73zjVaO9yW/7JuVC3gqUaWRjtZ6VD/V3lo2/ZSwMlm6n2mdg==}
    engines: {node: '>=14'}
    peerDependencies:
      '@opentelemetry/api': '>=1.0.0 <1.10.0'

  '@opentelemetry/semantic-conventions@1.24.1':
    resolution: {integrity: sha512-VkliWlS4/+GHLLW7J/rVBA00uXus1SWvwFvcUDxDwmFxYfg/2VI6ekwdXS28cjI8Qz2ky2BzG8OUHo+WeYIWqw==}
    engines: {node: '>=14'}

  '@opentelemetry/semantic-conventions@1.25.1':
    resolution: {integrity: sha512-ZDjMJJQRlyk8A1KZFCc+bCbsyrn1wTwdNt56F7twdfUfnHUZUq77/WfONCj8p72NZOyP7pNTdUWSTYC3GTbuuQ==}
    engines: {node: '>=14'}

  '@opentelemetry/semantic-conventions@1.27.0':
    resolution: {integrity: sha512-sAay1RrB+ONOem0OZanAR1ZI/k7yDpnOQSQmTMuGImUQb2y8EbSaCJ94FQluM74xoU03vlb2d2U90hZluL6nQg==}
    engines: {node: '>=14'}

  '@opentelemetry/sql-common@0.40.1':
    resolution: {integrity: sha512-nSDlnHSqzC3pXn/wZEZVLuAuJ1MYMXPBwtv2qAbCa3847SaHItdE7SzUq/Jtb0KZmh1zfAbNi3AAMjztTT4Ugg==}
    engines: {node: '>=14'}
    peerDependencies:
      '@opentelemetry/api': ^1.1.0

  '@oslojs/encoding@1.1.0':
    resolution: {integrity: sha512-70wQhgYmndg4GCPxPPxPGevRKqTIJ2Nh4OkiMWmDAVYsTQ+Ta7Sq+rPevXyXGdzr30/qZBnyOalCszoMxlyldQ==}

  '@pkgjs/parseargs@0.11.0':
    resolution: {integrity: sha512-+1VkjdD0QBLPodGrJUeqarH8VAIvQODIbwh9XpP5Syisf7YoQgsJKPNFoqqLQlu+VQ/tVSshMR6loPMn8U+dPg==}
    engines: {node: '>=14'}

  '@protobufjs/aspromise@1.1.2':
    resolution: {integrity: sha512-j+gKExEuLmKwvz3OgROXtrJ2UG2x8Ch2YZUxahh+s1F2HZ+wAceUNLkvy6zKCPVRkU++ZWQrdxsUeQXmcg4uoQ==}

  '@protobufjs/base64@1.1.2':
    resolution: {integrity: sha512-AZkcAA5vnN/v4PDqKyMR5lx7hZttPDgClv83E//FMNhR2TMcLUhfRUBHCmSl0oi9zMgDDqRUJkSxO3wm85+XLg==}

  '@protobufjs/codegen@2.0.4':
    resolution: {integrity: sha512-YyFaikqM5sH0ziFZCN3xDC7zeGaB/d0IUb9CATugHWbd1FRFwWwt4ld4OYMPWu5a3Xe01mGAULCdqhMlPl29Jg==}

  '@protobufjs/eventemitter@1.1.0':
    resolution: {integrity: sha512-j9ednRT81vYJ9OfVuXG6ERSTdEL1xVsNgqpkxMsbIabzSo3goCjDIveeGv5d03om39ML71RdmrGNjG5SReBP/Q==}

  '@protobufjs/fetch@1.1.0':
    resolution: {integrity: sha512-lljVXpqXebpsijW71PZaCYeIcE5on1w5DlQy5WH6GLbFryLUrBD4932W/E2BSpfRJWseIL4v/KPgBFxDOIdKpQ==}

  '@protobufjs/float@1.0.2':
    resolution: {integrity: sha512-Ddb+kVXlXst9d+R9PfTIxh1EdNkgoRe5tOX6t01f1lYWOvJnSPDBlG241QLzcyPdoNTsblLUdujGSE4RzrTZGQ==}

  '@protobufjs/inquire@1.1.0':
    resolution: {integrity: sha512-kdSefcPdruJiFMVSbn801t4vFK7KB/5gd2fYvrxhuJYg8ILrmn9SKSX2tZdV6V+ksulWqS7aXjBcRXl3wHoD9Q==}

  '@protobufjs/path@1.1.2':
    resolution: {integrity: sha512-6JOcJ5Tm08dOHAbdR3GrvP+yUUfkjG5ePsHYczMFLq3ZmMkAD98cDgcT2iA1lJ9NVwFd4tH/iSSoe44YWkltEA==}

  '@protobufjs/pool@1.1.0':
    resolution: {integrity: sha512-0kELaGSIDBKvcgS4zkjz1PeddatrjYcmMWOlAuAPwAeccUrPHdUqo/J6LiymHHEiJT5NrF1UVwxY14f+fy4WQw==}

  '@protobufjs/utf8@1.1.0':
    resolution: {integrity: sha512-Vvn3zZrhQZkkBE8LSuW3em98c0FwgO4nxzv6OdSxPKJIEKY2bGbHn+mhGIPerzI4twdxaP8/0+06HBpwf345Lw==}

<<<<<<< HEAD
=======
  '@reactflow/background@11.3.14':
    resolution: {integrity: sha512-Gewd7blEVT5Lh6jqrvOgd4G6Qk17eGKQfsDXgyRSqM+CTwDqRldG2LsWN4sNeno6sbqVIC2fZ+rAUBFA9ZEUDA==}
    peerDependencies:
      react: ^18.3.1
      react-dom: ^18.3.1

  '@reactflow/controls@11.2.14':
    resolution: {integrity: sha512-MiJp5VldFD7FrqaBNIrQ85dxChrG6ivuZ+dcFhPQUwOK3HfYgX2RHdBua+gx+40p5Vw5It3dVNp/my4Z3jF0dw==}
    peerDependencies:
      react: ^18.3.1
      react-dom: ^18.3.1

  '@reactflow/core@11.11.4':
    resolution: {integrity: sha512-H4vODklsjAq3AMq6Np4LE12i1I4Ta9PrDHuBR9GmL8uzTt2l2jh4CiQbEMpvMDcp7xi4be0hgXj+Ysodde/i7Q==}
    peerDependencies:
      react: ^18.3.1
      react-dom: ^18.3.1

  '@reactflow/minimap@11.7.14':
    resolution: {integrity: sha512-mpwLKKrEAofgFJdkhwR5UQ1JYWlcAAL/ZU/bctBkuNTT1yqV+y0buoNVImsRehVYhJwffSWeSHaBR5/GJjlCSQ==}
    peerDependencies:
      react: ^18.3.1
      react-dom: ^18.3.1

  '@reactflow/node-resizer@2.2.14':
    resolution: {integrity: sha512-fwqnks83jUlYr6OHcdFEedumWKChTHRGw/kbCxj0oqBd+ekfs+SIp4ddyNU0pdx96JIm5iNFS0oNrmEiJbbSaA==}
    peerDependencies:
      react: ^18.3.1
      react-dom: ^18.3.1

  '@reactflow/node-toolbar@1.3.14':
    resolution: {integrity: sha512-rbynXQnH/xFNu4P9H+hVqlEUafDCkEoCy0Dg9mG22Sg+rY/0ck6KkrAQrYrTgXusd+cEJOMK0uOOFCK2/5rSGQ==}
    peerDependencies:
      react: ^18.3.1
      react-dom: ^18.3.1

>>>>>>> a0796d40
  '@reduxjs/toolkit@2.3.0':
    resolution: {integrity: sha512-WC7Yd6cNGfHx8zf+iu+Q1UPTfEcXhQ+ATi7CV1hlrSAaQBdlPzg7Ww/wJHNQem7qG9rxmWoFCDCPubSvFObGzA==}
    peerDependencies:
      react: ^18.3.1
      react-redux: ^9.1.2
    peerDependenciesMeta:
      react:
        optional: true
      react-redux:
        optional: true

  '@rollup/pluginutils@4.2.1':
    resolution: {integrity: sha512-iKnFXr7NkdZAIHiIWE+BX5ULi/ucVFYWD6TbAV+rZctiRTY2PL6tsIKhoIOaoskiWAkgu+VsbXgUVDNLHf+InQ==}
    engines: {node: '>= 8.0.0'}

  '@rollup/pluginutils@5.1.2':
    resolution: {integrity: sha512-/FIdS3PyZ39bjZlwqFnWqCOVnW7o963LtKMwQOD0NhQqw22gSr2YY1afu3FxRip4ZCZNsD5jq6Aaz6QV3D/Njw==}
    engines: {node: '>=14.0.0'}
    peerDependencies:
      rollup: ^1.20.0||^2.0.0||^3.0.0||^4.0.0
    peerDependenciesMeta:
      rollup:
        optional: true

  '@rollup/rollup-android-arm-eabi@4.24.0':
    resolution: {integrity: sha512-Q6HJd7Y6xdB48x8ZNVDOqsbh2uByBhgK8PiQgPhwkIw/HC/YX5Ghq2mQY5sRMZWHb3VsFkWooUVOZHKr7DmDIA==}
    cpu: [arm]
    os: [android]

  '@rollup/rollup-android-arm64@4.24.0':
    resolution: {integrity: sha512-ijLnS1qFId8xhKjT81uBHuuJp2lU4x2yxa4ctFPtG+MqEE6+C5f/+X/bStmxapgmwLwiL3ih122xv8kVARNAZA==}
    cpu: [arm64]
    os: [android]

  '@rollup/rollup-darwin-arm64@4.24.0':
    resolution: {integrity: sha512-bIv+X9xeSs1XCk6DVvkO+S/z8/2AMt/2lMqdQbMrmVpgFvXlmde9mLcbQpztXm1tajC3raFDqegsH18HQPMYtA==}
    cpu: [arm64]
    os: [darwin]

  '@rollup/rollup-darwin-x64@4.24.0':
    resolution: {integrity: sha512-X6/nOwoFN7RT2svEQWUsW/5C/fYMBe4fnLK9DQk4SX4mgVBiTA9h64kjUYPvGQ0F/9xwJ5U5UfTbl6BEjaQdBQ==}
    cpu: [x64]
    os: [darwin]

  '@rollup/rollup-linux-arm-gnueabihf@4.24.0':
    resolution: {integrity: sha512-0KXvIJQMOImLCVCz9uvvdPgfyWo93aHHp8ui3FrtOP57svqrF/roSSR5pjqL2hcMp0ljeGlU4q9o/rQaAQ3AYA==}
    cpu: [arm]
    os: [linux]

  '@rollup/rollup-linux-arm-musleabihf@4.24.0':
    resolution: {integrity: sha512-it2BW6kKFVh8xk/BnHfakEeoLPv8STIISekpoF+nBgWM4d55CZKc7T4Dx1pEbTnYm/xEKMgy1MNtYuoA8RFIWw==}
    cpu: [arm]
    os: [linux]

  '@rollup/rollup-linux-arm64-gnu@4.24.0':
    resolution: {integrity: sha512-i0xTLXjqap2eRfulFVlSnM5dEbTVque/3Pi4g2y7cxrs7+a9De42z4XxKLYJ7+OhE3IgxvfQM7vQc43bwTgPwA==}
    cpu: [arm64]
    os: [linux]

  '@rollup/rollup-linux-arm64-musl@4.24.0':
    resolution: {integrity: sha512-9E6MKUJhDuDh604Qco5yP/3qn3y7SLXYuiC0Rpr89aMScS2UAmK1wHP2b7KAa1nSjWJc/f/Lc0Wl1L47qjiyQw==}
    cpu: [arm64]
    os: [linux]

  '@rollup/rollup-linux-powerpc64le-gnu@4.24.0':
    resolution: {integrity: sha512-2XFFPJ2XMEiF5Zi2EBf4h73oR1V/lycirxZxHZNc93SqDN/IWhYYSYj8I9381ikUFXZrz2v7r2tOVk2NBwxrWw==}
    cpu: [ppc64]
    os: [linux]

  '@rollup/rollup-linux-riscv64-gnu@4.24.0':
    resolution: {integrity: sha512-M3Dg4hlwuntUCdzU7KjYqbbd+BLq3JMAOhCKdBE3TcMGMZbKkDdJ5ivNdehOssMCIokNHFOsv7DO4rlEOfyKpg==}
    cpu: [riscv64]
    os: [linux]

  '@rollup/rollup-linux-s390x-gnu@4.24.0':
    resolution: {integrity: sha512-mjBaoo4ocxJppTorZVKWFpy1bfFj9FeCMJqzlMQGjpNPY9JwQi7OuS1axzNIk0nMX6jSgy6ZURDZ2w0QW6D56g==}
    cpu: [s390x]
    os: [linux]

  '@rollup/rollup-linux-x64-gnu@4.24.0':
    resolution: {integrity: sha512-ZXFk7M72R0YYFN5q13niV0B7G8/5dcQ9JDp8keJSfr3GoZeXEoMHP/HlvqROA3OMbMdfr19IjCeNAnPUG93b6A==}
    cpu: [x64]
    os: [linux]

  '@rollup/rollup-linux-x64-musl@4.24.0':
    resolution: {integrity: sha512-w1i+L7kAXZNdYl+vFvzSZy8Y1arS7vMgIy8wusXJzRrPyof5LAb02KGr1PD2EkRcl73kHulIID0M501lN+vobQ==}
    cpu: [x64]
    os: [linux]

  '@rollup/rollup-win32-arm64-msvc@4.24.0':
    resolution: {integrity: sha512-VXBrnPWgBpVDCVY6XF3LEW0pOU51KbaHhccHw6AS6vBWIC60eqsH19DAeeObl+g8nKAz04QFdl/Cefta0xQtUQ==}
    cpu: [arm64]
    os: [win32]

  '@rollup/rollup-win32-ia32-msvc@4.24.0':
    resolution: {integrity: sha512-xrNcGDU0OxVcPTH/8n/ShH4UevZxKIO6HJFK0e15XItZP2UcaiLFd5kiX7hJnqCbSztUF8Qot+JWBC/QXRPYWQ==}
    cpu: [ia32]
    os: [win32]

  '@rollup/rollup-win32-x64-msvc@4.24.0':
    resolution: {integrity: sha512-fbMkAF7fufku0N2dE5TBXcNlg0pt0cJue4xBRE2Qc5Vqikxr4VCgKj/ht6SMdFcOacVA9rqF70APJ8RN/4vMJw==}
    cpu: [x64]
    os: [win32]

  '@rushstack/node-core-library@5.9.0':
    resolution: {integrity: sha512-MMsshEWkTbXqxqFxD4gcIUWQOCeBChlGczdZbHfqmNZQFLHB3yWxDFSMHFUdu2/OB9NUk7Awn5qRL+rws4HQNg==}
    peerDependencies:
      '@types/node': '*'
    peerDependenciesMeta:
      '@types/node':
        optional: true

  '@rushstack/rig-package@0.5.3':
    resolution: {integrity: sha512-olzSSjYrvCNxUFZowevC3uz8gvKr3WTpHQ7BkpjtRpA3wK+T0ybep/SRUMfr195gBzJm5gaXw0ZMgjIyHqJUow==}

  '@rushstack/terminal@0.14.2':
    resolution: {integrity: sha512-2fC1wqu1VCExKC0/L+0noVcFQEXEnoBOtCIex1TOjBzEDWcw8KzJjjj7aTP6mLxepG0XIyn9OufeFb6SFsa+sg==}
    peerDependencies:
      '@types/node': '*'
    peerDependenciesMeta:
      '@types/node':
        optional: true

  '@rushstack/ts-command-line@4.22.8':
    resolution: {integrity: sha512-XbFjOoV7qZHJnSuFUHv0pKaFA4ixyCuki+xMjsMfDwfvQjs5MYG0IK5COal3tRnG7KCDe2l/G+9LrzYE/RJhgg==}

  '@rushstack/ts-command-line@4.23.0':
    resolution: {integrity: sha512-jYREBtsxduPV6ptNq8jOKp9+yx0ld1Tb/Tkdnlj8gTjazl1sF3DwX2VbluyYrNd0meWIL0bNeer7WDf5tKFjaQ==}

  '@shikijs/core@1.22.0':
    resolution: {integrity: sha512-S8sMe4q71TJAW+qG93s5VaiihujRK6rqDFqBnxqvga/3LvqHEnxqBIOPkt//IdXVtHkQWKu4nOQNk0uBGicU7Q==}

  '@shikijs/engine-javascript@1.22.0':
    resolution: {integrity: sha512-AeEtF4Gcck2dwBqCFUKYfsCq0s+eEbCEbkUuFou53NZ0sTGnJnJ/05KHQFZxpii5HMXbocV9URYVowOP2wH5kw==}

  '@shikijs/engine-oniguruma@1.22.0':
    resolution: {integrity: sha512-5iBVjhu/DYs1HB0BKsRRFipRrD7rqjxlWTj4F2Pf+nQSPqc3kcyqFFeZXnBMzDf0HdqaFVvhDRAGiYNvyLP+Mw==}

  '@shikijs/types@1.22.0':
    resolution: {integrity: sha512-Fw/Nr7FGFhlQqHfxzZY8Cwtwk5E9nKDUgeLjZgt3UuhcM3yJR9xj3ZGNravZZok8XmEZMiYkSMTPlPkULB8nww==}

  '@shikijs/vscode-textmate@9.3.0':
    resolution: {integrity: sha512-jn7/7ky30idSkd/O5yDBfAnVt+JJpepofP/POZ1iMOxK59cOfqIgg/Dj0eFsjOTMw+4ycJN0uhZH/Eb0bs/EUA==}

  '@sindresorhus/is@4.6.0':
    resolution: {integrity: sha512-t09vSN3MdfsyCHoFcTRCH/iUtG7OJ0CsjzB8cjAmKc/va/kIgeDI/TxsigdncE/4be734m0cvIYwNaV4i2XqAw==}
    engines: {node: '>=10'}

  '@szmarczak/http-timer@4.0.6':
    resolution: {integrity: sha512-4BAffykYOgO+5nzBWYwE3W90sBgLJoUPRWWcL8wlyiM8IB8ipJz3UMJ9KXQd1RKQXpKp8Tutn80HZtWsu2u76w==}
    engines: {node: '>=10'}

  '@tanstack/query-core@5.59.20':
    resolution: {integrity: sha512-e8vw0lf7KwfGe1if4uPFhvZRWULqHjFcz3K8AebtieXvnMOz5FSzlZe3mTLlPuUBcydCnBRqYs2YJ5ys68wwLg==}

  '@tanstack/react-query@5.59.20':
    resolution: {integrity: sha512-Zly0egsK0tFdfSbh5/mapSa+Zfc3Et0Zkar7Wo5sQkFzWyB3p3uZWOHR2wrlAEEV2L953eLuDBtbgFvMYiLvUw==}
    peerDependencies:
      react: ^18.3.1

  '@tanstack/react-virtual@3.10.9':
    resolution: {integrity: sha512-OXO2uBjFqA4Ibr2O3y0YMnkrRWGVNqcvHQXmGvMu6IK8chZl3PrDxFXdGZ2iZkSrKh3/qUYoFqYe+Rx23RoU0g==}
    peerDependencies:
      react: ^18.3.1
      react-dom: ^18.3.1

  '@tanstack/virtual-core@3.10.9':
    resolution: {integrity: sha512-kBknKOKzmeR7lN+vSadaKWXaLS0SZZG+oqpQ/k80Q6g9REn6zRHS/ZYdrIzHnpHgy/eWs00SujveUN/GJT2qTw==}

  '@tauri-apps/api@2.1.0':
    resolution: {integrity: sha512-1w/JygZOiUtdOU7qart78MaB4/qayZ2heB793KhbZRS7I9q4sxXcXaB7He6uFlprD8w5TI9P8HCuEByCvWRtfw==}

  '@tauri-apps/cli-darwin-arm64@2.0.2':
    resolution: {integrity: sha512-B+/a8Q6wAqmB4A4HVeK0oQP5TdQGKW60ZLOI9O2ktH2HPr9ETr3XkwXPuJ2uAOuGEgtRZHBgFOIgG000vMnKlg==}
    engines: {node: '>= 10'}
    cpu: [arm64]
    os: [darwin]

  '@tauri-apps/cli-darwin-arm64@2.1.0':
    resolution: {integrity: sha512-ESc6J6CE8hl1yKH2vJ+ALF+thq4Be+DM1mvmTyUCQObvezNCNhzfS6abIUd3ou4x5RGH51ouiANeT3wekU6dCw==}
    engines: {node: '>= 10'}
    cpu: [arm64]
    os: [darwin]

  '@tauri-apps/cli-darwin-x64@2.0.2':
    resolution: {integrity: sha512-kaurhn6XT4gAVCPAQSSHl/CHFxTS0ljc47N7iGTSlYJ03sCWPRZeNuVa/bn6rolz9MA2JfnRnFqB1pUL6jzp9Q==}
    engines: {node: '>= 10'}
    cpu: [x64]
    os: [darwin]

  '@tauri-apps/cli-darwin-x64@2.1.0':
    resolution: {integrity: sha512-TasHS442DFs8cSH2eUQzuDBXUST4ECjCd0yyP+zZzvAruiB0Bg+c8A+I/EnqCvBQ2G2yvWLYG8q/LI7c87A5UA==}
    engines: {node: '>= 10'}
    cpu: [x64]
    os: [darwin]

  '@tauri-apps/cli-linux-arm-gnueabihf@2.0.2':
    resolution: {integrity: sha512-bVrofjlacMxmGMcqK18iBW05tsZXOd19/MnqruFFcHSVjvkGGIXHMtUbMXnZNXBPkHDsnfytNtkY9SZGfCFaBA==}
    engines: {node: '>= 10'}
    cpu: [arm]
    os: [linux]

  '@tauri-apps/cli-linux-arm-gnueabihf@2.1.0':
    resolution: {integrity: sha512-aP7ZBGNL4ny07Cbb6kKpUOSrmhcIK2KhjviTzYlh+pPhAptxnC78xQGD3zKQkTi2WliJLPmBYbOHWWQa57lQ9w==}
    engines: {node: '>= 10'}
    cpu: [arm]
    os: [linux]

  '@tauri-apps/cli-linux-arm64-gnu@2.0.2':
    resolution: {integrity: sha512-7XCBn0TTBVQGnV42dXcbHPLg/9W8kJoVzuliIozvNGyRWxfXqDbQYzpI48HUQG3LgHMabcw8+pVZAfGhevLrCA==}
    engines: {node: '>= 10'}
    cpu: [arm64]
    os: [linux]

  '@tauri-apps/cli-linux-arm64-gnu@2.1.0':
    resolution: {integrity: sha512-ZTdgD5gLeMCzndMT2f358EkoYkZ5T+Qy6zPzU+l5vv5M7dHVN9ZmblNAYYXmoOuw7y+BY4X/rZvHV9pcGrcanQ==}
    engines: {node: '>= 10'}
    cpu: [arm64]
    os: [linux]

  '@tauri-apps/cli-linux-arm64-musl@2.0.2':
    resolution: {integrity: sha512-1xi2SreGVlpAL68MCsDUY63rdItUdPZreXIAcOVqvUehcJRYOa1XGSBhrV0YXRgZeh0AtKC19z6PRzcv4rosZA==}
    engines: {node: '>= 10'}
    cpu: [arm64]
    os: [linux]

  '@tauri-apps/cli-linux-arm64-musl@2.1.0':
    resolution: {integrity: sha512-NzwqjUCilhnhJzusz3d/0i0F1GFrwCQbkwR6yAHUxItESbsGYkZRJk0yMEWkg3PzFnyK4cWTlQJMEU52TjhEzA==}
    engines: {node: '>= 10'}
    cpu: [arm64]
    os: [linux]

  '@tauri-apps/cli-linux-x64-gnu@2.0.2':
    resolution: {integrity: sha512-WVjwYzPWFqZVg1fx6KSU5w47Q0VbMyaCp34qs5EcS8EIU0/RnofdzqUoOYqvgGVgNgoz7Pj5dXK2SkS8BHXMmA==}
    engines: {node: '>= 10'}
    cpu: [x64]
    os: [linux]

  '@tauri-apps/cli-linux-x64-gnu@2.1.0':
    resolution: {integrity: sha512-TyiIpMEtZxNOQmuFyfJwaaYbg3movSthpBJLIdPlKxSAB2BW0VWLY3/ZfIxm/G2YGHyREkjJvimzYE0i37PnMA==}
    engines: {node: '>= 10'}
    cpu: [x64]
    os: [linux]

  '@tauri-apps/cli-linux-x64-musl@2.0.2':
    resolution: {integrity: sha512-h5miE2mctgaQNn/BbG9o1pnJcrx+VGBi2A6JFqGu934lFgSV5+s28M8Gc8AF2JgFH4hQV4IuMkeSw8Chu5Dodg==}
    engines: {node: '>= 10'}
    cpu: [x64]
    os: [linux]

  '@tauri-apps/cli-linux-x64-musl@2.1.0':
    resolution: {integrity: sha512-/dQd0TlaxBdJACrR72DhynWftzHDaX32eBtS5WBrNJ+nnNb+znM3gON6nJ9tSE9jgDa6n1v2BkI/oIDtypfUXw==}
    engines: {node: '>= 10'}
    cpu: [x64]
    os: [linux]

  '@tauri-apps/cli-win32-arm64-msvc@2.0.2':
    resolution: {integrity: sha512-2b8oO0+dYonahG5PfA/zoq0zlafLclfmXgqoWDZ++UiPtQHJNpNeEQ8GWbSFKGHQ494Jo6jHvazOojGRE1kqAg==}
    engines: {node: '>= 10'}
    cpu: [arm64]
    os: [win32]

  '@tauri-apps/cli-win32-arm64-msvc@2.1.0':
    resolution: {integrity: sha512-NdQJO7SmdYqOcE+JPU7bwg7+odfZMWO6g8xF9SXYCMdUzvM2Gv/AQfikNXz5yS7ralRhNFuW32i5dcHlxh4pDg==}
    engines: {node: '>= 10'}
    cpu: [arm64]
    os: [win32]

  '@tauri-apps/cli-win32-ia32-msvc@2.0.2':
    resolution: {integrity: sha512-axgICLunFi0To3EibdCBgbST5RocsSmtM4c04+CbcX8WQQosJ9ziWlCSrrOTRr+gJERAMSvEyVUS98f6bWMw9A==}
    engines: {node: '>= 10'}
    cpu: [ia32]
    os: [win32]

  '@tauri-apps/cli-win32-ia32-msvc@2.1.0':
    resolution: {integrity: sha512-f5h8gKT/cB8s1ticFRUpNmHqkmaLutT62oFDB7N//2YTXnxst7EpMIn1w+QimxTvTk2gcx6EcW6bEk/y2hZGzg==}
    engines: {node: '>= 10'}
    cpu: [ia32]
    os: [win32]

  '@tauri-apps/cli-win32-x64-msvc@2.0.2':
    resolution: {integrity: sha512-JR17cM6+DyExZRgpXr2/DdqvcFYi/EKvQt8dI5R1/uQoesWd8jeNnrU7c1FG1Zmw9+pTzDztsNqEKsrNq2sNIg==}
    engines: {node: '>= 10'}
    cpu: [x64]
    os: [win32]

  '@tauri-apps/cli-win32-x64-msvc@2.1.0':
    resolution: {integrity: sha512-P/+LrdSSb5Xbho1LRP4haBjFHdyPdjWvGgeopL96OVtrFpYnfC+RctB45z2V2XxqFk3HweDDxk266btjttfjGw==}
    engines: {node: '>= 10'}
    cpu: [x64]
    os: [win32]

  '@tauri-apps/cli@2.0.2':
    resolution: {integrity: sha512-R4ontHZvXORArERAHIidp5zRfZEshZczTiK+poslBv7AGKpQZoMw+E49zns7mOmP64i2Cq9Ci0pJvi4Rm8Okzw==}
    engines: {node: '>= 10'}
    hasBin: true

  '@tauri-apps/cli@2.1.0':
    resolution: {integrity: sha512-K2VhcKqBhAeS5pNOVdnR/xQRU6jwpgmkSL2ejHXcl0m+kaTggT0WRDQnFtPq6NljA7aE03cvwsbCAoFG7vtkJw==}
    engines: {node: '>= 10'}
    hasBin: true

  '@tauri-apps/plugin-deep-link@2.0.0':
    resolution: {integrity: sha512-cDa2k1OrRU5DoKc0IXl1Y8RlFOU107u2phdZfT7FkApsC6TL/VAPs3YOUTT8p9/PZ50EjOKP104HFMqVqnQ0bw==}

  '@tauri-apps/plugin-dialog@2.0.1':
    resolution: {integrity: sha512-fnUrNr6EfvTqdls/ufusU7h6UbNFzLKvHk/zTuOiBq01R3dTODqwctZlzakdbfSp/7pNwTKvgKTAgl/NAP/Z0Q==}

  '@tauri-apps/plugin-fs@2.0.2':
    resolution: {integrity: sha512-4YZaX2j7ta81M5/DL8aN10kTnpUkEpkPo1FTYPT8Dd0ImHe3azM8i8MrtjrDGoyBYLPO3zFv7df/mSCYF8oA0Q==}

  '@tauri-apps/plugin-process@2.0.0':
    resolution: {integrity: sha512-OYzi0GnkrF4NAnsHZU7U3tjSoP0PbeAlO7T1Z+vJoBUH9sFQ1NSLqWYWQyf8hcb3gVWe7P1JggjiskO+LST1ug==}

  '@tauri-apps/plugin-store@2.1.0':
    resolution: {integrity: sha512-GADqrc17opUKYIAKnGHIUgEeTZ2wJGu1ZITKQ1WMuOFdv8fvXRFBAqsqPjE3opgWohbczX6e1NpwmZK1AnuWVw==}

  '@tauri-apps/plugin-updater@2.0.0':
    resolution: {integrity: sha512-N0cl71g7RPr7zK2Fe5aoIwzw14NcdLcz7XMGFWZVjprsqgDRWoxbnUkknyCQMZthjhGkppCd/wN2MIsUz+eAhQ==}

  '@testing-library/dom@10.4.0':
    resolution: {integrity: sha512-pemlzrSESWbdAloYml3bAJMEfNh1Z7EduzqPKprCH5S341frlpYnUEW0H72dLxa6IsYr+mPno20GiSm+h9dEdQ==}
    engines: {node: '>=18'}

  '@testing-library/react@16.0.1':
    resolution: {integrity: sha512-dSmwJVtJXmku+iocRhWOUFbrERC76TX2Mnf0ATODz8brzAZrMBbzLwQixlBSanZxR6LddK3eiwpSFZgDET1URg==}
    engines: {node: '>=18'}
    peerDependencies:
      '@testing-library/dom': ^10.0.0
      '@types/react': ^18.0.0
      '@types/react-dom': ^18.0.0
      react: ^18.3.1
      react-dom: ^18.3.1
    peerDependenciesMeta:
      '@types/react':
        optional: true
      '@types/react-dom':
        optional: true

  '@testing-library/user-event@14.5.2':
    resolution: {integrity: sha512-YAh82Wh4TIrxYLmfGcixwD18oIjyC1pFQC2Y01F2lzV2HTMiYrI0nze0FD0ocB//CKS/7jIUgae+adPqxK5yCQ==}
    engines: {node: '>=12', npm: '>=6'}
    peerDependencies:
      '@testing-library/dom': '>=7.21.4'

  '@types/accepts@1.3.7':
    resolution: {integrity: sha512-Pay9fq2lM2wXPWbteBsRAGiWH2hig4ZE2asK+mm7kUzlxRTfL961rj89I6zV/E3PcIkDqyuBEcMxFT7rccugeQ==}

  '@types/acorn@4.0.6':
    resolution: {integrity: sha512-veQTnWP+1D/xbxVrPC3zHnCZRjSrKfhbMUlEA43iMZLu7EsnTtkJklIuwrCPbOi8YkvDQAiW05VQQFvvz9oieQ==}

  '@types/argparse@1.0.38':
    resolution: {integrity: sha512-ebDJ9b0e702Yr7pWgB0jzm+CX4Srzz8RcXtLJDJB+BSccqMa36uyH/zUsSYao5+BD1ytv3k3rPYCq4mAE1hsXA==}

  '@types/aria-query@5.0.4':
    resolution: {integrity: sha512-rfT93uj5s0PRL7EzccGMs3brplhcrghnDoV26NqKhCAS1hVo+WdNsPvE/yb6ilfr5hi2MEk6d5EWJTKdxg8jVw==}

  '@types/aws-lambda@8.10.122':
    resolution: {integrity: sha512-vBkIh9AY22kVOCEKo5CJlyCgmSWvasC+SWUxL/x/vOwRobMpI/HG1xp/Ae3AqmSiZeLUbOhW0FCD3ZjqqUxmXw==}

  '@types/babel__core@7.20.5':
    resolution: {integrity: sha512-qoQprZvz5wQFJwMDqeseRXWv3rqMvhgpbXFfVyWhbx9X47POIA6i/+dXefEmZKoAgOaTdaIgNSMqMIU61yRyzA==}

  '@types/babel__generator@7.6.8':
    resolution: {integrity: sha512-ASsj+tpEDsEiFr1arWrlN6V3mdfjRMZt6LtK/Vp/kreFLnr5QH5+DhvD5nINYZXzwJvXeGq+05iUXcAzVrqWtw==}

  '@types/babel__template@7.4.4':
    resolution: {integrity: sha512-h/NUaSyG5EyxBIp8YRxo4RMe2/qQgvyowRwVMzhYhBCONbW8PUsg4lkFMrhgZhUe5z3L3MiLDuvyJ/CaPa2A8A==}

  '@types/babel__traverse@7.20.6':
    resolution: {integrity: sha512-r1bzfrm0tomOI8g1SzvCaQHo6Lcv6zu0EA+W2kHrt8dyrHQxGzBBL4kdkzIS+jBMV+EYcMAEAqXqYaLJq5rOZg==}

  '@types/body-parser@1.19.5':
    resolution: {integrity: sha512-fB3Zu92ucau0iQ0JMCFQE7b/dv8Ot07NI3KaZIkIUNXq82k4eBAqUaneXfleGY9JWskeS9y+u0nXMyspcuQrCg==}

  '@types/bunyan@1.8.9':
    resolution: {integrity: sha512-ZqS9JGpBxVOvsawzmVt30sP++gSQMTejCkIAQ3VdadOcRE8izTyW66hufvwLeH+YEGP6Js2AW7Gz+RMyvrEbmw==}

  '@types/cacheable-request@6.0.3':
    resolution: {integrity: sha512-IQ3EbTzGxIigb1I3qPZc1rWJnH0BmSKv5QYTalEwweFvyBDLSAe24zP0le/hyi7ecGfZVlIVAg4BZqb8WBwKqw==}

  '@types/connect@3.4.36':
    resolution: {integrity: sha512-P63Zd/JUGq+PdrM1lv0Wv5SBYeA2+CORvbrXbngriYY0jzLUWfQMQQxOhjONEz/wlHOAxOdY7CY65rgQdTjq2w==}

  '@types/connect@3.4.38':
    resolution: {integrity: sha512-K6uROf1LD88uDQqJCktA4yzL1YYAK6NgfsI0v/mTgyPKWsX1CnJ0XPSDhViejru1GcRkLWb8RlzFYJRqGUbaug==}

  '@types/content-disposition@0.5.8':
    resolution: {integrity: sha512-QVSSvno3dE0MgO76pJhmv4Qyi/j0Yk9pBp0Y7TJ2Tlj+KCgJWY6qX7nnxCOLkZ3VYRSIk1WTxCvwUSdx6CCLdg==}

  '@types/cookie@0.6.0':
    resolution: {integrity: sha512-4Kh9a6B2bQciAhf7FSuMRRkUWecJgJu9nPnx3yzpsfXX/c50REIqpHY4C82bXP90qrLtXtkDxTZosYO3UpOwlA==}

  '@types/cookies@0.9.0':
    resolution: {integrity: sha512-40Zk8qR147RABiQ7NQnBzWzDcjKzNrntB5BAmeGCb2p/MIyOE+4BVvc17wumsUqUw00bJYqoXFHYygQnEFh4/Q==}

  '@types/d3-color@3.1.3':
    resolution: {integrity: sha512-iO90scth9WAbmgv7ogoq57O9YpKmFBbmoEoCHDB2xMBY0+/KVrqAaCDyCE16dUspeOvIxFFRI+0sEtqDqy2b4A==}

  '@types/d3-drag@3.0.7':
    resolution: {integrity: sha512-HE3jVKlzU9AaMazNufooRJ5ZpWmLIoc90A37WU2JMmeq28w1FQqCZswHZ3xR+SuxYftzHq6WU6KJHvqxKzTxxQ==}

  '@types/d3-interpolate@3.0.4':
    resolution: {integrity: sha512-mgLPETlrpVV1YRJIglr4Ez47g7Yxjl1lj7YKsiMCb27VJH9W8NVM6Bb9d8kkpG/uAQS5AmbA48q2IAolKKo1MA==}

  '@types/d3-scale@4.0.8':
    resolution: {integrity: sha512-gkK1VVTr5iNiYJ7vWDI+yUFFlszhNMtVeneJ6lUTKPjprsvLLI9/tgEGiXJOnlINJA8FyA88gfnQsHbybVZrYQ==}

  '@types/d3-selection@3.0.11':
    resolution: {integrity: sha512-bhAXu23DJWsrI45xafYpkQ4NtcKMwWnAC/vKrd2l+nxMFuvOT3XMYTIj2opv8vq8AO5Yh7Qac/nSeP/3zjTK0w==}

  '@types/d3-time@3.0.3':
    resolution: {integrity: sha512-2p6olUZ4w3s+07q3Tm2dbiMZy5pCDfYwtLXXHUnVzXgQlZ/OyPtUz6OL382BkOuGlLXqfT+wqv8Fw2v8/0geBw==}

  '@types/d3-transition@3.0.9':
    resolution: {integrity: sha512-uZS5shfxzO3rGlu0cC3bjmMFKsXv+SmZZcgp0KD22ts4uGXp5EVYGzu/0YdwZeKmddhcAccYtREJKkPfXkZuCg==}

  '@types/d3-zoom@3.0.8':
    resolution: {integrity: sha512-iqMC4/YlFCSlO8+2Ii1GGGliCAY4XdeG748w5vQUbevlbDu0zSjH/+jojorQVBK/se0j6DUFNPBGSqD3YWYnDw==}

  '@types/debug@4.1.12':
    resolution: {integrity: sha512-vIChWdVG3LG1SMxEvI/AK+FWJthlrqlTu7fbrlywTkkaONwk/UAGaULXRlf8vkzFBLVm0zkMdCquhL5aOjhXPQ==}

  '@types/estree-jsx@1.0.5':
    resolution: {integrity: sha512-52CcUVNFyfb1A2ALocQw/Dd1BQFNmSdkuC3BkZ6iqhdMfQz7JWOFRuJFloOzjk+6WijU56m9oKXFAXc7o3Towg==}

  '@types/estree@1.0.6':
    resolution: {integrity: sha512-AYnb1nQyY49te+VRAVgmzfcgjYS91mY5P0TKUDCLEM+gNnA+3T6rWITXRLYCpahpqSQbN5cE+gHpnPyXjHWxcw==}

  '@types/express-serve-static-core@5.0.0':
    resolution: {integrity: sha512-AbXMTZGt40T+KON9/Fdxx0B2WK5hsgxcfXJLr5bFpZ7b4JCex2WyQPTEKdXqfHiY5nKKBScZ7yCoO6Pvgxfvnw==}

  '@types/express@5.0.0':
    resolution: {integrity: sha512-DvZriSMehGHL1ZNLzi6MidnsDhUZM/x2pRdDIKdwbUNqqwHxMlRdkxtn6/EPKyqKpHqTl/4nRZsRNLpZxZRpPQ==}

  '@types/hast@3.0.4':
    resolution: {integrity: sha512-WPs+bbQw5aCj+x6laNGWLH3wviHtoCv/P3+otBhbOhJgG8qtpdAMlTCxLtsTWA7LH1Oh/bFCHsBn0TPS5m30EQ==}

  '@types/http-assert@1.5.5':
    resolution: {integrity: sha512-4+tE/lwdAahgZT1g30Jkdm9PzFRde0xwxBNUyRsCitRvCQB90iuA2uJYdUnhnANRcqGXaWOGY4FEoxeElNAK2g==}

  '@types/http-cache-semantics@4.0.4':
    resolution: {integrity: sha512-1m0bIFVc7eJWyve9S0RnuRgcQqF/Xd5QsUZAZeQFr1Q3/p9JWoQQEqmVy+DPTNpGXwhgIetAoYF8JSc33q29QA==}

  '@types/http-errors@2.0.4':
    resolution: {integrity: sha512-D0CFMMtydbJAegzOyHjtiKPLlvnm3iTZyZRSZoLq2mRhDdmLfIWOCYPfQJ4cu2erKghU++QvjcUjp/5h7hESpA==}

  '@types/json-schema@7.0.15':
    resolution: {integrity: sha512-5+fP8P8MFNC+AyZCDxrB2pkZFPGzqQWUzpSeuuVLvm8VMcorNYavBqoFcxK8bQz4Qsbn4oUEEem4wDLfcysGHA==}

  '@types/keygrip@1.0.6':
    resolution: {integrity: sha512-lZuNAY9xeJt7Bx4t4dx0rYCDqGPW8RXhQZK1td7d4H6E9zYbLoOtjBvfwdTKpsyxQI/2jv+armjX/RW+ZNpXOQ==}

  '@types/keyv@3.1.4':
    resolution: {integrity: sha512-BQ5aZNSCpj7D6K2ksrRCTmKRLEpnPvWDiLPfoGyhZ++8YtiK9d/3DBKPJgry359X/P1PfruyYwvnvwFjuEiEIg==}

  '@types/koa-compose@3.2.8':
    resolution: {integrity: sha512-4Olc63RY+MKvxMwVknCUDhRQX1pFQoBZ/lXcRLP69PQkEpze/0cr8LNqJQe5NFb/b19DWi2a5bTi2VAlQzhJuA==}

  '@types/koa@2.14.0':
    resolution: {integrity: sha512-DTDUyznHGNHAl+wd1n0z1jxNajduyTh8R53xoewuerdBzGo6Ogj6F2299BFtrexJw4NtgjsI5SMPCmV9gZwGXA==}

  '@types/koa__router@12.0.3':
    resolution: {integrity: sha512-5YUJVv6NwM1z7m6FuYpKfNLTZ932Z6EF6xy2BbtpJSyn13DKNQEkXVffFVSnJHxvwwWh2SAeumpjAYUELqgjyw==}

  '@types/mdast@4.0.4':
    resolution: {integrity: sha512-kGaNbPh1k7AFzgpud/gMdvIm5xuECykRR+JnWKQno9TAXVa6WIVCGTPvYGekIDL4uwCZQSYbUxNBSb1aUo79oA==}

  '@types/mdx@2.0.13':
    resolution: {integrity: sha512-+OWZQfAYyio6YkJb3HLxDrvnx6SWWDbC0zVPfBRzUk0/nqoDyf6dNxQi3eArPe8rJ473nobTMQ/8Zk+LxJ+Yuw==}

  '@types/memcached@2.2.10':
    resolution: {integrity: sha512-AM9smvZN55Gzs2wRrqeMHVP7KE8KWgCJO/XL5yCly2xF6EKa4YlbpK+cLSAH4NG/Ah64HrlegmGqW8kYws7Vxg==}

  '@types/mime@1.3.5':
    resolution: {integrity: sha512-/pyBZWSLD2n0dcHE3hq8s8ZvcETHtEuF+3E7XVt0Ig2nvsVQXdghHVcEkIWjy9A0wKfTn97a/PSDYohKIlnP/w==}

  '@types/ms@0.7.34':
    resolution: {integrity: sha512-nG96G3Wp6acyAgJqGasjODb+acrI7KltPiRxzHPXnP3NgI28bpQDRv53olbqGXbfcgF5aiiHmO3xpwEpS5Ld9g==}

  '@types/mysql@2.15.22':
    resolution: {integrity: sha512-wK1pzsJVVAjYCSZWQoWHziQZbNggXFDUEIGf54g4ZM/ERuP86uGdWeKZWMYlqTPMZfHJJvLPyogXGvCOg87yLQ==}

  '@types/nlcst@2.0.3':
    resolution: {integrity: sha512-vSYNSDe6Ix3q+6Z7ri9lyWqgGhJTmzRjZRqyq15N0Z/1/UnVsno9G/N40NBijoYx2seFDIl0+B2mgAb9mezUCA==}

  '@types/node@18.19.55':
    resolution: {integrity: sha512-zzw5Vw52205Zr/nmErSEkN5FLqXPuKX/k5d1D7RKHATGqU7y6YfX9QxZraUzUrFGqH6XzOzG196BC35ltJC4Cw==}

  '@types/node@20.16.11':
    resolution: {integrity: sha512-y+cTCACu92FyA5fgQSAI8A1H429g7aSK2HsO7K4XYUWc4dY5IUz55JSDIYT6/VsOLfGy8vmvQYC2hfb0iF16Uw==}

  '@types/node@22.7.5':
    resolution: {integrity: sha512-jML7s2NAzMWc//QSJ1a3prpk78cOPchGvXJsC3C6R6PSMoooztvRVQEz89gmBTBY1SPMaqo5teB4uNHPdetShQ==}

  '@types/offscreencanvas@2019.7.3':
    resolution: {integrity: sha512-ieXiYmgSRXUDeOntE1InxjWyvEelZGP63M+cGuquuRLuIKKT1osnkXjxev9B7d1nXSug5vpunx+gNlbVxMlC9A==}

  '@types/pg-pool@2.0.4':
    resolution: {integrity: sha512-qZAvkv1K3QbmHHFYSNRYPkRjOWRLBYrL4B9c+wG0GSVGBw0NtJwPcgx/DSddeDJvRGMHCEQ4VMEVfuJ/0gZ3XQ==}

  '@types/pg@8.6.1':
    resolution: {integrity: sha512-1Kc4oAGzAl7uqUStZCDvaLFqZrW9qWSjXOmBfdgyBP5La7Us6Mg4GBvRlSoaZMhQF/zSj1C8CtKMBkoiT8eL8w==}

  '@types/prop-types@15.7.13':
    resolution: {integrity: sha512-hCZTSvwbzWGvhqxp/RqVqwU999pBf2vp7hzIjiYOsl8wqOmUxkQ6ddw1cV3l8811+kdUFus/q4d1Y3E3SyEifA==}

  '@types/qs@6.9.16':
    resolution: {integrity: sha512-7i+zxXdPD0T4cKDuxCUXJ4wHcsJLwENa6Z3dCu8cfCK743OGy5Nu1RmAGqDPsoTDINVEcdXKRvR/zre+P2Ku1A==}

  '@types/range-parser@1.2.7':
    resolution: {integrity: sha512-hKormJbkJqzQGhziax5PItDUTMAM9uE2XXQmM37dyd4hVM+5aVl7oVxMVUiVQn2oCQFN/LKCZdvSM0pFRqbSmQ==}

  '@types/react-color@3.0.12':
    resolution: {integrity: sha512-pr3uKE3lSvf7GFo1Rn2K3QktiZQFFrSgSGJ/3iMvSOYWt2pPAJ97rVdVfhWxYJZ8prAEXzoP2XX//3qGSQgu7Q==}

  '@types/react-dom@18.3.1':
    resolution: {integrity: sha512-qW1Mfv8taImTthu4KoXgDfLuk4bydU6Q/TkADnDWWHwi4NX4BR+LWfTp2sVmTqRrsHvyDDTelgelxJ+SsejKKQ==}

  '@types/react@18.3.11':
    resolution: {integrity: sha512-r6QZ069rFTjrEYgFdOck1gK7FLVsgJE7tTz0pQBczlBNUhBNk0MQH4UbnFSwjpQLMkLzgqvBBa+qGpLje16eTQ==}

  '@types/reactcss@1.2.12':
    resolution: {integrity: sha512-BrXUQ86/wbbFiZv8h/Q1/Q1XOsaHneYmCb/tHe9+M8XBAAUc2EHfdY0DY22ZZjVSaXr5ix7j+zsqO2eGZub8lQ==}

  '@types/responselike@1.0.3':
    resolution: {integrity: sha512-H/+L+UkTV33uf49PH5pCAUBVPNj2nDBXTN+qS1dOwyyg24l3CcicicCA7ca+HMvJBZcFgl5r8e+RR6elsb4Lyw==}

  '@types/send@0.17.4':
    resolution: {integrity: sha512-x2EM6TJOybec7c52BX0ZspPodMsQUd5L6PRwOunVyVUhXiBSKf3AezDL8Dgvgt5o0UfKNfuA0eMLr2wLT4AiBA==}

  '@types/serve-static@1.15.7':
    resolution: {integrity: sha512-W8Ym+h8nhuRwaKPaDw34QUkwsGi6Rc4yYqvKFo5rm2FUEhCFbzVWrxXUxuKK8TASjWsysJY0nsmNCGhCOIsrOw==}

  '@types/shimmer@1.2.0':
    resolution: {integrity: sha512-UE7oxhQLLd9gub6JKIAhDq06T0F6FnztwMNRvYgjeQSBeMc1ZG/tA47EwfduvkuQS8apbkM/lpLpWsaCeYsXVg==}

  '@types/tedious@4.0.14':
    resolution: {integrity: sha512-KHPsfX/FoVbUGbyYvk1q9MMQHLPeRZhRJZdO45Q4YjvFkv4hMNghCWTvy7rdKessBsmtz4euWCWAB6/tVpI1Iw==}

  '@types/unist@2.0.11':
    resolution: {integrity: sha512-CmBKiL6NNo/OqgmMn95Fk9Whlp2mtvIv+KNpQKN2F4SjvrEesubTRWGYSg+BnWZOnlCaSTU1sMpsBOzgbYhnsA==}

  '@types/unist@3.0.3':
    resolution: {integrity: sha512-ko/gIFJRv177XgZsZcBwnqJN5x/Gien8qNOn0D5bQU/zAzVf9Zt3BlcUiLqhV9y4ARk0GbT3tnUiPNgnTXzc/Q==}

  '@types/use-sync-external-store@0.0.3':
    resolution: {integrity: sha512-EwmlvuaxPNej9+T4v5AuBPJa2x2UOJVdjCtDHgcDqitUeOtjnJKJ+apYjVcAoBEMjKW1VVFGZLUb5+qqa09XFA==}

  '@types/uuid@10.0.0':
    resolution: {integrity: sha512-7gqG38EyHgyP1S+7+xomFtL+ZNHcKv6DwNaCZmJmo1vgMugyF3TCnXVg4t1uk89mLNwnLtnY3TpOpCOyp1/xHQ==}

  '@types/webgl2@0.0.11':
    resolution: {integrity: sha512-LFa4je4lUbqDVRNeC2W1ZRM8dOgsGsm23MZO7m/EllCVg07yB65W3eUF4MAM+0LU9X6x/0NTrvXxAW0pmipNdw==}

  '@types/yauzl@2.10.3':
    resolution: {integrity: sha512-oJoftv0LSuaDZE3Le4DbKX+KS9G36NzOeSap90UIK0yMA/NhKJhqlSGtNDORNRaIbQfzjXDrQa0ytJ6mNRGz/Q==}

  '@typescript-eslint/eslint-plugin@8.8.1':
    resolution: {integrity: sha512-xfvdgA8AP/vxHgtgU310+WBnLB4uJQ9XdyP17RebG26rLtDrQJV3ZYrcopX91GrHmMoH8bdSwMRh2a//TiJ1jQ==}
    engines: {node: ^18.18.0 || ^20.9.0 || >=21.1.0}
    peerDependencies:
      '@typescript-eslint/parser': ^8.0.0 || ^8.0.0-alpha.0
      eslint: ^9.14.0
      typescript: '*'
    peerDependenciesMeta:
      typescript:
        optional: true

  '@typescript-eslint/parser@8.8.1':
    resolution: {integrity: sha512-hQUVn2Lij2NAxVFEdvIGxT9gP1tq2yM83m+by3whWFsWC+1y8pxxxHUFE1UqDu2VsGi2i6RLcv4QvouM84U+ow==}
    engines: {node: ^18.18.0 || ^20.9.0 || >=21.1.0}
    peerDependencies:
      eslint: ^9.14.0
      typescript: '*'
    peerDependenciesMeta:
      typescript:
        optional: true

  '@typescript-eslint/scope-manager@8.8.1':
    resolution: {integrity: sha512-X4JdU+66Mazev/J0gfXlcC/dV6JI37h+93W9BRYXrSn0hrE64IoWgVkO9MSJgEzoWkxONgaQpICWg8vAN74wlA==}
    engines: {node: ^18.18.0 || ^20.9.0 || >=21.1.0}

  '@typescript-eslint/type-utils@8.8.1':
    resolution: {integrity: sha512-qSVnpcbLP8CALORf0za+vjLYj1Wp8HSoiI8zYU5tHxRVj30702Z1Yw4cLwfNKhTPWp5+P+k1pjmD5Zd1nhxiZA==}
    engines: {node: ^18.18.0 || ^20.9.0 || >=21.1.0}
    peerDependencies:
      typescript: '*'
    peerDependenciesMeta:
      typescript:
        optional: true

  '@typescript-eslint/types@8.8.1':
    resolution: {integrity: sha512-WCcTP4SDXzMd23N27u66zTKMuEevH4uzU8C9jf0RO4E04yVHgQgW+r+TeVTNnO1KIfrL8ebgVVYYMMO3+jC55Q==}
    engines: {node: ^18.18.0 || ^20.9.0 || >=21.1.0}

  '@typescript-eslint/typescript-estree@8.8.1':
    resolution: {integrity: sha512-A5d1R9p+X+1js4JogdNilDuuq+EHZdsH9MjTVxXOdVFfTJXunKJR/v+fNNyO4TnoOn5HqobzfRlc70NC6HTcdg==}
    engines: {node: ^18.18.0 || ^20.9.0 || >=21.1.0}
    peerDependencies:
      typescript: '*'
    peerDependenciesMeta:
      typescript:
        optional: true

  '@typescript-eslint/utils@8.8.1':
    resolution: {integrity: sha512-/QkNJDbV0bdL7H7d0/y0qBbV2HTtf0TIyjSDTvvmQEzeVx8jEImEbLuOA4EsvE8gIgqMitns0ifb5uQhMj8d9w==}
    engines: {node: ^18.18.0 || ^20.9.0 || >=21.1.0}
    peerDependencies:
      eslint: ^9.14.0

  '@typescript-eslint/visitor-keys@8.8.1':
    resolution: {integrity: sha512-0/TdC3aeRAsW7MDvYRwEc1Uwm0TIBfzjPFgg60UU2Haj5qsCs9cc3zNgY71edqE3LbWfF/WoZQd3lJoDXFQpag==}
    engines: {node: ^18.18.0 || ^20.9.0 || >=21.1.0}

  '@ungap/structured-clone@1.2.0':
    resolution: {integrity: sha512-zuVdFrMJiuCDQUMCzQaD6KL28MjnqqN8XnAqiEq9PNm/hCPTSGfrXCOfwj1ow4LFb/tNymJPwsNbVePc1xFqrQ==}

  '@uptrace/core@1.21.0':
    resolution: {integrity: sha512-3q/jrr7q67R06nYnY//MN+5G7Q4lkQrpctmP+5EygeYhhIxVcGj1tSTHnK8eu44oFTX8bnQHHnmHEopQ/ge+aA==}
    engines: {node: '>=14'}

  '@uptrace/node@1.21.0':
    resolution: {integrity: sha512-va2SFTtECkApFpZK5uzhGZgHYZ2a7bIGE8PKBbGXENLJhuwlYJwILXNI7IEGTB7z5NdCIwjZElwHzMeNybMXPA==}
    engines: {node: '>=14'}

  '@uptrace/web@1.21.0':
    resolution: {integrity: sha512-eSdXPTW+f7PHAKmW5kDdB5CzBgg6qihGp5hbDoWNErV54P38nwtL8Krv+196UjyBje6VACwCY0VshwFZtZ7QsQ==}
    engines: {node: '>=14'}

  '@vercel/analytics@1.3.1':
    resolution: {integrity: sha512-xhSlYgAuJ6Q4WQGkzYTLmXwhYl39sWjoMA3nHxfkvG+WdBT25c563a7QhwwKivEOZtPJXifYHR1m2ihoisbWyA==}
    peerDependencies:
      next: '>= 13'
      react: ^18.3.1
    peerDependenciesMeta:
      next:
        optional: true
      react:
        optional: true

  '@vercel/edge@1.1.2':
    resolution: {integrity: sha512-wt5SnhsMahWX8U9ZZhFUQoiXhMn/CUxA5xeMdZX1cwyOL1ZbDR3rNI8HRT9RSU73nDxeF6jlnqJyp/0Jy0VM2A==}

  '@vercel/nft@0.27.4':
    resolution: {integrity: sha512-Rioz3LJkEKicKCi9BSyc1RXZ5R6GmXosFMeBSThh6msWSOiArKhb7c75MiWwZEgPL7x0/l3TAfH/l0cxKNuUFA==}
    engines: {node: '>=16'}
    hasBin: true

  '@vitejs/plugin-react@4.3.3':
    resolution: {integrity: sha512-NooDe9GpHGqNns1i8XDERg0Vsg5SSYRhRxxyTGogUdkdNt47jal+fbuYi+Yfq6pzRCKXyoPcWisfxE6RIM3GKA==}
    engines: {node: ^14.18.0 || >=16.0.0}
    peerDependencies:
      vite: ^5.4.10

  '@vitest/coverage-v8@2.1.4':
    resolution: {integrity: sha512-FPKQuJfR6VTfcNMcGpqInmtJuVXFSCd9HQltYncfR01AzXhLucMEtQ5SinPdZxsT5x/5BK7I5qFJ5/ApGCmyTQ==}
    peerDependencies:
      '@vitest/browser': 2.1.4
      vitest: ^2.1.4
    peerDependenciesMeta:
      '@vitest/browser':
        optional: true

  '@vitest/expect@2.1.4':
    resolution: {integrity: sha512-DOETT0Oh1avie/D/o2sgMHGrzYUFFo3zqESB2Hn70z6QB1HrS2IQ9z5DfyTqU8sg4Bpu13zZe9V4+UTNQlUeQA==}

  '@vitest/mocker@2.1.4':
    resolution: {integrity: sha512-Ky/O1Lc0QBbutJdW0rqLeFNbuLEyS+mIPiNdlVlp2/yhJ0SbyYqObS5IHdhferJud8MbbwMnexg4jordE5cCoQ==}
    peerDependencies:
      msw: ^2.4.9
      vite: ^5.4.10
    peerDependenciesMeta:
      msw:
        optional: true
      vite:
        optional: true

  '@vitest/pretty-format@2.1.4':
    resolution: {integrity: sha512-L95zIAkEuTDbUX1IsjRl+vyBSLh3PwLLgKpghl37aCK9Jvw0iP+wKwIFhfjdUtA2myLgjrG6VU6JCFLv8q/3Ww==}

  '@vitest/runner@2.1.4':
    resolution: {integrity: sha512-sKRautINI9XICAMl2bjxQM8VfCMTB0EbsBc/EDFA57V6UQevEKY/TOPOF5nzcvCALltiLfXWbq4MaAwWx/YxIA==}

  '@vitest/snapshot@2.1.4':
    resolution: {integrity: sha512-3Kab14fn/5QZRog5BPj6Rs8dc4B+mim27XaKWFWHWA87R56AKjHTGcBFKpvZKDzC4u5Wd0w/qKsUIio3KzWW4Q==}

  '@vitest/spy@2.1.4':
    resolution: {integrity: sha512-4JOxa+UAizJgpZfaCPKK2smq9d8mmjZVPMt2kOsg/R8QkoRzydHH1qHxIYNvr1zlEaFj4SXiaaJWxq/LPLKaLg==}

  '@vitest/utils@2.1.4':
    resolution: {integrity: sha512-MXDnZn0Awl2S86PSNIim5PWXgIAx8CIkzu35mBdSApUip6RFOGXBCf3YFyeEu8n1IHk4bWD46DeYFu9mQlFIRg==}

  '@volar/kit@2.4.6':
    resolution: {integrity: sha512-OaMtpmLns6IYD1nOSd0NdG/F5KzJ7Jr4B7TLeb4byPzu+ExuuRVeO56Dn1C7Frnw6bGudUQd90cpQAmxdB+RlQ==}
    peerDependencies:
      typescript: ^5.6.3

  '@volar/language-core@2.4.6':
    resolution: {integrity: sha512-FxUfxaB8sCqvY46YjyAAV6c3mMIq/NWQMVvJ+uS4yxr1KzOvyg61gAuOnNvgCvO4TZ7HcLExBEsWcDu4+K4E8A==}

  '@volar/language-server@2.4.6':
    resolution: {integrity: sha512-ARIbMXapEUPj9UFbZqWqw/iZ+ZuxUcY+vY212+2uutZVo/jrdzhLPu2TfZd9oB9akX8XXuslinT3051DyHLLRA==}

  '@volar/language-service@2.4.6':
    resolution: {integrity: sha512-wNeEVBgBKgpP1MfMYPrgTf1K8nhOGEh3ac0+9n6ECyk2N03+j0pWCpQ2i99mRWT/POvo1PgizDmYFH8S67bZOA==}

  '@volar/source-map@2.4.6':
    resolution: {integrity: sha512-Nsh7UW2ruK+uURIPzjJgF0YRGP5CX9nQHypA2OMqdM2FKy7rh+uv3XgPnWPw30JADbKvZ5HuBzG4gSbVDYVtiw==}

  '@volar/typescript@2.4.6':
    resolution: {integrity: sha512-NMIrA7y5OOqddL9VtngPWYmdQU03htNKFtAYidbYfWA0TOhyGVd9tfcP4TsLWQ+RBWDZCbBqsr8xzU0ZOxYTCQ==}

  '@vscode/emmet-helper@2.9.3':
    resolution: {integrity: sha512-rB39LHWWPQYYlYfpv9qCoZOVioPCftKXXqrsyqN1mTWZM6dTnONT63Db+03vgrBbHzJN45IrgS/AGxw9iiqfEw==}

  '@vscode/l10n@0.0.18':
    resolution: {integrity: sha512-KYSIHVmslkaCDyw013pphY+d7x1qV8IZupYfeIfzNA+nsaWHbn5uPuQRvdRFsa9zFzGeudPuoGoZ1Op4jrJXIQ==}

  '@vue/compiler-core@3.5.12':
    resolution: {integrity: sha512-ISyBTRMmMYagUxhcpyEH0hpXRd/KqDU4ymofPgl2XAkY9ZhQ+h0ovEZJIiPop13UmR/54oA2cgMDjgroRelaEw==}

  '@vue/compiler-dom@3.5.12':
    resolution: {integrity: sha512-9G6PbJ03uwxLHKQ3P42cMTi85lDRvGLB2rSGOiQqtXELat6uI4n8cNz9yjfVHRPIu+MsK6TE418Giruvgptckg==}

  '@vue/compiler-vue2@2.7.16':
    resolution: {integrity: sha512-qYC3Psj9S/mfu9uVi5WvNZIzq+xnXMhOwbTFKKDD7b1lhpnn71jXSFdTQ+WsIEk0ONCd7VV2IMm7ONl6tbQ86A==}

  '@vue/language-core@2.1.6':
    resolution: {integrity: sha512-MW569cSky9R/ooKMh6xa2g1D0AtRKbL56k83dzus/bx//RDJk24RHWkMzbAlXjMdDNyxAaagKPRquBIxkxlCkg==}
    peerDependencies:
      typescript: ^5.6.3
    peerDependenciesMeta:
      typescript:
        optional: true

  '@vue/shared@3.5.12':
    resolution: {integrity: sha512-L2RPSAwUFbgZH20etwrXyVyCBu9OxRSi8T/38QsvnkJyvq2LufW2lDCOzm7t/U9C1mkhJGWYfCuFBCmIuNivrg==}

  '@xyflow/react@12.3.4':
    resolution: {integrity: sha512-KjFkj84S+wK8aJF/PORxSkOAeotTTPz++hus+Y95NFMIJGVyl8jjVaaz5B1zyV0prk6ZkbMp6q0vqMjJdZT25Q==}
    peerDependencies:
      react: ^18.3.1
      react-dom: ^18.3.1

  '@xyflow/system@0.0.45':
    resolution: {integrity: sha512-szP1LjDD4jlRYYhxvgZqOCTMToUVNqjQkrlhb0fhv1sXomU1+yMDdhpQT+FjE4d+rKx08fS10sOuZUl2ycXaDw==}

  abbrev@1.1.1:
    resolution: {integrity: sha512-nne9/IiQ/hzIhY6pdDnbBtz7DjPTKrY00P/zvPSm5pOFkl6xuGrGnXn/VtTNNfNtAfZ9/1RtehkszU9qcTii0Q==}

  acorn-import-attributes@1.9.5:
    resolution: {integrity: sha512-n02Vykv5uA3eHGM/Z2dQrcD56kL8TyDb2p1+0P83PClMnC/nc+anbQRhIOWnSq4Ke/KvDPrY3C9hDtC/A3eHnQ==}
    peerDependencies:
      acorn: ^8

  acorn-jsx@5.3.2:
    resolution: {integrity: sha512-rq9s+JNhf0IChjtDXxllJ7g41oZk5SlXtp0LHwyA5cejwn7vKmKp4pPri6YEePv2PU65sAsegbXtIinmDFDXgQ==}
    peerDependencies:
      acorn: ^6.0.0 || ^7.0.0 || ^8.0.0

  acorn@8.12.1:
    resolution: {integrity: sha512-tcpGyI9zbizT9JbV6oYE477V6mTlXvvi0T0G3SNIYE2apm/G5huBa1+K89VGeovbg+jycCrfhl3ADxErOuO6Jg==}
    engines: {node: '>=0.4.0'}
    hasBin: true

  acorn@8.14.0:
    resolution: {integrity: sha512-cl669nCJTZBsL97OF4kUQm5g5hC2uihk0NxY3WENAC0TYdILVkAyHymAntgxGkl7K+t0cXIrH5siy5S4XkFycA==}
    engines: {node: '>=0.4.0'}
    hasBin: true

  agent-base@6.0.2:
    resolution: {integrity: sha512-RZNwNclF7+MS/8bDg70amg32dyeZGZxiDuQmZxKLAlQjr3jGyLx+4Kkk58UO7D2QdgFIQCovuSuZESne6RG6XQ==}
    engines: {node: '>= 6.0.0'}

  agent-base@7.1.1:
    resolution: {integrity: sha512-H0TSyFNDMomMNJQBn8wFV5YC/2eJ+VXECwOadZJT554xP6cODZHPX3H9QMQECxvrgiSOP1pHjy1sMWQVYJOUOA==}
    engines: {node: '>= 14'}

  ajv-draft-04@1.0.0:
    resolution: {integrity: sha512-mv00Te6nmYbRp5DCwclxtt7yV/joXJPGS7nM+97GdxvuttCOfgI3K4U25zboyeX0O+myI8ERluxQe5wljMmVIw==}
    peerDependencies:
      ajv: ^8.5.0
    peerDependenciesMeta:
      ajv:
        optional: true

  ajv-formats@3.0.1:
    resolution: {integrity: sha512-8iUql50EUR+uUcdRQ3HDqa6EVyo3docL8g5WJ3FNcWmu62IbkGUue/pEyLBW8VGKKucTPgqeks4fIU1DA4yowQ==}
    peerDependencies:
      ajv: ^8.0.0
    peerDependenciesMeta:
      ajv:
        optional: true

  ajv@6.12.6:
    resolution: {integrity: sha512-j3fVLgvTo527anyYyJOGTYJbG+vnnQYvE0m5mmkc1TK+nxAppkCLMIL0aZ4dblVCNoGShhm+kzE4ZUykBoMg4g==}

  ajv@8.12.0:
    resolution: {integrity: sha512-sRu1kpcO9yLtYxBKvqfTeh9KzZEwO3STyX1HT+4CaDzC6HpTGYhIhPIzj9XuKU7KYDwnaeh5hcOwjy1QuJzBPA==}

  ajv@8.13.0:
    resolution: {integrity: sha512-PRA911Blj99jR5RMeTunVbNXMF6Lp4vZXnk5GQjcnUWUTsrXtekg/pnmFFI2u/I36Y/2bITGS30GZCXei6uNkA==}

  ajv@8.17.1:
    resolution: {integrity: sha512-B/gBuNg5SiMTrPkC+A2+cW0RszwxYmn6VYxB/inlBStS5nx6xHIt/ehKRhIMhqusl7a8LjQoZnjCs5vhwxOQ1g==}

  algoliasearch@4.24.0:
    resolution: {integrity: sha512-bf0QV/9jVejssFBmz2HQLxUadxk574t4iwjCKp5E7NBzwKkrDEhKPISIIjAU/p6K5qDx3qoeh4+26zWN1jmw3g==}

  ansi-align@3.0.1:
    resolution: {integrity: sha512-IOfwwBF5iczOjp/WeY4YxyjqAFMQoZufdQWDd19SEExbVLNXqvpzSJ/M7Za4/sCPmQ0+GRquoA7bGcINcxew6w==}

  ansi-regex@5.0.1:
    resolution: {integrity: sha512-quJQXlTSUGL2LH9SUXo8VwsY4soanhgo6LNSm84E1LBcE8s3O0wpdiRzyR9z/ZZJMlMWv37qOOb9pdJlMUEKFQ==}
    engines: {node: '>=8'}

  ansi-regex@6.1.0:
    resolution: {integrity: sha512-7HSX4QQb4CspciLpVFwyRe79O3xsIZDDLER21kERQ71oaPodF8jL725AgJMFAYbooIqolJoRLuM81SpeUkpkvA==}
    engines: {node: '>=12'}

  ansi-styles@3.2.1:
    resolution: {integrity: sha512-VT0ZI6kZRdTh8YyJw3SMbYm/u+NqfsAxEpWO0Pf9sq8/e94WxxOpPKx9FR1FlyCtOVDNOQ+8ntlqFxiRc+r5qA==}
    engines: {node: '>=4'}

  ansi-styles@4.3.0:
    resolution: {integrity: sha512-zbB9rCJAT1rbjiVDb2hqKFHNYLxgtk8NURxZ3IZwD3F6NtxbXZQCnnSi1Lkx+IDohdPlFp222wVALIheZJQSEg==}
    engines: {node: '>=8'}

  ansi-styles@5.2.0:
    resolution: {integrity: sha512-Cxwpt2SfTzTtXcfOlzGEee8O+c+MmUgGrNiBcXnuWxuFJHe6a5Hz7qwhwe5OgaSYI0IJvkLqWX1ASG+cJOkEiA==}
    engines: {node: '>=10'}

  ansi-styles@6.2.1:
    resolution: {integrity: sha512-bN798gFfQX+viw3R7yrGWRqnrN2oRkEkUjjl4JNn4E8GxxbjtG3FbrEIIY3l8/hrwUwIeCZvi4QuOTP4MErVug==}
    engines: {node: '>=12'}

  anymatch@3.1.3:
    resolution: {integrity: sha512-KMReFUr0B4t+D+OBkjR3KYqvocp2XaSzO55UcB6mgQMd3KbcE+mWTyvVV7D/zsdEbNnV6acZUutkiHQXvTr1Rw==}
    engines: {node: '>= 8'}

  aproba@2.0.0:
    resolution: {integrity: sha512-lYe4Gx7QT+MKGbDsA+Z+he/Wtef0BiwDOlK/XkBrdfsh9J/jPPXbX0tE9x9cl27Tmu5gg3QUbUrQYa/y+KOHPQ==}

  are-we-there-yet@2.0.0:
    resolution: {integrity: sha512-Ci/qENmwHnsYo9xKIcUJN5LeDKdJ6R1Z1j9V/J5wyq8nh/mYPEpIKJbBZXtZjG04HiK7zV/p6Vs9952MrMeUIw==}
    engines: {node: '>=10'}
    deprecated: This package is no longer supported.

  argparse@1.0.10:
    resolution: {integrity: sha512-o5Roy6tNG4SL/FOkCAN6RzjiakZS25RLYFrcMttJqbdd8BWrnA+fGz57iN5Pb06pvBGvl5gQ0B48dJlslXvoTg==}

  argparse@2.0.1:
    resolution: {integrity: sha512-8+9WqebbFzpX9OR+Wa6O29asIogeRMzcGtAINdpMHHyAg10f05aSFVBbcEqGf/PXw1EjAZ+q2/bEBg3DvurK3Q==}

  aria-query@5.3.0:
    resolution: {integrity: sha512-b0P0sZPKtyu8HkeRAfCq0IfURZK+SuwMjY1UXGBU27wpAiTwQAIlq56IbIO+ytk/JjS1fMR14ee5WBBfKi5J6A==}

  aria-query@5.3.2:
    resolution: {integrity: sha512-COROpnaoap1E2F000S62r6A60uHZnmlvomhfyT2DlTcrY1OrBKn2UhH7qn5wTC9zMvD0AY7csdPSNwKP+7WiQw==}
    engines: {node: '>= 0.4'}

  array-buffer-byte-length@1.0.1:
    resolution: {integrity: sha512-ahC5W1xgou+KTXix4sAO8Ki12Q+jf4i0+tmk3sC+zgcynshkHxzpXdImBehiUYKKKDwvfFiJl1tZt6ewscS1Mg==}
    engines: {node: '>= 0.4'}

  array-includes@3.1.8:
    resolution: {integrity: sha512-itaWrbYbqpGXkGhZPGUulwnhVf5Hpy1xiCFsGqyIGglbBxmG5vSjxQen3/WGOjPpNEv1RtBLKxbmVXm8HpJStQ==}
    engines: {node: '>= 0.4'}

  array-iterate@2.0.1:
    resolution: {integrity: sha512-I1jXZMjAgCMmxT4qxXfPXa6SthSoE8h6gkSI9BGGNv8mP8G/v0blc+qFnZu6K42vTOiuME596QaLO0TP3Lk0xg==}

  array-union@2.1.0:
    resolution: {integrity: sha512-HGyxoOTYUyCM6stUe6EJgnd4EoewAI7zMdfqO+kGjnlZmBDz/cR5pf8r/cR4Wq60sL/p0IkcjUEEPwS3GFrIyw==}
    engines: {node: '>=8'}

  array.prototype.findlast@1.2.5:
    resolution: {integrity: sha512-CVvd6FHg1Z3POpBLxO6E6zr+rSKEQ9L6rZHAaY7lLfhKsWYUBBOuMs0e9o24oopj6H+geRCX0YJ+TJLBK2eHyQ==}
    engines: {node: '>= 0.4'}

  array.prototype.flat@1.3.2:
    resolution: {integrity: sha512-djYB+Zx2vLewY8RWlNCUdHjDXs2XOgm602S9E7P/UpHgfeHL00cRiIF+IN/G/aUJ7kGPb6yO/ErDI5V2s8iycA==}
    engines: {node: '>= 0.4'}

  array.prototype.flatmap@1.3.2:
    resolution: {integrity: sha512-Ewyx0c9PmpcsByhSW4r+9zDU7sGjFc86qf/kKtuSCRdhfbk0SNLLkaT5qvcHnRGgc5NP/ly/y+qkXkqONX54CQ==}
    engines: {node: '>= 0.4'}

  array.prototype.tosorted@1.1.4:
    resolution: {integrity: sha512-p6Fx8B7b7ZhL/gmUsAy0D15WhvDccw3mnGNbZpi3pmeJdxtWsj2jEaI4Y6oo3XiHfzuSgPwKc04MYt6KgvC/wA==}
    engines: {node: '>= 0.4'}

  arraybuffer.prototype.slice@1.0.3:
    resolution: {integrity: sha512-bMxMKAjg13EBSVscxTaYA4mRc5t1UAXa2kXiGTNfZ079HIWXEkKmkgFrh/nJqamaLSrXO5H4WFFkPEaLJWbs3A==}
    engines: {node: '>= 0.4'}

  assertion-error@2.0.1:
    resolution: {integrity: sha512-Izi8RQcffqCeNVgFigKli1ssklIbpHnCYc6AknXGYoB6grJqyeby7jv12JUQgmTAnIDnbck1uxksT4dzN3PWBA==}
    engines: {node: '>=12'}

  astral-regex@2.0.0:
    resolution: {integrity: sha512-Z7tMw1ytTXt5jqMcOP+OQteU1VuNK9Y02uuJtKQ1Sv69jXQKKg5cibLwGJow8yzZP+eAc18EmLGPal0bp36rvQ==}
    engines: {node: '>=8'}

  astring@1.9.0:
    resolution: {integrity: sha512-LElXdjswlqjWrPpJFg1Fx4wpkOCxj1TDHlSV4PlaRxHGWko024xICaa97ZkMfs6DRKlCguiAI+rbXv5GWwXIkg==}
    hasBin: true

  astro-auto-import@0.4.4:
    resolution: {integrity: sha512-tiYe1hp+VusdiyaD3INgZgbvXEPamDFiURnQR5Niz+E9fWa6IHYjJ99TwGlHh/evfaXE/U/86jp9MRKWTuJU1A==}
    engines: {node: '>=16.0.0'}
    peerDependencies:
      astro: ^2.0.0 || ^3.0.0-beta || ^4.0.0-beta || ^5.0.0-beta

  astro-embed@0.7.4:
    resolution: {integrity: sha512-meDmEpmwu1wcz1i1KT4yAPJhydq/C4iyh1Pn7sepSbtXF85C05nJoE0cTDJHf0cwM4zMoYTYDluqFIQIfsdhHA==}
    peerDependencies:
      astro: ^2.0.0 || ^3.0.0-beta || ^4.0.0-beta || ^5.0.0-beta

  astro-seo@0.8.4:
    resolution: {integrity: sha512-Ou1vzQSXAxa0K8rtNtXNvSpYqOGEgMhh0immMxJeXmbVZac3UKCNWAoXWyOQDFYsZvBugCRSg0N1phBqPMVgCw==}

  astro@4.16.0:
    resolution: {integrity: sha512-R5voBFy0yOg57uFnW24WV+RvqPerp9eOoDQoT0pQYqECuGuyV1PsZaSb9Nm0ec+KMLrfO9jvvESFw9LIN6XiUw==}
    engines: {node: ^18.17.1 || ^20.3.0 || >=21.0.0, npm: '>=9.6.5', pnpm: '>=7.1.0'}
    hasBin: true

  async-mutex@0.5.0:
    resolution: {integrity: sha512-1A94B18jkJ3DYq284ohPxoXbfTA5HsQ7/Mf4DEhcyLx3Bz27Rh59iScbB6EPiP+B+joue6YCxcMXSbFC1tZKwA==}

  async-sema@3.1.1:
    resolution: {integrity: sha512-tLRNUXati5MFePdAk8dw7Qt7DpxPB60ofAgn8WRhW6a2rcimZnYBP9oxHiv0OHy+Wz7kPMG+t4LGdt31+4EmGg==}

  asynckit@0.4.0:
    resolution: {integrity: sha512-Oei9OH4tRh0YqU3GxhX79dM/mwVgvbZJaSNaRk+bshkj0S5cfHcgYakreBjrHwatXKbz+IoIdYLxrKim2MjW0Q==}

  available-typed-arrays@1.0.7:
    resolution: {integrity: sha512-wvUjBtSGN7+7SjNpq/9M2Tg350UZD3q62IFZLbRAR1bSMlCo1ZaeW+BJ+D090e4hIIZLBcTDWe4Mh4jvUDajzQ==}
    engines: {node: '>= 0.4'}

  axobject-query@4.1.0:
    resolution: {integrity: sha512-qIj0G9wZbMGNLjLmg1PT6v2mE9AH2zlnADJD/2tC6E00hgmhUOfEB6greHPAfLRSufHqROIUTkw6E+M3lH0PTQ==}
    engines: {node: '>= 0.4'}

  bail@2.0.2:
    resolution: {integrity: sha512-0xO6mYd7JB2YesxDKplafRpsiOzPt9V02ddPCLbY1xYGPOX24NTyN50qnUxgCPcSoYMhKpAuBTjQoRZCAkUDRw==}

  balanced-match@1.0.2:
    resolution: {integrity: sha512-3oSeUO0TMV67hN1AmbXsK4yaqU7tjiHlbxRDZOpH0KW9+CeX4bRAaX0Anxt0tx2MrpRpWwQaPwIlISEJhYU5Pw==}

  balanced-match@2.0.0:
    resolution: {integrity: sha512-1ugUSr8BHXRnK23KfuYS+gVMC3LB8QGH9W1iGtDPsNWoQbgtXSExkBu2aDR4epiGWZOjZsj6lDl/N/AqqTC3UA==}

  base-64@1.0.0:
    resolution: {integrity: sha512-kwDPIFCGx0NZHog36dj+tHiwP4QMzsZ3AgMViUBKI0+V5n4U0ufTCUMhnQ04diaRI8EX/QcPfql7zlhZ7j4zgg==}

  bignumber.js@9.1.2:
    resolution: {integrity: sha512-2/mKyZH9K85bzOEfhXDBFZTGd1CTs+5IHpeFQo9luiBG7hghdC851Pj2WAhb6E3R6b9tZj/XKhbg4fum+Kepug==}

  binary-extensions@2.3.0:
    resolution: {integrity: sha512-Ceh+7ox5qe7LJuLHoY0feh3pHuUDHAcRUeyL2VYghZwfpkNIy/+8Ocg0a3UuSoYzavmylwuLWQOf3hl0jjMMIw==}
    engines: {node: '>=8'}

  bindings@1.5.0:
    resolution: {integrity: sha512-p2q/t/mhvuOj/UeLlV6566GD/guowlr0hHxClI0W9m7MWYkL1F0hLo+0Aexs9HSPCtR1SXQ0TD3MMKrXZajbiQ==}

  boolbase@1.0.0:
    resolution: {integrity: sha512-JZOSA7Mo9sNGB8+UjSgzdLtokWAky1zbztM3WRLCbZ70/3cTANmQmOdR7y2g+J0e2WXywy1yS468tY+IruqEww==}

  boolean@3.2.0:
    resolution: {integrity: sha512-d0II/GO9uf9lfUHH2BQsjxzRJZBdsjgsBiW4BvhWk/3qoKwQFjIDVN19PfX8F2D/r9PCMTtLWjYVCFrpeYUzsw==}

  boxen@8.0.1:
    resolution: {integrity: sha512-F3PH5k5juxom4xktynS7MoFY+NUWH5LC4CnH11YB8NPew+HLpmBLCybSAEyb2F+4pRXhuhWqFesoQd6DAyc2hw==}
    engines: {node: '>=18'}

  brace-expansion@1.1.11:
    resolution: {integrity: sha512-iCuPHDFgrHX7H2vEI/5xpz07zSHB00TpugqhmYtVmMO6518mCuRMoOYFldEBl0g187ufozdaHgWKcYFb61qGiA==}

  brace-expansion@2.0.1:
    resolution: {integrity: sha512-XnAIvQ8eM+kC6aULx6wuQiwVsnzsi9d3WxzV3FpWTGA19F621kwdbsAcFKXgKUHZWsy+mY6iL1sHTxWEFCytDA==}

  braces@3.0.3:
    resolution: {integrity: sha512-yQbXgO/OSZVD2IsiLlro+7Hf6Q18EJrKSEsdoMzKePKXct3gvD8oLcOQdIzGupr5Fj+EDe8gO/lxc1BzfMpxvA==}
    engines: {node: '>=8'}

  browserslist@4.24.0:
    resolution: {integrity: sha512-Rmb62sR1Zpjql25eSanFGEhAxcFwfA1K0GuQcLoaJBAcENegrQut3hYdhXFF1obQfiDyqIW/cLM5HSJ/9k884A==}
    engines: {node: ^6 || ^7 || ^8 || ^9 || ^10 || ^11 || ^12 || >=13.7}
    hasBin: true

  buffer-crc32@0.2.13:
    resolution: {integrity: sha512-VO9Ht/+p3SN7SKWqcrgEzjGbRSJYTx+Q1pTQC0wrWqHx0vpJraQ6GtHx8tvcg1rlK1byhU5gccxgOgj7B0TDkQ==}

  cac@6.7.14:
    resolution: {integrity: sha512-b6Ilus+c3RrdDk+JhLKUAQfzzgLEPy6wcXqS7f/xe1EETvsDP6GORG7SFuOs6cID5YkqchW/LXZbX5bc8j7ZcQ==}
    engines: {node: '>=8'}

  cacheable-lookup@5.0.4:
    resolution: {integrity: sha512-2/kNscPhpcxrOigMZzbiWF7dz8ilhb/nIHU3EyZiXWXpeq/au8qJ8VhdftMkty3n7Gj6HIGalQG8oiBNB3AJgA==}
    engines: {node: '>=10.6.0'}

  cacheable-request@7.0.4:
    resolution: {integrity: sha512-v+p6ongsrp0yTGbJXjgxPow2+DL93DASP4kXCDKb8/bwRtt9OEF3whggkkDkGNzgcWy2XaF4a8nZglC7uElscg==}
    engines: {node: '>=8'}

  call-bind@1.0.7:
    resolution: {integrity: sha512-GHTSNSYICQ7scH7sZ+M2rFopRoLh8t2bLSW6BbgrtLsahOIB5iyAVJf9GjWK3cYTDaMj4XdBpM1cA6pIS0Kv2w==}
    engines: {node: '>= 0.4'}

  callsites@3.1.0:
    resolution: {integrity: sha512-P8BjAsXvZS+VIDUI11hHCQEv74YT67YUi5JJFNWIqL235sBmjX4+qx9Muvls5ivyNENctx46xQLQ3aTuE7ssaQ==}
    engines: {node: '>=6'}

  camelcase@8.0.0:
    resolution: {integrity: sha512-8WB3Jcas3swSvjIeA2yvCJ+Miyz5l1ZmB6HFb9R1317dt9LCQoswg/BGrmAmkWVEszSrrg4RwmO46qIm2OEnSA==}
    engines: {node: '>=16'}

  caniuse-lite@1.0.30001668:
    resolution: {integrity: sha512-nWLrdxqCdblixUO+27JtGJJE/txpJlyUy5YN1u53wLZkP0emYCo5zgS6QYft7VUYR42LGgi/S5hdLZTrnyIddw==}

  ccount@2.0.1:
    resolution: {integrity: sha512-eyrF0jiFpY+3drT6383f1qhkbGsLSifNAjA61IUjZjmLCWjItY6LB9ft9YhoDgwfmclB2zhu51Lc7+95b8NRAg==}

  chai@5.1.2:
    resolution: {integrity: sha512-aGtmf24DW6MLHHG5gCx4zaI3uBq3KRtxeVs0DjFH6Z0rDNbsvTxFASFvdj79pxjxZ8/5u3PIiN3IwEIQkiiuPw==}
    engines: {node: '>=12'}

  chalk@2.4.2:
    resolution: {integrity: sha512-Mti+f9lpJNcwF4tWV8/OrTTtF1gZi+f8FqlyAdouralcFWFQWF2+NgCHShjkCb+IFBLq9buZwE1xckQU4peSuQ==}
    engines: {node: '>=4'}

  chalk@4.1.2:
    resolution: {integrity: sha512-oKnbhFyRIXpUuez8iBMmyEa4nbj4IOQyuhc/wy9kY7/WVPcwIO9VA668Pu8RkO7+0G76SLROeyw9CpQ061i4mA==}
    engines: {node: '>=10'}

  chalk@5.3.0:
    resolution: {integrity: sha512-dLitG79d+GV1Nb/VYcCDFivJeK1hiukt9QjRNVOsUtTy1rR1YJsmpGGTZ3qJos+uw7WmWF4wUwBd9jxjocFC2w==}
    engines: {node: ^12.17.0 || ^14.13 || >=16.0.0}

  character-entities-html4@2.1.0:
    resolution: {integrity: sha512-1v7fgQRj6hnSwFpq1Eu0ynr/CDEw0rXo2B61qXrLNdHZmPKgb7fqS1a2JwF0rISo9q77jDI8VMEHoApn8qDoZA==}

  character-entities-legacy@3.0.0:
    resolution: {integrity: sha512-RpPp0asT/6ufRm//AJVwpViZbGM/MkjQFxJccQRHmISF/22NBtsHqAWmL+/pmkPWoIUJdWyeVleTl1wydHATVQ==}

  character-entities@2.0.2:
    resolution: {integrity: sha512-shx7oQ0Awen/BRIdkjkvz54PnEEI/EjwXDSIZp86/KKdbafHh1Df/RYGBhn4hbe2+uKC9FnT5UCEdyPz3ai9hQ==}

  character-reference-invalid@2.0.1:
    resolution: {integrity: sha512-iBZ4F4wRbyORVsu0jPV7gXkOsGYjGHPmAyv+HiHG8gi5PtC9KI2j1+v8/tlibRvjoWX027ypmG/n0HtO5t7unw==}

  check-error@2.1.1:
    resolution: {integrity: sha512-OAlb+T7V4Op9OwdkjmguYRqncdlx5JiofwOAUkmTF+jNdHwzTaTs4sRAGpzLF3oOz5xAyDGrPgeIDFQmDOTiJw==}
    engines: {node: '>= 16'}

  chokidar@3.6.0:
    resolution: {integrity: sha512-7VT13fmjotKpGipCW9JEQAusEPE+Ei8nl6/g4FBAmIm0GOOLMua9NDDo/DWp0ZAxCr3cPq5ZpBqmPAQgDda2Pw==}
    engines: {node: '>= 8.10.0'}

  chownr@2.0.0:
    resolution: {integrity: sha512-bIomtDF5KGpdogkLd9VspvFzk9KfpyyGlS8YFVZl7TGPBHL5snIOnxeshwVgPteQ9b4Eydl+pVbIyE1DcvCWgQ==}
    engines: {node: '>=10'}

  ci-info@4.0.0:
    resolution: {integrity: sha512-TdHqgGf9odd8SXNuxtUBVx8Nv+qZOejE6qyqiy5NtbYYQOeFa6zmHkxlPzmaLxWWHsU6nJmB7AETdVPi+2NBUg==}
    engines: {node: '>=8'}

  cjs-module-lexer@1.4.1:
    resolution: {integrity: sha512-cuSVIHi9/9E/+821Qjdvngor+xpnlwnuwIyZOaLmHBVdXL+gP+I6QQB9VkO7RI77YIcTV+S1W9AreJ5eN63JBA==}

  classcat@5.0.5:
    resolution: {integrity: sha512-JhZUT7JFcQy/EzW605k/ktHtncoo9vnyW/2GspNYwFlN1C/WmjuV/xtS04e9SOkL2sTdw0VAZ2UGCcQ9lR6p6w==}

  cli-boxes@3.0.0:
    resolution: {integrity: sha512-/lzGpEWL/8PfI0BmBOPRwp0c/wFNX1RdUML3jK/RcSBA9T8mZDdQpqYBKtCFTOfQbwPqWEOpjqW+Fnayc0969g==}
    engines: {node: '>=10'}

  cli-cursor@5.0.0:
    resolution: {integrity: sha512-aCj4O5wKyszjMmDT4tZj93kxyydN/K5zPWSCe6/0AV/AA1pqe5ZBIw0a2ZfPQV7lL5/yb5HsUreJ6UFAF1tEQw==}
    engines: {node: '>=18'}

  cli-spinners@2.9.2:
    resolution: {integrity: sha512-ywqV+5MmyL4E7ybXgKys4DugZbX0FC6LnwrhjuykIjnK9k8OQacQ7axGKnjDXWNhns0xot3bZI5h55H8yo9cJg==}
    engines: {node: '>=6'}

  cliui@8.0.1:
    resolution: {integrity: sha512-BSeNnyus75C4//NQ9gQt1/csTXyo/8Sb+afLAkzAptFuMsod9HFokGNudZpi/oQV73hnVK+sR+5PVRMd+Dr7YQ==}
    engines: {node: '>=12'}

  clone-response@1.0.3:
    resolution: {integrity: sha512-ROoL94jJH2dUVML2Y/5PEDNaSHgeOdSDicUyS7izcF63G6sTc/FTjLub4b8Il9S8S0beOfYt0TaA5qvFK+w0wA==}

  clsx@2.1.1:
    resolution: {integrity: sha512-eYm0QWBtUrBWZWG0d386OGAw16Z995PiOVo2B7bjWSbHedGl5e0ZWaq65kOGgUSNesEIDkB9ISbTg/JK9dhCZA==}
    engines: {node: '>=6'}

  collapse-white-space@2.1.0:
    resolution: {integrity: sha512-loKTxY1zCOuG4j9f6EPnuyyYkf58RnhhWTvRoZEokgB+WbdXehfjFviyOVYkqzEWz1Q5kRiZdBYS5SwxbQYwzw==}

  color-convert@1.9.3:
    resolution: {integrity: sha512-QfAUtd+vFdAtFQcC8CCyYt1fYWxSqAiK2cSD6zDB8N3cpsEBAvRxp9zOGg6G/SHHJYAT88/az/IuDGALsNVbGg==}

  color-convert@2.0.1:
    resolution: {integrity: sha512-RRECPsj7iu/xb5oKYcsFHSppFNnsj/52OVTRKb4zP5onXwVF3zVmmToNcOfGC+CRDpfK/U584fMg38ZHCaElKQ==}
    engines: {node: '>=7.0.0'}

  color-name@1.1.3:
    resolution: {integrity: sha512-72fSenhMw2HZMTVHeCA9KCmpEIbzWiQsjN+BHcBbS9vr1mtt+vJjPdksIBNUmKAW8TFUDPJK5SUU3QhE9NEXDw==}

  color-name@1.1.4:
    resolution: {integrity: sha512-dOy+3AuW3a2wNbZHIuMZpTcgjGuLU/uBL/ubcZF9OXbDo8ff4O8yVp5Bf0efS8uEoYo5q4Fx7dY9OgQGXgAsQA==}

  color-string@1.9.1:
    resolution: {integrity: sha512-shrVawQFojnZv6xM40anx4CkoDP+fZsw/ZerEMsW/pyzsRbElpsL/DBVW7q3ExxwusdNXI3lXpuhEZkzs8p5Eg==}

  color-support@1.1.3:
    resolution: {integrity: sha512-qiBjkpbMLO/HL68y+lh4q0/O1MZFj2RX6X/KmMa3+gJD3z+WwI1ZzDHysvqHGS3mP6mznPckpXmw1nI9cJjyRg==}
    hasBin: true

  color@4.2.3:
    resolution: {integrity: sha512-1rXeuUUiGGrykh+CeBdu5Ie7OJwinCgQY0bc7GCRxy5xVHy+moaqkpL/jqQq0MtQOeYcrqEz4abc5f0KtU7W4A==}
    engines: {node: '>=12.5.0'}

  colord@2.9.3:
    resolution: {integrity: sha512-jeC1axXpnb0/2nn/Y1LPuLdgXBLH7aDcHu4KEKfqw3CUhX7ZpfBSlPKyqXE6btIgEzfWtrX3/tyBCaCvXvMkOw==}

  combined-stream@1.0.8:
    resolution: {integrity: sha512-FQN4MRfuJeHf7cBbBMJFXhKSDq+2kAArBlmRBvcvFE5BB1HZKXtSFASDhdlz9zOYwxh8lDdnvmMOe/+5cdoEdg==}
    engines: {node: '>= 0.8'}

  comma-separated-tokens@2.0.3:
    resolution: {integrity: sha512-Fu4hJdvzeylCfQPp9SGWidpzrMs7tTrlu6Vb8XGaRGck8QSNZJJp538Wrb60Lax4fPwR64ViY468OIUTbRlGZg==}

  common-ancestor-path@1.0.1:
    resolution: {integrity: sha512-L3sHRo1pXXEqX8VU28kfgUY+YGsk09hPqZiZmLacNib6XNTCM8ubYeT7ryXQw8asB1sKgcU5lkB7ONug08aB8w==}

  compare-versions@6.1.1:
    resolution: {integrity: sha512-4hm4VPpIecmlg59CHXnRDnqGplJFrbLG4aFEl5vl6cK1u76ws3LLvX7ikFnTDl5vo39sjWD6AaDPYodJp/NNHg==}

  complex.js@2.3.0:
    resolution: {integrity: sha512-wWHzifVdUPbPBhh+ObvpVGIzrAQjTvmnnEJKBfLW5YbyAB6OXQ0r+Q92fByMIrSSlxUuCujqxriJSR6R/kVxPA==}

  computeds@0.0.1:
    resolution: {integrity: sha512-7CEBgcMjVmitjYo5q8JTJVra6X5mQ20uTThdK+0kR7UEaDrAWEQcRiBtWJzga4eRpP6afNwwLsX2SET2JhVB1Q==}

  concat-map@0.0.1:
    resolution: {integrity: sha512-/Srv4dswyQNBfohGpz9o6Yb3Gz3SrUDqBH5rTuhGR7ahtlbYKnVxw2bCFMRljaA7EXHaXZ8wsHdodFvbkhKmqg==}

  confbox@0.1.8:
    resolution: {integrity: sha512-RMtmw0iFkeR4YV+fUOSucriAQNb9g8zFR52MWCtl+cCZOFRNL6zeB395vPzFhEjjn4fMxXudmELnl/KF/WrK6w==}

  console-control-strings@1.1.0:
    resolution: {integrity: sha512-ty/fTekppD2fIwRvnZAVdeOiGd1c7YXEixbgJTNzqcxJWKQnjJ/V1bNEEE6hygpM3WjwHFUVK6HTjWSzV4a8sQ==}

  convert-source-map@2.0.0:
    resolution: {integrity: sha512-Kvp459HrV2FEJ1CAsi1Ku+MY3kasH19TFykTz2xWmMeq6bk2NU3XXvfJ+Q61m0xktWwt+1HSYf3JZsTms3aRJg==}

  cookie@0.7.2:
    resolution: {integrity: sha512-yki5XnKuf750l50uGTllt6kKILY4nQ1eNIQatoXEByZ5dWgnKqbnqmTrBE5B4N7lrMJKQ2ytWMiTO2o0v6Ew/w==}
    engines: {node: '>= 0.6'}

  core-js@3.38.1:
    resolution: {integrity: sha512-OP35aUorbU3Zvlx7pjsFdu1rGNnD4pgw/CWoYzRY3t2EzoVT7shKHY1dlAy3f41cGIO7ZDPQimhGFTlEYkG/Hw==}

  cosmiconfig@9.0.0:
    resolution: {integrity: sha512-itvL5h8RETACmOTFc4UfIyB2RfEHi71Ax6E/PivVxq9NseKbOWpeyHEOIbmAw1rs8Ak0VursQNww7lf7YtUwzg==}
    engines: {node: '>=14'}
    peerDependencies:
      typescript: ^5.6.3
    peerDependenciesMeta:
      typescript:
        optional: true

  cross-fetch@4.0.0:
    resolution: {integrity: sha512-e4a5N8lVvuLgAWgnCrLr2PP0YyDOTHa9H/Rj54dirp61qXnNq46m82bRhNqIA5VccJtWBvPTFRV3TtvHUKPB1g==}

  cross-spawn@7.0.3:
    resolution: {integrity: sha512-iRDPJKUPVEND7dHPO8rkbOnPpyDygcDFtWjpeWNCgy8WP2rXcxXL8TskReQl6OrB2G7+UJrags1q15Fudc7G6w==}
    engines: {node: '>= 8'}

  css-functions-list@3.2.3:
    resolution: {integrity: sha512-IQOkD3hbR5KrN93MtcYuad6YPuTSUhntLHDuLEbFWE+ff2/XSZNdZG+LcbbIW5AXKg/WFIfYItIzVoHngHXZzA==}
    engines: {node: '>=12 || >=16'}

  css-select@5.1.0:
    resolution: {integrity: sha512-nwoRF1rvRRnnCqqY7updORDsuqKzqYJ28+oSMaJMMgOauh3fvwHqMS7EZpIPqK8GL+g9mKxF1vP/ZjSeNjEVHg==}

  css-selector-parser@1.4.1:
    resolution: {integrity: sha512-HYPSb7y/Z7BNDCOrakL4raGO2zltZkbeXyAd6Tg9obzix6QhzxCotdBl6VT0Dv4vZfJGVz3WL/xaEI9Ly3ul0g==}

  css-tree@2.3.1:
    resolution: {integrity: sha512-6Fv1DV/TYw//QF5IzQdqsNDjx/wc8TrMBZsqjL9eW01tWb7R7k/mq+/VXfJCl7SoD5emsJop9cOByJZfs8hYIw==}
    engines: {node: ^10 || ^12.20.0 || ^14.13.0 || >=15.0.0}

  css-what@6.1.0:
    resolution: {integrity: sha512-HTUrgRJ7r4dsZKU6GjmpfRK1O76h97Z8MfS1G0FozR+oF2kG6Vfe8JE6zwrkbxigziPHinCJ+gCPjA9EaBDtRw==}
    engines: {node: '>= 6'}

  cssesc@3.0.0:
    resolution: {integrity: sha512-/Tb/JcjK111nNScGob5MNtsntNM1aCNUDipB/TkwZFhyDrrE47SOx/18wF2bbjgc3ZzCSKW1T5nt5EbFoAz/Vg==}
    engines: {node: '>=4'}
    hasBin: true

  cssom@0.5.0:
    resolution: {integrity: sha512-iKuQcq+NdHqlAcwUY0o/HL69XQrUaQdMjmStJ8JFmUaiiQErlhrmuigkg/CU4E2J0IyUKUrMAgl36TvN67MqTw==}

  cssstyle@4.1.0:
    resolution: {integrity: sha512-h66W1URKpBS5YMI/V8PyXvTMFT8SupJ1IzoIV8IeBC/ji8WVmrO8dGlTi+2dh6whmdk6BiKJLD/ZBkhWbcg6nA==}
    engines: {node: '>=18'}

  csstype@3.1.3:
    resolution: {integrity: sha512-M1uQkMl8rQK/szD0LNhtqxIPLpimGm8sOBwU7lLnCpSbTyY3yeU1Vc7l4KT5zT4s/yOxHH5O7tIuuLOCnLADRw==}

  d3-array@3.2.4:
    resolution: {integrity: sha512-tdQAmyA18i4J7wprpYq8ClcxZy3SC31QMeByyCFyRt7BVHdREQZ5lpzoe5mFEYZUWe+oq8HBvk9JjpibyEV4Jg==}
    engines: {node: '>=12'}

  d3-color@3.1.0:
    resolution: {integrity: sha512-zg/chbXyeBtMQ1LbD/WSoW2DpC3I0mpmPdW+ynRTj/x2DAWYrIY7qeZIHidozwV24m4iavr15lNwIwLxRmOxhA==}
    engines: {node: '>=12'}

  d3-dispatch@3.0.1:
    resolution: {integrity: sha512-rzUyPU/S7rwUflMyLc1ETDeBj0NRuHKKAcvukozwhshr6g6c5d8zh4c2gQjY2bZ0dXeGLWc1PF174P2tVvKhfg==}
    engines: {node: '>=12'}

  d3-drag@3.0.0:
    resolution: {integrity: sha512-pWbUJLdETVA8lQNJecMxoXfH6x+mO2UQo8rSmZ+QqxcbyA3hfeprFgIT//HW2nlHChWeIIMwS2Fq+gEARkhTkg==}
    engines: {node: '>=12'}

  d3-ease@3.0.1:
    resolution: {integrity: sha512-wR/XK3D3XcLIZwpbvQwQ5fK+8Ykds1ip7A2Txe0yxncXSdq1L9skcG7blcedkOX+ZcgxGAmLX1FrRGbADwzi0w==}
    engines: {node: '>=12'}

  d3-format@3.1.0:
    resolution: {integrity: sha512-YyUI6AEuY/Wpt8KWLgZHsIU86atmikuoOmCfommt0LYHiQSPjvX2AcFc38PX0CBpr2RCyZhjex+NS/LPOv6YqA==}
    engines: {node: '>=12'}

  d3-interpolate@3.0.1:
    resolution: {integrity: sha512-3bYs1rOD33uo8aqJfKP3JWPAibgw8Zm2+L9vBKEHJ2Rg+viTR7o5Mmv5mZcieN+FRYaAOWX5SJATX6k1PWz72g==}
    engines: {node: '>=12'}

  d3-scale@4.0.2:
    resolution: {integrity: sha512-GZW464g1SH7ag3Y7hXjf8RoUuAFIqklOAq3MRl4OaWabTFJY9PN/E1YklhXLh+OQ3fM9yS2nOkCoS+WLZ6kvxQ==}
    engines: {node: '>=12'}

  d3-selection@3.0.0:
    resolution: {integrity: sha512-fmTRWbNMmsmWq6xJV8D19U/gw/bwrHfNXxrIN+HfZgnzqTHp9jOmKMhsTUjXOJnZOdZY9Q28y4yebKzqDKlxlQ==}
    engines: {node: '>=12'}

  d3-time-format@4.1.0:
    resolution: {integrity: sha512-dJxPBlzC7NugB2PDLwo9Q8JiTR3M3e4/XANkreKSUxF8vvXKqm1Yfq4Q5dl8budlunRVlUUaDUgFt7eA8D6NLg==}
    engines: {node: '>=12'}

  d3-time@3.1.0:
    resolution: {integrity: sha512-VqKjzBLejbSMT4IgbmVgDjpkYrNWUYJnbCGo874u7MMKIWsILRX+OpX/gTk8MqjpT1A/c6HY2dCA77ZN0lkQ2Q==}
    engines: {node: '>=12'}

  d3-timer@3.0.1:
    resolution: {integrity: sha512-ndfJ/JxxMd3nw31uyKoY2naivF+r29V+Lc0svZxe1JvvIRmi8hUsrMvdOwgS1o6uBHmiz91geQ0ylPP0aj1VUA==}
    engines: {node: '>=12'}

  d3-transition@3.0.1:
    resolution: {integrity: sha512-ApKvfjsSR6tg06xrL434C0WydLr7JewBB3V+/39RMHsaXTOG0zmt/OAXeng5M5LBm0ojmxJrpomQVZ1aPvBL4w==}
    engines: {node: '>=12'}
    peerDependencies:
      d3-selection: 2 - 3

  d3-zoom@3.0.0:
    resolution: {integrity: sha512-b8AmV3kfQaqWAuacbPuNbL6vahnOJflOhexLzMMNLga62+/nh0JzvJ0aO/5a5MVgUFGS7Hu1P9P03o3fJkDCyw==}
    engines: {node: '>=12'}

  data-urls@5.0.0:
    resolution: {integrity: sha512-ZYP5VBHshaDAiVZxjbRVcFJpc+4xGgT0bK3vzy1HLN8jTO975HEbuYzZJcHoQEY5K1a0z8YayJkyVETa08eNTg==}
    engines: {node: '>=18'}

  data-view-buffer@1.0.1:
    resolution: {integrity: sha512-0lht7OugA5x3iJLOWFhWK/5ehONdprk0ISXqVFn/NFrDu+cuc8iADFrGQz5BnRK7LLU3JmkbXSxaqX+/mXYtUA==}
    engines: {node: '>= 0.4'}

  data-view-byte-length@1.0.1:
    resolution: {integrity: sha512-4J7wRJD3ABAzr8wP+OcIcqq2dlUKp4DVflx++hs5h5ZKydWMI6/D/fAot+yh6g2tHh8fLFTvNOaVN357NvSrOQ==}
    engines: {node: '>= 0.4'}

  data-view-byte-offset@1.0.0:
    resolution: {integrity: sha512-t/Ygsytq+R995EJ5PZlD4Cu56sWa8InXySaViRzw9apusqsOO2bQP+SbYzAhR0pFKoB+43lYy8rWban9JSuXnA==}
    engines: {node: '>= 0.4'}

  de-indent@1.0.2:
    resolution: {integrity: sha512-e/1zu3xH5MQryN2zdVaF0OrdNLUbvWxzMbi+iNA6Bky7l1RoP8a2fIbRocyHclXt/arDrrR6lL3TqFD9pMQTsg==}

  debug@4.3.7:
    resolution: {integrity: sha512-Er2nc/H7RrMXZBFCEim6TCmMk02Z8vLC2Rbi1KEBggpo0fS6l0S1nnapwmIi3yW/+GOJap1Krg4w0Hg80oCqgQ==}
    engines: {node: '>=6.0'}
    peerDependencies:
      supports-color: '*'
    peerDependenciesMeta:
      supports-color:
        optional: true

  decimal.js@10.4.3:
    resolution: {integrity: sha512-VBBaLc1MgL5XpzgIP7ny5Z6Nx3UrRkIViUkPUdtl9aya5amy3De1gsUUSB1g3+3sExYNjCAsAznmukyxCb1GRA==}

  decode-named-character-reference@1.0.2:
    resolution: {integrity: sha512-O8x12RzrUF8xyVcY0KJowWsmaJxQbmy0/EtnNtHRpsOcT7dFk5W598coHqBVpmWo1oQQfsCqfCmkZN5DJrZVdg==}

  decompress-response@6.0.0:
    resolution: {integrity: sha512-aW35yZM6Bb/4oJlZncMH2LCoZtJXTRxES17vE3hoRiowU2kWHaJKFkSBDnDR+cm9J+9QhXmREyIfv0pji9ejCQ==}
    engines: {node: '>=10'}

  deep-eql@5.0.2:
    resolution: {integrity: sha512-h5k/5U50IJJFpzfL6nO9jaaumfjO/f2NjK/oYB2Djzm4p9L+3T9qWpZqZ2hAbLPuuYq9wrU08WQyBTL5GbPk5Q==}
    engines: {node: '>=6'}

  deep-is@0.1.4:
    resolution: {integrity: sha512-oIPzksmTg4/MriiaYGO+okXDT7ztn/w3Eptv/+gSIdMdKsJo0u4CfYNFJPy+4SKMuCqGw2wxnA+URMg3t8a/bQ==}

  defer-to-connect@2.0.1:
    resolution: {integrity: sha512-4tvttepXG1VaYGrRibk5EwJd1t4udunSOVMdLSAL6mId1ix438oPwPZMALY41FCijukO1L0twNcGsdzS7dHgDg==}
    engines: {node: '>=10'}

  define-data-property@1.1.4:
    resolution: {integrity: sha512-rBMvIzlpA8v6E+SJZoo++HAYqsLrkg7MSfIinMPFhmkorw7X+dOXVJQs+QT69zGkzMyfDnIMN2Wid1+NbL3T+A==}
    engines: {node: '>= 0.4'}

  define-properties@1.2.1:
    resolution: {integrity: sha512-8QmQKqEASLd5nx0U1B1okLElbUuuttJ/AnYmRXbbbGDWh6uS208EjD4Xqq/I9wK7u0v6O08XhTWnt5XtEbR6Dg==}
    engines: {node: '>= 0.4'}

  delayed-stream@1.0.0:
    resolution: {integrity: sha512-ZySD7Nf91aLB0RxL4KGrKHBXl7Eds1DAmEdcoVawXnLD7SDhpNgtuII2aAkg7a7QS41jxPSZ17p4VdGnMHk3MQ==}
    engines: {node: '>=0.4.0'}

  delegates@1.0.0:
    resolution: {integrity: sha512-bd2L678uiWATM6m5Z1VzNCErI3jiGzt6HGY8OVICs40JQq/HALfbyNJmp0UDakEY4pMMaN0Ly5om/B1VI/+xfQ==}

  dequal@2.0.3:
    resolution: {integrity: sha512-0je+qPKHEMohvfRTCEo3CrPG6cAzAYgmzKyxRiYSSDkS6eGJdyVJm7WaYA5ECaAD9wLB2T4EEeymA5aFVcYXCA==}
    engines: {node: '>=6'}

  detect-libc@2.0.3:
    resolution: {integrity: sha512-bwy0MGW55bG41VqxxypOsdSdGqLwXPI/focwgTYCFMbdUiBAxLg9CFzG08sz2aqzknwiX7Hkl0bQENjg8iLByw==}
    engines: {node: '>=8'}

  detect-node@2.1.0:
    resolution: {integrity: sha512-T0NIuQpnTvFDATNuHN5roPwSBG83rFsuO+MXXH9/3N1eFbn4wcPjttvjMLEPWJ0RGUYgQE7cGgS3tNxbqCGM7g==}

  deterministic-object-hash@2.0.2:
    resolution: {integrity: sha512-KxektNH63SrbfUyDiwXqRb1rLwKt33AmMv+5Nhsw1kqZ13SJBRTgZHtGbE+hH3a1mVW1cz+4pqSWVPAtLVXTzQ==}
    engines: {node: '>=18'}

  devalue@5.1.1:
    resolution: {integrity: sha512-maua5KUiapvEwiEAe+XnlZ3Rh0GD+qI1J/nb9vrJc3muPXvcF/8gXYTWF76+5DAqHyDUtOIImEuo0YKE9mshVw==}

  devlop@1.1.0:
    resolution: {integrity: sha512-RWmIqhcFf1lRYBvNmr7qTNuyCt/7/ns2jbpp1+PalgE/rDQcBT0fioSMUpJ93irlUhC5hrg4cYqe6U+0ImW0rA==}

  diff@5.2.0:
    resolution: {integrity: sha512-uIFDxqpRZGZ6ThOk84hEfqWoHx2devRFvpTZcTHur85vImfaxUbTW9Ryh4CpCuDnToOP1CEtXKIgytHBPVff5A==}
    engines: {node: '>=0.3.1'}

  dir-glob@3.0.1:
    resolution: {integrity: sha512-WkrWp9GR4KXfKGYzOLmTuGVi1UWFfws377n9cc55/tb6DuqyF6pcQ5AbiHEshaDpY9v6oaSr2XCDidGmMwdzIA==}
    engines: {node: '>=8'}

  dlv@1.1.3:
    resolution: {integrity: sha512-+HlytyjlPKnIG8XuRG8WvmBP8xs8P71y+SKKS6ZXWoEgLuePxtDoUEiH7WkdePWrQ5JBpE6aoVqfZfJUQkjXwA==}

  doctrine@2.1.0:
    resolution: {integrity: sha512-35mSku4ZXK0vfCuHEDAwt55dg2jNajHZ1odvF+8SSr82EsZY4QmXfuWso8oEd8zRhVObSN18aM0CjSdoBX7zIw==}
    engines: {node: '>=0.10.0'}

  dom-accessibility-api@0.5.16:
    resolution: {integrity: sha512-X7BJ2yElsnOJ30pZF4uIIDfBEVgF4XEBxL9Bxhy6dnrm5hkzqmsWHGTiHqRiITNhMyFLyAiWndIJP7Z1NTteDg==}

  dom-serializer@2.0.0:
    resolution: {integrity: sha512-wIkAryiqt/nV5EQKqQpo3SToSOV9J0DnbJqwK7Wv/Trc92zIAYZ4FlMu+JPFW1DfGFt81ZTCGgDEabffXeLyJg==}

  domelementtype@2.3.0:
    resolution: {integrity: sha512-OLETBj6w0OsagBwdXnPdN0cnMfF9opN69co+7ZrbfPGrdpPVNBUj02spi6B1N7wChLQiPn4CSH/zJvXw56gmHw==}

  domhandler@5.0.3:
    resolution: {integrity: sha512-cgwlv/1iFQiFnU96XXgROh8xTeetsnJiDsTc7TYCLFd9+/WNkIqPTxiM/8pSd8VIrhXGTf1Ny1q1hquVqDJB5w==}
    engines: {node: '>= 4'}

  domutils@3.1.0:
    resolution: {integrity: sha512-H78uMmQtI2AhgDJjWeQmHwJJ2bLPD3GMmO7Zja/ZZh84wkm+4ut+IUnUdRa8uCGX88DiVx1j6FRe1XfxEgjEZA==}

  dotenv@16.4.5:
    resolution: {integrity: sha512-ZmdL2rui+eB2YwhsWzjInR8LldtZHGDoQ1ugH85ppHKwpUHL7j7rN0Ti9NCnGiQbhaZ11FpR+7ao1dNsmduNUg==}
    engines: {node: '>=12'}

  dset@3.1.4:
    resolution: {integrity: sha512-2QF/g9/zTaPDc3BjNcVTGoBbXBgYfMTTceLaYcFJ/W9kggFUkhxD/hMEeuLKbugyef9SqAx8cpgwlIP/jinUTA==}
    engines: {node: '>=4'}

  eastasianwidth@0.2.0:
    resolution: {integrity: sha512-I88TYZWc9XiYHRQ4/3c5rjjfgkjhLyW2luGIheGERbNQ6OY7yTybanSpDXZa8y7VUP9YmDcYa+eyq4ca7iLqWA==}

  electron-to-chromium@1.5.36:
    resolution: {integrity: sha512-HYTX8tKge/VNp6FGO+f/uVDmUkq+cEfcxYhKf15Akc4M5yxt5YmorwlAitKWjWhWQnKcDRBAQKXkhqqXMqcrjw==}

  electron@32.2.0:
    resolution: {integrity: sha512-Xy82QBQrEiQysoxsv6lnhHAcWNNe6vV6QqH3OPFXhEj/T9oAsBHEhZuuYHINSSsUE7zRSj+J9sNwJYOjisT0Vw==}
    engines: {node: '>= 12.20.55'}
    hasBin: true

  emmet@2.4.11:
    resolution: {integrity: sha512-23QPJB3moh/U9sT4rQzGgeyyGIrcM+GH5uVYg2C6wZIxAIJq7Ng3QLT79tl8FUwDXhyq9SusfknOrofAKqvgyQ==}

  emoji-regex@10.4.0:
    resolution: {integrity: sha512-EC+0oUMY1Rqm4O6LLrgjtYDvcVYTy7chDnM4Q7030tP4Kwj3u/pR6gP9ygnp2CJMK5Gq+9Q2oqmrFJAz01DXjw==}

  emoji-regex@8.0.0:
    resolution: {integrity: sha512-MSjYzcWNOA0ewAHpz0MxpYFvwg6yjy1NG3xteoqz644VCo/RPgnr1/GGt+ic3iJTzQ8Eu3TdM14SawnVUmGE6A==}

  emoji-regex@9.2.2:
    resolution: {integrity: sha512-L18DaJsXSUk2+42pv8mLs5jJT2hqFkFE4j21wOmgbUqsZ2hL72NsUU785g9RXgo3s0ZNgVl42TiHp3ZtOv/Vyg==}

  end-of-stream@1.4.4:
    resolution: {integrity: sha512-+uw1inIHVPQoaVuHzRyXd21icM+cnt4CzD5rW+NC1wjOUSTOs+Te7FOv7AhN7vS9x/oIyhLP5PR1H+phQAHu5Q==}

  entities@4.5.0:
    resolution: {integrity: sha512-V0hjH4dGPh9Ao5p0MoRY6BVqtwCjhz6vI5LT8AJ55H+4g9/4vbHx1I54fS0XuclLhDHArPQCiMjDxjaL8fPxhw==}
    engines: {node: '>=0.12'}

  env-paths@2.2.1:
    resolution: {integrity: sha512-+h1lkLKhZMTYjog1VEpJNG7NZJWcuc2DDk/qsqSTRRCOXiLjeQ1d1/udrUGhqMxUgAlwKNZ0cf2uqan5GLuS2A==}
    engines: {node: '>=6'}

  error-ex@1.3.2:
    resolution: {integrity: sha512-7dFHNmqeFSEt2ZBsCriorKnn3Z2pj+fd9kmI6QoWw4//DL+icEBfc0U7qJCisqrTsKTjw4fNFy2pW9OqStD84g==}

  es-abstract@1.23.3:
    resolution: {integrity: sha512-e+HfNH61Bj1X9/jLc5v1owaLYuHdeHHSQlkhCBiTK8rBvKaULl/beGMxwrMXjpYrv4pz22BlY570vVePA2ho4A==}
    engines: {node: '>= 0.4'}

  es-define-property@1.0.0:
    resolution: {integrity: sha512-jxayLKShrEqqzJ0eumQbVhTYQM27CfT1T35+gCgDFoL82JLsXqTJ76zv6A0YLOgEnLUMvLzsDsGIrl8NFpT2gQ==}
    engines: {node: '>= 0.4'}

  es-errors@1.3.0:
    resolution: {integrity: sha512-Zf5H2Kxt2xjTvbJvP2ZWLEICxA6j+hAmMzIlypy4xcBg1vKVnx89Wy0GbS+kf5cwCVFFzdCFh2XSCFNULS6csw==}
    engines: {node: '>= 0.4'}

  es-iterator-helpers@1.1.0:
    resolution: {integrity: sha512-/SurEfycdyssORP/E+bj4sEu1CWw4EmLDsHynHwSXQ7utgbrMRWW195pTrCjFgFCddf/UkYm3oqKPRq5i8bJbw==}
    engines: {node: '>= 0.4'}

  es-module-lexer@1.5.4:
    resolution: {integrity: sha512-MVNK56NiMrOwitFB7cqDwq0CQutbw+0BvLshJSse0MUNU+y1FC3bUS/AQg7oUng+/wKrrki7JfmwtVHkVfPLlw==}

  es-object-atoms@1.0.0:
    resolution: {integrity: sha512-MZ4iQ6JwHOBQjahnjwaC1ZtIBH+2ohjamzAO3oaHcXYup7qxjF2fixyH+Q71voWHeOkI2q/TnJao/KfXYIZWbw==}
    engines: {node: '>= 0.4'}

  es-set-tostringtag@2.0.3:
    resolution: {integrity: sha512-3T8uNMC3OQTHkFUsFq8r/BwAXLHvU/9O9mE0fBc/MY5iq/8H7ncvO947LmYA6ldWw9Uh8Yhf25zu6n7nML5QWQ==}
    engines: {node: '>= 0.4'}

  es-shim-unscopables@1.0.2:
    resolution: {integrity: sha512-J3yBRXCzDu4ULnQwxyToo/OjdMx6akgVC7K6few0a7F/0wLtmKKN7I73AH5T2836UuXRqN7Qg+IIUw/+YJksRw==}

  es-to-primitive@1.2.1:
    resolution: {integrity: sha512-QCOllgZJtaUo9miYBcLChTUaHNjJF3PYs1VidD7AwiEj1kYxKeQTctLAezAOH5ZKRH0g2IgPn6KwB4IT8iRpvA==}
    engines: {node: '>= 0.4'}

  es6-error@4.1.1:
    resolution: {integrity: sha512-Um/+FxMr9CISWh0bi5Zv0iOD+4cFh5qLeks1qhAopKVAJw3drgKbKySikp7wGhDL0HPeaja0P5ULZrxLkniUVg==}

  esbuild@0.21.5:
    resolution: {integrity: sha512-mg3OPMV4hXywwpoDxu3Qda5xCKQi+vCTZq8S9J/EpkhB2HzKXq4SNFZE3+NK93JYxc8VMSep+lOUSC/RVKaBqw==}
    engines: {node: '>=12'}
    hasBin: true

  esbuild@0.23.1:
    resolution: {integrity: sha512-VVNz/9Sa0bs5SELtn3f7qhJCDPCF5oMEl5cO9/SSinpE9hbPVvxbd572HH5AKiP7WD8INO53GgfDDhRjkylHEg==}
    engines: {node: '>=18'}
    hasBin: true

  escalade@3.2.0:
    resolution: {integrity: sha512-WUj2qlxaQtO4g6Pq5c29GTcWGDyd8itL8zTlipgECz3JesAiiOKotd8JU6otB3PACgG6xkJUyVhboMS+bje/jA==}
    engines: {node: '>=6'}

  escape-latex@1.2.0:
    resolution: {integrity: sha512-nV5aVWW1K0wEiUIEdZ4erkGGH8mDxGyxSeqPzRNtWP7ataw+/olFObw7hujFWlVjNsaDFw5VZ5NzVSIqRgfTiw==}

  escape-string-regexp@1.0.5:
    resolution: {integrity: sha512-vbRorB5FUQWvla16U8R/qgaFIya2qGzwDrNmCZuYKrbdSUMG6I1ZCGQRefkRVhuOkIGVne7BQ35DSfo1qvJqFg==}
    engines: {node: '>=0.8.0'}

  escape-string-regexp@4.0.0:
    resolution: {integrity: sha512-TtpcNJ3XAzx3Gq8sWRzJaVajRs0uVxA2YAkdb1jm2YkPz4G6egUFAyA3n5vtEIZefPk5Wa4UXbKuS5fKkJWdgA==}
    engines: {node: '>=10'}

  escape-string-regexp@5.0.0:
    resolution: {integrity: sha512-/veY75JbMK4j1yjvuUxuVsiS/hr/4iHs9FTT6cgTexxdE0Ly/glccBAkloH/DofkjRbZU3bnoj38mOmhkZ0lHw==}
    engines: {node: '>=12'}

  eslint-plugin-react-hooks@4.6.2:
    resolution: {integrity: sha512-QzliNJq4GinDBcD8gPB5v0wh6g8q3SUi6EFF0x8N/BL9PoVs0atuGc47ozMRyOWAKdwaZ5OnbOEa3WR+dSGKuQ==}
    engines: {node: '>=10'}
    peerDependencies:
      eslint: ^9.14.0

  eslint-plugin-react-refresh@0.4.12:
    resolution: {integrity: sha512-9neVjoGv20FwYtCP6CB1dzR1vr57ZDNOXst21wd2xJ/cTlM2xLq0GWVlSNTdMn/4BtP6cHYBMCSp1wFBJ9jBsg==}
    peerDependencies:
      eslint: ^9.14.0

  eslint-plugin-react@7.37.1:
    resolution: {integrity: sha512-xwTnwDqzbDRA8uJ7BMxPs/EXRB3i8ZfnOIp8BsxEQkT0nHPp+WWceqGgo6rKb9ctNi8GJLDT4Go5HAWELa/WMg==}
    engines: {node: '>=4'}
    peerDependencies:
      eslint: ^9.14.0

  eslint-plugin-simple-import-sort@12.1.1:
    resolution: {integrity: sha512-6nuzu4xwQtE3332Uz0to+TxDQYRLTKRESSc2hefVT48Zc8JthmN23Gx9lnYhu0FtkRSL1oxny3kJ2aveVhmOVA==}
    peerDependencies:
      eslint: ^9.14.0

  eslint-scope@8.2.0:
    resolution: {integrity: sha512-PHlWUfG6lvPc3yvP5A4PNyBL1W8fkDUccmI21JUu/+GKZBoH/W5u6usENXUrWFRsyoW5ACUjFGgAFQp5gUlb/A==}
    engines: {node: ^18.18.0 || ^20.9.0 || >=21.1.0}

  eslint-visitor-keys@3.4.3:
    resolution: {integrity: sha512-wpc+LXeiyiisxPlEkUzU6svyS1frIO3Mgxj1fdy7Pm8Ygzguax2N3Fa/D/ag1WqbOprdI+uY6wMUl8/a2G+iag==}
    engines: {node: ^12.22.0 || ^14.17.0 || >=16.0.0}

  eslint-visitor-keys@4.2.0:
    resolution: {integrity: sha512-UyLnSehNt62FFhSwjZlHmeokpRK59rcz29j+F1/aDgbkbRTk7wIc9XzdoasMUbRNKDM0qQt/+BJ4BrpFeABemw==}
    engines: {node: ^18.18.0 || ^20.9.0 || >=21.1.0}

  eslint@9.14.0:
    resolution: {integrity: sha512-c2FHsVBr87lnUtjP4Yhvk4yEhKrQavGafRA/Se1ouse8PfbfC/Qh9Mxa00yWsZRlqeUB9raXip0aiiUZkgnr9g==}
    engines: {node: ^18.18.0 || ^20.9.0 || >=21.1.0}
    hasBin: true
    peerDependencies:
      jiti: '*'
    peerDependenciesMeta:
      jiti:
        optional: true

  espree@10.3.0:
    resolution: {integrity: sha512-0QYC8b24HWY8zjRnDTL6RiHfDbAWn63qb4LMj1Z4b076A4une81+z03Kg7l7mn/48PUTqoLptSXez8oknU8Clg==}
    engines: {node: ^18.18.0 || ^20.9.0 || >=21.1.0}

  esprima@4.0.1:
    resolution: {integrity: sha512-eGuFFw7Upda+g4p+QHvnW0RyTX/SVeJBDM/gCtMARO0cLuT2HcEKnTPvhjV6aGeqrCB/sbNop0Kszm0jsaWU4A==}
    engines: {node: '>=4'}
    hasBin: true

  esquery@1.6.0:
    resolution: {integrity: sha512-ca9pw9fomFcKPvFLXhBKUK90ZvGibiGOvRJNbjljY7s7uq/5YO4BOzcYtJqExdx99rF6aAcnRxHmcUHcz6sQsg==}
    engines: {node: '>=0.10'}

  esrecurse@4.3.0:
    resolution: {integrity: sha512-KmfKL3b6G+RXvP8N1vr3Tq1kL/oCFgn2NYXEtqP8/L3pKapUA4G8cFVaoF3SU323CD4XypR/ffioHmkti6/Tag==}
    engines: {node: '>=4.0'}

  estraverse@5.3.0:
    resolution: {integrity: sha512-MMdARuVEQziNTeJD8DgMqmhwR11BRQ/cBP+pLtYdSTnf3MIO8fFeiINEbX36ZdNlfU/7A9f3gUw49B3oQsvwBA==}
    engines: {node: '>=4.0'}

  estree-util-attach-comments@3.0.0:
    resolution: {integrity: sha512-cKUwm/HUcTDsYh/9FgnuFqpfquUbwIqwKM26BVCGDPVgvaCl/nDCCjUfiLlx6lsEZ3Z4RFxNbOQ60pkaEwFxGw==}

  estree-util-build-jsx@3.0.1:
    resolution: {integrity: sha512-8U5eiL6BTrPxp/CHbs2yMgP8ftMhR5ww1eIKoWRMlqvltHF8fZn5LRDvTKuxD3DUn+shRbLGqXemcP51oFCsGQ==}

  estree-util-is-identifier-name@3.0.0:
    resolution: {integrity: sha512-hFtqIDZTIUZ9BXLb8y4pYGyk6+wekIivNVTcmvk8NoOh+VeRn5y6cEHzbURrWbfp1fIqdVipilzj+lfaadNZmg==}

  estree-util-to-js@2.0.0:
    resolution: {integrity: sha512-WDF+xj5rRWmD5tj6bIqRi6CkLIXbbNQUcxQHzGysQzvHmdYG2G7p/Tf0J0gpxGgkeMZNTIjT/AoSvC9Xehcgdg==}

  estree-util-visit@2.0.0:
    resolution: {integrity: sha512-m5KgiH85xAhhW8Wta0vShLcUvOsh3LLPI2YVwcbio1l7E09NTLL1EyMZFM1OyWowoH0skScNbhOPl4kcBgzTww==}

  estree-walker@2.0.2:
    resolution: {integrity: sha512-Rfkk/Mp/DL7JVje3u18FxFujQlTNR2q6QfMSMB7AvCBx91NGj/ba3kCfza0f6dVDbw7YlRf/nDrn7pQrCCyQ/w==}

  estree-walker@3.0.3:
    resolution: {integrity: sha512-7RUKfXgSMMkzt6ZuXmqapOurLGPPfgj6l9uRZ7lRGolvk0y2yocc35LdcxKC5PQZdn2DMqioAQ2NoWcrTKmm6g==}

  esutils@2.0.3:
    resolution: {integrity: sha512-kVscqXk4OCp68SZ0dkgEKVi6/8ij300KBWTJq32P/dYeWTSwK41WyTxalN1eRmA5Z9UU/LX9D7FWSmV9SAYx6g==}
    engines: {node: '>=0.10.0'}

  eventemitter3@5.0.1:
    resolution: {integrity: sha512-GWkBvjiSZK87ELrYOSESUYeVIc9mvLLf/nXalMOS5dYrgZq9o5OVkbZAVM06CVxYsCwH9BDZFPlQTlPA1j4ahA==}

  expect-type@1.1.0:
    resolution: {integrity: sha512-bFi65yM+xZgk+u/KRIpekdSYkTB5W1pEf0Lt8Q8Msh7b+eQ7LXVtIB1Bkm4fvclDEL1b2CZkMhv2mOeF8tMdkA==}
    engines: {node: '>=12.0.0'}

  extend-shallow@2.0.1:
    resolution: {integrity: sha512-zCnTtlxNoAiDc3gqY2aYAWFx7XWWiasuF2K8Me5WbN8otHKTUKBwjPtNpRs/rbUZm7KxWAaNj7P1a/p52GbVug==}
    engines: {node: '>=0.10.0'}

  extend@3.0.2:
    resolution: {integrity: sha512-fjquC59cD7CyW6urNXK0FBufkZcoiGG80wTuPujX590cB5Ttln20E2UB4S/WARVqhXffZl2LNgS+gQdPIIim/g==}

  extract-zip@2.0.1:
    resolution: {integrity: sha512-GDhU9ntwuKyGXdZBUgTIe+vXnWj0fppUEtMDL0+idd5Sta8TGpHssn/eusA9mrPr9qNDym6SxAYZjNvCn/9RBg==}
    engines: {node: '>= 10.17.0'}
    hasBin: true

  fast-deep-equal@3.1.3:
    resolution: {integrity: sha512-f3qQ9oQy9j2AhBe/H9VC91wLmKBCCU/gDOnKNAYG5hswO7BLKj09Hc5HYNz9cGI++xlpDCIgDaitVs03ATR84Q==}

  fast-glob@3.3.2:
    resolution: {integrity: sha512-oX2ruAFQwf/Orj8m737Y5adxDQO0LAB7/S5MnxCdTNDd4p6BsyIVsv9JQsATbTSq8KHRpLwIHbVlUNatxd+1Ow==}
    engines: {node: '>=8.6.0'}

  fast-json-stable-stringify@2.1.0:
    resolution: {integrity: sha512-lhd/wF+Lk98HZoTCtlVraHtfh5XYijIjalXck7saUtuanSDyLMxnHhSXEDJqHxD7msR8D0uCmqlkwjCV8xvwHw==}

  fast-levenshtein@2.0.6:
    resolution: {integrity: sha512-DCXu6Ifhqcks7TZKY3Hxp3y6qphY5SJZmrWMDrKcERSOXWQdMhU9Ig/PYrzyw/ul9jOIyh0N4M0tbC5hodg8dw==}

  fast-uri@3.0.2:
    resolution: {integrity: sha512-GR6f0hD7XXyNJa25Tb9BuIdN0tdr+0BMi6/CJPH3wJO1JjNG3n/VsSw38AwRdKZABm8lGbPfakLRkYzx2V9row==}

  fastest-levenshtein@1.0.16:
    resolution: {integrity: sha512-eRnCtTTtGZFpQCwhJiUOuxPQWRXVKYDn0b2PeHfXL6/Zi53SLAzAHfVhVWK2AryC/WH05kGfxhFIPvTF0SXQzg==}
    engines: {node: '>= 4.9.1'}

  fastq@1.17.1:
    resolution: {integrity: sha512-sRVD3lWVIXWg6By68ZN7vho9a1pQcN/WBFaAAsDDFzlJjvoGx0P8z7V1t72grFJfJhu3YPZBuu25f7Kaw2jN1w==}

  fd-slicer@1.1.0:
    resolution: {integrity: sha512-cE1qsB/VwyQozZ+q1dGxR8LBYNZeofhEdUNGSMbQD3Gw2lAzX9Zb3uIU6Ebc/Fmyjo9AWWfnn0AUCHqtevs/8g==}

  fflate@0.4.8:
    resolution: {integrity: sha512-FJqqoDBR00Mdj9ppamLa/Y7vxm+PRmNWA67N846RvsoYVMKB4q3y/de5PA7gUmRMYK/8CMz2GDZQmCRN1wBcWA==}

  file-entry-cache@8.0.0:
    resolution: {integrity: sha512-XXTUwCvisa5oacNGRP9SfNtYBNAMi+RPwBFmblZEF7N7swHYQS6/Zfk7SRwx4D5j3CH211YNRco1DEMNVfZCnQ==}
    engines: {node: '>=16.0.0'}

  file-entry-cache@9.1.0:
    resolution: {integrity: sha512-/pqPFG+FdxWQj+/WSuzXSDaNzxgTLr/OrR1QuqfEZzDakpdYE70PwUxL7BPUa8hpjbvY1+qvCl8k+8Tq34xJgg==}
    engines: {node: '>=18'}

  file-uri-to-path@1.0.0:
    resolution: {integrity: sha512-0Zt+s3L7Vf1biwWZ29aARiVYLx7iMGnEUl9x33fbB/j3jR81u/O2LbqK+Bm1CDSNDKVtJ/YjwY7TUd5SkeLQLw==}

  fill-range@7.1.1:
    resolution: {integrity: sha512-YsGpe3WHLK8ZYi4tWDg2Jy3ebRz2rXowDxnld4bkQB00cc/1Zw9AWnC0i9ztDJitivtQvaI9KaLyKrc+hBW0yg==}
    engines: {node: '>=8'}

  find-up-simple@1.0.0:
    resolution: {integrity: sha512-q7Us7kcjj2VMePAa02hDAF6d+MzsdsAWEwYyOpwUtlerRBkOEPBCRZrAV4XfcSN8fHAgaD0hP7miwoay6DCprw==}
    engines: {node: '>=18'}

  find-up@4.1.0:
    resolution: {integrity: sha512-PpOwAdQ/YlXQ2vj8a3h8IipDuYRi3wceVQQGYWxNINccq40Anw7BlsEXCMbt1Zt+OLA6Fq9suIpIWD0OsnISlw==}
    engines: {node: '>=8'}

  find-up@5.0.0:
    resolution: {integrity: sha512-78/PXT1wlLLDgTzDs7sjq9hzz0vXD+zn+7wypEe4fXQxCmdmqfGsEPQxmiCSQI3ajFV91bVSsvNtrJRiW6nGng==}
    engines: {node: '>=10'}

  find-yarn-workspace-root2@1.2.16:
    resolution: {integrity: sha512-hr6hb1w8ePMpPVUK39S4RlwJzi+xPLuVuG8XlwXU3KD5Yn3qgBWVfy3AzNlDhWvE1EORCE65/Qm26rFQt3VLVA==}

  flat-cache@4.0.1:
    resolution: {integrity: sha512-f7ccFPK3SXFHpx15UIGyRJ/FJQctuKZ0zVuN3frBo4HnK3cay9VEW0R6yPYFHC0AgqhukPzKjq22t5DmAyqGyw==}
    engines: {node: '>=16'}

  flat-cache@5.0.0:
    resolution: {integrity: sha512-JrqFmyUl2PnPi1OvLyTVHnQvwQ0S+e6lGSwu8OkAZlSaNIZciTY2H/cOOROxsBA1m/LZNHDsqAgDZt6akWcjsQ==}
    engines: {node: '>=18'}

  flatted@3.3.1:
    resolution: {integrity: sha512-X8cqMLLie7KsNUDSdzeN8FYK9rEt4Dt67OsG/DNGnYTSDBG4uFAJFBnUeiV+zCVAvwFy56IjM9sH51jVaEhNxw==}

  flattie@1.1.1:
    resolution: {integrity: sha512-9UbaD6XdAL97+k/n+N7JwX46K/M6Zc6KcFYskrYL8wbBV/Uyk0CTAMY0VT+qiK5PM7AIc9aTWYtq65U7T+aCNQ==}
    engines: {node: '>=8'}

  for-each@0.3.3:
    resolution: {integrity: sha512-jqYfLp7mo9vIyQf8ykW2v7A+2N4QjeCeI5+Dz9XraiO1ign81wjiH7Fb9vSOWvQfNtmSa4H2RoQTrrXivdUZmw==}

  foreground-child@3.3.0:
    resolution: {integrity: sha512-Ld2g8rrAyMYFXBhEqMz8ZAHBi4J4uS1i/CxGMDnjyFWddMXLVcDp051DZfu+t7+ab7Wv6SMqpWmyFIj5UbfFvg==}
    engines: {node: '>=14'}

  form-data@4.0.1:
    resolution: {integrity: sha512-tzN8e4TX8+kkxGPK8D5u0FNmjPUjw3lwC9lSLxxoB/+GtsJG91CO8bSWy73APlgAZzZbXEYZJuxjkHH2w+Ezhw==}
    engines: {node: '>= 6'}

  fraction.js@4.3.7:
    resolution: {integrity: sha512-ZsDfxO51wGAXREY55a7la9LScWpwv9RxIrYABrlvOFBlH/ShPnrtsXeuUIfXKKOVicNxQ+o8JTbJvjS4M89yew==}

  fs-extra@7.0.1:
    resolution: {integrity: sha512-YJDaCJZEnBmcbw13fvdAM9AwNOJwOzrE4pqMqBq5nFiEqXUqHwlK4B+3pUw6JNvfSPtX05xFHtYy/1ni01eGCw==}
    engines: {node: '>=6 <7 || >=8'}

  fs-extra@8.1.0:
    resolution: {integrity: sha512-yhlQgA6mnOJUKOsRUFsgJdQCvkKhcz8tlZG5HBQfReYZy46OwLcY+Zia0mtdHsOo9y/hP+CxMN0TU9QxoOtG4g==}
    engines: {node: '>=6 <7 || >=8'}

  fs-minipass@2.1.0:
    resolution: {integrity: sha512-V/JgOLFCS+R6Vcq0slCuaeWEdNC3ouDlJMNIsacH2VtALiu9mV4LPrHc5cDl8k5aw6J8jwgWWpiTo5RYhmIzvg==}
    engines: {node: '>= 8'}

  fs.realpath@1.0.0:
    resolution: {integrity: sha512-OO0pH2lK6a0hZnAdau5ItzHPI6pUlvI7jMVnxUQRtw4owF2wk8lOSabtGDCTP4Ggrg2MbGnWO9X8K1t4+fGMDw==}

  fsevents@2.3.3:
    resolution: {integrity: sha512-5xoDfX+fL7faATnagmWPpbFtwh/R77WmMMqqHGS65C3vvB0YHrgF+B1YmZ3441tMj5n63k0212XNoJwzlhffQw==}
    engines: {node: ^8.16.0 || ^10.6.0 || >=11.0.0}
    os: [darwin]

  function-bind@1.1.2:
    resolution: {integrity: sha512-7XHNxH7qX9xG5mIwxkhumTox/MIRNcOgDrxWsMt2pAr23WHp6MrRlN7FBSFpCpr+oVO0F744iUgR82nJMfG2SA==}

  function.prototype.name@1.1.6:
    resolution: {integrity: sha512-Z5kx79swU5P27WEayXM1tBi5Ze/lbIyiNgU3qyXUOf9b2rgXYyF9Dy9Cx+IQv/Lc8WCG6L82zwUPpSS9hGehIg==}
    engines: {node: '>= 0.4'}

  functions-have-names@1.2.3:
    resolution: {integrity: sha512-xckBUXyTIqT97tq2x2AMb+g163b5JFysYk0x4qxNFwbfQkmNZoiRHb6sPzI9/QV33WeuvVYBUIiD4NzNIyqaRQ==}

  fuse.js@7.0.0:
    resolution: {integrity: sha512-14F4hBIxqKvD4Zz/XjDc3y94mNZN6pRv3U13Udo0lNLCWRBUsrMv2xwcF/y/Z5sV6+FQW+/ow68cHpm4sunt8Q==}
    engines: {node: '>=10'}

  gauge@3.0.2:
    resolution: {integrity: sha512-+5J6MS/5XksCuXq++uFRsnUd7Ovu1XenbeuIuNRJxYWjgQbPuFhT14lAvsWfqfAmnwluf1OwMjz39HjfLPci0Q==}
    engines: {node: '>=10'}
    deprecated: This package is no longer supported.

  gaxios@6.7.1:
    resolution: {integrity: sha512-LDODD4TMYx7XXdpwxAVRAIAuB0bzv0s+ywFonY46k126qzQHT9ygyoa9tncmOiQmmDrik65UYsEkv3lbfqQ3yQ==}
    engines: {node: '>=14'}

  gcp-metadata@6.1.0:
    resolution: {integrity: sha512-Jh/AIwwgaxan+7ZUUmRLCjtchyDiqh4KjBJ5tW3plBZb5iL/BPcso8A5DlzeD9qlw0duCamnNdpFjxwaT0KyKg==}
    engines: {node: '>=14'}

  gensync@1.0.0-beta.2:
    resolution: {integrity: sha512-3hN7NaskYvMDLQY55gnW3NQ+mesEAepTqlg+VEbj7zzqEMBVNhzcGYYeqFo/TlYz6eQiFcp1HcsCZO+nGgS8zg==}
    engines: {node: '>=6.9.0'}

  get-caller-file@2.0.5:
    resolution: {integrity: sha512-DyFP3BM/3YHTQOCUL/w0OZHR0lpKeGrxotcHWcqNEdnltqFwXVfhEBQ94eIo34AfQpo0rGki4cyIiftY06h2Fg==}
    engines: {node: 6.* || 8.* || >= 10.*}

  get-east-asian-width@1.2.0:
    resolution: {integrity: sha512-2nk+7SIVb14QrgXFHcm84tD4bKQz0RxPuMT8Ag5KPOq7J5fEmAg0UbXdTOSHqNuHSU28k55qnceesxXRZGzKWA==}
    engines: {node: '>=18'}

  get-intrinsic@1.2.4:
    resolution: {integrity: sha512-5uYhsJH8VJBTv7oslg4BznJYhDoRI6waYCxMmCdnTrcCrHA/fCFKoTFz2JKKE0HdDFUF7/oQuhzumXJK7paBRQ==}
    engines: {node: '>= 0.4'}

  get-stream@5.2.0:
    resolution: {integrity: sha512-nBF+F1rAZVCu/p7rjzgA+Yb4lfYXrpl7a6VmJrU8wF9I1CKvP/QwPNZHnOlwbTkY6dvtFIzFMSyQXbLoTQPRpA==}
    engines: {node: '>=8'}

  get-symbol-description@1.0.2:
    resolution: {integrity: sha512-g0QYk1dZBxGwk+Ngc+ltRH2IBp2f7zBkBMBJZCDerh6EhlhSR6+9irMCuT/09zD6qkarHUSn529sK/yL4S27mg==}
    engines: {node: '>= 0.4'}

  get-tsconfig@4.8.1:
    resolution: {integrity: sha512-k9PN+cFBmaLWtVz29SkUoqU5O0slLuHJXt/2P+tMVFT+phsSGXGkp9t3rQIqdz0e+06EHNGs3oM6ZX1s2zHxRg==}

  github-slugger@2.0.0:
    resolution: {integrity: sha512-IaOQ9puYtjrkq7Y0Ygl9KDZnrf/aiUJYUpVf89y8kyaxbRG7Y1SrX/jaumrv81vc61+kiMempujsM3Yw7w5qcw==}

  glob-parent@5.1.2:
    resolution: {integrity: sha512-AOIgSQCepiJYwP3ARnGx+5VnTu2HBYdzbGP45eLw1vr3zB3vZLeyed1sC9hnbcOc9/SrMyM5RPQrkGz4aS9Zow==}
    engines: {node: '>= 6'}

  glob-parent@6.0.2:
    resolution: {integrity: sha512-XxwI8EOhVQgWp6iDL+3b0r86f4d6AX6zSU55HfB4ydCEuXLXc5FcYeOu+nnGftS4TEju/11rt4KJPTMgbfmv4A==}
    engines: {node: '>=10.13.0'}

  glob@10.4.5:
    resolution: {integrity: sha512-7Bv8RF0k6xjo7d4A/PxYLbUCfb6c+Vpd2/mB2yRDlew7Jb5hEXiCD9ibfO7wpk8i4sevK6DFny9h7EYbM3/sHg==}
    hasBin: true

  glob@7.2.3:
    resolution: {integrity: sha512-nFR0zLpU2YCaRxwoCJvL6UvCH2JFyFVIvwTLsIf21AuHlMskA1hhTdk+LlYJtOlYt9v6dvszD2BGRqBL+iQK9Q==}
    deprecated: Glob versions prior to v9 are no longer supported

  global-agent@3.0.0:
    resolution: {integrity: sha512-PT6XReJ+D07JvGoxQMkT6qji/jVNfX/h364XHZOWeRzy64sSFr+xJ5OX7LI3b4MPQzdL4H8Y8M0xzPpsVMwA8Q==}
    engines: {node: '>=10.0'}

  global-modules@2.0.0:
    resolution: {integrity: sha512-NGbfmJBp9x8IxyJSd1P+otYK8vonoJactOogrVfFRIAEY1ukil8RSKDz2Yo7wh1oihl51l/r6W4epkeKJHqL8A==}
    engines: {node: '>=6'}

  global-prefix@3.0.0:
    resolution: {integrity: sha512-awConJSVCHVGND6x3tmMaKcQvwXLhjdkmomy2W+Goaui8YPgYgXJZewhg3fWC+DlfqqQuWg8AwqjGTD2nAPVWg==}
    engines: {node: '>=6'}

  globals@11.12.0:
    resolution: {integrity: sha512-WOBp/EEGUiIsJSp7wcv/y6MO+lV9UoncWqxuFfm8eBwzWNgyfBd6Gz+IeKQ9jCmyhoH99g15M3T+QaVHFjizVA==}
    engines: {node: '>=4'}

  globals@14.0.0:
    resolution: {integrity: sha512-oahGvuMGQlPw/ivIYBjVSrWAfWLBeku5tpPE2fOPLi+WHffIWbuh2tCjhyQhTBPMf5E9jDEH4FOmTYgYwbKwtQ==}
    engines: {node: '>=18'}

  globals@15.11.0:
    resolution: {integrity: sha512-yeyNSjdbyVaWurlwCpcA6XNBrHTMIeDdj0/hnvX/OLJ9ekOXYbLsLinH/MucQyGvNnXhidTdNhTtJaffL2sMfw==}
    engines: {node: '>=18'}

  globalthis@1.0.4:
    resolution: {integrity: sha512-DpLKbNU4WylpxJykQujfCcwYWiV/Jhm50Goo0wrVILAv5jOr9d+H+UR3PhSCD2rCCEIg0uc+G+muBTwD54JhDQ==}
    engines: {node: '>= 0.4'}

  globby@11.1.0:
    resolution: {integrity: sha512-jhIXaOzy1sb8IyocaruWSn1TjmnBVs8Ayhcy83rmxNJ8q2uWKCAj3CnJY+KpGSXCueAPc0i05kVvVKtP1t9S3g==}
    engines: {node: '>=10'}

  globjoin@0.1.4:
    resolution: {integrity: sha512-xYfnw62CKG8nLkZBfWbhWwDw02CHty86jfPcc2cr3ZfeuK9ysoVPPEUxf21bAD/rWAgk52SuBrLJlefNy8mvFg==}

  globrex@0.1.2:
    resolution: {integrity: sha512-uHJgbwAMwNFf5mLst7IWLNg14x1CkeqglJb/K3doi4dw6q2IvAAmM/Y81kevy83wP+Sst+nutFTYOGg3d1lsxg==}

  gopd@1.0.1:
    resolution: {integrity: sha512-d65bNlIadxvpb/A2abVdlqKqV563juRnZ1Wtk6s1sIR8uNsXR70xqIzVqxVf1eTqDunwT2MkczEeaezCKTZhwA==}

  got@11.8.6:
    resolution: {integrity: sha512-6tfZ91bOr7bOXnK7PRDCGBLa1H4U080YHNaAQ2KsMGlLEzRbk44nsZF2E1IeRc3vtJHPVbKCYgdFbaGO2ljd8g==}
    engines: {node: '>=10.19.0'}

  graceful-fs@4.2.11:
    resolution: {integrity: sha512-RbJ5/jmFcNNCcDV5o9eTnBLJ/HszWV0P73bc+Ff4nS/rJj+YaS6IGyiOL0VoBYX+l1Wrl3k63h/KrH+nhJ0XvQ==}

  graphemer@1.4.0:
    resolution: {integrity: sha512-EtKwoO6kxCL9WO5xipiHTZlSzBm7WLT627TqC/uVRd0HKmq8NXyebnNYxDoBi7wt8eTWrUrKXCOVaFq9x1kgag==}

  gray-matter@4.0.3:
    resolution: {integrity: sha512-5v6yZd4JK3eMI3FqqCouswVqwugaA9r4dNZB1wwcmrD02QkV5H0y7XBQW8QwQqEaZY1pM9aqORSORhJRdNK44Q==}
    engines: {node: '>=6.0'}

  has-bigints@1.0.2:
    resolution: {integrity: sha512-tSvCKtBr9lkF0Ex0aQiP9N+OpV4zi2r/Nee5VkRDbaqv35RLYMzbwQfFSZZH0kR+Rd6302UJZ2p/bJCEoR3VoQ==}

  has-flag@3.0.0:
    resolution: {integrity: sha512-sKJf1+ceQBr4SMkvQnBDNDtf4TXpVhVGateu0t918bl30FnbE2m4vNLX+VWe/dpjlb+HugGYzW7uQXH98HPEYw==}
    engines: {node: '>=4'}

  has-flag@4.0.0:
    resolution: {integrity: sha512-EykJT/Q1KjTWctppgIAgfSO0tKVuZUjhgMr17kqTumMl6Afv3EISleU7qZUzoXDFTAHTDC4NOoG/ZxU3EvlMPQ==}
    engines: {node: '>=8'}

  has-property-descriptors@1.0.2:
    resolution: {integrity: sha512-55JNKuIW+vq4Ke1BjOTjM2YctQIvCT7GFzHwmfZPGo5wnrgkid0YQtnAleFSqumZm4az3n2BS+erby5ipJdgrg==}

  has-proto@1.0.3:
    resolution: {integrity: sha512-SJ1amZAJUiZS+PhsVLf5tGydlaVB8EdFpaSO4gmiUKUOxk8qzn5AIy4ZeJUmh22znIdk/uMAUT2pl3FxzVUH+Q==}
    engines: {node: '>= 0.4'}

  has-symbols@1.0.3:
    resolution: {integrity: sha512-l3LCuF6MgDNwTDKkdYGEihYjt5pRPbEg46rtlmnSPlUbgmB8LOIrKJbYYFBSbnPaJexMKtiPO8hmeRjRz2Td+A==}
    engines: {node: '>= 0.4'}

  has-tostringtag@1.0.2:
    resolution: {integrity: sha512-NqADB8VjPFLM2V0VvHUewwwsw0ZWBaIdgo+ieHtK3hasLz4qeCRjYcqfB6AQrBggRKppKF8L52/VqdVsO47Dlw==}
    engines: {node: '>= 0.4'}

  has-unicode@2.0.1:
    resolution: {integrity: sha512-8Rf9Y83NBReMnx0gFzA8JImQACstCYWUplepDa9xprwwtmgEZUF0h/i5xSA625zB/I37EtrswSST6OXxwaaIJQ==}

  hasown@2.0.2:
    resolution: {integrity: sha512-0hJU9SCPvmMzIBdZFqNPXWa6dqh7WdH0cII9y+CyS8rG3nL48Bclra9HmKhVVUHyPWNH5Y7xDwAB7bfgSjkUMQ==}
    engines: {node: '>= 0.4'}

  hast-util-from-html@2.0.3:
    resolution: {integrity: sha512-CUSRHXyKjzHov8yKsQjGOElXy/3EKpyX56ELnkHH34vDVw1N1XSQ1ZcAvTyAPtGqLTuKP/uxM+aLkSPqF/EtMw==}

  hast-util-from-parse5@8.0.1:
    resolution: {integrity: sha512-Er/Iixbc7IEa7r/XLtuG52zoqn/b3Xng/w6aZQ0xGVxzhw5xUFxcRqdPzP6yFi/4HBYRaifaI5fQ1RH8n0ZeOQ==}

  hast-util-is-element@3.0.0:
    resolution: {integrity: sha512-Val9mnv2IWpLbNPqc/pUem+a7Ipj2aHacCwgNfTiK0vJKl0LF+4Ba4+v1oPHFpf3bLYmreq0/l3Gud9S5OH42g==}

  hast-util-parse-selector@4.0.0:
    resolution: {integrity: sha512-wkQCkSYoOGCRKERFWcxMVMOcYE2K1AaNLU8DXS9arxnLOUEWbOXKXiJUNzEpqZ3JOKpnha3jkFrumEjVliDe7A==}

  hast-util-raw@9.0.4:
    resolution: {integrity: sha512-LHE65TD2YiNsHD3YuXcKPHXPLuYh/gjp12mOfU8jxSrm1f/yJpsb0F/KKljS6U9LJoP0Ux+tCe8iJ2AsPzTdgA==}

  hast-util-to-estree@3.1.0:
    resolution: {integrity: sha512-lfX5g6hqVh9kjS/B9E2gSkvHH4SZNiQFiqWS0x9fENzEl+8W12RqdRxX6d/Cwxi30tPQs3bIO+aolQJNp1bIyw==}

  hast-util-to-html@9.0.3:
    resolution: {integrity: sha512-M17uBDzMJ9RPCqLMO92gNNUDuBSq10a25SDBI08iCCxmorf4Yy6sYHK57n9WAbRAAaU+DuR4W6GN9K4DFZesYg==}

  hast-util-to-jsx-runtime@2.3.0:
    resolution: {integrity: sha512-H/y0+IWPdsLLS738P8tDnrQ8Z+dj12zQQ6WC11TIM21C8WFVoIxcqWXf2H3hiTVZjF1AWqoimGwrTWecWrnmRQ==}

  hast-util-to-parse5@8.0.0:
    resolution: {integrity: sha512-3KKrV5ZVI8if87DVSi1vDeByYrkGzg4mEfeu4alwgmmIeARiBLKCZS2uw5Gb6nU9x9Yufyj3iudm6i7nl52PFw==}

  hast-util-to-text@4.0.2:
    resolution: {integrity: sha512-KK6y/BN8lbaq654j7JgBydev7wuNMcID54lkRav1P0CaE1e47P72AWWPiGKXTJU271ooYzcvTAn/Zt0REnvc7A==}

  hast-util-whitespace@3.0.0:
    resolution: {integrity: sha512-88JUN06ipLwsnv+dVn+OIYOvAuvBMy/Qoi6O7mQHxdPXpjy+Cd6xRkWwux7DKO+4sYILtLBRIKgsdpS2gQc7qw==}

  hastscript@8.0.0:
    resolution: {integrity: sha512-dMOtzCEd3ABUeSIISmrETiKuyydk1w0pa+gE/uormcTpSYuaNJPbX1NU3JLyscSLjwAQM8bWMhhIlnCqnRvDTw==}

  he@1.2.0:
    resolution: {integrity: sha512-F/1DnUGPopORZi0ni+CvrCgHQ5FyEAHRLSApuYWMmrbSwoN2Mn/7k+Gl38gJnR7yyDZk6WLXwiGod1JOWNDKGw==}
    hasBin: true

  html-encoding-sniffer@4.0.0:
    resolution: {integrity: sha512-Y22oTqIU4uuPgEemfz7NDJz6OeKf12Lsu+QC+s3BVpda64lTiMYCyGwg5ki4vFxkMwQdeZDl2adZoqUgdFuTgQ==}
    engines: {node: '>=18'}

  html-escaper@2.0.2:
    resolution: {integrity: sha512-H2iMtd0I4Mt5eYiapRdIDjp+XzelXQ0tFE4JS7YFwFevXXMmOp9myNrUvCg0D6ws8iqkRPBfKHgbwig1SmlLfg==}

  html-escaper@3.0.3:
    resolution: {integrity: sha512-RuMffC89BOWQoY0WKGpIhn5gX3iI54O6nRA0yC124NYVtzjmFWBIiFd8M0x+ZdX0P9R4lADg1mgP8C7PxGOWuQ==}

  html-tags@3.3.1:
    resolution: {integrity: sha512-ztqyC3kLto0e9WbNp0aeP+M3kTt+nbaIveGmUxAtZa+8iFgKLUOD4YKM5j+f3QD89bra7UeumolZHKuOXnTmeQ==}
    engines: {node: '>=8'}

  html-void-elements@3.0.0:
    resolution: {integrity: sha512-bEqo66MRXsUGxWHV5IP0PUiAWwoEjba4VCzg0LjFJBpchPaTfyfCKTG6bc5F8ucKec3q5y6qOdGyYTSBEvhCrg==}

  htmlparser2@8.0.2:
    resolution: {integrity: sha512-GYdjWKDkbRLkZ5geuHs5NY1puJ+PXwP7+fHPRz06Eirsb9ugf6d8kkXav6ADhcODhFFPMIXyxkxSuMf3D6NCFA==}

  http-cache-semantics@4.1.1:
    resolution: {integrity: sha512-er295DKPVsV82j5kw1Gjt+ADA/XYHsajl82cGNQG2eyoPkvgUhX+nDIyelzhIWbbsXP39EHcI6l5tYs2FYqYXQ==}

  http-proxy-agent@7.0.2:
    resolution: {integrity: sha512-T1gkAiYYDWYx3V5Bmyu7HcfcvL7mUrTWiM6yOfa3PIphViJ/gFPbvidQ+veqSOHci/PxBcDabeUNCzpOODJZig==}
    engines: {node: '>= 14'}

  http2-wrapper@1.0.3:
    resolution: {integrity: sha512-V+23sDMr12Wnz7iTcDeJr3O6AIxlnvT/bmaAAAP/Xda35C90p9599p0F1eHR/N1KILWSoWVAiOMFjBBXaXSMxg==}
    engines: {node: '>=10.19.0'}

  https-proxy-agent@5.0.1:
    resolution: {integrity: sha512-dFcAjpTQFgoLMzC2VwU+C/CbS7uRL0lWmxDITmqm7C+7F0Odmj6s9l6alZc6AELXhrnggM2CeWSXHGOdX2YtwA==}
    engines: {node: '>= 6'}

  https-proxy-agent@7.0.5:
    resolution: {integrity: sha512-1e4Wqeblerz+tMKPIq2EMGiiWW1dIjZOksyHWSUm1rmuvw/how9hBHZ38lAGj5ID4Ik6EdkOw7NmWPy6LAwalw==}
    engines: {node: '>= 14'}

  iconv-lite@0.6.3:
    resolution: {integrity: sha512-4fCk79wshMdzMp2rH06qWrJE4iolqLhCUH+OiuIgU++RB0+94NlDL81atO7GX55uUKueo0txHNtvEyI6D7WdMw==}
    engines: {node: '>=0.10.0'}

  ignore@5.3.2:
    resolution: {integrity: sha512-hsBTNUqQTDwkWtcdYI2i06Y/nUBEsNEDJKjWdigLvegy8kDuJAS8uRlpkkcQpyEXL0Z/pjDy5HBmMjRCJ2gq+g==}
    engines: {node: '>= 4'}

  immer@10.1.1:
    resolution: {integrity: sha512-s2MPrmjovJcoMaHtx6K11Ra7oD05NT97w1IC5zpMkT6Atjr7H8LjaDd81iIxUYpMKSRRNMJE703M1Fhr/TctHw==}

  import-fresh@3.3.0:
    resolution: {integrity: sha512-veYYhQa+D1QBKznvhUHxb8faxlrwUnxseDAbAp457E0wLNio2bOSKnjYDhMj+YiAq61xrMGhQk9iXVk5FzgQMw==}
    engines: {node: '>=6'}

  import-in-the-middle@1.11.2:
    resolution: {integrity: sha512-gK6Rr6EykBcc6cVWRSBR5TWf8nn6hZMYSRYqCcHa0l0d1fPK7JSYo6+Mlmck76jIX9aL/IZ71c06U2VpFwl1zA==}

  import-in-the-middle@1.7.4:
    resolution: {integrity: sha512-Lk+qzWmiQuRPPulGQeK5qq0v32k2bHnWrRPFgqyvhw7Kkov5L6MOLOIU3pcWeujc9W4q54Cp3Q2WV16eQkc7Bg==}

  import-lazy@4.0.0:
    resolution: {integrity: sha512-rKtvo6a868b5Hu3heneU+L4yEQ4jYKLtjpnPeUdK7h0yzXGmyBTypknlkCvHFBqfX9YlorEiMM6Dnq/5atfHkw==}
    engines: {node: '>=8'}

  import-meta-resolve@4.1.0:
    resolution: {integrity: sha512-I6fiaX09Xivtk+THaMfAwnA3MVA5Big1WHF1Dfx9hFuvNIWpXnorlkzhcQf6ehrqQiiZECRt1poOAkPmer3ruw==}

  imurmurhash@0.1.4:
    resolution: {integrity: sha512-JmXMZ6wuvDmLiHEml9ykzqO6lwFbof0GG4IkcGaENdCRDDmMVnny7s5HsIgHCbaq0w2MyPhDqkhTUgS2LU2PHA==}
    engines: {node: '>=0.8.19'}

  inflight@1.0.6:
    resolution: {integrity: sha512-k92I/b08q4wvFscXCLvqfsHCrjrF7yiXsQuIVvVE7N82W3+aqpzuUdBbfhWcy/FZR3/4IgflMgKLOsvPDrGCJA==}
    deprecated: This module is not supported, and leaks memory. Do not use it. Check out lru-cache if you want a good and tested way to coalesce async requests by a key value, which is much more comprehensive and powerful.

  inherits@2.0.4:
    resolution: {integrity: sha512-k/vGaX4/Yla3WzyMCvTQOXYeIHvqOKtnqBduzTHpzpQZzAskKMhZ2K+EnBiSM9zGSoIFeMpXKxa4dYeZIQqewQ==}

  ini@1.3.8:
    resolution: {integrity: sha512-JV/yugV2uzW5iMRSiZAyDtQd+nxtUnjeLt0acNdw98kKLrvuRVyB80tsREOE7yvGVgalhZ6RNXCmEHkUKBKxew==}

  inline-style-parser@0.1.1:
    resolution: {integrity: sha512-7NXolsK4CAS5+xvdj5OMMbI962hU/wvwoxk+LWR9Ek9bVtyuuYScDN6eS0rUm6TxApFpw7CX1o4uJzcd4AyD3Q==}

  inline-style-parser@0.2.4:
    resolution: {integrity: sha512-0aO8FkhNZlj/ZIbNi7Lxxr12obT7cL1moPfE4tg1LkX7LlLfC6DeX4l2ZEud1ukP9jNQyNnfzQVqwbwmAATY4Q==}

  internal-slot@1.0.7:
    resolution: {integrity: sha512-NGnrKwXzSms2qUUih/ILZ5JBqNTSa1+ZmP6flaIp6KmSElgE9qdndzS3cqjrDovwFdmwsGsLdeFgB6suw+1e9g==}
    engines: {node: '>= 0.4'}

  internmap@2.0.3:
    resolution: {integrity: sha512-5Hh7Y1wQbvY5ooGgPbDaL5iYLAPzMTUrjMulskHLH6wnv/A+1q5rgEaiuqEjB+oxGXIVZs1FF+R/KPN3ZSQYYg==}
    engines: {node: '>=12'}

  is-alphabetical@2.0.1:
    resolution: {integrity: sha512-FWyyY60MeTNyeSRpkM2Iry0G9hpr7/9kD40mD/cGQEuilcZYS4okz8SN2Q6rLCJ8gbCt6fN+rC+6tMGS99LaxQ==}

  is-alphanumerical@2.0.1:
    resolution: {integrity: sha512-hmbYhX/9MUMF5uh7tOXyK/n0ZvWpad5caBA17GsC6vyuCqaWliRG5K1qS9inmUhEMaOBIW7/whAnSwveW/LtZw==}

  is-array-buffer@3.0.4:
    resolution: {integrity: sha512-wcjaerHw0ydZwfhiKbXJWLDY8A7yV7KhjQOpb83hGgGfId/aQa4TOvwyzn2PuswW2gPCYEL/nEAiSVpdOj1lXw==}
    engines: {node: '>= 0.4'}

  is-arrayish@0.2.1:
    resolution: {integrity: sha512-zz06S8t0ozoDXMG+ube26zeCTNXcKIPJZJi8hBrF4idCLms4CG9QtK7qBl1boi5ODzFpjswb5JPmHCbMpjaYzg==}

  is-arrayish@0.3.2:
    resolution: {integrity: sha512-eVRqCvVlZbuw3GrM63ovNSNAeA1K16kaR/LRY/92w0zxQ5/1YzwblUX652i4Xs9RwAGjW9d9y6X88t8OaAJfWQ==}

  is-async-function@2.0.0:
    resolution: {integrity: sha512-Y1JXKrfykRJGdlDwdKlLpLyMIiWqWvuSd17TvZk68PLAOGOoF4Xyav1z0Xhoi+gCYjZVeC5SI+hYFOfvXmGRCA==}
    engines: {node: '>= 0.4'}

  is-bigint@1.0.4:
    resolution: {integrity: sha512-zB9CruMamjym81i2JZ3UMn54PKGsQzsJeo6xvN3HJJ4CAsQNB6iRutp2To77OfCNuoxspsIhzaPoO1zyCEhFOg==}

  is-binary-path@2.1.0:
    resolution: {integrity: sha512-ZMERYes6pDydyuGidse7OsHxtbI7WVeUEozgR/g7rd0xUimYNlvZRE/K2MgZTjWy725IfelLeVcEM97mmtRGXw==}
    engines: {node: '>=8'}

  is-boolean-object@1.1.2:
    resolution: {integrity: sha512-gDYaKHJmnj4aWxyj6YHyXVpdQawtVLHU5cb+eztPGczf6cjuTdwve5ZIEfgXqH4e57An1D1AKf8CZ3kYrQRqYA==}
    engines: {node: '>= 0.4'}

  is-callable@1.2.7:
    resolution: {integrity: sha512-1BC0BVFhS/p0qtw6enp8e+8OD0UrK0oFLztSjNzhcKA3WDuJxxAPXzPuPtKkjEY9UUoEWlX/8fgKeu2S8i9JTA==}
    engines: {node: '>= 0.4'}

  is-core-module@2.15.1:
    resolution: {integrity: sha512-z0vtXSwucUJtANQWldhbtbt7BnL0vxiFjIdDLAatwhDYty2bad6s+rijD6Ri4YuYJubLzIJLUidCh09e1djEVQ==}
    engines: {node: '>= 0.4'}

  is-data-view@1.0.1:
    resolution: {integrity: sha512-AHkaJrsUVW6wq6JS8y3JnM/GJF/9cf+k20+iDzlSaJrinEo5+7vRiteOSwBhHRiAyQATN1AmY4hwzxJKPmYf+w==}
    engines: {node: '>= 0.4'}

  is-date-object@1.0.5:
    resolution: {integrity: sha512-9YQaSxsAiSwcvS33MBk3wTCVnWK+HhF8VZR2jRxehM16QcVOdHqPn4VPHmRK4lSr38n9JriurInLcP90xsYNfQ==}
    engines: {node: '>= 0.4'}

  is-decimal@2.0.1:
    resolution: {integrity: sha512-AAB9hiomQs5DXWcRB1rqsxGUstbRroFOPPVAomNk/3XHR5JyEZChOyTWe2oayKnsSsr/kcGqF+z6yuH6HHpN0A==}

  is-docker@3.0.0:
    resolution: {integrity: sha512-eljcgEDlEns/7AXFosB5K/2nCM4P7FQPkGc/DWLy5rmFEWvZayGrik1d9/QIY5nJ4f9YsVvBkA6kJpHn9rISdQ==}
    engines: {node: ^12.20.0 || ^14.13.1 || >=16.0.0}
    hasBin: true

  is-extendable@0.1.1:
    resolution: {integrity: sha512-5BMULNob1vgFX6EjQw5izWDxrecWK9AM72rugNr0TFldMOi0fj6Jk+zeKIt0xGj4cEfQIJth4w3OKWOJ4f+AFw==}
    engines: {node: '>=0.10.0'}

  is-extglob@2.1.1:
    resolution: {integrity: sha512-SbKbANkN603Vi4jEZv49LeVJMn4yGwsbzZworEoyEiutsN3nJYdbO36zfhGJ6QEDpOZIFkDtnq5JRxmvl3jsoQ==}
    engines: {node: '>=0.10.0'}

  is-finalizationregistry@1.0.2:
    resolution: {integrity: sha512-0by5vtUJs8iFQb5TYUHHPudOR+qXYIMKtiUzvLIZITZUjknFmziyBJuLhVRc+Ds0dREFlskDNJKYIdIzu/9pfw==}

  is-fullwidth-code-point@3.0.0:
    resolution: {integrity: sha512-zymm5+u+sCsSWyD9qNaejV3DFvhCKclKdizYaJUuHA83RLjb7nSuGnddCHGv0hk+KY7BMAlsWeK4Ueg6EV6XQg==}
    engines: {node: '>=8'}

  is-generator-function@1.0.10:
    resolution: {integrity: sha512-jsEjy9l3yiXEQ+PsXdmBwEPcOxaXWLspKdplFUVI9vq1iZgIekeC0L167qeu86czQaxed3q/Uzuw0swL0irL8A==}
    engines: {node: '>= 0.4'}

  is-glob@4.0.3:
    resolution: {integrity: sha512-xelSayHH36ZgE7ZWhli7pW34hNbNl8Ojv5KVmkJD4hBdD3th8Tfk9vYasLM+mXWOZhFkgZfxhLSnrwRr4elSSg==}
    engines: {node: '>=0.10.0'}

  is-hexadecimal@2.0.1:
    resolution: {integrity: sha512-DgZQp241c8oO6cA1SbTEWiXeoxV42vlcJxgH+B3hi1AiqqKruZR3ZGF8In3fj4+/y/7rHvlOZLZtgJ/4ttYGZg==}

  is-inside-container@1.0.0:
    resolution: {integrity: sha512-KIYLCCJghfHZxqjYBE7rEy0OBuTd5xCHS7tHVgvCLkx7StIoaxwNW3hCALgEUjFfeRk+MG/Qxmp/vtETEF3tRA==}
    engines: {node: '>=14.16'}
    hasBin: true

  is-interactive@2.0.0:
    resolution: {integrity: sha512-qP1vozQRI+BMOPcjFzrjXuQvdak2pHNUMZoeG2eRbiSqyvbEf/wQtEOTOX1guk6E3t36RkaqiSt8A/6YElNxLQ==}
    engines: {node: '>=12'}

  is-map@2.0.3:
    resolution: {integrity: sha512-1Qed0/Hr2m+YqxnM09CjA2d/i6YZNfF6R2oRAOj36eUdS6qIV/huPJNSEpKbupewFs+ZsJlxsjjPbc0/afW6Lw==}
    engines: {node: '>= 0.4'}

  is-negative-zero@2.0.3:
    resolution: {integrity: sha512-5KoIu2Ngpyek75jXodFvnafB6DJgr3u8uuK0LEZJjrU19DrMD3EVERaR8sjz8CCGgpZvxPl9SuE1GMVPFHx1mw==}
    engines: {node: '>= 0.4'}

  is-number-object@1.0.7:
    resolution: {integrity: sha512-k1U0IRzLMo7ZlYIfzRu23Oh6MiIFasgpb9X76eqfFZAqwH44UI4KTBvBYIZ1dSL9ZzChTB9ShHfLkR4pdW5krQ==}
    engines: {node: '>= 0.4'}

  is-number@7.0.0:
    resolution: {integrity: sha512-41Cifkg6e8TylSpdtTpeLVMqvSBEVzTttHvERD741+pnZ8ANv0004MRL43QKPDlK9cGvNp6NZWZUBlbGXYxxng==}
    engines: {node: '>=0.12.0'}

  is-plain-obj@4.1.0:
    resolution: {integrity: sha512-+Pgi+vMuUNkJyExiMBt5IlFoMyKnr5zhJ4Uspz58WOhBF5QoIZkFyNHIbBAtHwzVAgk5RtndVNsDRN61/mmDqg==}
    engines: {node: '>=12'}

  is-plain-object@5.0.0:
    resolution: {integrity: sha512-VRSzKkbMm5jMDoKLbltAkFQ5Qr7VDiTFGXxYFXXowVj387GeGNOCsOH6Msy00SGZ3Fp84b1Naa1psqgcCIEP5Q==}
    engines: {node: '>=0.10.0'}

  is-potential-custom-element-name@1.0.1:
    resolution: {integrity: sha512-bCYeRA2rVibKZd+s2625gGnGF/t7DSqDs4dP7CrLA1m7jKWz6pps0LpYLJN8Q64HtmPKJ1hrN3nzPNKFEKOUiQ==}

  is-reference@3.0.2:
    resolution: {integrity: sha512-v3rht/LgVcsdZa3O2Nqs+NMowLOxeOm7Ay9+/ARQ2F+qEoANRcqrjAZKGN0v8ymUetZGgkp26LTnGT7H0Qo9Pg==}

  is-regex@1.1.4:
    resolution: {integrity: sha512-kvRdxDsxZjhzUX07ZnLydzS1TU/TJlTUHHY4YLL87e37oUA49DfkLqgy+VjFocowy29cKvcSiu+kIv728jTTVg==}
    engines: {node: '>= 0.4'}

  is-set@2.0.3:
    resolution: {integrity: sha512-iPAjerrse27/ygGLxw+EBR9agv9Y6uLeYVJMu+QNCoouJ1/1ri0mGrcWpfCqFZuzzx3WjtwxG098X+n4OuRkPg==}
    engines: {node: '>= 0.4'}

  is-shared-array-buffer@1.0.3:
    resolution: {integrity: sha512-nA2hv5XIhLR3uVzDDfCIknerhx8XUKnstuOERPNNIinXG7v9u+ohXF67vxm4TPTEPU6lm61ZkwP3c9PCB97rhg==}
    engines: {node: '>= 0.4'}

  is-stream@2.0.1:
    resolution: {integrity: sha512-hFoiJiTl63nn+kstHGBtewWSKnQLpyb155KHheA1l39uvtO9nWIop1p3udqPcUd/xbF1VLMO4n7OI6p7RbngDg==}
    engines: {node: '>=8'}

  is-string@1.0.7:
    resolution: {integrity: sha512-tE2UXzivje6ofPW7l23cjDOMa09gb7xlAqG6jG5ej6uPV32TlWP3NKPigtaGeHNu9fohccRYvIiZMfOOnOYUtg==}
    engines: {node: '>= 0.4'}

  is-symbol@1.0.4:
    resolution: {integrity: sha512-C/CPBqKWnvdcxqIARxyOh4v1UUEOCHpgDa0WYgpKDFMszcrPcffg5uhwSgPCLD2WWxmq6isisz87tzT01tuGhg==}
    engines: {node: '>= 0.4'}

  is-typed-array@1.1.13:
    resolution: {integrity: sha512-uZ25/bUAlUY5fR4OKT4rZQEBrzQWYV9ZJYGGsUmEJ6thodVJ1HX64ePQ6Z0qPWP+m+Uq6e9UugrE38jeYsDSMw==}
    engines: {node: '>= 0.4'}

  is-unicode-supported@1.3.0:
    resolution: {integrity: sha512-43r2mRvz+8JRIKnWJ+3j8JtjRKZ6GmjzfaE/qiBJnikNnYv/6bagRJ1kUhNk8R5EX/GkobD+r+sfxCPJsiKBLQ==}
    engines: {node: '>=12'}

  is-unicode-supported@2.1.0:
    resolution: {integrity: sha512-mE00Gnza5EEB3Ds0HfMyllZzbBrmLOX3vfWoj9A9PEnTfratQ/BcaJOuMhnkhjXvb2+FkY3VuHqtAGpTPmglFQ==}
    engines: {node: '>=18'}

  is-weakmap@2.0.2:
    resolution: {integrity: sha512-K5pXYOm9wqY1RgjpL3YTkF39tni1XajUIkawTLUo9EZEVUFga5gSQJF8nNS7ZwJQ02y+1YCNYcMh+HIf1ZqE+w==}
    engines: {node: '>= 0.4'}

  is-weakref@1.0.2:
    resolution: {integrity: sha512-qctsuLZmIQ0+vSSMfoVvyFe2+GSEvnmZ2ezTup1SBse9+twCCeial6EEi3Nc2KFcf6+qz2FBPnjXsk8xhKSaPQ==}

  is-weakset@2.0.3:
    resolution: {integrity: sha512-LvIm3/KWzS9oRFHugab7d+M/GcBXuXX5xZkzPmN+NxihdQlZUQ4dWuSV1xR/sq6upL1TJEDrfBgRepHFdBtSNQ==}
    engines: {node: '>= 0.4'}

  is-wsl@3.1.0:
    resolution: {integrity: sha512-UcVfVfaK4Sc4m7X3dUSoHoozQGBEFeDC+zVo06t98xe8CzHSZZBekNXH+tu0NalHolcJ/QAGqS46Hef7QXBIMw==}
    engines: {node: '>=16'}

  isarray@2.0.5:
    resolution: {integrity: sha512-xHjhDr3cNBK0BzdUJSPXZntQUx/mwMS5Rw4A7lPJ90XGAO6ISP/ePDNuo0vhqOZU+UD5JoodwCAAoZQd3FeAKw==}

  isexe@2.0.0:
    resolution: {integrity: sha512-RHxMLp9lnKHGHRng9QFhRCMbYAcVpn69smSGcq3f36xjgVVWThj4qqLbTLlq7Ssj8B+fIQ1EuCEGI2lKsyQeIw==}

  istanbul-lib-coverage@3.2.2:
    resolution: {integrity: sha512-O8dpsF+r0WV/8MNRKfnmrtCWhuKjxrq2w+jpzBL5UZKTi2LeVWnWOmWRxFlesJONmc+wLAGvKQZEOanko0LFTg==}
    engines: {node: '>=8'}

  istanbul-lib-report@3.0.1:
    resolution: {integrity: sha512-GCfE1mtsHGOELCU8e/Z7YWzpmybrx/+dSTfLrvY8qRmaY6zXTKWn6WQIjaAFw069icm6GVMNkgu0NzI4iPZUNw==}
    engines: {node: '>=10'}

  istanbul-lib-source-maps@5.0.6:
    resolution: {integrity: sha512-yg2d+Em4KizZC5niWhQaIomgf5WlL4vOOjZ5xGCmF8SnPE/mDWWXgvRExdcpCgh9lLRRa1/fSYp2ymmbJ1pI+A==}
    engines: {node: '>=10'}

  istanbul-reports@3.1.7:
    resolution: {integrity: sha512-BewmUXImeuRk2YY0PVbxgKAysvhRPUQE0h5QRM++nVWyubKGV0l8qQ5op8+B2DOmwSe63Jivj0BjkPQVf8fP5g==}
    engines: {node: '>=8'}

  iterator.prototype@1.1.3:
    resolution: {integrity: sha512-FW5iMbeQ6rBGm/oKgzq2aW4KvAGpxPzYES8N4g4xNXUKpL1mclMvOe+76AcLDTvD+Ze+sOpVhgdAQEKF4L9iGQ==}
    engines: {node: '>= 0.4'}

  jackspeak@3.4.3:
    resolution: {integrity: sha512-OGlZQpz2yfahA/Rd1Y8Cd9SIEsqvXkLVoSw/cgwhnhFMDbsQFeZYoJJ7bIZBS9BcamUW96asq/npPWugM+RQBw==}

  javascript-natural-sort@0.7.1:
    resolution: {integrity: sha512-nO6jcEfZWQXDhOiBtG2KvKyEptz7RVbpGP4vTD2hLBdmNQSsCiicO2Ioinv6UI4y9ukqnBpy+XZ9H6uLNgJTlw==}

  jju@1.4.0:
    resolution: {integrity: sha512-8wb9Yw966OSxApiCt0K3yNJL8pnNeIv+OEq2YMidz4FKP6nonSRoOXc80iXY4JaN2FC11B9qsNmDsm+ZOfMROA==}

  js-convert-case@4.2.0:
    resolution: {integrity: sha512-i4mHCxiBNj6ajjMnZnC70qAOMA8gb+YgYipy2VR7a+Q5EBgEQ2/SgSAUBdNEyObk++B4AIUiFWeDEX2ggOd8cQ==}

  js-tokens@4.0.0:
    resolution: {integrity: sha512-RdJUflcE3cUzKiMqQgsCu06FPu9UdIJO0beYbPhHN4k6apgJtifcoCtT9bcxOpYBtpD2kCM6Sbzg4CausW/PKQ==}

  js-yaml@3.14.1:
    resolution: {integrity: sha512-okMH7OXXJ7YrN9Ok3/SXrnu4iX9yOk+25nqX4imS2npuvTYDmo/QEZoqwZkYaIDk3jVvBOTOIEgEhaLOynBS9g==}
    hasBin: true

  js-yaml@4.1.0:
    resolution: {integrity: sha512-wpxZs9NoxZaJESJGIZTyDEaYpl0FKSA+FB9aJiyemKhMwkxQg63h4T1KJgUGHpTqPDNRcmmYLugrRjJlBtWvRA==}
    hasBin: true

  jsdom@25.0.1:
    resolution: {integrity: sha512-8i7LzZj7BF8uplX+ZyOlIz86V6TAsSs+np6m1kpW9u0JWi4z/1t+FzcK1aek+ybTnAC4KhBL4uXCNT0wcUIeCw==}
    engines: {node: '>=18'}
    peerDependencies:
      canvas: ^2.11.2
    peerDependenciesMeta:
      canvas:
        optional: true

  jsesc@3.0.2:
    resolution: {integrity: sha512-xKqzzWXDttJuOcawBt4KnKHHIf5oQ/Cxax+0PWFG+DFDgHNAdi+TXECADI+RYiFUMmx8792xsMbbgXj4CwnP4g==}
    engines: {node: '>=6'}
    hasBin: true

  json-bigint@1.0.0:
    resolution: {integrity: sha512-SiPv/8VpZuWbvLSMtTDU8hEfrZWg/mH/nV/b4o0CYbSxu1UIQPLdwKOCIyLQX+VIPO5vrLX3i8qtqFyhdPSUSQ==}

  json-buffer@3.0.1:
    resolution: {integrity: sha512-4bV5BfR2mqfQTJm+V5tPPdf+ZpuhiIvTuAB5g8kcrXOZpTT/QwwVRWBywX1ozr6lEuPdbHxwaJlm9G6mI2sfSQ==}

  json-parse-even-better-errors@2.3.1:
    resolution: {integrity: sha512-xyFwyhro/JEof6Ghe2iz2NcXoj2sloNsWr/XsERDK/oiPCfaNhl5ONfp+jQdAZRQQ0IJWNzH9zIZF7li91kh2w==}

  json-schema-traverse@0.4.1:
    resolution: {integrity: sha512-xbbCH5dCYU5T8LcEhhuh7HJ88HXuW3qsI3Y0zOZFKfZEHcpWiHU/Jxzk629Brsab/mMiHQti9wMP+845RPe3Vg==}

  json-schema-traverse@1.0.0:
    resolution: {integrity: sha512-NM8/P9n3XjXhIZn1lLhkFaACTOURQXjWhV4BA/RnOv8xvgqtqpAX9IO4mRQxSx1Rlo4tqzeqb0sOlruaOy3dug==}

  json-stable-stringify-without-jsonify@1.0.1:
    resolution: {integrity: sha512-Bdboy+l7tA3OGW6FjyFHWkP5LuByj1Tk33Ljyq0axyzdk9//JSi2u3fP1QSmd1KNwq6VOKYGlAu87CisVir6Pw==}

  json-stringify-safe@5.0.1:
    resolution: {integrity: sha512-ZClg6AaYvamvYEE82d3Iyd3vSSIjQ+odgjaTzRuO3s7toCdFKczob2i0zCh7JE8kWn17yvAWhUVxvqGwUalsRA==}

  json5@2.2.3:
    resolution: {integrity: sha512-XmOWe7eyHYH14cLdVPoyg+GOH3rYX++KpzrylJwSW98t3Nk+U8XOl8FWKOgwtzdb8lXGf6zYwDUzeHMWfxasyg==}
    engines: {node: '>=6'}
    hasBin: true

  jsonc-parser@2.3.1:
    resolution: {integrity: sha512-H8jvkz1O50L3dMZCsLqiuB2tA7muqbSg1AtGEkN0leAqGjsUzDJir3Zwr02BhqdcITPg3ei3mZ+HjMocAknhhg==}

  jsonc-parser@3.3.1:
    resolution: {integrity: sha512-HUgH65KyejrUFPvHFPbqOY0rsFip3Bo5wb4ngvdi1EpCYWUQDC5V+Y7mZws+DLkr4M//zQJoanu1SP+87Dv1oQ==}

  jsonfile@4.0.0:
    resolution: {integrity: sha512-m6F1R3z8jjlf2imQHS2Qez5sjKWQzbuuhuJ/FKYFRZvPE3PuHcSMVZzfsLhGVOkfd20obL5SWEBew5ShlquNxg==}

  jsx-ast-utils@3.3.5:
    resolution: {integrity: sha512-ZZow9HBI5O6EPgSJLUb8n2NKgmVWTwCvHGwFuJlMjvLFqlGG6pjirPhtdsseaLZjSibD8eegzmYpUZwoIlj2cQ==}
    engines: {node: '>=4.0'}

  keyv@4.5.4:
    resolution: {integrity: sha512-oxVHkHR/EJf2CNXnWxRLW6mg7JyCCUcG0DtEGmL2ctUo1PNTin1PUil+r/+4r5MpVgC/fn1kjsx7mjSujKqIpw==}

  kind-of@6.0.3:
    resolution: {integrity: sha512-dcS1ul+9tmeD95T+x28/ehLgd9mENa3LsvDTtzm3vyBEO7RPptvAD+t44WVXaUjTBRcrpFeFlC8WCruUR456hw==}
    engines: {node: '>=0.10.0'}

  kleur@3.0.3:
    resolution: {integrity: sha512-eTIzlVOSUR+JxdDFepEYcBMtZ9Qqdef+rnzWdRZuMbOywu5tO2w2N7rqjoANZ5k9vywhL6Br1VRjUIgTQx4E8w==}
    engines: {node: '>=6'}

  kleur@4.1.5:
    resolution: {integrity: sha512-o+NO+8WrRiQEE4/7nwRJhN1HWpVmJm511pBHUxPLtp0BUISzlBplORYSmTclCnJvQq2tKu/sgl3xVpkc7ZWuQQ==}
    engines: {node: '>=6'}

  known-css-properties@0.34.0:
    resolution: {integrity: sha512-tBECoUqNFbyAY4RrbqsBQqDFpGXAEbdD5QKr8kACx3+rnArmuuR22nKQWKazvp07N9yjTyDZaw/20UIH8tL9DQ==}

  kolorist@1.8.0:
    resolution: {integrity: sha512-Y+60/zizpJ3HRH8DCss+q95yr6145JXZo46OTpFvDZWLfRCE4qChOyk1b26nMaNpfHHgxagk9dXT5OP0Tfe+dQ==}

  levn@0.4.1:
    resolution: {integrity: sha512-+bT2uH4E5LGE7h/n3evcS/sQlJXCpIp6ym8OWJ5eV6+67Dsql/LaaT7qJBAt2rzfoa/5QBGBhxDix1dMt2kQKQ==}
    engines: {node: '>= 0.8.0'}

  lines-and-columns@1.2.4:
    resolution: {integrity: sha512-7ylylesZQ/PV29jhEDl3Ufjo6ZX7gCqJr5F7PKrqc93v7fzSymt1BpwEU8nAUXs8qzzvqhbjhK5QZg6Mt/HkBg==}

  linkedom@0.14.26:
    resolution: {integrity: sha512-mK6TrydfFA7phrnp+1j57ycBwFI5bGSW6YXlw9acHoqF+mP/y+FooEYYyniOt5Ot57FSKB3iwmnuQ1UUyNLm5A==}

  lite-youtube-embed@0.3.3:
    resolution: {integrity: sha512-gFfVVnj6NRjxVfJKo3qoLtpi0v5mn3AcR4eKD45wrxQuxzveFJUb+7Cr6uV6n+DjO8X3p0UzPPquhGt0H/y+NA==}

  load-yaml-file@0.2.0:
    resolution: {integrity: sha512-OfCBkGEw4nN6JLtgRidPX6QxjBQGQf72q3si2uvqyFEMbycSFFHwAZeXx6cJgFM9wmLrf9zBwCP3Ivqa+LLZPw==}
    engines: {node: '>=6'}

  local-pkg@0.5.0:
    resolution: {integrity: sha512-ok6z3qlYyCDS4ZEU27HaU6x/xZa9Whf8jD4ptH5UZTQYZVYeb9bnZ3ojVhiJNLiXK1Hfc0GNbLXcmZ5plLDDBg==}
    engines: {node: '>=14'}

  locate-path@5.0.0:
    resolution: {integrity: sha512-t7hw9pI+WvuwNJXwk5zVHpyhIqzg2qTlklJOf0mVxGSbe3Fp2VieZcduNYjaLDoy6p9uGpQEGWG87WpMKlNq8g==}
    engines: {node: '>=8'}

  locate-path@6.0.0:
    resolution: {integrity: sha512-iPZK6eYjbxRu3uB4/WZ3EsEIMJFMqAoopl3R+zuq0UjcAm/MO6KCweDgPfP3elTztoKP3KtnVHxTn2NHBSDVUw==}
    engines: {node: '>=10'}

  lodash-es@4.17.21:
    resolution: {integrity: sha512-mKnC+QJ9pWVzv+C4/U3rRsHapFfHvQFoFB92e52xeyGMcX6/OlIl78je1u8vePzYZSkkogMPJ2yjxxsb89cxyw==}

  lodash.camelcase@4.3.0:
    resolution: {integrity: sha512-TwuEnCnxbc3rAvhf/LbG7tJUDzhqXyFnv3dtzLOPgCG/hODL7WFnsbwktkD7yUV0RrreP/l1PALq/YSg6VvjlA==}

  lodash.merge@4.6.2:
    resolution: {integrity: sha512-0KpjqXRVvrYyCsX1swR/XTK0va6VQkQM6MNo7PqW77ByjAhoARA8EfrP1N4+KlKj8YS0ZUCtRT/YUuhyYDujIQ==}

  lodash.truncate@4.4.2:
    resolution: {integrity: sha512-jttmRe7bRse52OsWIMDLaXxWqRAmtIUccAQ3garviCqJjafXOfNMO0yMfNpdD6zbGaTU0P5Nz7e7gAT6cKmJRw==}

  lodash@4.17.21:
    resolution: {integrity: sha512-v2kDEe57lecTulaDIuNTPy3Ry4gLGJ6Z1O3vE1krgXZNrsQ+LFTGHVxVjcXPs17LhbZVGedAJv8XZ1tvj5FvSg==}

  log-symbols@6.0.0:
    resolution: {integrity: sha512-i24m8rpwhmPIS4zscNzK6MSEhk0DUWa/8iYQWxhffV8jkI4Phvs3F+quL5xvS0gdQR0FyTCMMH33Y78dDTzzIw==}
    engines: {node: '>=18'}

  long@5.2.3:
    resolution: {integrity: sha512-lcHwpNoggQTObv5apGNCTdJrO69eHOZMi4BNC+rTLER8iHAqGrUVeLh/irVIM7zTw2bOXA8T6uNPeujwOLg/2Q==}

  longest-streak@3.1.0:
    resolution: {integrity: sha512-9Ri+o0JYgehTaVBBDoMqIl8GXtbWg711O3srftcHhZ0dqnETqLaoIK0x17fUw9rFSlK/0NlsKe0Ahhyl5pXE2g==}

  loose-envify@1.4.0:
    resolution: {integrity: sha512-lyuxPGr/Wfhrlem2CL/UcnUc1zcqKAImBDzukY7Y5F/yQiNdko6+fRLevlw1HgMySw7f611UIY408EtxRSoK3Q==}
    hasBin: true

  loupe@3.1.2:
    resolution: {integrity: sha512-23I4pFZHmAemUnz8WZXbYRSKYj801VDaNv9ETuMh7IrMc7VuVVSo+Z9iLE3ni30+U48iDWfi30d3twAXBYmnCg==}

  lowercase-keys@2.0.0:
    resolution: {integrity: sha512-tqNXrS78oMOE73NMxK4EMLQsQowWf8jKooH9g7xPavRT706R6bkQJ6DY2Te7QukaZsulxa30wQ7bk0pm4XiHmA==}
    engines: {node: '>=8'}

  lru-cache@10.4.3:
    resolution: {integrity: sha512-JNAzZcXrCt42VGLuYz0zfAzDfAvJWW6AfYlDBQyDV5DClI2m5sAmK+OIO7s59XfsRsWHp02jAJrRadPRGTt6SQ==}

  lru-cache@5.1.1:
    resolution: {integrity: sha512-KpNARQA3Iwv+jTA0utUVVbrh+Jlrr1Fv0e56GGzAFOXN7dk/FviaDW8LHmK52DlcH4WP2n6gI8vN1aesBFgo9w==}

  lru-cache@6.0.0:
    resolution: {integrity: sha512-Jo6dJ04CmSjuznwJSS3pUeWmd/H0ffTlkXXgwZi+eq1UCmqQwCh+eLsYOYCwY991i2Fah4h1BEMCx4qThGbsiA==}
    engines: {node: '>=10'}

  lz-string@1.5.0:
    resolution: {integrity: sha512-h5bgJWpxJNswbU7qCrV0tIKQCaS3blPDrqKWx+QxzuzL1zGUzij9XCWLrSLsJPu5t+eWA/ycetzYAO5IOMcWAQ==}
    hasBin: true

  magic-string@0.30.12:
    resolution: {integrity: sha512-Ea8I3sQMVXr8JhN4z+H/d8zwo+tYDgHE9+5G4Wnrwhs0gaK9fXTKx0Tw5Xwsd/bCPTTZNRAdpyzvoeORe9LYpw==}

  magicast@0.3.5:
    resolution: {integrity: sha512-L0WhttDl+2BOsybvEOLK7fW3UA0OQ0IQ2d6Zl2x/a6vVRs3bAY0ECOSHHeL5jD+SbOpOCUEi0y1DgHEn9Qn1AQ==}

  make-dir@3.1.0:
    resolution: {integrity: sha512-g3FeP20LNwhALb/6Cz6Dd4F2ngze0jz7tbzrD2wAV+o9FeNHe4rL+yK2md0J/fiSf1sa1ADhXqi5+oVwOM/eGw==}
    engines: {node: '>=8'}

  make-dir@4.0.0:
    resolution: {integrity: sha512-hXdUTZYIVOt1Ex//jAQi+wTZZpUpwBj/0QsOzqegb3rGMMeJiSEu5xLHnYfBrRV4RH2+OCSOO95Is/7x1WJ4bw==}
    engines: {node: '>=10'}

  markdown-extensions@2.0.0:
    resolution: {integrity: sha512-o5vL7aDWatOTX8LzaS1WMoaoxIiLRQJuIKKe2wAw6IeULDHaqbiqiggmx+pKvZDb1Sj+pE46Sn1T7lCqfFtg1Q==}
    engines: {node: '>=16'}

  markdown-table@3.0.3:
    resolution: {integrity: sha512-Z1NL3Tb1M9wH4XESsCDEksWoKTdlUafKc4pt0GRwjUyXaCFZ+dc3g2erqB6zm3szA2IUSi7VnPI+o/9jnxh9hw==}

  matcher@3.0.0:
    resolution: {integrity: sha512-OkeDaAZ/bQCxeFAozM55PKcKU0yJMPGifLwV4Qgjitu+5MoAfSQN4lsLJeXZ1b8w0x+/Emda6MZgXS1jvsapng==}
    engines: {node: '>=10'}

  material-colors@1.2.6:
    resolution: {integrity: sha512-6qE4B9deFBIa9YSpOc9O0Sgc43zTeVYbgDT5veRKSlB2+ZuHNoVVxA1L/ckMUayV9Ay9y7Z/SZCLcGteW9i7bg==}

  mathjs@13.2.1:
    resolution: {integrity: sha512-HEKNV0hckO5Y4uY/KHucmQMMiXgdNUXfJ+SkExRJHLlD3f7mt4DZMJzndQOoTp/dX8ROwk4zl2xO+iq49OEliQ==}
    engines: {node: '>= 18'}
    hasBin: true

  mathml-tag-names@2.1.3:
    resolution: {integrity: sha512-APMBEanjybaPzUrfqU0IMU5I0AswKMH7k8OTLs0vvV4KZpExkTkY87nR/zpbuTPj+gARop7aGUbl11pnDfW6xg==}

  mdast-util-definitions@6.0.0:
    resolution: {integrity: sha512-scTllyX6pnYNZH/AIp/0ePz6s4cZtARxImwoPJ7kS42n+MnVsI4XbnG6d4ibehRIldYMWM2LD7ImQblVhUejVQ==}

  mdast-util-find-and-replace@3.0.1:
    resolution: {integrity: sha512-SG21kZHGC3XRTSUhtofZkBzZTJNM5ecCi0SK2IMKmSXR8vO3peL+kb1O0z7Zl83jKtutG4k5Wv/W7V3/YHvzPA==}

  mdast-util-from-markdown@2.0.1:
    resolution: {integrity: sha512-aJEUyzZ6TzlsX2s5B4Of7lN7EQtAxvtradMMglCQDyaTFgse6CmtmdJ15ElnVRlCg1vpNyVtbem0PWzlNieZsA==}

  mdast-util-gfm-autolink-literal@2.0.1:
    resolution: {integrity: sha512-5HVP2MKaP6L+G6YaxPNjuL0BPrq9orG3TsrZ9YXbA3vDw/ACI4MEsnoDpn6ZNm7GnZgtAcONJyPhOP8tNJQavQ==}

  mdast-util-gfm-footnote@2.0.0:
    resolution: {integrity: sha512-5jOT2boTSVkMnQ7LTrd6n/18kqwjmuYqo7JUPe+tRCY6O7dAuTFMtTPauYYrMPpox9hlN0uOx/FL8XvEfG9/mQ==}

  mdast-util-gfm-strikethrough@2.0.0:
    resolution: {integrity: sha512-mKKb915TF+OC5ptj5bJ7WFRPdYtuHv0yTRxK2tJvi+BDqbkiG7h7u/9SI89nRAYcmap2xHQL9D+QG/6wSrTtXg==}

  mdast-util-gfm-table@2.0.0:
    resolution: {integrity: sha512-78UEvebzz/rJIxLvE7ZtDd/vIQ0RHv+3Mh5DR96p7cS7HsBhYIICDBCu8csTNWNO6tBWfqXPWekRuj2FNOGOZg==}

  mdast-util-gfm-task-list-item@2.0.0:
    resolution: {integrity: sha512-IrtvNvjxC1o06taBAVJznEnkiHxLFTzgonUdy8hzFVeDun0uTjxxrRGVaNFqkU1wJR3RBPEfsxmU6jDWPofrTQ==}

  mdast-util-gfm@3.0.0:
    resolution: {integrity: sha512-dgQEX5Amaq+DuUqf26jJqSK9qgixgd6rYDHAv4aTBuA92cTknZlKpPfa86Z/s8Dj8xsAQpFfBmPUHWJBWqS4Bw==}

  mdast-util-mdx-expression@2.0.1:
    resolution: {integrity: sha512-J6f+9hUp+ldTZqKRSg7Vw5V6MqjATc+3E4gf3CFNcuZNWD8XdyI6zQ8GqH7f8169MM6P7hMBRDVGnn7oHB9kXQ==}

  mdast-util-mdx-jsx@3.1.3:
    resolution: {integrity: sha512-bfOjvNt+1AcbPLTFMFWY149nJz0OjmewJs3LQQ5pIyVGxP4CdOqNVJL6kTaM5c68p8q82Xv3nCyFfUnuEcH3UQ==}

  mdast-util-mdx@3.0.0:
    resolution: {integrity: sha512-JfbYLAW7XnYTTbUsmpu0kdBUVe+yKVJZBItEjwyYJiDJuZ9w4eeaqks4HQO+R7objWgS2ymV60GYpI14Ug554w==}

  mdast-util-mdxjs-esm@2.0.1:
    resolution: {integrity: sha512-EcmOpxsZ96CvlP03NghtH1EsLtr0n9Tm4lPUJUBccV9RwUOneqSycg19n5HGzCf+10LozMRSObtVr3ee1WoHtg==}

  mdast-util-phrasing@4.1.0:
    resolution: {integrity: sha512-TqICwyvJJpBwvGAMZjj4J2n0X8QWp21b9l0o7eXyVJ25YNWYbJDVIyD1bZXE6WtV6RmKJVYmQAKWa0zWOABz2w==}

  mdast-util-to-hast@13.2.0:
    resolution: {integrity: sha512-QGYKEuUsYT9ykKBCMOEDLsU5JRObWQusAolFMeko/tYPufNkRffBAQjIE+99jbA87xv6FgmjLtwjh9wBWajwAA==}

  mdast-util-to-markdown@2.1.0:
    resolution: {integrity: sha512-SR2VnIEdVNCJbP6y7kVTJgPLifdr8WEU440fQec7qHoHOUz/oJ2jmNRqdDQ3rbiStOXb2mCDGTuwsK5OPUgYlQ==}

  mdast-util-to-string@4.0.0:
    resolution: {integrity: sha512-0H44vDimn51F0YwvxSJSm0eCDOJTRlmN0R1yBh4HLj9wiV1Dn0QoXGbvFAWj2hSItVTlCmBF1hqKlIyUBVFLPg==}

  mdn-data@2.0.30:
    resolution: {integrity: sha512-GaqWWShW4kv/G9IEucWScBx9G1/vsFZZJUO+tD26M8J8z3Kw5RDQjaoZe03YAClgeS/SWPOcb4nkFBTEi5DUEA==}

  meow@13.2.0:
    resolution: {integrity: sha512-pxQJQzB6djGPXh08dacEloMFopsOqGVRKFPYvPOt9XDZ1HasbgDZA74CJGreSU4G3Ak7EFJGoiH2auq+yXISgA==}
    engines: {node: '>=18'}

  merge2@1.4.1:
    resolution: {integrity: sha512-8q7VEgMJW4J8tcfVPy8g09NcQwZdbwFEqhe/WZkoIzjn/3TGDwtOCYtXGxA3O8tPzpczCCDgv+P2P5y00ZJOOg==}
    engines: {node: '>= 8'}

  micromark-core-commonmark@2.0.1:
    resolution: {integrity: sha512-CUQyKr1e///ZODyD1U3xit6zXwy1a8q2a1S1HKtIlmgvurrEpaw/Y9y6KSIbF8P59cn/NjzHyO+Q2fAyYLQrAA==}

  micromark-extension-gfm-autolink-literal@2.1.0:
    resolution: {integrity: sha512-oOg7knzhicgQ3t4QCjCWgTmfNhvQbDDnJeVu9v81r7NltNCVmhPy1fJRX27pISafdjL+SVc4d3l48Gb6pbRypw==}

  micromark-extension-gfm-footnote@2.1.0:
    resolution: {integrity: sha512-/yPhxI1ntnDNsiHtzLKYnE3vf9JZ6cAisqVDauhp4CEHxlb4uoOTxOCJ+9s51bIB8U1N1FJ1RXOKTIlD5B/gqw==}

  micromark-extension-gfm-strikethrough@2.1.0:
    resolution: {integrity: sha512-ADVjpOOkjz1hhkZLlBiYA9cR2Anf8F4HqZUO6e5eDcPQd0Txw5fxLzzxnEkSkfnD0wziSGiv7sYhk/ktvbf1uw==}

  micromark-extension-gfm-table@2.1.0:
    resolution: {integrity: sha512-Ub2ncQv+fwD70/l4ou27b4YzfNaCJOvyX4HxXU15m7mpYY+rjuWzsLIPZHJL253Z643RpbcP1oeIJlQ/SKW67g==}

  micromark-extension-gfm-tagfilter@2.0.0:
    resolution: {integrity: sha512-xHlTOmuCSotIA8TW1mDIM6X2O1SiX5P9IuDtqGonFhEK0qgRI4yeC6vMxEV2dgyr2TiD+2PQ10o+cOhdVAcwfg==}

  micromark-extension-gfm-task-list-item@2.1.0:
    resolution: {integrity: sha512-qIBZhqxqI6fjLDYFTBIa4eivDMnP+OZqsNwmQ3xNLE4Cxwc+zfQEfbs6tzAo2Hjq+bh6q5F+Z8/cksrLFYWQQw==}

  micromark-extension-gfm@3.0.0:
    resolution: {integrity: sha512-vsKArQsicm7t0z2GugkCKtZehqUm31oeGBV/KVSorWSy8ZlNAv7ytjFhvaryUiCUJYqs+NoE6AFhpQvBTM6Q4w==}

  micromark-extension-mdx-expression@3.0.0:
    resolution: {integrity: sha512-sI0nwhUDz97xyzqJAbHQhp5TfaxEvZZZ2JDqUo+7NvyIYG6BZ5CPPqj2ogUoPJlmXHBnyZUzISg9+oUmU6tUjQ==}

  micromark-extension-mdx-jsx@3.0.1:
    resolution: {integrity: sha512-vNuFb9czP8QCtAQcEJn0UJQJZA8Dk6DXKBqx+bg/w0WGuSxDxNr7hErW89tHUY31dUW4NqEOWwmEUNhjTFmHkg==}

  micromark-extension-mdx-md@2.0.0:
    resolution: {integrity: sha512-EpAiszsB3blw4Rpba7xTOUptcFeBFi+6PY8VnJ2hhimH+vCQDirWgsMpz7w1XcZE7LVrSAUGb9VJpG9ghlYvYQ==}

  micromark-extension-mdxjs-esm@3.0.0:
    resolution: {integrity: sha512-DJFl4ZqkErRpq/dAPyeWp15tGrcrrJho1hKK5uBS70BCtfrIFg81sqcTVu3Ta+KD1Tk5vAtBNElWxtAa+m8K9A==}

  micromark-extension-mdxjs@3.0.0:
    resolution: {integrity: sha512-A873fJfhnJ2siZyUrJ31l34Uqwy4xIFmvPY1oj+Ean5PHcPBYzEsvqvWGaWcfEIr11O5Dlw3p2y0tZWpKHDejQ==}

  micromark-factory-destination@2.0.0:
    resolution: {integrity: sha512-j9DGrQLm/Uhl2tCzcbLhy5kXsgkHUrjJHg4fFAeoMRwJmJerT9aw4FEhIbZStWN8A3qMwOp1uzHr4UL8AInxtA==}

  micromark-factory-label@2.0.0:
    resolution: {integrity: sha512-RR3i96ohZGde//4WSe/dJsxOX6vxIg9TimLAS3i4EhBAFx8Sm5SmqVfR8E87DPSR31nEAjZfbt91OMZWcNgdZw==}

  micromark-factory-mdx-expression@2.0.2:
    resolution: {integrity: sha512-5E5I2pFzJyg2CtemqAbcyCktpHXuJbABnsb32wX2U8IQKhhVFBqkcZR5LRm1WVoFqa4kTueZK4abep7wdo9nrw==}

  micromark-factory-space@2.0.0:
    resolution: {integrity: sha512-TKr+LIDX2pkBJXFLzpyPyljzYK3MtmllMUMODTQJIUfDGncESaqB90db9IAUcz4AZAJFdd8U9zOp9ty1458rxg==}

  micromark-factory-title@2.0.0:
    resolution: {integrity: sha512-jY8CSxmpWLOxS+t8W+FG3Xigc0RDQA9bKMY/EwILvsesiRniiVMejYTE4wumNc2f4UbAa4WsHqe3J1QS1sli+A==}

  micromark-factory-whitespace@2.0.0:
    resolution: {integrity: sha512-28kbwaBjc5yAI1XadbdPYHX/eDnqaUFVikLwrO7FDnKG7lpgxnvk/XGRhX/PN0mOZ+dBSZ+LgunHS+6tYQAzhA==}

  micromark-util-character@2.1.0:
    resolution: {integrity: sha512-KvOVV+X1yLBfs9dCBSopq/+G1PcgT3lAK07mC4BzXi5E7ahzMAF8oIupDDJ6mievI6F+lAATkbQQlQixJfT3aQ==}

  micromark-util-chunked@2.0.0:
    resolution: {integrity: sha512-anK8SWmNphkXdaKgz5hJvGa7l00qmcaUQoMYsBwDlSKFKjc6gjGXPDw3FNL3Nbwq5L8gE+RCbGqTw49FK5Qyvg==}

  micromark-util-classify-character@2.0.0:
    resolution: {integrity: sha512-S0ze2R9GH+fu41FA7pbSqNWObo/kzwf8rN/+IGlW/4tC6oACOs8B++bh+i9bVyNnwCcuksbFwsBme5OCKXCwIw==}

  micromark-util-combine-extensions@2.0.0:
    resolution: {integrity: sha512-vZZio48k7ON0fVS3CUgFatWHoKbbLTK/rT7pzpJ4Bjp5JjkZeasRfrS9wsBdDJK2cJLHMckXZdzPSSr1B8a4oQ==}

  micromark-util-decode-numeric-character-reference@2.0.1:
    resolution: {integrity: sha512-bmkNc7z8Wn6kgjZmVHOX3SowGmVdhYS7yBpMnuMnPzDq/6xwVA604DuOXMZTO1lvq01g+Adfa0pE2UKGlxL1XQ==}

  micromark-util-decode-string@2.0.0:
    resolution: {integrity: sha512-r4Sc6leeUTn3P6gk20aFMj2ntPwn6qpDZqWvYmAG6NgvFTIlj4WtrAudLi65qYoaGdXYViXYw2pkmn7QnIFasA==}

  micromark-util-encode@2.0.0:
    resolution: {integrity: sha512-pS+ROfCXAGLWCOc8egcBvT0kf27GoWMqtdarNfDcjb6YLuV5cM3ioG45Ys2qOVqeqSbjaKg72vU+Wby3eddPsA==}

  micromark-util-events-to-acorn@2.0.2:
    resolution: {integrity: sha512-Fk+xmBrOv9QZnEDguL9OI9/NQQp6Hz4FuQ4YmCb/5V7+9eAh1s6AYSvL20kHkD67YIg7EpE54TiSlcsf3vyZgA==}

  micromark-util-html-tag-name@2.0.0:
    resolution: {integrity: sha512-xNn4Pqkj2puRhKdKTm8t1YHC/BAjx6CEwRFXntTaRf/x16aqka6ouVoutm+QdkISTlT7e2zU7U4ZdlDLJd2Mcw==}

  micromark-util-normalize-identifier@2.0.0:
    resolution: {integrity: sha512-2xhYT0sfo85FMrUPtHcPo2rrp1lwbDEEzpx7jiH2xXJLqBuy4H0GgXk5ToU8IEwoROtXuL8ND0ttVa4rNqYK3w==}

  micromark-util-resolve-all@2.0.0:
    resolution: {integrity: sha512-6KU6qO7DZ7GJkaCgwBNtplXCvGkJToU86ybBAUdavvgsCiG8lSSvYxr9MhwmQ+udpzywHsl4RpGJsYWG1pDOcA==}

  micromark-util-sanitize-uri@2.0.0:
    resolution: {integrity: sha512-WhYv5UEcZrbAtlsnPuChHUAsu/iBPOVaEVsntLBIdpibO0ddy8OzavZz3iL2xVvBZOpolujSliP65Kq0/7KIYw==}

  micromark-util-subtokenize@2.0.1:
    resolution: {integrity: sha512-jZNtiFl/1aY73yS3UGQkutD0UbhTt68qnRpw2Pifmz5wV9h8gOVsN70v+Lq/f1rKaU/W8pxRe8y8Q9FX1AOe1Q==}

  micromark-util-symbol@2.0.0:
    resolution: {integrity: sha512-8JZt9ElZ5kyTnO94muPxIGS8oyElRJaiJO8EzV6ZSyGQ1Is8xwl4Q45qU5UOg+bGH4AikWziz0iN4sFLWs8PGw==}

  micromark-util-types@2.0.0:
    resolution: {integrity: sha512-oNh6S2WMHWRZrmutsRmDDfkzKtxF+bc2VxLC9dvtrDIRFln627VsFP6fLMgTryGDljgLPjkrzQSDcPrjPyDJ5w==}

  micromark@4.0.0:
    resolution: {integrity: sha512-o/sd0nMof8kYff+TqcDx3VSrgBTcZpSvYcAHIfHhv5VAuNmisCxjhx6YmxS8PFEpb9z5WKWKPdzf0jM23ro3RQ==}

  micromatch@4.0.8:
    resolution: {integrity: sha512-PXwfBhYu0hBCPw8Dn0E+WDYb7af3dSLVWKi3HGv84IdF4TyFoC0ysxFd0Goxw7nSv4T/PzEJQxsYsEiFCKo2BA==}
    engines: {node: '>=8.6'}

  mime-db@1.52.0:
    resolution: {integrity: sha512-sPU4uV7dYlvtWJxwwxHD0PuihVNiE7TyAbQ5SWxDCB9mUYvOgroQOwYQQOKPJ8CIbE+1ETVlOoK1UC2nU3gYvg==}
    engines: {node: '>= 0.6'}

  mime-types@2.1.35:
    resolution: {integrity: sha512-ZDY+bPm5zTTF+YpCrAU9nK0UgICYPT0QtT1NZWFv4s++TNkcgVaT0g6+4R2uI4MjQjzysHB1zxuWL50hzaeXiw==}
    engines: {node: '>= 0.6'}

  mimic-function@5.0.1:
    resolution: {integrity: sha512-VP79XUPxV2CigYP3jWwAUFSku2aKqBH7uTAapFWCBqutsbmDo96KY5o8uh6U+/YSIn5OxJnXp73beVkpqMIGhA==}
    engines: {node: '>=18'}

  mimic-response@1.0.1:
    resolution: {integrity: sha512-j5EctnkH7amfV/q5Hgmoal1g2QHFJRraOtmx0JpIqkxhBhI/lJSl1nMpQ45hVarwNETOoWEimndZ4QK0RHxuxQ==}
    engines: {node: '>=4'}

  mimic-response@3.1.0:
    resolution: {integrity: sha512-z0yWI+4FDrrweS8Zmt4Ej5HdJmky15+L2e6Wgn3+iK5fWzb6T3fhNFq2+MeTRb064c6Wr4N/wv0DzQTjNzHNGQ==}
    engines: {node: '>=10'}

  minimatch@3.0.8:
    resolution: {integrity: sha512-6FsRAQsxQ61mw+qP1ZzbL9Bc78x2p5OqNgNpnoAFLTrX8n5Kxph0CsnhmKKNXTWjXqU5L0pGPR7hYk+XWZr60Q==}

  minimatch@3.1.2:
    resolution: {integrity: sha512-J7p63hRiAjw1NDEww1W7i37+ByIrOWO5XQQAzZ3VOcL0PNybwpfmV/N05zFAzwQ9USyEcX6t3UO+K5aqBQOIHw==}

  minimatch@9.0.5:
    resolution: {integrity: sha512-G6T0ZX48xgozx7587koeX9Ys2NYy6Gmv//P89sEte9V9whIapMNF4idKxnW2QtCcLiTWlb/wfCabAtAFWhhBow==}
    engines: {node: '>=16 || 14 >=14.17'}

  minipass@3.3.6:
    resolution: {integrity: sha512-DxiNidxSEK+tHG6zOIklvNOwm3hvCrbUrdtzY74U6HKTJxvIDfOUL5W5P2Ghd3DTkhhKPYGqeNUIh5qcM4YBfw==}
    engines: {node: '>=8'}

  minipass@5.0.0:
    resolution: {integrity: sha512-3FnjYuehv9k6ovOEbyOswadCDPX1piCfhV8ncmYtHOjuPwylVWsghTLo7rabjC3Rx5xD4HDx8Wm1xnMF7S5qFQ==}
    engines: {node: '>=8'}

  minipass@7.1.2:
    resolution: {integrity: sha512-qOOzS1cBTWYF4BH8fVePDBOO9iptMnGUEZwNc/cMWnTV2nVLZ7VoNWEPHkYczZA0pdoA7dl6e7FL659nX9S2aw==}
    engines: {node: '>=16 || 14 >=14.17'}

  minizlib@2.1.2:
    resolution: {integrity: sha512-bAxsR8BVfj60DWXHE3u30oHzfl4G7khkSuPW+qvpd7jFRHm7dLxOjUk1EHACJ/hxLY8phGJ0YhYHZo7jil7Qdg==}
    engines: {node: '>= 8'}

  mkdirp@1.0.4:
    resolution: {integrity: sha512-vVqVZQyf3WLx2Shd0qJ9xuvqgAyKPLAiqITEtqW0oIUjzo3PePDd6fW9iFz30ef7Ysp/oiWqbhszeGWW2T6Gzw==}
    engines: {node: '>=10'}
    hasBin: true

  mlly@1.7.2:
    resolution: {integrity: sha512-tN3dvVHYVz4DhSXinXIk7u9syPYaJvio118uomkovAtWBT+RdbP6Lfh/5Lvo519YMmwBafwlh20IPTXIStscpA==}

  module-details-from-path@1.0.3:
    resolution: {integrity: sha512-ySViT69/76t8VhE1xXHK6Ch4NcDd26gx0MzKXLO+F7NOtnqH68d9zF94nT8ZWSxXh8ELOERsnJO/sWt1xZYw5A==}

  mrmime@2.0.0:
    resolution: {integrity: sha512-eu38+hdgojoyq63s+yTpN4XMBdt5l8HhMhc4VKLO9KM5caLIBvUm4thi7fFaxyTmCKeNnXZ5pAlBwCUnhA09uw==}
    engines: {node: '>=10'}

  ms@2.1.3:
    resolution: {integrity: sha512-6FlzubTLZG3J2a/NVCAleEhjzq5oxgHyaCU9yYXvcLsvoVaHJq/s5xXI6/XXP6tz7R9xAOtHnSO/tXtF3WRTlA==}

  muggle-string@0.4.1:
    resolution: {integrity: sha512-VNTrAak/KhO2i8dqqnqnAHOa3cYBwXEZe9h+D5h/1ZqFSTEFHdM65lR7RoIqq3tBBYavsOXV84NoHXZ0AkPyqQ==}

  nanoid@3.3.7:
    resolution: {integrity: sha512-eSRppjcPIatRIMC1U6UngP8XFcz8MQWGQdt1MTBQ7NaAmvXDfvNxbvWV3x2y6CdEUciCSsDHDQZbhYaB8QEo2g==}
    engines: {node: ^10 || ^12 || ^13.7 || ^14 || >=15.0.1}
    hasBin: true

  nanoid@5.0.7:
    resolution: {integrity: sha512-oLxFY2gd2IqnjcYyOXD8XGCftpGtZP2AbHbOkthDkvRywH5ayNtPVy9YlOPcHckXzbLTCHpkb7FB+yuxKV13pQ==}
    engines: {node: ^18 || >=20}
    hasBin: true

  natural-compare@1.4.0:
    resolution: {integrity: sha512-OWND8ei3VtNC9h7V60qff3SVobHr996CTwgxubgyQYEpg290h9J0buyECNNJexkFm5sOajh5G116RYA1c8ZMSw==}

  neotraverse@0.6.18:
    resolution: {integrity: sha512-Z4SmBUweYa09+o6pG+eASabEpP6QkQ70yHj351pQoEXIs8uHbaU2DWVmzBANKgflPa47A50PtB2+NgRpQvr7vA==}
    engines: {node: '>= 10'}

  nlcst-to-string@4.0.0:
    resolution: {integrity: sha512-YKLBCcUYKAg0FNlOBT6aI91qFmSiFKiluk655WzPF+DDMA02qIyy8uiRqI8QXtcFpEvll12LpL5MXqEmAZ+dcA==}

  node-fetch@2.7.0:
    resolution: {integrity: sha512-c4FRfUm/dbcWZ7U+1Wq0AwCyFL+3nt2bEw05wfxSz+DWpWsitgmSgYmy2dQdWyKC1694ELPqMs/YzUSNozLt8A==}
    engines: {node: 4.x || >=6.0.0}
    peerDependencies:
      encoding: ^0.1.0
    peerDependenciesMeta:
      encoding:
        optional: true

  node-gyp-build@4.8.2:
    resolution: {integrity: sha512-IRUxE4BVsHWXkV/SFOut4qTlagw2aM8T5/vnTsmrHJvVoKueJHRc/JaFND7QDDc61kLYUJ6qlZM3sqTSyx2dTw==}
    hasBin: true

  node-releases@2.0.18:
    resolution: {integrity: sha512-d9VeXT4SJ7ZeOqGX6R5EM022wpL+eWPooLI+5UpWn2jCT1aosUQEhQP214x33Wkwx3JQMvIm+tIoVOdodFS40g==}

  nopt@5.0.0:
    resolution: {integrity: sha512-Tbj67rffqceeLpcRXrT7vKAN8CwfPeIBgM7E6iBkmKLV7bEMwpGgYLGv0jACUsECaa/vuxP0IjEont6umdMgtQ==}
    engines: {node: '>=6'}
    hasBin: true

  normalize-path@3.0.0:
    resolution: {integrity: sha512-6eZs5Ls3WtCisHWp9S2GUy8dqkpGi4BVSz3GaqiE6ezub0512ESztXUwUB6C6IKbQkY2Pnb/mD4WYojCRwcwLA==}
    engines: {node: '>=0.10.0'}

  normalize-url@6.1.0:
    resolution: {integrity: sha512-DlL+XwOy3NxAQ8xuC0okPgK46iuVNAK01YN7RueYBqqFeGsBjV9XmCAzAdgt+667bCl5kPh9EqKKDwnaPG1I7A==}
    engines: {node: '>=10'}

  npmlog@5.0.1:
    resolution: {integrity: sha512-AqZtDUWOMKs1G/8lwylVjrdYgqA4d9nu8hc+0gzRxlDb1I10+FHBGMXs6aiQHFdCUUlqH99MUMuLfzWDNDtfxw==}
    deprecated: This package is no longer supported.

  nth-check@2.1.1:
    resolution: {integrity: sha512-lqjrjmaOoAnWfMmBPL+XNnynZh2+swxiX3WUE0s4yEHI6m+AwrK2UZOimIRl3X/4QctVqS8AiZjFqyOGrMXb/w==}

  nwsapi@2.2.13:
    resolution: {integrity: sha512-cTGB9ptp9dY9A5VbMSe7fQBcl/tt22Vcqdq8+eN93rblOuE0aCFu4aZ2vMwct/2t+lFnosm8RkQW1I0Omb1UtQ==}

  object-assign@4.1.1:
    resolution: {integrity: sha512-rJgTQnkUnH1sFw8yT6VSU3zD3sWmu6sZhIseY8VX+GRu3P6F7Fu+JNDoXfklElbLJSnc3FUQHVe4cU5hj+BcUg==}
    engines: {node: '>=0.10.0'}

  object-inspect@1.13.2:
    resolution: {integrity: sha512-IRZSRuzJiynemAXPYtPe5BoI/RESNYR7TYm50MC5Mqbd3Jmw5y790sErYw3V6SryFJD64b74qQQs9wn5Bg/k3g==}
    engines: {node: '>= 0.4'}

  object-keys@1.1.1:
    resolution: {integrity: sha512-NuAESUOUMrlIXOfHKzD6bpPu3tYt3xvjNdRIQ+FeT0lNb4K8WR70CaDxhuNguS2XG+GjkyMwOzsN5ZktImfhLA==}
    engines: {node: '>= 0.4'}

  object.assign@4.1.5:
    resolution: {integrity: sha512-byy+U7gp+FVwmyzKPYhW2h5l3crpmGsxl7X2s8y43IgxvG4g3QZ6CffDtsNQy1WsmZpQbO+ybo0AlW7TY6DcBQ==}
    engines: {node: '>= 0.4'}

  object.entries@1.1.8:
    resolution: {integrity: sha512-cmopxi8VwRIAw/fkijJohSfpef5PdN0pMQJN6VC/ZKvn0LIknWD8KtgY6KlQdEc4tIjcQ3HxSMmnvtzIscdaYQ==}
    engines: {node: '>= 0.4'}

  object.fromentries@2.0.8:
    resolution: {integrity: sha512-k6E21FzySsSK5a21KRADBd/NGneRegFO5pLHfdQLpRDETUNJueLXs3WCzyQ3tFRDYgbq3KHGXfTbi2bs8WQ6rQ==}
    engines: {node: '>= 0.4'}

  object.values@1.2.0:
    resolution: {integrity: sha512-yBYjY9QX2hnRmZHAjG/f13MzmBzxzYgQhFrke06TTyKY5zSTEqkOeukBzIdVA3j3ulu8Qa3MbVFShV7T2RmGtQ==}
    engines: {node: '>= 0.4'}

  once@1.4.0:
    resolution: {integrity: sha512-lNaJgI+2Q5URQBkccEKHTQOPaXdUxnZZElQTZY0MFUAuaEqe1E+Nyvgdz/aIyNi6Z9MzO5dv1H8n58/GELp3+w==}

  onetime@7.0.0:
    resolution: {integrity: sha512-VXJjc87FScF88uafS3JllDgvAm+c/Slfz06lorj2uAY34rlUu0Nt+v8wreiImcrgAjjIHp1rXpTDlLOGw29WwQ==}
    engines: {node: '>=18'}

  oniguruma-to-js@0.4.3:
    resolution: {integrity: sha512-X0jWUcAlxORhOqqBREgPMgnshB7ZGYszBNspP+tS9hPD3l13CdaXcHbgImoHUHlrvGx/7AvFEkTRhAGYh+jzjQ==}

  optionator@0.9.4:
    resolution: {integrity: sha512-6IpQ7mKUxRcZNLIObR0hz7lxsapSSIYNZJwXPGeF0mTVqGKFIXj1DQcMoT22S3ROcLyY/rz0PWaWZ9ayWmad9g==}
    engines: {node: '>= 0.8.0'}

  ora@8.1.0:
    resolution: {integrity: sha512-GQEkNkH/GHOhPFXcqZs3IDahXEQcQxsSjEkK4KvEEST4t7eNzoMjxTzef+EZ+JluDEV+Raoi3WQ2CflnRdSVnQ==}
    engines: {node: '>=18'}

  p-cancelable@2.1.1:
    resolution: {integrity: sha512-BZOr3nRQHOntUjTrH8+Lh54smKHoHyur8We1V8DSMVrl5A2malOOwuJRnKRDjSnkoeBh4at6BwEnb5I7Jl31wg==}
    engines: {node: '>=8'}

  p-limit@2.3.0:
    resolution: {integrity: sha512-//88mFWSJx8lxCzwdAABTJL2MyWB12+eIY7MDL2SqLmAkeKU9qxRvWuSyTjm3FUmpBEMuFfckAIqEaVGUDxb6w==}
    engines: {node: '>=6'}

  p-limit@3.1.0:
    resolution: {integrity: sha512-TYOanM3wGwNGsZN2cVTYPArw454xnXj5qmWF1bEoAc4+cU/ol7GVh7odevjp1FNHduHc3KZMcFduxU5Xc6uJRQ==}
    engines: {node: '>=10'}

  p-limit@6.1.0:
    resolution: {integrity: sha512-H0jc0q1vOzlEk0TqAKXKZxdl7kX3OFUzCnNVUnq5Pc3DGo0kpeaMuPqxQn235HibwBEb0/pm9dgKTjXy66fBkg==}
    engines: {node: '>=18'}

  p-locate@4.1.0:
    resolution: {integrity: sha512-R79ZZ/0wAxKGu3oYMlz8jy/kbhsNrS7SKZ7PxEHBgJ5+F2mtFW2fK2cOtBh1cHYkQsbzFV7I+EoRKe6Yt0oK7A==}
    engines: {node: '>=8'}

  p-locate@5.0.0:
    resolution: {integrity: sha512-LaNjtRWUBY++zB5nE/NwcaoMylSPk+S+ZHNB1TzdbMJMny6dynpAGt7X/tl/QYq3TIeE6nxHppbo2LGymrG5Pw==}
    engines: {node: '>=10'}

  p-queue@8.0.1:
    resolution: {integrity: sha512-NXzu9aQJTAzbBqOt2hwsR63ea7yvxJc0PwN/zobNAudYfb1B7R08SzB4TsLeSbUCuG467NhnoT0oO6w1qRO+BA==}
    engines: {node: '>=18'}

  p-timeout@6.1.2:
    resolution: {integrity: sha512-UbD77BuZ9Bc9aABo74gfXhNvzC9Tx7SxtHSh1fxvx3jTLLYvmVhiQZZrJzqqU0jKbN32kb5VOKiLEQI/3bIjgQ==}
    engines: {node: '>=14.16'}

  p-try@2.2.0:
    resolution: {integrity: sha512-R4nPAVTAU0B9D35/Gk3uJf/7XYbQcyohSKdvAxIRSNghFl4e71hVoGnBNQz9cWaXxO2I10KTC+3jMdvvoKw6dQ==}
    engines: {node: '>=6'}

  package-json-from-dist@1.0.1:
    resolution: {integrity: sha512-UEZIS3/by4OC8vL3P2dTXRETpebLI2NiI5vIrjaD/5UtrkFX/tNbwjTSRAGC/+7CAo2pIcBaRgWmcBBHcsaCIw==}

  parent-module@1.0.1:
    resolution: {integrity: sha512-GQ2EWRpQV8/o+Aw8YqtfZZPfNRWZYkbidE9k5rpl/hC3vtHHBfGm2Ifi6qWV+coDGkrUKZAxE3Lot5kcsRlh+g==}
    engines: {node: '>=6'}

  parse-entities@4.0.1:
    resolution: {integrity: sha512-SWzvYcSJh4d/SGLIOQfZ/CoNv6BTlI6YEQ7Nj82oDVnRpwe/Z/F1EMx42x3JAOwGBlCjeCH0BRJQbQ/opHL17w==}

  parse-json@5.2.0:
    resolution: {integrity: sha512-ayCKvm/phCGxOkYRSCM82iDwct8/EonSEgCSxWxD7ve6jHggsFl4fZVQBPRNgQoKiuV/odhFrGzQXZwbifC8Rg==}
    engines: {node: '>=8'}

  parse-latin@7.0.0:
    resolution: {integrity: sha512-mhHgobPPua5kZ98EF4HWiH167JWBfl4pvAIXXdbaVohtK7a6YBOy56kvhCqduqyo/f3yrHFWmqmiMg/BkBkYYQ==}

  parse5@7.1.2:
    resolution: {integrity: sha512-Czj1WaSVpaoj0wbhMzLmWD69anp2WH7FXMB9n1Sy8/ZFF9jolSQVMu1Ij5WIyGmcBmhk7EOndpO4mIpihVqAXw==}

  path-browserify@1.0.1:
    resolution: {integrity: sha512-b7uo2UCUOYZcnF/3ID0lulOJi/bafxa1xPe7ZPsammBSpjSWQkjNxlt635YGS2MiR9GjvuXCtz2emr3jbsz98g==}

  path-exists@4.0.0:
    resolution: {integrity: sha512-ak9Qy5Q7jYb2Wwcey5Fpvg2KoAc/ZIhLSLOSBmRmygPsGwkVVt0fZa0qrtMz+m6tJTAHfZQ8FnmB4MG4LWy7/w==}
    engines: {node: '>=8'}

  path-is-absolute@1.0.1:
    resolution: {integrity: sha512-AVbw3UJ2e9bq64vSaS9Am0fje1Pa8pbGqTTsmXfaIiMpnr5DlDhfJOuLj9Sf95ZPVDAUerDfEk88MPmPe7UCQg==}
    engines: {node: '>=0.10.0'}

  path-key@3.1.1:
    resolution: {integrity: sha512-ojmeN0qd+y0jszEtoY48r0Peq5dwMEkIlCOu6Q5f41lfkswXuKtYrhgoTpLnyIcHm24Uhqx+5Tqm2InSwLhE6Q==}
    engines: {node: '>=8'}

  path-parse@1.0.7:
    resolution: {integrity: sha512-LDJzPVEEEPR+y48z93A0Ed0yXb8pAByGWo/k5YYdYgpY2/2EsOsksJrq7lOHxryrVOn1ejG6oAp8ahvOIQD8sw==}

  path-scurry@1.11.1:
    resolution: {integrity: sha512-Xa4Nw17FS9ApQFJ9umLiJS4orGjm7ZzwUrwamcGQuHSzDyth9boKDaycYdDcZDuqYATXw4HFXgaqWTctW/v1HA==}
    engines: {node: '>=16 || 14 >=14.18'}

  path-type@4.0.0:
    resolution: {integrity: sha512-gDKb8aZMDeD/tZWs9P6+q0J9Mwkdl6xMV8TjnGP3qJVJ06bdMgkbBlLU8IdfOsIsFz2BW1rNVT3XuNEl8zPAvw==}
    engines: {node: '>=8'}

  pathe@1.1.2:
    resolution: {integrity: sha512-whLdWMYL2TwI08hn8/ZqAbrVemu0LNaNNJZX73O6qaIdCTfXutsLhMkjdENX0qhsQ9uIimo4/aQOmXkoon2nDQ==}

  pathval@2.0.0:
    resolution: {integrity: sha512-vE7JKRyES09KiunauX7nd2Q9/L7lhok4smP9RZTDeD4MVs72Dp2qNFVz39Nz5a0FVEW0BJR6C0DYrq6unoziZA==}
    engines: {node: '>= 14.16'}

  pend@1.2.0:
    resolution: {integrity: sha512-F3asv42UuXchdzt+xXqfW1OGlVBe+mxa2mqI0pg5yAHZPvFmY3Y6drSf/GQ1A86WgWEN9Kzh/WrgKa6iGcHXLg==}

  periscopic@3.1.0:
    resolution: {integrity: sha512-vKiQ8RRtkl9P+r/+oefh25C3fhybptkHKCZSPlcXiJux2tJF55GnEj3BVn4A5gKfq9NWWXXrxkHBwVPUfH0opw==}

  pg-int8@1.0.1:
    resolution: {integrity: sha512-WCtabS6t3c8SkpDBUlb1kjOs7l66xsGdKpIPZsg4wR+B3+u9UAum2odSsF9tnvxg80h4ZxLWMy4pRjOsFIqQpw==}
    engines: {node: '>=4.0.0'}

  pg-protocol@1.7.0:
    resolution: {integrity: sha512-hTK/mE36i8fDDhgDFjy6xNOG+LCorxLG3WO17tku+ij6sVHXh1jQUJ8hYAnRhNla4QVD2H8er/FOjc/+EgC6yQ==}

  pg-types@2.2.0:
    resolution: {integrity: sha512-qTAAlrEsl8s4OiEQY69wDvcMIdQN6wdz5ojQiOy6YRMuynxenON0O5oCpJI6lshc6scgAY8qvJ2On/p+CXY0GA==}
    engines: {node: '>=4'}

  picocolors@1.1.0:
    resolution: {integrity: sha512-TQ92mBOW0l3LeMeyLV6mzy/kWr8lkd/hp3mTg7wYK7zJhuBStmGMBG0BdeDZS/dZx1IukaX6Bk11zcln25o1Aw==}

  picomatch@2.3.1:
    resolution: {integrity: sha512-JU3teHTNjmE2VCGFzuY8EXzCDVwEqB2a8fsIvwaStHhAWJEeVd1o1QD80CU6+ZdEXXSLbSsuLwJjkCBWqRQUVA==}
    engines: {node: '>=8.6'}

  pify@4.0.1:
    resolution: {integrity: sha512-uB80kBFb/tfd68bVleG9T5GGsGPjJrLAUpR5PZIrhBnIaRTQRjqdJSsIKkOP6OAIFbj7GOrcudc5pNjZ+geV2g==}
    engines: {node: '>=6'}

  pkg-dir@4.2.0:
    resolution: {integrity: sha512-HRDzbaKjC+AOWVXxAU/x54COGeIv9eb+6CkDSQoNTt4XyWoIJvuPsXizxu/Fr23EiekbtZwmh1IcIG/l/a10GQ==}
    engines: {node: '>=8'}

  pkg-types@1.2.1:
    resolution: {integrity: sha512-sQoqa8alT3nHjGuTjuKgOnvjo4cljkufdtLMnO2LBP/wRwuDlo1tkaEdMxCRhyGRPacv/ztlZgDPm2b7FAmEvw==}

  possible-typed-array-names@1.0.0:
    resolution: {integrity: sha512-d7Uw+eZoloe0EHDIYoe+bQ5WXnGMOpmiZFTuMWCwpjzzkL2nTjcKiAk4hh8TjnGye2TwWOk3UXucZ+3rbmBa8Q==}
    engines: {node: '>= 0.4'}

  postcss-resolve-nested-selector@0.1.6:
    resolution: {integrity: sha512-0sglIs9Wmkzbr8lQwEyIzlDOOC9bGmfVKcJTaxv3vMmd3uo4o4DerC3En0bnmgceeql9BfC8hRkp7cg0fjdVqw==}

  postcss-safe-parser@7.0.1:
    resolution: {integrity: sha512-0AioNCJZ2DPYz5ABT6bddIqlhgwhpHZ/l65YAYo0BCIn0xiDpsnTHz0gnoTGk0OXZW0JRs+cDwL8u/teRdz+8A==}
    engines: {node: '>=18.0'}
    peerDependencies:
      postcss: ^8.4.31

  postcss-selector-parser@6.1.2:
    resolution: {integrity: sha512-Q8qQfPiZ+THO/3ZrOrO0cJJKfpYCagtMUkXbnEfmgUjwXg6z/WBeOyS9APBBPCTSiDV+s4SwQGu8yFsiMRIudg==}
    engines: {node: '>=4'}

  postcss-value-parser@4.2.0:
    resolution: {integrity: sha512-1NNCs6uurfkVbeXG4S8JFT9t19m45ICnif8zWLd5oPSZ50QnwMfK+H3jv408d4jw/7Bttv5axS5IiHoLaVNHeQ==}

  postcss@8.4.47:
    resolution: {integrity: sha512-56rxCq7G/XfB4EkXq9Egn5GCqugWvDFjafDOThIdMBsI15iqPqR5r15TfSr1YPYeEI19YeaXMCbY6u88Y76GLQ==}
    engines: {node: ^10 || ^12 || >=14}

  postgres-array@2.0.0:
    resolution: {integrity: sha512-VpZrUqU5A69eQyW2c5CA1jtLecCsN2U/bD6VilrFDWq5+5UIEVO7nazS3TEcHf1zuPYO/sqGvUvW62g86RXZuA==}
    engines: {node: '>=4'}

  postgres-bytea@1.0.0:
    resolution: {integrity: sha512-xy3pmLuQqRBZBXDULy7KbaitYqLcmxigw14Q5sj8QBVLqEwXfeybIKVWiqAXTlcvdvb0+xkOtDbfQMOf4lST1w==}
    engines: {node: '>=0.10.0'}

  postgres-date@1.0.7:
    resolution: {integrity: sha512-suDmjLVQg78nMK2UZ454hAG+OAW+HQPZ6n++TNDUX+L0+uUlLywnoxJKDou51Zm+zTCjrCl0Nq6J9C5hP9vK/Q==}
    engines: {node: '>=0.10.0'}

  postgres-interval@1.2.0:
    resolution: {integrity: sha512-9ZhXKM/rw350N1ovuWHbGxnGh/SNJ4cnxHiM0rxE4VN41wsg8P8zWn9hv/buK00RP4WvlOyr/RBDiptyxVbkZQ==}
    engines: {node: '>=0.10.0'}

  posthog-js@1.174.2:
    resolution: {integrity: sha512-UgS7eRcDVvVz2XSJ09NMX8zBcdpFnPayfiWDNF3xEbJTsIu1GipkkYNrVlsWlq8U1PIrviNm6i0Dyq8daaxssw==}

  preact@10.24.3:
    resolution: {integrity: sha512-Z2dPnBnMUfyQfSQ+GBdsGa16hz35YmLmtTLhM169uW944hYL6xzTYkJjC07j+Wosz733pMWx0fgON3JNw1jJQA==}

  preferred-pm@4.0.0:
    resolution: {integrity: sha512-gYBeFTZLu055D8Vv3cSPox/0iTPtkzxpLroSYYA7WXgRi31WCJ51Uyl8ZiPeUUjyvs2MBzK+S8v9JVUgHU/Sqw==}
    engines: {node: '>=18.12'}

  prelude-ls@1.2.1:
    resolution: {integrity: sha512-vkcDPrRZo1QZLbn5RLGPpg/WmIQ65qoWWhcGKf/b5eplkkarX0m9z8ppCat4mlOqUsWpyNuYgO3VRyrYHSzX5g==}
    engines: {node: '>= 0.8.0'}

  prettier@3.3.3:
    resolution: {integrity: sha512-i2tDNA0O5IrMO757lfrdQZCc2jPNDVntV0m/+4whiDfWaTKfMNgR7Qz0NAeGz/nRqF4m5/6CLzbP4/liHt12Ew==}
    engines: {node: '>=14'}
    hasBin: true

  pretty-format@27.5.1:
    resolution: {integrity: sha512-Qb1gy5OrP5+zDf2Bvnzdl3jsTf1qXVMazbvCoKhtKqVs4/YK4ozX4gKQJJVyNe+cajNPn0KoC0MC3FUmaHWEmQ==}
    engines: {node: ^10.13.0 || ^12.13.0 || ^14.15.0 || >=15.0.0}

  prismjs@1.29.0:
    resolution: {integrity: sha512-Kx/1w86q/epKcmte75LNrEoT+lX8pBpavuAbvJWRXar7Hz8jrtF+e3vY751p0R8H9HdArwaCTNDDzHg/ScJK1Q==}
    engines: {node: '>=6'}

  progress@2.0.3:
    resolution: {integrity: sha512-7PiHtLll5LdnKIMw100I+8xJXR5gW2QwWYkT6iJva0bXitZKa/XMrSbdmg3r2Xnaidz9Qumd0VPaMrZlF9V9sA==}
    engines: {node: '>=0.4.0'}

  prompts@2.4.2:
    resolution: {integrity: sha512-NxNv/kLguCA7p3jE8oL2aEBsrJWgAakBpgmgK6lpPWV+WuOmY6r2/zbAVnP+T8bQlA0nzHXSJSJW0Hq7ylaD2Q==}
    engines: {node: '>= 6'}

  prop-types@15.8.1:
    resolution: {integrity: sha512-oj87CgZICdulUohogVAR7AjlC0327U4el4L6eAvOqCeudMDVU0NThNaV+b9Df4dXgSP1gXMTnPdhfe/2qDH5cg==}

  property-information@6.5.0:
    resolution: {integrity: sha512-PgTgs/BlvHxOu8QuEN7wi5A0OmXaBcHpmCSTehcs6Uuu9IkDIEo13Hy7n898RHfrQ49vKCoGeWZSaAK01nwVig==}

  protobufjs@7.4.0:
    resolution: {integrity: sha512-mRUWCc3KUU4w1jU8sGxICXH/gNS94DvI1gxqDvBzhj1JpcsimQkYiOJfwsPUykUI5ZaspFbSgmBLER8IrQ3tqw==}
    engines: {node: '>=12.0.0'}

  proxy-compare@2.4.0:
    resolution: {integrity: sha512-FD8KmQUQD6Mfpd0hywCOzcon/dbkFP8XBd9F1ycbKtvVsfv6TsFUKJ2eC0Iz2y+KzlkdT1Z8SY6ZSgm07zOyqg==}

  proxy-memoize@2.0.3:
    resolution: {integrity: sha512-PpZzfNsZbOI89phkaq2BP6OfG7/0RDKYKEwTSlIikcWZ5ODN/dRzrHfg1zPMtlZY6FJRmrHamJ1ol2gIc+bruQ==}

  pump@3.0.2:
    resolution: {integrity: sha512-tUPXtzlGM8FE3P0ZL6DVs/3P58k9nk8/jZeQCurTJylQA8qFYzHFfhBJkuqyE0FifOsQ0uKWekiZ5g8wtr28cw==}

  punycode@2.3.1:
    resolution: {integrity: sha512-vYt7UD1U9Wg6138shLtLOvdAu+8DsC/ilFtEVHcH+wydcSpNE20AfSOduf6MkRFahL5FY7X1oU7nKVZFtfq8Fg==}
    engines: {node: '>=6'}

  queue-microtask@1.2.3:
    resolution: {integrity: sha512-NuaNSa6flKT5JaSYQzJok04JzTL1CA6aGhv5rfLW3PgqA+M2ChpZQnAC8h8i4ZFkBS8X5RqkDBHA7r4hej3K9A==}

  quick-lru@5.1.1:
    resolution: {integrity: sha512-WuyALRjWPDGtt/wzJiadO5AXY+8hZ80hVpe6MyivgraREW751X3SbhRvG3eLKOYN+8VEvqLcf3wdnt44Z4S4SA==}
    engines: {node: '>=10'}

  react-color@2.19.3:
    resolution: {integrity: sha512-LEeGE/ZzNLIsFWa1TMe8y5VYqr7bibneWmvJwm1pCn/eNmrabWDh659JSPn9BuaMpEfU83WTOJfnCcjDZwNQTA==}
    peerDependencies:
      react: ^18.3.1

  react-dom@18.3.1:
    resolution: {integrity: sha512-5m4nQKp+rZRb09LNH59GM4BxTh9251/ylbKIbpe7TpGxfJ+9kv6BLkLBXIjjspbgbnIBNqlI23tRnTWT0snUIw==}
    peerDependencies:
      react: ^18.3.1

  react-error-boundary@4.1.2:
    resolution: {integrity: sha512-GQDxZ5Jd+Aq/qUxbCm1UtzmL/s++V7zKgE8yMktJiCQXCCFZnMZh9ng+6/Ne6PjNSXH0L9CjeOEREfRnq6Duag==}
    peerDependencies:
      react: ^18.3.1

  react-icons@5.3.0:
    resolution: {integrity: sha512-DnUk8aFbTyQPSkCfF8dbX6kQjXA9DktMeJqfjrg6cK9vwQVMxmcA3BfP4QoiztVmEHtwlTgLFsPuH2NskKT6eg==}
    peerDependencies:
      react: ^18.3.1

  react-is@16.13.1:
    resolution: {integrity: sha512-24e6ynE2H+OKt4kqsOvNd8kBpV65zoxbA4BVsEOB3ARVWQki/DHzaUoC5KuON/BiccDaCCTZBuOcfZs70kR8bQ==}

  react-is@17.0.2:
    resolution: {integrity: sha512-w2GsyukL62IJnlaff/nRegPQR94C/XXamvMWmSHRJ4y7Ts/4ocGRmTHvOs8PSE6pB3dWOrD/nueuU5sduBsQ4w==}

  react-redux@9.1.2:
    resolution: {integrity: sha512-0OA4dhM1W48l3uzmv6B7TXPCGmokUU4p1M44DGN2/D9a1FjVPukVjER1PcPX97jIg6aUeLq1XJo1IpfbgULn0w==}
    peerDependencies:
      '@types/react': ^18.2.25
      react: ^18.3.1
      redux: ^5.0.0
    peerDependenciesMeta:
      '@types/react':
        optional: true
      redux:
        optional: true

  react-refresh@0.14.2:
    resolution: {integrity: sha512-jCvmsr+1IUSMUyzOkRcvnVbX3ZYC6g9TDrDbFuFmRDq7PD4yaGbLKNQL6k2jnArV8hjYxh7hVhAZB6s9HDGpZA==}
    engines: {node: '>=0.10.0'}

  react@18.3.1:
    resolution: {integrity: sha512-wS+hAgJShR0KhEvPJArfuPVN1+Hz1t0Y6n5jLrGQbkb4urgPE/0Rve+1kMB1v/oWgHgm4WIcV+i7F2pTVj+2iQ==}
    engines: {node: '>=0.10.0'}

  reactcss@1.2.3:
    resolution: {integrity: sha512-KiwVUcFu1RErkI97ywr8nvx8dNOpT03rbnma0SSalTYjkrPYaEajR4a/MRt6DZ46K6arDRbWMNHF+xH7G7n/8A==}
    peerDependencies:
      react: ^18.3.1

  readable-stream@3.6.2:
    resolution: {integrity: sha512-9u/sniCrY3D5WdsERHzHE4G2YCXqoG5FTHUiCC4SIbr6XcLZBY05ya9EKjYek9O5xOAwjGq+1JdGBAS7Q9ScoA==}
    engines: {node: '>= 6'}

  readdirp@3.6.0:
    resolution: {integrity: sha512-hOS089on8RduqdbhvQ5Z37A0ESjsqz6qnRcffsMU3495FuTdqSm+7bhJ29JvIOsBDEEnan5DPu9t3To9VRlMzA==}
    engines: {node: '>=8.10.0'}

  redux-thunk@3.1.0:
    resolution: {integrity: sha512-NW2r5T6ksUKXCabzhL9z+h206HQw/NJkcLm1GPImRQ8IzfXwRGqjVhKJGauHirT0DAuyy6hjdnMZaRoAcy0Klw==}
    peerDependencies:
      redux: ^5.0.0

  redux@5.0.1:
    resolution: {integrity: sha512-M9/ELqF6fy8FwmkpnF0S3YKOqMyoWJ4+CS5Efg2ct3oY9daQvd/Pc71FpGZsVsbl3Cpb+IIcjBDUnnyBdQbq4w==}

  reflect.getprototypeof@1.0.6:
    resolution: {integrity: sha512-fmfw4XgoDke3kdI6h4xcUz1dG8uaiv5q9gcEwLS4Pnth2kxT+GZ7YehS1JTMGBQmtV7Y4GFGbs2re2NqhdozUg==}
    engines: {node: '>= 0.4'}

  regenerator-runtime@0.14.1:
    resolution: {integrity: sha512-dYnhHh0nJoMfnkZs6GmmhFknAGRrLznOu5nc9ML+EJxGvrx6H7teuevqVqCuPcPK//3eDrrjQhehXVx9cnkGdw==}

  regex@4.3.3:
    resolution: {integrity: sha512-r/AadFO7owAq1QJVeZ/nq9jNS1vyZt+6t1p/E59B56Rn2GCya+gr1KSyOzNL/er+r+B7phv5jG2xU2Nz1YkmJg==}

  regexp.prototype.flags@1.5.3:
    resolution: {integrity: sha512-vqlC04+RQoFalODCbCumG2xIOvapzVMHwsyIGM/SIE8fRhFFsXeH8/QQ+s0T0kDAhKc4k30s73/0ydkHQz6HlQ==}
    engines: {node: '>= 0.4'}

  rehype-parse@9.0.1:
    resolution: {integrity: sha512-ksCzCD0Fgfh7trPDxr2rSylbwq9iYDkSn8TCDmEJ49ljEUBxDVCzCHv7QNzZOfODanX4+bWQ4WZqLCRWYLfhag==}

  rehype-raw@7.0.0:
    resolution: {integrity: sha512-/aE8hCfKlQeA8LmyeyQvQF3eBiLRGNlfBJEvWH7ivp9sBqs7TNqBL5X3v157rM4IFETqDnIOO+z5M/biZbo9Ww==}

  rehype-stringify@10.0.1:
    resolution: {integrity: sha512-k9ecfXHmIPuFVI61B9DeLPN0qFHfawM6RsuX48hoqlaKSF61RskNjSm1lI8PhBEM0MRdLxVVm4WmTqJQccH9mA==}

  rehype@13.0.2:
    resolution: {integrity: sha512-j31mdaRFrwFRUIlxGeuPXXKWQxet52RBQRvCmzl5eCefn/KGbomK5GMHNMsOJf55fgo3qw5tST5neDuarDYR2A==}

  remark-gfm@4.0.0:
    resolution: {integrity: sha512-U92vJgBPkbw4Zfu/IiW2oTZLSL3Zpv+uI7My2eq8JxKgqraFdU8YUGicEJCEgSbeaG+QDFqIcwwfMTOEelPxuA==}

  remark-mdx@3.0.1:
    resolution: {integrity: sha512-3Pz3yPQ5Rht2pM5R+0J2MrGoBSrzf+tJG94N+t/ilfdh8YLyyKYtidAYwTveB20BoHAcwIopOUqhcmh2F7hGYA==}

  remark-parse@11.0.0:
    resolution: {integrity: sha512-FCxlKLNGknS5ba/1lmpYijMUzX2esxW5xQqjWxw2eHFfS2MSdaHVINFmhjo+qN1WhZhNimq0dZATN9pH0IDrpA==}

  remark-rehype@11.1.1:
    resolution: {integrity: sha512-g/osARvjkBXb6Wo0XvAeXQohVta8i84ACbenPpoSsxTOQH/Ae0/RGP4WZgnMH5pMLpsj4FG7OHmcIcXxpza8eQ==}

  remark-smartypants@3.0.2:
    resolution: {integrity: sha512-ILTWeOriIluwEvPjv67v7Blgrcx+LZOkAUVtKI3putuhlZm84FnqDORNXPPm+HY3NdZOMhyDwZ1E+eZB/Df5dA==}
    engines: {node: '>=16.0.0'}

  remark-stringify@11.0.0:
    resolution: {integrity: sha512-1OSmLd3awB/t8qdoEOMazZkNsfVTeY4fTsgzcQFdXNq8ToTN4ZGwrMnlda4K6smTFKD+GRV6O48i6Z4iKgPPpw==}

  remove-markdown@0.5.5:
    resolution: {integrity: sha512-lMR8tOtDqazFT6W2bZidoXwkptMdF3pCxpri0AEokHg0sZlC2GdoLqnoaxsEj1o7/BtXV1MKtT3YviA1t7rW7g==}

  request-light@0.5.8:
    resolution: {integrity: sha512-3Zjgh+8b5fhRJBQZoy+zbVKpAQGLyka0MPgW3zruTF4dFFJ8Fqcfu9YsAvi/rvdcaTeWG3MkbZv4WKxAn/84Lg==}

  request-light@0.7.0:
    resolution: {integrity: sha512-lMbBMrDoxgsyO+yB3sDcrDuX85yYt7sS8BfQd11jtbW/z5ZWgLZRcEGLsLoYw7I0WSUGQBs8CC8ScIxkTX1+6Q==}

  require-directory@2.1.1:
    resolution: {integrity: sha512-fGxEI7+wsG9xrvdjsrlmL22OMTTiHRwAMroiEeMgq8gzoLC/PQr7RsRDSTLUg/bZAZtF+TVIkHc6/4RIKrui+Q==}
    engines: {node: '>=0.10.0'}

  require-from-string@2.0.2:
    resolution: {integrity: sha512-Xf0nWe6RseziFMu+Ap9biiUbmplq6S9/p+7w7YXP/JBHhrUDDUhwa+vANyubuqfZWTveU//DYVGsDG7RKL/vEw==}
    engines: {node: '>=0.10.0'}

  require-in-the-middle@7.4.0:
    resolution: {integrity: sha512-X34iHADNbNDfr6OTStIAHWSAvvKQRYgLO6duASaVf7J2VA3lvmNYboAHOuLC2huav1IwgZJtyEcJCKVzFxOSMQ==}
    engines: {node: '>=8.6.0'}

  reselect@5.1.1:
    resolution: {integrity: sha512-K/BG6eIky/SBpzfHZv/dd+9JBFiS4SWV7FIujVyJRux6e45+73RaUHXLmIR1f7WOMaQ0U1km6qwklRQxpJJY0w==}

  resolve-alpn@1.2.1:
    resolution: {integrity: sha512-0a1F4l73/ZFZOakJnQ3FvkJ2+gSTQWz/r2KE5OdDY0TxPm5h4GkqkWWfM47T7HsbnOtcJVEF4epCVy6u7Q3K+g==}

  resolve-from@4.0.0:
    resolution: {integrity: sha512-pb/MYmXstAkysRFx8piNI1tGFNQIFA3vkE3Gq4EuA1dF6gHp/+vgZqsCGJapvy8N3Q+4o7FwvquPJcnZ7RYy4g==}
    engines: {node: '>=4'}

  resolve-from@5.0.0:
    resolution: {integrity: sha512-qYg9KP24dD5qka9J47d0aVky0N+b4fTU89LN9iDnjB5waksiC49rvMB0PrUJQGoTmH50XPiqOvAjDfaijGxYZw==}
    engines: {node: '>=8'}

  resolve-pkg-maps@1.0.0:
    resolution: {integrity: sha512-seS2Tj26TBVOC2NIc2rOe2y2ZO7efxITtLZcGSOnHHNOQ7CkiUBfw0Iw2ck6xkIhPwLhKNLS8BO+hEpngQlqzw==}

  resolve@1.22.8:
    resolution: {integrity: sha512-oKWePCxqpd6FlLvGV1VU0x7bkPmmCNolxzjMf4NczoDnQcIWrAF+cPtZn5i6n+RfD2d9i0tzpKnG6Yk168yIyw==}
    hasBin: true

  resolve@2.0.0-next.5:
    resolution: {integrity: sha512-U7WjGVG9sH8tvjW5SmGbQuui75FiyjAX72HX15DwBBwF9dNiQZRQAg9nnPhYy+TUnE0+VcrttuvNI8oSxZcocA==}
    hasBin: true

  responselike@2.0.1:
    resolution: {integrity: sha512-4gl03wn3hj1HP3yzgdI7d3lCkF95F21Pz4BPGvKHinyQzALR5CapwC8yIi0Rh58DEMQ/SguC03wFj2k0M/mHhw==}

  restore-cursor@5.1.0:
    resolution: {integrity: sha512-oMA2dcrw6u0YfxJQXm342bFKX/E4sG9rbTzO9ptUcR/e8A33cHuvStiYOwH7fszkZlZ1z/ta9AAoPk2F4qIOHA==}
    engines: {node: '>=18'}

  retext-latin@4.0.0:
    resolution: {integrity: sha512-hv9woG7Fy0M9IlRQloq/N6atV82NxLGveq+3H2WOi79dtIYWN8OaxogDm77f8YnVXJL2VD3bbqowu5E3EMhBYA==}

  retext-smartypants@6.2.0:
    resolution: {integrity: sha512-kk0jOU7+zGv//kfjXEBjdIryL1Acl4i9XNkHxtM7Tm5lFiCog576fjNC9hjoR7LTKQ0DsPWy09JummSsH1uqfQ==}

  retext-stringify@4.0.0:
    resolution: {integrity: sha512-rtfN/0o8kL1e+78+uxPTqu1Klt0yPzKuQ2BfWwwfgIUSayyzxpM1PJzkKt4V8803uB9qSy32MvI7Xep9khTpiA==}

  retext@9.0.0:
    resolution: {integrity: sha512-sbMDcpHCNjvlheSgMfEcVrZko3cDzdbe1x/e7G66dFp0Ff7Mldvi2uv6JkJQzdRcvLYE8CA8Oe8siQx8ZOgTcA==}

  reusify@1.0.4:
    resolution: {integrity: sha512-U9nH88a3fc/ekCF1l0/UP1IosiuIjyTh7hBvXVMHYgVcfGvt897Xguj2UOLDeI5BG2m7/uwyaLVT6fbtCwTyzw==}
    engines: {iojs: '>=1.0.0', node: '>=0.10.0'}

  rimraf@3.0.2:
    resolution: {integrity: sha512-JZkJMZkAGFFPP2YqXZXPbMlMBgsxzE8ILs4lMIX/2o0L9UBw9O/Y3o6wFw/i9YLapcUJWwqbi3kdxIPdC62TIA==}
    deprecated: Rimraf versions prior to v4 are no longer supported
    hasBin: true

  roarr@2.15.4:
    resolution: {integrity: sha512-CHhPh+UNHD2GTXNYhPWLnU8ONHdI+5DI+4EYIAOaiD63rHeYlZvyh8P+in5999TTSFgUYuKUAjzRI4mdh/p+2A==}
    engines: {node: '>=8.0'}

  rollup@4.24.0:
    resolution: {integrity: sha512-DOmrlGSXNk1DM0ljiQA+i+o0rSLhtii1je5wgk60j49d1jHT5YYttBv1iWOnYSTG+fZZESUOSNiAl89SIet+Cg==}
    engines: {node: '>=18.0.0', npm: '>=8.0.0'}
    hasBin: true

  rrweb-cssom@0.7.1:
    resolution: {integrity: sha512-TrEMa7JGdVm0UThDJSx7ddw5nVm3UJS9o9CCIZ72B1vSyEZoziDqBYP3XIoi/12lKrJR8rE3jeFHMok2F/Mnsg==}

  run-parallel@1.2.0:
    resolution: {integrity: sha512-5l4VyZR86LZ/lDxZTR6jqL8AFE2S0IFLMP26AbjsLVADxHdhB/c0GUsH+y39UfCi3dzz8OlQuPmnaJOMoDHQBA==}

  safe-array-concat@1.1.2:
    resolution: {integrity: sha512-vj6RsCsWBCf19jIeHEfkRMw8DPiBb+DMXklQ/1SGDHOMlHdPUkZXFQ2YdplS23zESTijAcurb1aSgJA3AgMu1Q==}
    engines: {node: '>=0.4'}

  safe-buffer@5.2.1:
    resolution: {integrity: sha512-rp3So07KcdmmKbGvgaNxQSJr7bGVSVk5S9Eq1F+ppbRo70+YeaDxkw5Dd8NPN+GD6bjnYm2VuPuCXmpuYvmCXQ==}

  safe-regex-test@1.0.3:
    resolution: {integrity: sha512-CdASjNJPvRa7roO6Ra/gLYBTzYzzPyyBXxIMdGW3USQLyjWEls2RgW5UBTXaQVp+OrpeCK3bLem8smtmheoRuw==}
    engines: {node: '>= 0.4'}

  safer-buffer@2.1.2:
    resolution: {integrity: sha512-YZo3K82SD7Riyi0E1EQPojLz7kpepnSQI9IyPbHHg1XXXevb5dJI7tpyN2ADxGcQbHG7vcyRHk0cbwqcQriUtg==}

  saxes@6.0.0:
    resolution: {integrity: sha512-xAg7SOnEhrm5zI3puOOKyy1OMcMlIJZYNJY7xLBwSze0UjhPLnWfj2GF2EpT0jmzaJKIWKHLsaSSajf35bcYnA==}
    engines: {node: '>=v12.22.7'}

  scheduler@0.23.2:
    resolution: {integrity: sha512-UOShsPwz7NrMUqhR6t0hWjFduvOzbtv7toDH1/hIrfRNIDBnnBWd0CwJTGvTpngVlmwGCdP9/Zl/tVrDqcuYzQ==}

  section-matter@1.0.0:
    resolution: {integrity: sha512-vfD3pmTzGpufjScBh50YHKzEu2lxBWhVEHsNGoEXmCmn2hKGfeNLYMzCJpe8cD7gqX7TJluOVpBkAequ6dgMmA==}
    engines: {node: '>=4'}

  seedrandom@3.0.5:
    resolution: {integrity: sha512-8OwmbklUNzwezjGInmZ+2clQmExQPvomqjL7LFqOYqtmuxRgQYqOD3mHaU+MvZn5FLUeVxVfQjwLZW/n/JFuqg==}

  semver-compare@1.0.0:
    resolution: {integrity: sha512-YM3/ITh2MJ5MtzaM429anh+x2jiLVjqILF4m4oyQB18W7Ggea7BfqdH/wGMK7dDiMghv/6WG7znWMwUDzJiXow==}

  semver@6.3.1:
    resolution: {integrity: sha512-BR7VvDCVHO+q2xBEWskxS6DJE1qRnb7DxzUrogb71CWoSficBxYsiAGd+Kl0mmq/MprG9yArRkyrQxTO6XjMzA==}
    hasBin: true

  semver@7.5.4:
    resolution: {integrity: sha512-1bCSESV6Pv+i21Hvpxp3Dx+pSD8lIPt8uVjRrxAUt/nbswYc+tK6Y2btiULjd4+fnq15PX+nqQDC7Oft7WkwcA==}
    engines: {node: '>=10'}
    hasBin: true

  semver@7.6.3:
    resolution: {integrity: sha512-oVekP1cKtI+CTDvHWYFUcMtsK/00wmAEfyqKfNdARm8u1wNVhSgaX7A8d4UuIlUI5e84iEwOhs7ZPYRmzU9U6A==}
    engines: {node: '>=10'}
    hasBin: true

  serialize-error@7.0.1:
    resolution: {integrity: sha512-8I8TjW5KMOKsZQTvoxjuSIa7foAwPWGOts+6o7sgjz41/qMD9VQHEDxi6PBvK2l0MXUmqZyNpUK+T2tQaaElvw==}
    engines: {node: '>=10'}

  server-only@0.0.1:
    resolution: {integrity: sha512-qepMx2JxAa5jjfzxG79yPPq+8BuFToHd1hm7kI+Z4zAq1ftQiP7HcxMhDDItrbtwVeLg/cY2JnKnrcFkmiswNA==}

  set-blocking@2.0.0:
    resolution: {integrity: sha512-KiKBS8AnWGEyLzofFfmvKwpdPzqiy16LvQfK3yv/fVH7Bj13/wl3JSR1J+rfgRE9q7xUJK4qvgS8raSOeLUehw==}

  set-function-length@1.2.2:
    resolution: {integrity: sha512-pgRc4hJ4/sNjWCSS9AmnS40x3bNMDTknHgL5UaMBTMyJnU90EgWh1Rz+MC9eFu4BuN/UwZjKQuY/1v3rM7HMfg==}
    engines: {node: '>= 0.4'}

  set-function-name@2.0.2:
    resolution: {integrity: sha512-7PGFlmtwsEADb0WYyvCMa1t+yke6daIG4Wirafur5kcf+MhUnPms1UeR0CKQdTZD81yESwMHbtn+TR+dMviakQ==}
    engines: {node: '>= 0.4'}

  sharp@0.33.5:
    resolution: {integrity: sha512-haPVm1EkS9pgvHrQ/F3Xy+hgcuMV0Wm9vfIBSiwZ05k+xgb0PkBQpGsAA/oWdDobNaZTH5ppvHtzCFbnSEwHVw==}
    engines: {node: ^18.17.0 || ^20.3.0 || >=21.0.0}

  shebang-command@2.0.0:
    resolution: {integrity: sha512-kHxr2zZpYtdmrN1qDjrrX/Z1rR1kG8Dx+gkpK1G4eXmvXswmcE1hTWBWYUzlraYw1/yZp6YuDY77YtvbN0dmDA==}
    engines: {node: '>=8'}

  shebang-regex@3.0.0:
    resolution: {integrity: sha512-7++dFhtcx3353uBaq8DDR4NuxBetBzC7ZQOhmTQInHEd6bSrXdiEyzCvG07Z44UYdLShWUyXt5M/yhz8ekcb1A==}
    engines: {node: '>=8'}

  shiki@1.22.0:
    resolution: {integrity: sha512-/t5LlhNs+UOKQCYBtl5ZsH/Vclz73GIqT2yQsCBygr8L/ppTdmpL4w3kPLoZJbMKVWtoG77Ue1feOjZfDxvMkw==}

  shimmer@1.2.1:
    resolution: {integrity: sha512-sQTKC1Re/rM6XyFM6fIAGHRPVGvyXfgzIDvzoq608vM+jeyVD0Tu1E6Np0Kc2zAIFWIj963V2800iF/9LPieQw==}

  side-channel@1.0.6:
    resolution: {integrity: sha512-fDW/EZ6Q9RiO8eFG8Hj+7u/oW+XrPTIChwCOM2+th2A6OblDtYYIpve9m+KvI9Z4C9qSEXlaGR6bTEYHReuglA==}
    engines: {node: '>= 0.4'}

  siginfo@2.0.0:
    resolution: {integrity: sha512-ybx0WO1/8bSBLEWXZvEd7gMW3Sn3JFlW3TvX1nREbDLRNQNaeNN8WK0meBwPdAaOI7TtRRRJn/Es1zhrrCHu7g==}

  signal-exit@3.0.7:
    resolution: {integrity: sha512-wnD2ZE+l+SPC/uoS0vXeE9L1+0wuaMqKlfz9AMUo38JsyLSBWSFcHR1Rri62LZc12vLr1gb3jl7iwQhgwpAbGQ==}

  signal-exit@4.1.0:
    resolution: {integrity: sha512-bzyZ1e88w9O1iNJbKnOlvYTrWPDl46O1bG0D3XInv+9tkPrxrN8jUUTiFlDkkmKWgn1M6CfIA13SuGqOa9Korw==}
    engines: {node: '>=14'}

  simple-swizzle@0.2.2:
    resolution: {integrity: sha512-JA//kQgZtbuY83m+xT+tXJkmJncGMTFT+C+g2h2R9uxkYIrE2yy9sgmcLhCnw57/WSD+Eh3J97FPEDFnbXnDUg==}

  sisteransi@1.0.5:
    resolution: {integrity: sha512-bLGGlR1QxBcynn2d5YmDX4MGjlZvy2MRBDRNHLJ8VI6l6+9FUiyTFNJ0IveOSP0bcXgVDPRcfGqA0pjaqUpfVg==}

  slash@3.0.0:
    resolution: {integrity: sha512-g9Q1haeby36OSStwb4ntCGGGaKsaVSjQ68fBxoQcutl5fS1vuY18H3wSt3jFyFtrkx+Kz0V1G85A4MyAdDMi2Q==}
    engines: {node: '>=8'}

  slice-ansi@4.0.0:
    resolution: {integrity: sha512-qMCMfhY040cVHT43K9BFygqYbUPFZKHOg7K73mtTWJRb8pyP3fzf4Ixd5SzdEJQ6MRUg/WBnOLxghZtKKurENQ==}
    engines: {node: '>=10'}

  source-map-js@1.2.1:
    resolution: {integrity: sha512-UXWMKhLOwVKb728IUtQPXxfYU+usdybtUrK/8uGE8CQMvrhOpwvzDBwj0QhSL7MQc7vIsISBG8VQ8+IDQxpfQA==}
    engines: {node: '>=0.10.0'}

  source-map@0.6.1:
    resolution: {integrity: sha512-UjgapumWlbMhkBgzT7Ykc5YXUT46F0iKu8SGXq0bcwP5dz/h0Plj6enJqjz1Zbq2l5WaqYnrVbwWOWMyF3F47g==}
    engines: {node: '>=0.10.0'}

  source-map@0.7.4:
    resolution: {integrity: sha512-l3BikUxvPOcn5E74dZiq5BGsTb5yEwhaTSzccU6t4sDOH8NWJCstKO5QT2CvtFoK6F0saL7p9xHAqHOlCPJygA==}
    engines: {node: '>= 8'}

  space-separated-tokens@2.0.2:
    resolution: {integrity: sha512-PEGlAwrG8yXGXRjW32fGbg66JAlOAwbObuqVoJpv/mRgoWDQfgH1wDPvtzWyUSNAXBGSk8h755YDbbcEy3SH2Q==}

  sprintf-js@1.0.3:
    resolution: {integrity: sha512-D9cPgkvLlV3t3IzL0D0YLvGA9Ahk4PcvVwUbN0dSGr1aP0Nrt4AEnTUbuGvquEC0mA64Gqt1fzirlRs5ibXx8g==}

  sprintf-js@1.1.3:
    resolution: {integrity: sha512-Oo+0REFV59/rz3gfJNKQiBlwfHaSESl1pcGyABQsnnIfWOFt6JNj5gCog2U6MLZ//IGYD+nA8nI+mTShREReaA==}

  stackback@0.0.2:
    resolution: {integrity: sha512-1XMJE5fQo1jGH6Y/7ebnwPOBEkIEnT4QF32d5R1+VXdXveM0IBMJt8zfaxX1P3QhVwrYe+576+jkANtSS2mBbw==}

  std-env@3.7.0:
    resolution: {integrity: sha512-JPbdCEQLj1w5GilpiHAx3qJvFndqybBysA3qUOnznweH4QbNYUsW/ea8QzSrnh0vNsezMMw5bcVool8lM0gwzg==}

  stdin-discarder@0.2.2:
    resolution: {integrity: sha512-UhDfHmA92YAlNnCfhmq0VeNL5bDbiZGg7sZ2IvPsXubGkiNa9EC+tUTsjBRsYUAz87btI6/1wf4XoVvQ3uRnmQ==}
    engines: {node: '>=18'}

  string-argv@0.3.2:
    resolution: {integrity: sha512-aqD2Q0144Z+/RqG52NeHEkZauTAUWJO8c6yTftGJKO3Tja5tUgIfmIl6kExvhtxSDP7fXB6DvzkfMpCd/F3G+Q==}
    engines: {node: '>=0.6.19'}

  string-width@4.2.3:
    resolution: {integrity: sha512-wKyQRQpjJ0sIp62ErSZdGsjMJWsap5oRNihHhu6G7JVO/9jIB6UyevL+tXuOqrng8j/cxKTWyWUwvSTriiZz/g==}
    engines: {node: '>=8'}

  string-width@5.1.2:
    resolution: {integrity: sha512-HnLOCR3vjcY8beoNLtcjZ5/nxn2afmME6lhrDrebokqMap+XbeW8n9TXpPDOqdGK5qcI3oT0GKTW6wC7EMiVqA==}
    engines: {node: '>=12'}

  string-width@7.2.0:
    resolution: {integrity: sha512-tsaTIkKW9b4N+AEj+SVA+WhJzV7/zMhcSu78mLKWSk7cXMOSHsBKFWUs0fWwq8QyK3MgJBQRX6Gbi4kYbdvGkQ==}
    engines: {node: '>=18'}

  string.prototype.matchall@4.0.11:
    resolution: {integrity: sha512-NUdh0aDavY2og7IbBPenWqR9exH+E26Sv8e0/eTe1tltDGZL+GtBkDAnnyBtmekfK6/Dq3MkcGtzXFEd1LQrtg==}
    engines: {node: '>= 0.4'}

  string.prototype.repeat@1.0.0:
    resolution: {integrity: sha512-0u/TldDbKD8bFCQ/4f5+mNRrXwZ8hg2w7ZR8wa16e8z9XpePWl3eGEcUD0OXpEH/VJH/2G3gjUtR3ZOiBe2S/w==}

  string.prototype.trim@1.2.9:
    resolution: {integrity: sha512-klHuCNxiMZ8MlsOihJhJEBJAiMVqU3Z2nEXWfWnIqjN0gEFS9J9+IxKozWWtQGcgoa1WUZzLjKPTr4ZHNFTFxw==}
    engines: {node: '>= 0.4'}

  string.prototype.trimend@1.0.8:
    resolution: {integrity: sha512-p73uL5VCHCO2BZZ6krwwQE3kCzM7NKmis8S//xEC6fQonchbum4eP6kR4DLEjQFO3Wnj3Fuo8NM0kOSjVdHjZQ==}

  string.prototype.trimstart@1.0.8:
    resolution: {integrity: sha512-UXSH262CSZY1tfu3G3Secr6uGLCFVPMhIqHjlgCUtCCcgihYc/xKs9djMTMUOb2j1mVSeU8EU6NWc/iQKU6Gfg==}
    engines: {node: '>= 0.4'}

  string_decoder@1.3.0:
    resolution: {integrity: sha512-hkRX8U1WjJFd8LsDJ2yQ/wWWxaopEsABU1XfkM8A+j0+85JAGppt16cr1Whg6KIbb4okU6Mql6BOj+uup/wKeA==}

  stringify-entities@4.0.4:
    resolution: {integrity: sha512-IwfBptatlO+QCJUo19AqvrPNqlVMpW9YEL2LIVY+Rpv2qsjCGxaDLNRgeGsQWJhfItebuJhsGSLjaBbNSQ+ieg==}

  strip-ansi@6.0.1:
    resolution: {integrity: sha512-Y38VPSHcqkFrCpFnQ9vuSXmquuv5oXOKpGeT6aGrr3o3Gc9AlVa6JBfUSOCnbxGGZF+/0ooI7KrPuUSztUdU5A==}
    engines: {node: '>=8'}

  strip-ansi@7.1.0:
    resolution: {integrity: sha512-iq6eVVI64nQQTRYq2KtEg2d2uU7LElhTJwsH4YzIHZshxlgZms/wIc4VoDQTlG/IvVIrBKG06CrZnp0qv7hkcQ==}
    engines: {node: '>=12'}

  strip-bom-string@1.0.0:
    resolution: {integrity: sha512-uCC2VHvQRYu+lMh4My/sFNmF2klFymLX1wHJeXnbEJERpV/ZsVuonzerjfrGpIGF7LBVa1O7i9kjiWvJiFck8g==}
    engines: {node: '>=0.10.0'}

  strip-bom@3.0.0:
    resolution: {integrity: sha512-vavAMRXOgBVNF6nyEEmL3DBK19iRpDcoIwW+swQ+CbGiu7lju6t+JklA1MHweoWtadgt4ISVUsXLyDq34ddcwA==}
    engines: {node: '>=4'}

  strip-json-comments@3.1.1:
    resolution: {integrity: sha512-6fPc+R4ihwqP6N/aIv2f1gMH8lOVtWQHoqC4yK6oSDVVocumAsfCqjkXnqiYMhmMwS/mEHLp7Vehlt3ql6lEig==}
    engines: {node: '>=8'}

  style-to-object@0.4.4:
    resolution: {integrity: sha512-HYNoHZa2GorYNyqiCaBgsxvcJIn7OHq6inEga+E6Ke3m5JkoqpQbnFssk4jwe+K7AhGa2fcha4wSOf1Kn01dMg==}

  style-to-object@1.0.8:
    resolution: {integrity: sha512-xT47I/Eo0rwJmaXC4oilDGDWLohVhR6o/xAQcPQN8q6QBuZVL8qMYL85kLmST5cPjAorwvqIA4qXTRQoYHaL6g==}

  stylelint-config-prettier@9.0.5:
    resolution: {integrity: sha512-U44lELgLZhbAD/xy/vncZ2Pq8sh2TnpiPvo38Ifg9+zeioR+LAkHu0i6YORIOxFafZoVg0xqQwex6e6F25S5XA==}
    engines: {node: '>= 12'}
    hasBin: true
    peerDependencies:
      stylelint: '>= 11.x < 15'

  stylelint-config-recommended@14.0.1:
    resolution: {integrity: sha512-bLvc1WOz/14aPImu/cufKAZYfXs/A/owZfSMZ4N+16WGXLoX5lOir53M6odBxvhgmgdxCVnNySJmZKx73T93cg==}
    engines: {node: '>=18.12.0'}
    peerDependencies:
      stylelint: ^16.1.0

  stylelint-config-standard@36.0.1:
    resolution: {integrity: sha512-8aX8mTzJ6cuO8mmD5yon61CWuIM4UD8Q5aBcWKGSf6kg+EC3uhB+iOywpTK4ca6ZL7B49en8yanOFtUW0qNzyw==}
    engines: {node: '>=18.12.0'}
    peerDependencies:
      stylelint: ^16.1.0

  stylelint@16.9.0:
    resolution: {integrity: sha512-31Nm3WjxGOBGpQqF43o3wO9L5AC36TPIe6030Lnm13H3vDMTcS21DrLh69bMX+DBilKqMMVLian4iG6ybBoNRQ==}
    engines: {node: '>=18.12.0'}
    hasBin: true

  sumchecker@3.0.1:
    resolution: {integrity: sha512-MvjXzkz/BOfyVDkG0oFOtBxHX2u3gKbMHIF/dXblZsgD3BWOFLmHovIpZY7BykJdAjcqRCBi1WYBNdEC9yI7vg==}
    engines: {node: '>= 8.0'}

  supports-color@5.5.0:
    resolution: {integrity: sha512-QjVjwdXIt408MIiAqCX4oUKsgU2EqAGzs2Ppkm4aQYbjm+ZEWEcW4SfFNTr4uMNZma0ey4f5lgLrkB0aX0QMow==}
    engines: {node: '>=4'}

  supports-color@7.2.0:
    resolution: {integrity: sha512-qpCAvRl9stuOHveKsn7HncJRvv501qIacKzQlO/+Lwxc9+0q2wLyv4Dfvt80/DPn2pqOBsJdDiogXGR9+OvwRw==}
    engines: {node: '>=8'}

  supports-color@8.1.1:
    resolution: {integrity: sha512-MpUEN2OodtUzxvKQl72cUF7RQ5EiHsGvSsVG0ia9c5RbWGL2CI4C7EpPS8UTBIplnlzZiNuV56w+FuNxy3ty2Q==}
    engines: {node: '>=10'}

  supports-hyperlinks@3.1.0:
    resolution: {integrity: sha512-2rn0BZ+/f7puLOHZm1HOJfwBggfaHXUpPUSSG/SWM4TWp5KCfmNYwnC3hruy2rZlMnmWZ+QAGpZfchu3f3695A==}
    engines: {node: '>=14.18'}

  supports-preserve-symlinks-flag@1.0.0:
    resolution: {integrity: sha512-ot0WnXS9fgdkgIcePe6RHNk1WA8+muPa6cSjeR3V8K27q9BB1rTE3R1p7Hv0z1ZyAc8s6Vvv8DIyWf681MAt0w==}
    engines: {node: '>= 0.4'}

  svg-tags@1.0.0:
    resolution: {integrity: sha512-ovssysQTa+luh7A5Weu3Rta6FJlFBBbInjOh722LIt6klpU2/HtdUbszju/G4devcvk8PGt7FCLv5wftu3THUA==}

  symbol-tree@3.2.4:
    resolution: {integrity: sha512-9QNk5KwDF+Bvz+PyObkmSYjI5ksVUYtjW7AU22r2NKcfLJcXp96hkDWU3+XndOsUb+AQ9QhfzfCT2O+CNWT5Tw==}

  table@6.8.2:
    resolution: {integrity: sha512-w2sfv80nrAh2VCbqR5AK27wswXhqcck2AhfnNW76beQXskGZ1V12GwS//yYVa3d3fcvAip2OUnbDAjW2k3v9fA==}
    engines: {node: '>=10.0.0'}

  tar@6.2.1:
    resolution: {integrity: sha512-DZ4yORTwrbTj/7MZYq2w+/ZFdI6OZ/f9SFHR+71gIVUZhOQPHzVCLpvRnPgyaMpfWxxk/4ONva3GQSyNIKRv6A==}
    engines: {node: '>=10'}

  test-exclude@7.0.1:
    resolution: {integrity: sha512-pFYqmTw68LXVjeWJMST4+borgQP2AyMNbg1BpZh9LbyhUeNkeaPF9gzfPGUAnSMV3qPYdWUwDIjjCLiSDOl7vg==}
    engines: {node: '>=18'}

  text-table@0.2.0:
    resolution: {integrity: sha512-N+8UisAXDGk8PFXP4HAzVR9nbfmVJ3zYLAWiTIoqC5v5isinhr+r5uaO8+7r3BMfuNIufIsA7RdpVgacC2cSpw==}

  tiny-emitter@2.1.0:
    resolution: {integrity: sha512-NB6Dk1A9xgQPMoGqC5CVXn123gWyte215ONT5Pp5a0yt4nlEoO1ZWeCwpncaekPHXO60i47ihFnZPiRPjRMq4Q==}

  tinybench@2.9.0:
    resolution: {integrity: sha512-0+DUvqWMValLmha6lr4kD8iAMK1HzV0/aKnCtWb9v9641TnP/MFb7Pc2bxoxQjTXAErryXVgUOfv2YqNllqGeg==}

  tinycolor2@1.6.0:
    resolution: {integrity: sha512-XPaBkWQJdsf3pLKJV9p4qN/S+fm2Oj8AIPo1BTUhg5oxkvm9+SVEGFdhyOz7tTdUTfvxMiAs4sp6/eZO2Ew+pw==}

  tinyexec@0.3.0:
    resolution: {integrity: sha512-tVGE0mVJPGb0chKhqmsoosjsS+qUnJVGJpZgsHYQcGoPlG3B51R3PouqTgEGH2Dc9jjFyOqOpix6ZHNMXp1FZg==}

  tinyexec@0.3.1:
    resolution: {integrity: sha512-WiCJLEECkO18gwqIp6+hJg0//p23HXp4S+gGtAKu3mI2F2/sXC4FvHvXvB0zJVVaTPhx1/tOwdbRsa1sOBIKqQ==}

  tinypool@1.0.1:
    resolution: {integrity: sha512-URZYihUbRPcGv95En+sz6MfghfIc2OJ1sv/RmhWZLouPY0/8Vo80viwPvg3dlaS9fuq7fQMEfgRRK7BBZThBEA==}
    engines: {node: ^18.0.0 || >=20.0.0}

  tinyrainbow@1.2.0:
    resolution: {integrity: sha512-weEDEq7Z5eTHPDh4xjX789+fHfF+P8boiFB+0vbWzpbnbsEr/GRaohi/uMKxg8RZMXnl1ItAi/IUHWMsjDV7kQ==}
    engines: {node: '>=14.0.0'}

  tinyspy@3.0.2:
    resolution: {integrity: sha512-n1cw8k1k0x4pgA2+9XrOkFydTerNcJ1zWCO5Nn9scWHTD+5tp8dghT2x1uduQePZTZgd3Tupf+x9BxJjeJi77Q==}
    engines: {node: '>=14.0.0'}

  tldts-core@6.1.50:
    resolution: {integrity: sha512-na2EcZqmdA2iV9zHV7OHQDxxdciEpxrjbkp+aHmZgnZKHzoElLajP59np5/4+sare9fQBfixgvXKx8ev1d7ytw==}

  tldts@6.1.50:
    resolution: {integrity: sha512-q9GOap6q3KCsLMdOjXhWU5jVZ8/1dIib898JBRLsN+tBhENpBDcAVQbE0epADOjw11FhQQy9AcbqKGBQPUfTQA==}
    hasBin: true

  to-fast-properties@2.0.0:
    resolution: {integrity: sha512-/OaKK0xYrs3DmxRYqL/yDc+FxFUVYhDlXMhRmv3z915w2HF1tnN1omB354j8VUGO/hbRzyD6Y3sA7v7GS/ceog==}
    engines: {node: '>=4'}

  to-regex-range@5.0.1:
    resolution: {integrity: sha512-65P7iz6X5yEr1cwcgvQxbbIw7Uk3gOy5dIdtZ4rDveLqhrdJP+Li/Hx6tyK0NEb+2GCyneCMJiGqrADCSNk8sQ==}
    engines: {node: '>=8.0'}

  tough-cookie@5.0.0:
    resolution: {integrity: sha512-FRKsF7cz96xIIeMZ82ehjC3xW2E+O2+v11udrDYewUbszngYhsGa8z6YUMMzO9QJZzzyd0nGGXnML/TReX6W8Q==}
    engines: {node: '>=16'}

  tr46@0.0.3:
    resolution: {integrity: sha512-N3WMsuqV66lT30CrXNbEjx4GEwlow3v6rr4mCcv6prnfwhS01rkgyFdjPNBYd9br7LpXV1+Emh01fHnq2Gdgrw==}

  tr46@5.0.0:
    resolution: {integrity: sha512-tk2G5R2KRwBd+ZN0zaEXpmzdKyOYksXwywulIX95MBODjSzMIuQnQ3m8JxgbhnL1LeVo7lqQKsYa1O3Htl7K5g==}
    engines: {node: '>=18'}

  trim-lines@3.0.1:
    resolution: {integrity: sha512-kRj8B+YHZCc9kQYdWfJB2/oUl9rA99qbowYYBtr4ui4mZyAQ2JpvVBd/6U2YloATfqBhBTSMhTpgBHtU0Mf3Rg==}

  trough@2.2.0:
    resolution: {integrity: sha512-tmMpK00BjZiUyVyvrBK7knerNgmgvcV/KLVyuma/SC+TQN167GrMRciANTz09+k3zW8L8t60jWO1GpfkZdjTaw==}

  ts-api-utils@1.3.0:
    resolution: {integrity: sha512-UQMIo7pb8WRomKR1/+MFVLTroIvDVtMX3K6OUir8ynLyzB8Jeriont2bTAtmNPa1ekAgN7YPDyf6V+ygrdU+eQ==}
    engines: {node: '>=16'}
    peerDependencies:
      typescript: ^5.6.3

  tsconfck@3.1.4:
    resolution: {integrity: sha512-kdqWFGVJqe+KGYvlSO9NIaWn9jT1Ny4oKVzAJsKii5eoE9snzTJzL4+MMVOMn+fikWGFmKEylcXL710V/kIPJQ==}
    engines: {node: ^18 || >=20}
    hasBin: true
    peerDependencies:
      typescript: ^5.6.3
    peerDependenciesMeta:
      typescript:
        optional: true

  tslib@2.7.0:
    resolution: {integrity: sha512-gLXCKdN1/j47AiHiOkJN69hJmcbGTHI0ImLmbYLHykhgeN0jVGola9yVjFgzCUklsZQMW55o+dW7IXv3RCXDzA==}

  tsx@4.19.1:
    resolution: {integrity: sha512-0flMz1lh74BR4wOvBjuh9olbnwqCPc35OOlfyzHba0Dc+QNUeWX/Gq2YTbnwcWPO3BMd8fkzRVrHcsR+a7z7rA==}
    engines: {node: '>=18.0.0'}
    hasBin: true

  turbo-darwin-64@2.2.3:
    resolution: {integrity: sha512-Rcm10CuMKQGcdIBS3R/9PMeuYnv6beYIHqfZFeKWVYEWH69sauj4INs83zKMTUiZJ3/hWGZ4jet9AOwhsssLyg==}
    cpu: [x64]
    os: [darwin]

  turbo-darwin-arm64@2.2.3:
    resolution: {integrity: sha512-+EIMHkuLFqUdJYsA3roj66t9+9IciCajgj+DVek+QezEdOJKcRxlvDOS2BUaeN8kEzVSsNiAGnoysFWYw4K0HA==}
    cpu: [arm64]
    os: [darwin]

  turbo-linux-64@2.2.3:
    resolution: {integrity: sha512-UBhJCYnqtaeOBQLmLo8BAisWbc9v9daL9G8upLR+XGj6vuN/Nz6qUAhverN4Pyej1g4Nt1BhROnj6GLOPYyqxQ==}
    cpu: [x64]
    os: [linux]

  turbo-linux-arm64@2.2.3:
    resolution: {integrity: sha512-hJYT9dN06XCQ3jBka/EWvvAETnHRs3xuO/rb5bESmDfG+d9yQjeTMlhRXKrr4eyIMt6cLDt1LBfyi+6CQ+VAwQ==}
    cpu: [arm64]
    os: [linux]

  turbo-windows-64@2.2.3:
    resolution: {integrity: sha512-NPrjacrZypMBF31b4HE4ROg4P3nhMBPHKS5WTpMwf7wydZ8uvdEHpESVNMOtqhlp857zbnKYgP+yJF30H3N2dQ==}
    cpu: [x64]
    os: [win32]

  turbo-windows-arm64@2.2.3:
    resolution: {integrity: sha512-fnNrYBCqn6zgKPKLHu4sOkihBI/+0oYFr075duRxqUZ+1aLWTAGfHZLgjVeLh3zR37CVzuerGIPWAEkNhkWEIw==}
    cpu: [arm64]
    os: [win32]

  turbo@2.2.3:
    resolution: {integrity: sha512-5lDvSqIxCYJ/BAd6rQGK/AzFRhBkbu4JHVMLmGh/hCb7U3CqSnr5Tjwfy9vc+/5wG2DJ6wttgAaA7MoCgvBKZQ==}
    hasBin: true

  type-check@0.4.0:
    resolution: {integrity: sha512-XleUoc9uwGXqjWwXaUTZAmzMcFZ5858QA2vvx1Ur5xIcixXIP+8LnFDgRplU30us6teqdlskFfu+ae4K79Ooew==}
    engines: {node: '>= 0.8.0'}

  type-fest@0.13.1:
    resolution: {integrity: sha512-34R7HTnG0XIJcBSn5XhDd7nNFPRcXYRZrBB2O2jdKqYODldSzBAqzsWoZYYvduky73toYS/ESqxPvkDf/F0XMg==}
    engines: {node: '>=10'}

  type-fest@4.26.1:
    resolution: {integrity: sha512-yOGpmOAL7CkKe/91I5O3gPICmJNLJ1G4zFYVAsRHg7M64biSnPtRj0WNQt++bRkjYOqjWXrhnUw1utzmVErAdg==}
    engines: {node: '>=16'}

  typed-array-buffer@1.0.2:
    resolution: {integrity: sha512-gEymJYKZtKXzzBzM4jqa9w6Q1Jjm7x2d+sh19AdsD4wqnMPDYyvwpsIc2Q/835kHuo3BEQ7CjelGhfTsoBb2MQ==}
    engines: {node: '>= 0.4'}

  typed-array-byte-length@1.0.1:
    resolution: {integrity: sha512-3iMJ9q0ao7WE9tWcaYKIptkNBuOIcZCCT0d4MRvuuH88fEoEH62IuQe0OtraD3ebQEoTRk8XCBoknUNc1Y67pw==}
    engines: {node: '>= 0.4'}

  typed-array-byte-offset@1.0.2:
    resolution: {integrity: sha512-Ous0vodHa56FviZucS2E63zkgtgrACj7omjwd/8lTEMEPFFyjfixMZ1ZXenpgCFBBt4EC1J2XsyVS2gkG0eTFA==}
    engines: {node: '>= 0.4'}

  typed-array-length@1.0.6:
    resolution: {integrity: sha512-/OxDN6OtAk5KBpGb28T+HZc2M+ADtvRxXrKKbUwtsLgdoxgX13hyy7ek6bFRl5+aBs2yZzB0c4CnQfAtVypW/g==}
    engines: {node: '>= 0.4'}

  typed-function@4.2.1:
    resolution: {integrity: sha512-EGjWssW7Tsk4DGfE+5yluuljS1OGYWiI1J6e8puZz9nTMM51Oug8CD5Zo4gWMsOhq5BI+1bF+rWTm4Vbj3ivRA==}
    engines: {node: '>= 18'}

  typesafe-path@0.2.2:
    resolution: {integrity: sha512-OJabfkAg1WLZSqJAJ0Z6Sdt3utnbzr/jh+NAHoyWHJe8CMSy79Gm085094M9nvTPy22KzTVn5Zq5mbapCI/hPA==}

  typescript-auto-import-cache@0.3.3:
    resolution: {integrity: sha512-ojEC7+Ci1ij9eE6hp8Jl9VUNnsEKzztktP5gtYNRMrTmfXVwA1PITYYAkpxCvvupdSYa/Re51B6KMcv1CTZEUA==}

  typescript-eslint@8.8.1:
    resolution: {integrity: sha512-R0dsXFt6t4SAFjUSKFjMh4pXDtq04SsFKCVGDP3ZOzNP7itF0jBcZYU4fMsZr4y7O7V7Nc751dDeESbe4PbQMQ==}
    engines: {node: ^18.18.0 || ^20.9.0 || >=21.1.0}
    peerDependencies:
      typescript: '*'
    peerDependenciesMeta:
      typescript:
        optional: true

  typescript@5.6.3:
    resolution: {integrity: sha512-hjcS1mhfuyi4WW8IWtjP7brDrG2cuDZukyrYrSauoXGNgx0S7zceP07adYkJycEr56BOUTNPzbInooiN3fn1qw==}
    engines: {node: '>=14.17'}
    hasBin: true

  ufo@1.5.4:
    resolution: {integrity: sha512-UsUk3byDzKd04EyoZ7U4DOlxQaD14JUKQl6/P7wiX4FNvUfm3XL246n9W5AmqwW5RSFJ27NAuM0iLscAOYUiGQ==}

  uhyphen@0.2.0:
    resolution: {integrity: sha512-qz3o9CHXmJJPGBdqzab7qAYuW8kQGKNEuoHFYrBwV6hWIMcpAmxDLXojcHfFr9US1Pe6zUswEIJIbLI610fuqA==}

  ultrahtml@1.5.3:
    resolution: {integrity: sha512-GykOvZwgDWZlTQMtp5jrD4BVL+gNn2NVlVafjcFUJ7taY20tqYdwdoWBFy6GBJsNTZe1GkGPkSl5knQAjtgceg==}

  unbox-primitive@1.0.2:
    resolution: {integrity: sha512-61pPlCD9h51VoreyJ0BReideM3MDKMKnh6+V9L08331ipq6Q8OFXZYiqP6n/tbHx4s5I9uRhcye6BrbkizkBDw==}

  undici-types@5.26.5:
    resolution: {integrity: sha512-JlCMO+ehdEIKqlFxk6IfVoAUVmgz7cU7zD/h9XZ0qzeosSHmUJVOzSQvvYSYWXkFXC+IfLKSIffhv0sVZup6pA==}

  undici-types@6.19.8:
    resolution: {integrity: sha512-ve2KP6f/JnbPBFyobGHuerC9g1FYGn/F8n1LWTwNxCEzd6IfqTwUQcNXgEtmmQ6DlRrC1hrSrBnCZPokRrDHjw==}

  unified@11.0.5:
    resolution: {integrity: sha512-xKvGhPWw3k84Qjh8bI3ZeJjqnyadK+GEFtazSfZv/rKeTkTjOJho6mFqh2SM96iIcZokxiOpg78GazTSg8+KHA==}

  unist-util-find-after@5.0.0:
    resolution: {integrity: sha512-amQa0Ep2m6hE2g72AugUItjbuM8X8cGQnFoHk0pGfrFeT9GZhzN5SW8nRsiGKK7Aif4CrACPENkA6P/Lw6fHGQ==}

  unist-util-is@6.0.0:
    resolution: {integrity: sha512-2qCTHimwdxLfz+YzdGfkqNlH0tLi9xjTnHddPmJwtIG9MGsdbutfTc4P+haPD7l7Cjxf/WZj+we5qfVPvvxfYw==}

  unist-util-modify-children@4.0.0:
    resolution: {integrity: sha512-+tdN5fGNddvsQdIzUF3Xx82CU9sMM+fA0dLgR9vOmT0oPT2jH+P1nd5lSqfCfXAw+93NhcXNY2qqvTUtE4cQkw==}

  unist-util-position-from-estree@2.0.0:
    resolution: {integrity: sha512-KaFVRjoqLyF6YXCbVLNad/eS4+OfPQQn2yOd7zF/h5T/CSL2v8NpN6a5TPvtbXthAGw5nG+PuTtq+DdIZr+cRQ==}

  unist-util-position@5.0.0:
    resolution: {integrity: sha512-fucsC7HjXvkB5R3kTCO7kUjRdrS0BJt3M/FPxmHMBOm8JQi2BsHAHFsy27E0EolP8rp0NzXsJ+jNPyDWvOJZPA==}

  unist-util-remove-position@5.0.0:
    resolution: {integrity: sha512-Hp5Kh3wLxv0PHj9m2yZhhLt58KzPtEYKQQ4yxfYFEO7EvHwzyDYnduhHnY1mDxoqr7VUwVuHXk9RXKIiYS1N8Q==}

  unist-util-select@4.0.3:
    resolution: {integrity: sha512-1074+K9VyR3NyUz3lgNtHKm7ln+jSZXtLJM4E22uVuoFn88a/Go2pX8dusrt/W+KWH1ncn8jcd8uCQuvXb/fXA==}

  unist-util-stringify-position@4.0.0:
    resolution: {integrity: sha512-0ASV06AAoKCDkS2+xw5RXJywruurpbC4JZSm7nr7MOt1ojAzvyyaO+UxZf18j8FCF6kmzCZKcAgN/yu2gm2XgQ==}

  unist-util-visit-children@3.0.0:
    resolution: {integrity: sha512-RgmdTfSBOg04sdPcpTSD1jzoNBjt9a80/ZCzp5cI9n1qPzLZWF9YdvWGN2zmTumP1HWhXKdUWexjy/Wy/lJ7tA==}

  unist-util-visit-parents@6.0.1:
    resolution: {integrity: sha512-L/PqWzfTP9lzzEa6CKs0k2nARxTdZduw3zyh8d2NVBnsyvHjSX4TWse388YrrQKbvI8w20fGjGlhgT96WwKykw==}

  unist-util-visit@5.0.0:
    resolution: {integrity: sha512-MR04uvD+07cwl/yhVuVWAtw+3GOR/knlL55Nd/wAdblk27GCVt3lqpTivy/tkJcZoNPzTwS1Y+KMojlLDhoTzg==}

  universalify@0.1.2:
    resolution: {integrity: sha512-rBJeI5CXAlmy1pV+617WB9J63U6XcazHHF2f2dbJix4XzpUF0RS3Zbj0FGIOCAva5P/d/GBOYaACQ1w+0azUkg==}
    engines: {node: '>= 4.0.0'}

  update-browserslist-db@1.1.1:
    resolution: {integrity: sha512-R8UzCaa9Az+38REPiJ1tXlImTJXlVfgHZsglwBD/k6nj76ctsH1E3q4doGrukiLQd3sGQYu56r5+lo5r94l29A==}
    hasBin: true
    peerDependencies:
      browserslist: '>= 4.21.0'

  uri-js@4.4.1:
    resolution: {integrity: sha512-7rKUyy33Q1yc98pQ1DAmLtwX109F7TIfWlW1Ydo8Wl1ii1SeHieeh0HHfPeL2fMXK6z0s8ecKs9frCuLJvndBg==}

  use-sync-external-store@1.2.2:
    resolution: {integrity: sha512-PElTlVMwpblvbNqQ82d2n6RjStvdSoNe9FG28kNfz3WiXilJm4DdNkEzRhCZuIDwY8U08WVihhGR5iRqAwfDiw==}
    peerDependencies:
      react: ^18.3.1

  util-deprecate@1.0.2:
    resolution: {integrity: sha512-EPD5q1uXyFxJpCrLnCc1nHnq3gOa6DZBocAIiI2TaSCA7VCJ1UJDMagCzIkXNsUYfD1daK//LTEQ8xiIbrHtcw==}

  uuid@10.0.0:
    resolution: {integrity: sha512-8XkAphELsDnEGrDxUOHB3RGvXz6TeuYSGEZBOjtTtPm2lwhGBjLgOzLHB63IUWfBpNucQjND6d3AOudO+H3RWQ==}
    hasBin: true

  uuid@11.0.3:
    resolution: {integrity: sha512-d0z310fCWv5dJwnX1Y/MncBAqGMKEzlBb1AOf7z9K8ALnd0utBX/msg/fA0+sbyN1ihbMsLhrBlnl1ak7Wa0rg==}
    hasBin: true

  uuid@9.0.1:
    resolution: {integrity: sha512-b+1eJOlsR9K8HJpow9Ok3fiWOWSIcIzXodvv0rQjVoOVNpWMpxf1wZNpt4y9h10odCNrqnYp1OBzRktckBe3sA==}
    hasBin: true

  vfile-location@5.0.3:
    resolution: {integrity: sha512-5yXvWDEgqeiYiBe1lbxYF7UMAIm/IcopxMHrMQDq3nvKcjPKIhZklUKL+AE7J7uApI4kwe2snsK+eI6UTj9EHg==}

  vfile-message@4.0.2:
    resolution: {integrity: sha512-jRDZ1IMLttGj41KcZvlrYAaI3CfqpLpfpf+Mfig13viT6NKvRzWZ+lXz0Y5D60w6uJIBAOGq9mSHf0gktF0duw==}

  vfile@6.0.3:
    resolution: {integrity: sha512-KzIbH/9tXat2u30jf+smMwFCsno4wHVdNmzFyL+T/L3UGqqk6JKfVqOFOZEpZSHADH1k40ab6NUIXZq422ov3Q==}

  vite-node@2.1.4:
    resolution: {integrity: sha512-kqa9v+oi4HwkG6g8ufRnb5AeplcRw8jUF6/7/Qz1qRQOXHImG8YnLbB+LLszENwFnoBl9xIf9nVdCFzNd7GQEg==}
    engines: {node: ^18.0.0 || >=20.0.0}
    hasBin: true

  vite-plugin-dts@4.3.0:
    resolution: {integrity: sha512-LkBJh9IbLwL6/rxh0C1/bOurDrIEmRE7joC+jFdOEEciAFPbpEKOLSAr5nNh5R7CJ45cMbksTrFfy52szzC5eA==}
    engines: {node: ^14.18.0 || >=16.0.0}
    peerDependencies:
      typescript: ^5.6.3
      vite: ^5.4.10
    peerDependenciesMeta:
      vite:
        optional: true

  vite-tsconfig-paths@5.1.2:
    resolution: {integrity: sha512-gEIbKfJzSEv0yR3XS2QEocKetONoWkbROj6hGx0FHM18qKUojhvcokQsxQx5nMkelZq2n37zbSGCJn+FSODSjA==}
    peerDependencies:
      vite: ^5.4.10
    peerDependenciesMeta:
      vite:
        optional: true

  vite@5.4.10:
    resolution: {integrity: sha512-1hvaPshuPUtxeQ0hsVH3Mud0ZanOLwVTneA1EgbAM5LhaZEqyPWGRQ7BtaMvUrTDeEaC8pxtj6a6jku3x4z6SQ==}
    engines: {node: ^18.0.0 || >=20.0.0}
    hasBin: true
    peerDependencies:
      '@types/node': ^18.0.0 || >=20.0.0
      less: '*'
      lightningcss: ^1.21.0
      sass: '*'
      sass-embedded: '*'
      stylus: '*'
      sugarss: '*'
      terser: ^5.4.0
    peerDependenciesMeta:
      '@types/node':
        optional: true
      less:
        optional: true
      lightningcss:
        optional: true
      sass:
        optional: true
      sass-embedded:
        optional: true
      stylus:
        optional: true
      sugarss:
        optional: true
      terser:
        optional: true

  vitefu@1.0.2:
    resolution: {integrity: sha512-0/iAvbXyM3RiPPJ4lyD4w6Mjgtf4ejTK6TPvTNG3H32PLwuT0N/ZjJLiXug7ETE/LWtTeHw9WRv7uX/tIKYyKg==}
    peerDependencies:
      vite: ^5.4.10
    peerDependenciesMeta:
      vite:
        optional: true

  vitest@2.1.4:
    resolution: {integrity: sha512-eDjxbVAJw1UJJCHr5xr/xM86Zx+YxIEXGAR+bmnEID7z9qWfoxpHw0zdobz+TQAFOLT+nEXz3+gx6nUJ7RgmlQ==}
    engines: {node: ^18.0.0 || >=20.0.0}
    hasBin: true
    peerDependencies:
      '@edge-runtime/vm': '*'
      '@types/node': ^18.0.0 || >=20.0.0
      '@vitest/browser': 2.1.4
      '@vitest/ui': 2.1.4
      happy-dom: '*'
      jsdom: '*'
    peerDependenciesMeta:
      '@edge-runtime/vm':
        optional: true
      '@types/node':
        optional: true
      '@vitest/browser':
        optional: true
      '@vitest/ui':
        optional: true
      happy-dom:
        optional: true
      jsdom:
        optional: true

  volar-service-css@0.0.61:
    resolution: {integrity: sha512-Ct9L/w+IB1JU8F4jofcNCGoHy6TF83aiapfZq9A0qYYpq+Kk5dH+ONS+rVZSsuhsunq8UvAuF8Gk6B8IFLfniw==}
    peerDependencies:
      '@volar/language-service': ~2.4.0
    peerDependenciesMeta:
      '@volar/language-service':
        optional: true

  volar-service-emmet@0.0.61:
    resolution: {integrity: sha512-iiYqBxjjcekqrRruw4COQHZME6EZYWVbkHjHDbULpml3g8HGJHzpAMkj9tXNCPxf36A+f1oUYjsvZt36qPg4cg==}
    peerDependencies:
      '@volar/language-service': ~2.4.0
    peerDependenciesMeta:
      '@volar/language-service':
        optional: true

  volar-service-html@0.0.61:
    resolution: {integrity: sha512-yFE+YmmgqIL5HI4ORqP++IYb1QaGcv+xBboI0WkCxJJ/M35HZj7f5rbT3eQ24ECLXFbFCFanckwyWJVz5KmN3Q==}
    peerDependencies:
      '@volar/language-service': ~2.4.0
    peerDependenciesMeta:
      '@volar/language-service':
        optional: true

  volar-service-prettier@0.0.61:
    resolution: {integrity: sha512-F612nql5I0IS8HxXemCGvOR2Uxd4XooIwqYVUvk7WSBxP/+xu1jYvE3QJ7EVpl8Ty3S4SxPXYiYTsG3bi+gzIQ==}
    peerDependencies:
      '@volar/language-service': ~2.4.0
      prettier: ^3.3.3
    peerDependenciesMeta:
      '@volar/language-service':
        optional: true
      prettier:
        optional: true

  volar-service-typescript-twoslash-queries@0.0.61:
    resolution: {integrity: sha512-99FICGrEF0r1E2tV+SvprHPw9Knyg7BdW2fUch0tf59kG+KG+Tj4tL6tUg+cy8f23O/VXlmsWFMIE+bx1dXPnQ==}
    peerDependencies:
      '@volar/language-service': ~2.4.0
    peerDependenciesMeta:
      '@volar/language-service':
        optional: true

  volar-service-typescript@0.0.61:
    resolution: {integrity: sha512-4kRHxVbW7wFBHZWRU6yWxTgiKETBDIJNwmJUAWeP0mHaKpnDGj/astdRFKqGFRYVeEYl45lcUPhdJyrzanjsdQ==}
    peerDependencies:
      '@volar/language-service': ~2.4.0
    peerDependenciesMeta:
      '@volar/language-service':
        optional: true

  volar-service-yaml@0.0.61:
    resolution: {integrity: sha512-L+gbDiLDQQ1rZUbJ3mf3doDsoQUa8OZM/xdpk/unMg1Vz24Zmi2Ign8GrZyBD7bRoIQDwOH9gdktGDKzRPpUNw==}
    peerDependencies:
      '@volar/language-service': ~2.4.0
    peerDependenciesMeta:
      '@volar/language-service':
        optional: true

  vscode-css-languageservice@6.3.1:
    resolution: {integrity: sha512-1BzTBuJfwMc3A0uX4JBdJgoxp74cjj4q2mDJdp49yD/GuAq4X0k5WtK6fNcMYr+FfJ9nqgR6lpfCSZDkARJ5qQ==}

  vscode-html-languageservice@5.3.1:
    resolution: {integrity: sha512-ysUh4hFeW/WOWz/TO9gm08xigiSsV/FOAZ+DolgJfeLftna54YdmZ4A+lIn46RbdO3/Qv5QHTn1ZGqmrXQhZyA==}

  vscode-json-languageservice@4.1.8:
    resolution: {integrity: sha512-0vSpg6Xd9hfV+eZAaYN63xVVMOTmJ4GgHxXnkLCh+9RsQBkWKIghzLhW2B9ebfG+LQQg8uLtsQ2aUKjTgE+QOg==}
    engines: {npm: '>=7.0.0'}

  vscode-jsonrpc@6.0.0:
    resolution: {integrity: sha512-wnJA4BnEjOSyFMvjZdpiOwhSq9uDoK8e/kpRJDTaMYzwlkrhG1fwDIZI94CLsLzlCK5cIbMMtFlJlfR57Lavmg==}
    engines: {node: '>=8.0.0 || >=10.0.0'}

  vscode-jsonrpc@8.2.0:
    resolution: {integrity: sha512-C+r0eKJUIfiDIfwJhria30+TYWPtuHJXHtI7J0YlOmKAo7ogxP20T0zxB7HZQIFhIyvoBPwWskjxrvAtfjyZfA==}
    engines: {node: '>=14.0.0'}

  vscode-languageserver-protocol@3.16.0:
    resolution: {integrity: sha512-sdeUoAawceQdgIfTI+sdcwkiK2KU+2cbEYA0agzM2uqaUy2UpnnGHtWTHVEtS0ES4zHU0eMFRGN+oQgDxlD66A==}

  vscode-languageserver-protocol@3.17.5:
    resolution: {integrity: sha512-mb1bvRJN8SVznADSGWM9u/b07H7Ecg0I3OgXDuLdn307rl/J3A9YD6/eYOssqhecL27hK1IPZAsaqh00i/Jljg==}

  vscode-languageserver-textdocument@1.0.12:
    resolution: {integrity: sha512-cxWNPesCnQCcMPeenjKKsOCKQZ/L6Tv19DTRIGuLWe32lyzWhihGVJ/rcckZXJxfdKCFvRLS3fpBIsV/ZGX4zA==}

  vscode-languageserver-types@3.16.0:
    resolution: {integrity: sha512-k8luDIWJWyenLc5ToFQQMaSrqCHiLwyKPHKPQZ5zz21vM+vIVUSvsRpcbiECH4WR88K2XZqc4ScRcZ7nk/jbeA==}

  vscode-languageserver-types@3.17.5:
    resolution: {integrity: sha512-Ld1VelNuX9pdF39h2Hgaeb5hEZM2Z3jUrrMgWQAu82jMtZp7p3vJT3BzToKtZI7NgQssZje5o0zryOrhQvzQAg==}

  vscode-languageserver@7.0.0:
    resolution: {integrity: sha512-60HTx5ID+fLRcgdHfmz0LDZAXYEV68fzwG0JWwEPBode9NuMYTIxuYXPg4ngO8i8+Ou0lM7y6GzaYWbiDL0drw==}
    hasBin: true

  vscode-languageserver@9.0.1:
    resolution: {integrity: sha512-woByF3PDpkHFUreUa7Hos7+pUWdeWMXRd26+ZX2A8cFx6v/JPTtd4/uN0/jB6XQHYaOlHbio03NTHCqrgG5n7g==}
    hasBin: true

  vscode-nls@5.2.0:
    resolution: {integrity: sha512-RAaHx7B14ZU04EU31pT+rKz2/zSl7xMsfIZuo8pd+KZO6PXtQmpevpq3vxvWNcrGbdmhM/rr5Uw5Mz+NBfhVng==}

  vscode-uri@2.1.2:
    resolution: {integrity: sha512-8TEXQxlldWAuIODdukIb+TR5s+9Ds40eSJrw+1iDDA9IFORPjMELarNQE3myz5XIkWWpdprmJjm1/SxMlWOC8A==}

  vscode-uri@3.0.8:
    resolution: {integrity: sha512-AyFQ0EVmsOZOlAnxoFOGOq1SQDWAB7C6aqMGS23svWAllfOaxbuFvcT8D1i8z3Gyn8fraVeZNNmN6e9bxxXkKw==}

  w3c-xmlserializer@5.0.0:
    resolution: {integrity: sha512-o8qghlI8NZHU1lLPrpi2+Uq7abh4GGPpYANlalzWxyWteJOCsr/P+oPBA49TOLu5FTZO4d3F9MnWJfiMo4BkmA==}
    engines: {node: '>=18'}

  web-namespaces@2.0.1:
    resolution: {integrity: sha512-bKr1DkiNa2krS7qxNtdrtHAmzuYGFQLiQ13TsorsdT6ULTkPLKuu5+GsFpDlg6JFjUTwX2DyhMPG2be8uPrqsQ==}

  web-vitals@3.5.2:
    resolution: {integrity: sha512-c0rhqNcHXRkY/ogGDJQxZ9Im9D19hDihbzSQJrsioex+KnFgmMzBiy57Z1EjkhX/+OjyBpclDCzz2ITtjokFmg==}

  web-vitals@4.2.3:
    resolution: {integrity: sha512-/CFAm1mNxSmOj6i0Co+iGFJ58OS4NRGVP+AWS/l509uIK5a1bSoIVaHz/ZumpHTfHSZBpgrJ+wjfpAOrTHok5Q==}

  webidl-conversions@3.0.1:
    resolution: {integrity: sha512-2JAn3z8AR6rjK8Sm8orRC0h/bcl/DqL7tRPdGZ4I1CjdF+EaMLmYxBHyXuKL849eucPFhvBoxMsflfOb8kxaeQ==}

  webidl-conversions@7.0.0:
    resolution: {integrity: sha512-VwddBukDzu71offAQR975unBIGqfKZpM+8ZX6ySk8nYhVoo5CYaZyzt3YBvYtRtO+aoGlqxPg/B87NGVZ/fu6g==}
    engines: {node: '>=12'}

  whatwg-encoding@3.1.1:
    resolution: {integrity: sha512-6qN4hJdMwfYBtE3YBTTHhoeuUrDBPZmbQaxWAqSALV/MeEnR5z1xd8UKud2RAkFoPkmB+hli1TZSnyi84xz1vQ==}
    engines: {node: '>=18'}

  whatwg-mimetype@4.0.0:
    resolution: {integrity: sha512-QaKxh0eNIi2mE9p2vEdzfagOKHCcj1pJ56EEHGQOVxp8r9/iszLUUV7v89x9O1p/T+NlTM5W7jW6+cz4Fq1YVg==}
    engines: {node: '>=18'}

  whatwg-url@14.0.0:
    resolution: {integrity: sha512-1lfMEm2IEr7RIV+f4lUNPOqfFL+pO+Xw3fJSqmjX9AbXcXcYOkCe1P6+9VBZB6n94af16NfZf+sSk0JCBZC9aw==}
    engines: {node: '>=18'}

  whatwg-url@5.0.0:
    resolution: {integrity: sha512-saE57nupxk6v3HY35+jzBwYa0rKSy0XR8JSxZPwgLr7ys0IBzhGviA1/TUGJLmSVqs8pb9AnvICXEuOHLprYTw==}

  which-boxed-primitive@1.0.2:
    resolution: {integrity: sha512-bwZdv0AKLpplFY2KZRX6TvyuN7ojjr7lwkg6ml0roIy9YeuSr7JS372qlNW18UQYzgYK9ziGcerWqZOmEn9VNg==}

  which-builtin-type@1.1.4:
    resolution: {integrity: sha512-bppkmBSsHFmIMSl8BO9TbsyzsvGjVoppt8xUiGzwiu/bhDCGxnpOKCxgqj6GuyHE0mINMDecBFPlOm2hzY084w==}
    engines: {node: '>= 0.4'}

  which-collection@1.0.2:
    resolution: {integrity: sha512-K4jVyjnBdgvc86Y6BkaLZEN933SwYOuBFkdmBu9ZfkcAbdVbpITnDmjvZ/aQjRXQrv5EPkTnD1s39GiiqbngCw==}
    engines: {node: '>= 0.4'}

  which-pm-runs@1.1.0:
    resolution: {integrity: sha512-n1brCuqClxfFfq/Rb0ICg9giSZqCS+pLtccdag6C2HyufBrh3fBOiy9nb6ggRMvWOVH5GrdJskj5iGTZNxd7SA==}
    engines: {node: '>=4'}

  which-pm@3.0.0:
    resolution: {integrity: sha512-ysVYmw6+ZBhx3+ZkcPwRuJi38ZOTLJJ33PSHaitLxSKUMsh0LkKd0nC69zZCwt5D+AYUcMK2hhw4yWny20vSGg==}
    engines: {node: '>=18.12'}

  which-typed-array@1.1.15:
    resolution: {integrity: sha512-oV0jmFtUky6CXfkqehVvBP/LSWJ2sy4vWMioiENyJLePrBO/yKyV9OyJySfAKosh+RYkIl5zJCNZ8/4JncrpdA==}
    engines: {node: '>= 0.4'}

  which@1.3.1:
    resolution: {integrity: sha512-HxJdYWq1MTIQbJ3nw0cqssHoTNU267KlrDuGZ1WYlxDStUtKUhOaJmh112/TZmHxxUfuJqPXSOm7tDyas0OSIQ==}
    hasBin: true

  which@2.0.2:
    resolution: {integrity: sha512-BLI3Tl1TW3Pvl70l3yq3Y64i+awpwXqsGBYWkkqMtnbXgrMD+yj7rhW0kuEDxzJaYXGjEW5ogapKNMEKNMjibA==}
    engines: {node: '>= 8'}
    hasBin: true

  why-is-node-running@2.3.0:
    resolution: {integrity: sha512-hUrmaWBdVDcxvYqnyh09zunKzROWjbZTiNy8dBEjkS7ehEDQibXJ7XvlmtbwuTclUiIyN+CyXQD4Vmko8fNm8w==}
    engines: {node: '>=8'}
    hasBin: true

  wide-align@1.1.5:
    resolution: {integrity: sha512-eDMORYaPNZ4sQIuuYPDHdQvf4gyCF9rEEV/yPxGfwPkRodwEgiMUUXTx/dex+Me0wxx53S+NgUHaP7y3MGlDmg==}

  widest-line@5.0.0:
    resolution: {integrity: sha512-c9bZp7b5YtRj2wOe6dlj32MK+Bx/M/d+9VB2SHM1OtsUHR0aV0tdP6DWh/iMt0kWi1t5g1Iudu6hQRNd1A4PVA==}
    engines: {node: '>=18'}

  word-wrap@1.2.5:
    resolution: {integrity: sha512-BN22B5eaMMI9UMtjrGd5g5eCYPpCPDUy0FJXbYsaT5zYxjFOckS53SQDE3pWkVoWpHXVb3BrYcEN4Twa55B5cA==}
    engines: {node: '>=0.10.0'}

  wrap-ansi@7.0.0:
    resolution: {integrity: sha512-YVGIj2kamLSTxw6NsZjoBxfSwsn0ycdesmc4p+Q21c5zPuZ1pl+NfxVdxPtdHvmNVOQ6XSYG4AUtyt/Fi7D16Q==}
    engines: {node: '>=10'}

  wrap-ansi@8.1.0:
    resolution: {integrity: sha512-si7QWI6zUMq56bESFvagtmzMdGOtoxfR+Sez11Mobfc7tm+VkUckk9bW2UeffTGVUbOksxmSw0AA2gs8g71NCQ==}
    engines: {node: '>=12'}

  wrap-ansi@9.0.0:
    resolution: {integrity: sha512-G8ura3S+3Z2G+mkgNRq8dqaFZAuxfsxpBB8OCTGRTCtp+l/v9nbFNmCUP1BZMts3G1142MsZfn6eeUKrr4PD1Q==}
    engines: {node: '>=18'}

  wrappy@1.0.2:
    resolution: {integrity: sha512-l4Sp/DRseor9wL6EvV2+TuQn63dMkPjZ/sp9XkghTEbV9KlPS1xUsZ3u7/IQO4wxtcFB4bgpQPRcR3QCvezPcQ==}

  write-file-atomic@5.0.1:
    resolution: {integrity: sha512-+QU2zd6OTD8XWIJCbffaiQeH9U73qIqafo1x6V1snCWYGJf6cVE0cDR4D8xRzcEnfI21IFrUPzPGtcPf8AC+Rw==}
    engines: {node: ^14.17.0 || ^16.13.0 || >=18.0.0}

  ws@8.18.0:
    resolution: {integrity: sha512-8VbfWfHLbbwu3+N6OKsOMpBdT4kXPDDB9cJk2bJ6mh9ucxdlnNvH1e+roYkKmN9Nxw2yjz7VzeO9oOz2zJ04Pw==}
    engines: {node: '>=10.0.0'}
    peerDependencies:
      bufferutil: ^4.0.1
      utf-8-validate: '>=5.0.2'
    peerDependenciesMeta:
      bufferutil:
        optional: true
      utf-8-validate:
        optional: true

  xml-name-validator@5.0.0:
    resolution: {integrity: sha512-EvGK8EJ3DhaHfbRlETOWAS5pO9MZITeauHKJyb8wyajUfQUenkIg2MvLDTZ4T/TgIcm3HU0TFBgWWboAZ30UHg==}
    engines: {node: '>=18'}

  xmlchars@2.2.0:
    resolution: {integrity: sha512-JZnDKK8B0RCDw84FNdDAIpZK+JuJw+s7Lz8nksI7SIuU3UXJJslUthsi+uWBUYOwPFwW7W7PRLRfUKpxjtjFCw==}

  xtend@4.0.2:
    resolution: {integrity: sha512-LKYU1iAXJXUgAXn9URjiu+MWhyUXHsvfp7mcuYm9dSUKK0/CjtrUwFAxD82/mCWbtLsGjFIad0wIsod4zrTAEQ==}
    engines: {node: '>=0.4'}

  xxhash-wasm@1.0.2:
    resolution: {integrity: sha512-ibF0Or+FivM9lNrg+HGJfVX8WJqgo+kCLDc4vx6xMeTce7Aj+DLttKbxxRR/gNLSAelRc1omAPlJ77N/Jem07A==}

  y18n@5.0.8:
    resolution: {integrity: sha512-0pfFzegeDWJHJIAmTLRP2DwHjdF5s7jo9tuztdQxAhINCdvS+3nGINqPd00AphqJR/0LhANUS6/+7SCb98YOfA==}
    engines: {node: '>=10'}

  yallist@3.1.1:
    resolution: {integrity: sha512-a4UGQaWPH59mOXUYnAG2ewncQS4i4F43Tv3JoAM+s2VDAmS9NsK8GpDMLrCHPksFT7h3K6TOoUNn2pb7RoXx4g==}

  yallist@4.0.0:
    resolution: {integrity: sha512-3wdGidZyq5PB084XLES5TpOSRA3wjXAlIWMhum2kRcv/41Sn2emQ0dycQW4uZXLejwKvg6EsvbdlVL+FYEct7A==}

  yaml-language-server@1.15.0:
    resolution: {integrity: sha512-N47AqBDCMQmh6mBLmI6oqxryHRzi33aPFPsJhYy3VTUGCdLHYjGh4FZzpUjRlphaADBBkDmnkM/++KNIOHi5Rw==}
    hasBin: true

  yaml@2.2.2:
    resolution: {integrity: sha512-CBKFWExMn46Foo4cldiChEzn7S7SRV+wqiluAb6xmueD/fGyRHIhX8m14vVGgeFWjN540nKCNVj6P21eQjgTuA==}
    engines: {node: '>= 14'}

  yaml@2.5.1:
    resolution: {integrity: sha512-bLQOjaX/ADgQ20isPJRvF0iRUHIxVhYvr53Of7wGcWlO2jvtUlH5m87DsmulFVxRpNLOnI4tB6p/oh8D7kpn9Q==}
    engines: {node: '>= 14'}
    hasBin: true

  yargs-parser@21.1.1:
    resolution: {integrity: sha512-tVpsJW7DdjecAiFpbIB1e3qxIQsE6NoPc5/eTdrbbIC4h0LVsWhnoa3g+m2HclBIujHzsxZ4VJVA+GUuc2/LBw==}
    engines: {node: '>=12'}

  yargs@17.7.2:
    resolution: {integrity: sha512-7dSzzRQ++CKnNI/krKnYRV7JKKPUXMEh61soaHKg9mrWEhzFWhFnxPxGl+69cD1Ou63C13NUPCnmIcrvqCuM6w==}
    engines: {node: '>=12'}

  yauzl@2.10.0:
    resolution: {integrity: sha512-p4a9I6X6nu6IhoGmBqAcbJy1mlC4j27vEPZX9F4L4/vZT3Lyq1VkFHw/V/PUcB9Buo+DG3iHkT0x3Qya58zc3g==}

  yocto-queue@0.1.0:
    resolution: {integrity: sha512-rVksvsnNCdJ/ohGc6xgPwyN8eheCxsiLM8mxuE/t/mOVqJewPuO1miLpTHQiRgTKCLexL4MeAFVagts7HmNZ2Q==}
    engines: {node: '>=10'}

  yocto-queue@1.1.1:
    resolution: {integrity: sha512-b4JR1PFR10y1mKjhHY9LaGo6tmrgjit7hxVIeAmyMw3jegXR4dhYqLaQF5zMXZxY7tLpMyJeLjr1C4rLmkVe8g==}
    engines: {node: '>=12.20'}

  zod-to-json-schema@3.23.3:
    resolution: {integrity: sha512-TYWChTxKQbRJp5ST22o/Irt9KC5nj7CdBKYB/AosCRdj/wxEMvv4NNaj9XVUHDOIp53ZxArGhnw5HMZziPFjog==}
    peerDependencies:
      zod: ^3.23.8

  zod-to-ts@1.2.0:
    resolution: {integrity: sha512-x30XE43V+InwGpvTySRNz9kB7qFU8DlyEy7BsSTCHPH1R0QasMmHWZDCzYm6bVXtj/9NNJAZF3jW8rzFvH5OFA==}
    peerDependencies:
      typescript: ^5.6.3
      zod: ^3.23.8

  zod@3.23.8:
    resolution: {integrity: sha512-XBx9AXhXktjUqnepgTiE5flcKIYWi/rme0Eaj+5Y0lftuGBq+jyRu/md4WnuxqgP1ubdpNCsYEYPxrzVHD8d6g==}

  zone.js@0.14.10:
    resolution: {integrity: sha512-YGAhaO7J5ywOXW6InXNlLmfU194F8lVgu7bRntUF3TiG8Y3nBK0x1UJJuHUP/e8IyihkjCYqhCScpSwnlaSRkQ==}

  zustand@4.5.5:
    resolution: {integrity: sha512-+0PALYNJNgK6hldkgDq2vLrw5f6g/jCInz52n9RTpropGgeAf/ioFUCdtsjCqu4gNhW9D01rUQBROoRjdzyn2Q==}
    engines: {node: '>=12.7.0'}
    peerDependencies:
      '@types/react': '>=16.8'
      immer: '>=9.0.6'
      react: ^18.3.1
    peerDependenciesMeta:
      '@types/react':
        optional: true
      immer:
        optional: true
      react:
        optional: true

  zwitch@2.0.4:
    resolution: {integrity: sha512-bXE4cR/kVZhKZX/RjPEflHaKVhUVl85noU3v6b8apfQEc1x4A+zBxjZ4lN8LqGd6WZ3dl98pY4o717VFmoPp+A==}

snapshots:

  '@algolia/cache-browser-local-storage@4.24.0':
    dependencies:
      '@algolia/cache-common': 4.24.0

  '@algolia/cache-common@4.24.0': {}

  '@algolia/cache-in-memory@4.24.0':
    dependencies:
      '@algolia/cache-common': 4.24.0

  '@algolia/client-account@4.24.0':
    dependencies:
      '@algolia/client-common': 4.24.0
      '@algolia/client-search': 4.24.0
      '@algolia/transporter': 4.24.0

  '@algolia/client-analytics@4.24.0':
    dependencies:
      '@algolia/client-common': 4.24.0
      '@algolia/client-search': 4.24.0
      '@algolia/requester-common': 4.24.0
      '@algolia/transporter': 4.24.0

  '@algolia/client-common@4.24.0':
    dependencies:
      '@algolia/requester-common': 4.24.0
      '@algolia/transporter': 4.24.0

  '@algolia/client-personalization@4.24.0':
    dependencies:
      '@algolia/client-common': 4.24.0
      '@algolia/requester-common': 4.24.0
      '@algolia/transporter': 4.24.0

  '@algolia/client-search@4.24.0':
    dependencies:
      '@algolia/client-common': 4.24.0
      '@algolia/requester-common': 4.24.0
      '@algolia/transporter': 4.24.0

  '@algolia/logger-common@4.24.0': {}

  '@algolia/logger-console@4.24.0':
    dependencies:
      '@algolia/logger-common': 4.24.0

  '@algolia/recommend@4.24.0':
    dependencies:
      '@algolia/cache-browser-local-storage': 4.24.0
      '@algolia/cache-common': 4.24.0
      '@algolia/cache-in-memory': 4.24.0
      '@algolia/client-common': 4.24.0
      '@algolia/client-search': 4.24.0
      '@algolia/logger-common': 4.24.0
      '@algolia/logger-console': 4.24.0
      '@algolia/requester-browser-xhr': 4.24.0
      '@algolia/requester-common': 4.24.0
      '@algolia/requester-node-http': 4.24.0
      '@algolia/transporter': 4.24.0

  '@algolia/requester-browser-xhr@4.24.0':
    dependencies:
      '@algolia/requester-common': 4.24.0

  '@algolia/requester-common@4.24.0': {}

  '@algolia/requester-node-http@4.24.0':
    dependencies:
      '@algolia/requester-common': 4.24.0

  '@algolia/transporter@4.24.0':
    dependencies:
      '@algolia/cache-common': 4.24.0
      '@algolia/logger-common': 4.24.0
      '@algolia/requester-common': 4.24.0

  '@ampproject/remapping@2.3.0':
    dependencies:
      '@jridgewell/gen-mapping': 0.3.5
      '@jridgewell/trace-mapping': 0.3.25

  '@astro-community/astro-embed-integration@0.7.2(astro@4.16.0(@types/node@22.7.5)(rollup@4.24.0)(typescript@5.6.3))':
    dependencies:
      '@astro-community/astro-embed-link-preview': 0.2.2
      '@astro-community/astro-embed-twitter': 0.5.6(astro@4.16.0(@types/node@22.7.5)(rollup@4.24.0)(typescript@5.6.3))
      '@astro-community/astro-embed-vimeo': 0.3.10(astro@4.16.0(@types/node@22.7.5)(rollup@4.24.0)(typescript@5.6.3))
      '@astro-community/astro-embed-youtube': 0.5.5(astro@4.16.0(@types/node@22.7.5)(rollup@4.24.0)(typescript@5.6.3))
      '@types/unist': 2.0.11
      astro: 4.16.0(@types/node@22.7.5)(rollup@4.24.0)(typescript@5.6.3)
      astro-auto-import: 0.4.4(astro@4.16.0(@types/node@22.7.5)(rollup@4.24.0)(typescript@5.6.3))
      unist-util-select: 4.0.3

  '@astro-community/astro-embed-link-preview@0.2.2':
    dependencies:
      '@astro-community/astro-embed-utils': 0.1.3

  '@astro-community/astro-embed-twitter@0.5.6(astro@4.16.0(@types/node@22.7.5)(rollup@4.24.0)(typescript@5.6.3))':
    dependencies:
      '@astro-community/astro-embed-utils': 0.1.3
      astro: 4.16.0(@types/node@22.7.5)(rollup@4.24.0)(typescript@5.6.3)

  '@astro-community/astro-embed-utils@0.1.3':
    dependencies:
      linkedom: 0.14.26

  '@astro-community/astro-embed-vimeo@0.3.10(astro@4.16.0(@types/node@22.7.5)(rollup@4.24.0)(typescript@5.6.3))':
    dependencies:
      '@astro-community/astro-embed-utils': 0.1.3
      astro: 4.16.0(@types/node@22.7.5)(rollup@4.24.0)(typescript@5.6.3)

  '@astro-community/astro-embed-youtube@0.5.5(astro@4.16.0(@types/node@22.7.5)(rollup@4.24.0)(typescript@5.6.3))':
    dependencies:
      astro: 4.16.0(@types/node@22.7.5)(rollup@4.24.0)(typescript@5.6.3)
      lite-youtube-embed: 0.3.3

  '@astrojs/check@0.5.10(prettier@3.3.3)(typescript@5.6.3)':
    dependencies:
      '@astrojs/language-server': 2.15.0(prettier@3.3.3)(typescript@5.6.3)
      chokidar: 3.6.0
      fast-glob: 3.3.2
      kleur: 4.1.5
      typescript: 5.6.3
      yargs: 17.7.2
    transitivePeerDependencies:
      - prettier
      - prettier-plugin-astro

  '@astrojs/compiler@2.10.3': {}

  '@astrojs/internal-helpers@0.4.1': {}

  '@astrojs/language-server@2.15.0(prettier@3.3.3)(typescript@5.6.3)':
    dependencies:
      '@astrojs/compiler': 2.10.3
      '@astrojs/yaml2ts': 0.2.1
      '@jridgewell/sourcemap-codec': 1.5.0
      '@volar/kit': 2.4.6(typescript@5.6.3)
      '@volar/language-core': 2.4.6
      '@volar/language-server': 2.4.6
      '@volar/language-service': 2.4.6
      fast-glob: 3.3.2
      muggle-string: 0.4.1
      volar-service-css: 0.0.61(@volar/language-service@2.4.6)
      volar-service-emmet: 0.0.61(@volar/language-service@2.4.6)
      volar-service-html: 0.0.61(@volar/language-service@2.4.6)
      volar-service-prettier: 0.0.61(@volar/language-service@2.4.6)(prettier@3.3.3)
      volar-service-typescript: 0.0.61(@volar/language-service@2.4.6)
      volar-service-typescript-twoslash-queries: 0.0.61(@volar/language-service@2.4.6)
      volar-service-yaml: 0.0.61(@volar/language-service@2.4.6)
      vscode-html-languageservice: 5.3.1
      vscode-uri: 3.0.8
    optionalDependencies:
      prettier: 3.3.3
    transitivePeerDependencies:
      - typescript

  '@astrojs/markdown-remark@5.3.0':
    dependencies:
      '@astrojs/prism': 3.1.0
      github-slugger: 2.0.0
      hast-util-from-html: 2.0.3
      hast-util-to-text: 4.0.2
      import-meta-resolve: 4.1.0
      mdast-util-definitions: 6.0.0
      rehype-raw: 7.0.0
      rehype-stringify: 10.0.1
      remark-gfm: 4.0.0
      remark-parse: 11.0.0
      remark-rehype: 11.1.1
      remark-smartypants: 3.0.2
      shiki: 1.22.0
      unified: 11.0.5
      unist-util-remove-position: 5.0.0
      unist-util-visit: 5.0.0
      unist-util-visit-parents: 6.0.1
      vfile: 6.0.3
    transitivePeerDependencies:
      - supports-color

  '@astrojs/mdx@3.1.8(astro@4.16.0(@types/node@22.7.5)(rollup@4.24.0)(typescript@5.6.3))':
    dependencies:
      '@astrojs/markdown-remark': 5.3.0
      '@mdx-js/mdx': 3.0.1
      acorn: 8.12.1
      astro: 4.16.0(@types/node@22.7.5)(rollup@4.24.0)(typescript@5.6.3)
      es-module-lexer: 1.5.4
      estree-util-visit: 2.0.0
      gray-matter: 4.0.3
      hast-util-to-html: 9.0.3
      kleur: 4.1.5
      rehype-raw: 7.0.0
      remark-gfm: 4.0.0
      remark-smartypants: 3.0.2
      source-map: 0.7.4
      unist-util-visit: 5.0.0
      vfile: 6.0.3
    transitivePeerDependencies:
      - supports-color

  '@astrojs/prism@3.1.0':
    dependencies:
      prismjs: 1.29.0

  '@astrojs/react@3.6.2(@types/react-dom@18.3.1)(@types/react@18.3.11)(react-dom@18.3.1(react@18.3.1))(react@18.3.1)(vite@5.4.10(@types/node@22.7.5))':
    dependencies:
      '@types/react': 18.3.11
      '@types/react-dom': 18.3.1
      '@vitejs/plugin-react': 4.3.3(vite@5.4.10(@types/node@22.7.5))
      react: 18.3.1
      react-dom: 18.3.1(react@18.3.1)
      ultrahtml: 1.5.3
    transitivePeerDependencies:
      - supports-color
      - vite

  '@astrojs/telemetry@3.1.0':
    dependencies:
      ci-info: 4.0.0
      debug: 4.3.7
      dlv: 1.1.3
      dset: 3.1.4
      is-docker: 3.0.0
      is-wsl: 3.1.0
      which-pm-runs: 1.1.0
    transitivePeerDependencies:
      - supports-color

  '@astrojs/vercel@7.8.1(astro@4.16.0(@types/node@22.7.5)(rollup@4.24.0)(typescript@5.6.3))(react@18.3.1)':
    dependencies:
      '@astrojs/internal-helpers': 0.4.1
      '@vercel/analytics': 1.3.1(react@18.3.1)
      '@vercel/edge': 1.1.2
      '@vercel/nft': 0.27.4
      astro: 4.16.0(@types/node@22.7.5)(rollup@4.24.0)(typescript@5.6.3)
      esbuild: 0.21.5
      fast-glob: 3.3.2
      web-vitals: 3.5.2
    transitivePeerDependencies:
      - encoding
      - next
      - react
      - supports-color

  '@astrojs/yaml2ts@0.2.1':
    dependencies:
      yaml: 2.5.1

  '@babel/code-frame@7.25.7':
    dependencies:
      '@babel/highlight': 7.25.7
      picocolors: 1.1.0

  '@babel/compat-data@7.25.8': {}

  '@babel/core@7.25.8':
    dependencies:
      '@ampproject/remapping': 2.3.0
      '@babel/code-frame': 7.25.7
      '@babel/generator': 7.25.7
      '@babel/helper-compilation-targets': 7.25.7
      '@babel/helper-module-transforms': 7.25.7(@babel/core@7.25.8)
      '@babel/helpers': 7.25.7
      '@babel/parser': 7.25.8
      '@babel/template': 7.25.7
      '@babel/traverse': 7.25.7
      '@babel/types': 7.25.8
      convert-source-map: 2.0.0
      debug: 4.3.7
      gensync: 1.0.0-beta.2
      json5: 2.2.3
      semver: 6.3.1
    transitivePeerDependencies:
      - supports-color

  '@babel/generator@7.25.7':
    dependencies:
      '@babel/types': 7.25.8
      '@jridgewell/gen-mapping': 0.3.5
      '@jridgewell/trace-mapping': 0.3.25
      jsesc: 3.0.2

  '@babel/helper-annotate-as-pure@7.25.7':
    dependencies:
      '@babel/types': 7.25.8

  '@babel/helper-compilation-targets@7.25.7':
    dependencies:
      '@babel/compat-data': 7.25.8
      '@babel/helper-validator-option': 7.25.7
      browserslist: 4.24.0
      lru-cache: 5.1.1
      semver: 6.3.1

  '@babel/helper-module-imports@7.25.7':
    dependencies:
      '@babel/traverse': 7.25.7
      '@babel/types': 7.25.8
    transitivePeerDependencies:
      - supports-color

  '@babel/helper-module-transforms@7.25.7(@babel/core@7.25.8)':
    dependencies:
      '@babel/core': 7.25.8
      '@babel/helper-module-imports': 7.25.7
      '@babel/helper-simple-access': 7.25.7
      '@babel/helper-validator-identifier': 7.25.7
      '@babel/traverse': 7.25.7
    transitivePeerDependencies:
      - supports-color

  '@babel/helper-plugin-utils@7.25.7': {}

  '@babel/helper-simple-access@7.25.7':
    dependencies:
      '@babel/traverse': 7.25.7
      '@babel/types': 7.25.8
    transitivePeerDependencies:
      - supports-color

  '@babel/helper-string-parser@7.25.7': {}

  '@babel/helper-validator-identifier@7.25.7': {}

  '@babel/helper-validator-option@7.25.7': {}

  '@babel/helpers@7.25.7':
    dependencies:
      '@babel/template': 7.25.7
      '@babel/types': 7.25.8

  '@babel/highlight@7.25.7':
    dependencies:
      '@babel/helper-validator-identifier': 7.25.7
      chalk: 2.4.2
      js-tokens: 4.0.0
      picocolors: 1.1.0

  '@babel/parser@7.25.8':
    dependencies:
      '@babel/types': 7.25.8

  '@babel/plugin-syntax-jsx@7.25.7(@babel/core@7.25.8)':
    dependencies:
      '@babel/core': 7.25.8
      '@babel/helper-plugin-utils': 7.25.7

  '@babel/plugin-transform-react-jsx-self@7.25.7(@babel/core@7.25.8)':
    dependencies:
      '@babel/core': 7.25.8
      '@babel/helper-plugin-utils': 7.25.7

  '@babel/plugin-transform-react-jsx-source@7.25.7(@babel/core@7.25.8)':
    dependencies:
      '@babel/core': 7.25.8
      '@babel/helper-plugin-utils': 7.25.7

  '@babel/plugin-transform-react-jsx@7.25.7(@babel/core@7.25.8)':
    dependencies:
      '@babel/core': 7.25.8
      '@babel/helper-annotate-as-pure': 7.25.7
      '@babel/helper-module-imports': 7.25.7
      '@babel/helper-plugin-utils': 7.25.7
      '@babel/plugin-syntax-jsx': 7.25.7(@babel/core@7.25.8)
      '@babel/types': 7.25.8
    transitivePeerDependencies:
      - supports-color

  '@babel/runtime@7.25.7':
    dependencies:
      regenerator-runtime: 0.14.1

  '@babel/template@7.25.7':
    dependencies:
      '@babel/code-frame': 7.25.7
      '@babel/parser': 7.25.8
      '@babel/types': 7.25.8

  '@babel/traverse@7.25.7':
    dependencies:
      '@babel/code-frame': 7.25.7
      '@babel/generator': 7.25.7
      '@babel/parser': 7.25.8
      '@babel/template': 7.25.7
      '@babel/types': 7.25.8
      debug: 4.3.7
      globals: 11.12.0
    transitivePeerDependencies:
      - supports-color

  '@babel/types@7.25.8':
    dependencies:
      '@babel/helper-string-parser': 7.25.7
      '@babel/helper-validator-identifier': 7.25.7
      to-fast-properties: 2.0.0

  '@bcoe/v8-coverage@0.2.3': {}

  '@csstools/css-parser-algorithms@3.0.2(@csstools/css-tokenizer@3.0.2)':
    dependencies:
      '@csstools/css-tokenizer': 3.0.2

  '@csstools/css-tokenizer@3.0.2': {}

  '@csstools/media-query-list-parser@3.0.1(@csstools/css-parser-algorithms@3.0.2(@csstools/css-tokenizer@3.0.2))(@csstools/css-tokenizer@3.0.2)':
    dependencies:
      '@csstools/css-parser-algorithms': 3.0.2(@csstools/css-tokenizer@3.0.2)
      '@csstools/css-tokenizer': 3.0.2

  '@csstools/selector-specificity@4.0.0(postcss-selector-parser@6.1.2)':
    dependencies:
      postcss-selector-parser: 6.1.2

  '@dual-bundle/import-meta-resolve@4.1.0': {}

  '@electron/get@2.0.3':
    dependencies:
      debug: 4.3.7
      env-paths: 2.2.1
      fs-extra: 8.1.0
      got: 11.8.6
      progress: 2.0.3
      semver: 6.3.1
      sumchecker: 3.0.1
    optionalDependencies:
      global-agent: 3.0.0
    transitivePeerDependencies:
      - supports-color

  '@emmetio/abbreviation@2.3.3':
    dependencies:
      '@emmetio/scanner': 1.0.4

  '@emmetio/css-abbreviation@2.1.8':
    dependencies:
      '@emmetio/scanner': 1.0.4

  '@emmetio/css-parser@0.4.0':
    dependencies:
      '@emmetio/stream-reader': 2.2.0
      '@emmetio/stream-reader-utils': 0.1.0

  '@emmetio/html-matcher@1.3.0':
    dependencies:
      '@emmetio/scanner': 1.0.4

  '@emmetio/scanner@1.0.4': {}

  '@emmetio/stream-reader-utils@0.1.0': {}

  '@emmetio/stream-reader@2.2.0': {}

  '@emnapi/runtime@1.3.0':
    dependencies:
      tslib: 2.7.0
    optional: true

  '@esbuild/aix-ppc64@0.21.5':
    optional: true

  '@esbuild/aix-ppc64@0.23.1':
    optional: true

  '@esbuild/android-arm64@0.21.5':
    optional: true

  '@esbuild/android-arm64@0.23.1':
    optional: true

  '@esbuild/android-arm@0.21.5':
    optional: true

  '@esbuild/android-arm@0.23.1':
    optional: true

  '@esbuild/android-x64@0.21.5':
    optional: true

  '@esbuild/android-x64@0.23.1':
    optional: true

  '@esbuild/darwin-arm64@0.21.5':
    optional: true

  '@esbuild/darwin-arm64@0.23.1':
    optional: true

  '@esbuild/darwin-x64@0.21.5':
    optional: true

  '@esbuild/darwin-x64@0.23.1':
    optional: true

  '@esbuild/freebsd-arm64@0.21.5':
    optional: true

  '@esbuild/freebsd-arm64@0.23.1':
    optional: true

  '@esbuild/freebsd-x64@0.21.5':
    optional: true

  '@esbuild/freebsd-x64@0.23.1':
    optional: true

  '@esbuild/linux-arm64@0.21.5':
    optional: true

  '@esbuild/linux-arm64@0.23.1':
    optional: true

  '@esbuild/linux-arm@0.21.5':
    optional: true

  '@esbuild/linux-arm@0.23.1':
    optional: true

  '@esbuild/linux-ia32@0.21.5':
    optional: true

  '@esbuild/linux-ia32@0.23.1':
    optional: true

  '@esbuild/linux-loong64@0.21.5':
    optional: true

  '@esbuild/linux-loong64@0.23.1':
    optional: true

  '@esbuild/linux-mips64el@0.21.5':
    optional: true

  '@esbuild/linux-mips64el@0.23.1':
    optional: true

  '@esbuild/linux-ppc64@0.21.5':
    optional: true

  '@esbuild/linux-ppc64@0.23.1':
    optional: true

  '@esbuild/linux-riscv64@0.21.5':
    optional: true

  '@esbuild/linux-riscv64@0.23.1':
    optional: true

  '@esbuild/linux-s390x@0.21.5':
    optional: true

  '@esbuild/linux-s390x@0.23.1':
    optional: true

  '@esbuild/linux-x64@0.21.5':
    optional: true

  '@esbuild/linux-x64@0.23.1':
    optional: true

  '@esbuild/netbsd-x64@0.21.5':
    optional: true

  '@esbuild/netbsd-x64@0.23.1':
    optional: true

  '@esbuild/openbsd-arm64@0.23.1':
    optional: true

  '@esbuild/openbsd-x64@0.21.5':
    optional: true

  '@esbuild/openbsd-x64@0.23.1':
    optional: true

  '@esbuild/sunos-x64@0.21.5':
    optional: true

  '@esbuild/sunos-x64@0.23.1':
    optional: true

  '@esbuild/win32-arm64@0.21.5':
    optional: true

  '@esbuild/win32-arm64@0.23.1':
    optional: true

  '@esbuild/win32-ia32@0.21.5':
    optional: true

  '@esbuild/win32-ia32@0.23.1':
    optional: true

  '@esbuild/win32-x64@0.21.5':
    optional: true

  '@esbuild/win32-x64@0.23.1':
    optional: true

  '@eslint-community/eslint-utils@4.4.0(eslint@9.14.0)':
    dependencies:
      eslint: 9.14.0
      eslint-visitor-keys: 3.4.3

  '@eslint-community/regexpp@4.11.1': {}

  '@eslint-community/regexpp@4.12.1': {}

  '@eslint/compat@1.2.0(eslint@9.14.0)':
    optionalDependencies:
      eslint: 9.14.0

  '@eslint/config-array@0.18.0':
    dependencies:
      '@eslint/object-schema': 2.1.4
      debug: 4.3.7
      minimatch: 3.1.2
    transitivePeerDependencies:
      - supports-color

  '@eslint/core@0.7.0': {}

  '@eslint/eslintrc@3.1.0':
    dependencies:
      ajv: 6.12.6
      debug: 4.3.7
      espree: 10.3.0
      globals: 14.0.0
      ignore: 5.3.2
      import-fresh: 3.3.0
      js-yaml: 4.1.0
      minimatch: 3.1.2
      strip-json-comments: 3.1.1
    transitivePeerDependencies:
      - supports-color

  '@eslint/js@9.12.0': {}

  '@eslint/js@9.14.0': {}

  '@eslint/object-schema@2.1.4': {}

  '@eslint/plugin-kit@0.2.0':
    dependencies:
      levn: 0.4.1

  '@fontsource-variable/inter@5.1.0': {}

  '@fontsource/geist-mono@5.1.0': {}

  '@fontsource/inter@5.1.0': {}

  '@grpc/grpc-js@1.12.2':
    dependencies:
      '@grpc/proto-loader': 0.7.13
      '@js-sdsl/ordered-map': 4.4.2

  '@grpc/proto-loader@0.7.13':
    dependencies:
      lodash.camelcase: 4.3.0
      long: 5.2.3
      protobufjs: 7.4.0
      yargs: 17.7.2

  '@humanfs/core@0.19.1': {}

  '@humanfs/node@0.16.6':
    dependencies:
      '@humanfs/core': 0.19.1
      '@humanwhocodes/retry': 0.3.1

  '@humanwhocodes/module-importer@1.0.1': {}

  '@humanwhocodes/retry@0.3.1': {}

  '@humanwhocodes/retry@0.4.1': {}

  '@icons/material@0.2.4(react@18.3.1)':
    dependencies:
      react: 18.3.1

  '@img/sharp-darwin-arm64@0.33.5':
    optionalDependencies:
      '@img/sharp-libvips-darwin-arm64': 1.0.4
    optional: true

  '@img/sharp-darwin-x64@0.33.5':
    optionalDependencies:
      '@img/sharp-libvips-darwin-x64': 1.0.4
    optional: true

  '@img/sharp-libvips-darwin-arm64@1.0.4':
    optional: true

  '@img/sharp-libvips-darwin-x64@1.0.4':
    optional: true

  '@img/sharp-libvips-linux-arm64@1.0.4':
    optional: true

  '@img/sharp-libvips-linux-arm@1.0.5':
    optional: true

  '@img/sharp-libvips-linux-s390x@1.0.4':
    optional: true

  '@img/sharp-libvips-linux-x64@1.0.4':
    optional: true

  '@img/sharp-libvips-linuxmusl-arm64@1.0.4':
    optional: true

  '@img/sharp-libvips-linuxmusl-x64@1.0.4':
    optional: true

  '@img/sharp-linux-arm64@0.33.5':
    optionalDependencies:
      '@img/sharp-libvips-linux-arm64': 1.0.4
    optional: true

  '@img/sharp-linux-arm@0.33.5':
    optionalDependencies:
      '@img/sharp-libvips-linux-arm': 1.0.5
    optional: true

  '@img/sharp-linux-s390x@0.33.5':
    optionalDependencies:
      '@img/sharp-libvips-linux-s390x': 1.0.4
    optional: true

  '@img/sharp-linux-x64@0.33.5':
    optionalDependencies:
      '@img/sharp-libvips-linux-x64': 1.0.4
    optional: true

  '@img/sharp-linuxmusl-arm64@0.33.5':
    optionalDependencies:
      '@img/sharp-libvips-linuxmusl-arm64': 1.0.4
    optional: true

  '@img/sharp-linuxmusl-x64@0.33.5':
    optionalDependencies:
      '@img/sharp-libvips-linuxmusl-x64': 1.0.4
    optional: true

  '@img/sharp-wasm32@0.33.5':
    dependencies:
      '@emnapi/runtime': 1.3.0
    optional: true

  '@img/sharp-win32-ia32@0.33.5':
    optional: true

  '@img/sharp-win32-x64@0.33.5':
    optional: true

  '@isaacs/cliui@8.0.2':
    dependencies:
      string-width: 5.1.2
      string-width-cjs: string-width@4.2.3
      strip-ansi: 7.1.0
      strip-ansi-cjs: strip-ansi@6.0.1
      wrap-ansi: 8.1.0
      wrap-ansi-cjs: wrap-ansi@7.0.0

  '@istanbuljs/schema@0.1.3': {}

  '@jridgewell/gen-mapping@0.3.5':
    dependencies:
      '@jridgewell/set-array': 1.2.1
      '@jridgewell/sourcemap-codec': 1.5.0
      '@jridgewell/trace-mapping': 0.3.25

  '@jridgewell/resolve-uri@3.1.2': {}

  '@jridgewell/set-array@1.2.1': {}

  '@jridgewell/sourcemap-codec@1.5.0': {}

  '@jridgewell/trace-mapping@0.3.25':
    dependencies:
      '@jridgewell/resolve-uri': 3.1.2
      '@jridgewell/sourcemap-codec': 1.5.0

  '@js-sdsl/ordered-map@4.4.2': {}

  '@juggle/resize-observer@3.4.0': {}

  '@mapbox/node-pre-gyp@1.0.11':
    dependencies:
      detect-libc: 2.0.3
      https-proxy-agent: 5.0.1
      make-dir: 3.1.0
      node-fetch: 2.7.0
      nopt: 5.0.0
      npmlog: 5.0.1
      rimraf: 3.0.2
      semver: 7.6.3
      tar: 6.2.1
    transitivePeerDependencies:
      - encoding
      - supports-color

  '@mdx-js/mdx@3.0.1':
    dependencies:
      '@types/estree': 1.0.6
      '@types/estree-jsx': 1.0.5
      '@types/hast': 3.0.4
      '@types/mdx': 2.0.13
      collapse-white-space: 2.1.0
      devlop: 1.1.0
      estree-util-build-jsx: 3.0.1
      estree-util-is-identifier-name: 3.0.0
      estree-util-to-js: 2.0.0
      estree-walker: 3.0.3
      hast-util-to-estree: 3.1.0
      hast-util-to-jsx-runtime: 2.3.0
      markdown-extensions: 2.0.0
      periscopic: 3.1.0
      remark-mdx: 3.0.1
      remark-parse: 11.0.0
      remark-rehype: 11.1.1
      source-map: 0.7.4
      unified: 11.0.5
      unist-util-position-from-estree: 2.0.0
      unist-util-stringify-position: 4.0.0
      unist-util-visit: 5.0.0
      vfile: 6.0.3
    transitivePeerDependencies:
      - supports-color

  '@microsoft/api-extractor-model@7.29.8(@types/node@22.7.5)':
    dependencies:
      '@microsoft/tsdoc': 0.15.0
      '@microsoft/tsdoc-config': 0.17.0
      '@rushstack/node-core-library': 5.9.0(@types/node@22.7.5)
    transitivePeerDependencies:
      - '@types/node'

  '@microsoft/api-extractor@7.47.11(@types/node@22.7.5)':
    dependencies:
      '@microsoft/api-extractor-model': 7.29.8(@types/node@22.7.5)
      '@microsoft/tsdoc': 0.15.0
      '@microsoft/tsdoc-config': 0.17.0
      '@rushstack/node-core-library': 5.9.0(@types/node@22.7.5)
      '@rushstack/rig-package': 0.5.3
      '@rushstack/terminal': 0.14.2(@types/node@22.7.5)
      '@rushstack/ts-command-line': 4.23.0(@types/node@22.7.5)
      lodash: 4.17.21
      minimatch: 3.0.8
      resolve: 1.22.8
      semver: 7.5.4
      source-map: 0.6.1
      typescript: 5.6.3
    transitivePeerDependencies:
      - '@types/node'

  '@microsoft/api-extractor@7.47.9(@types/node@22.7.5)':
    dependencies:
      '@microsoft/api-extractor-model': 7.29.8(@types/node@22.7.5)
      '@microsoft/tsdoc': 0.15.0
      '@microsoft/tsdoc-config': 0.17.0
      '@rushstack/node-core-library': 5.9.0(@types/node@22.7.5)
      '@rushstack/rig-package': 0.5.3
      '@rushstack/terminal': 0.14.2(@types/node@22.7.5)
      '@rushstack/ts-command-line': 4.22.8(@types/node@22.7.5)
      lodash: 4.17.21
      minimatch: 3.0.8
      resolve: 1.22.8
      semver: 7.5.4
      source-map: 0.6.1
      typescript: 5.6.3
    transitivePeerDependencies:
      - '@types/node'

  '@microsoft/tsdoc-config@0.17.0':
    dependencies:
      '@microsoft/tsdoc': 0.15.0
      ajv: 8.12.0
      jju: 1.4.0
      resolve: 1.22.8

  '@microsoft/tsdoc@0.15.0': {}

  '@nodelib/fs.scandir@2.1.5':
    dependencies:
      '@nodelib/fs.stat': 2.0.5
      run-parallel: 1.2.0

  '@nodelib/fs.stat@2.0.5': {}

  '@nodelib/fs.walk@1.2.8':
    dependencies:
      '@nodelib/fs.scandir': 2.1.5
      fastq: 1.17.1

  '@opentelemetry/api-logs@0.51.1':
    dependencies:
      '@opentelemetry/api': 1.9.0

  '@opentelemetry/api-logs@0.52.1':
    dependencies:
      '@opentelemetry/api': 1.9.0

  '@opentelemetry/api-logs@0.53.0':
    dependencies:
      '@opentelemetry/api': 1.9.0

  '@opentelemetry/api@1.9.0': {}

  '@opentelemetry/auto-instrumentations-node@0.46.1(@opentelemetry/api@1.9.0)':
    dependencies:
      '@opentelemetry/api': 1.9.0
      '@opentelemetry/instrumentation': 0.51.1(@opentelemetry/api@1.9.0)
      '@opentelemetry/instrumentation-amqplib': 0.37.0(@opentelemetry/api@1.9.0)
      '@opentelemetry/instrumentation-aws-lambda': 0.41.1(@opentelemetry/api@1.9.0)
      '@opentelemetry/instrumentation-aws-sdk': 0.41.0(@opentelemetry/api@1.9.0)
      '@opentelemetry/instrumentation-bunyan': 0.38.0(@opentelemetry/api@1.9.0)
      '@opentelemetry/instrumentation-cassandra-driver': 0.38.0(@opentelemetry/api@1.9.0)
      '@opentelemetry/instrumentation-connect': 0.36.1(@opentelemetry/api@1.9.0)
      '@opentelemetry/instrumentation-cucumber': 0.6.0(@opentelemetry/api@1.9.0)
      '@opentelemetry/instrumentation-dataloader': 0.9.0(@opentelemetry/api@1.9.0)
      '@opentelemetry/instrumentation-dns': 0.36.1(@opentelemetry/api@1.9.0)
      '@opentelemetry/instrumentation-express': 0.39.0(@opentelemetry/api@1.9.0)
      '@opentelemetry/instrumentation-fastify': 0.36.1(@opentelemetry/api@1.9.0)
      '@opentelemetry/instrumentation-fs': 0.12.0(@opentelemetry/api@1.9.0)
      '@opentelemetry/instrumentation-generic-pool': 0.36.0(@opentelemetry/api@1.9.0)
      '@opentelemetry/instrumentation-graphql': 0.40.0(@opentelemetry/api@1.9.0)
      '@opentelemetry/instrumentation-grpc': 0.51.1(@opentelemetry/api@1.9.0)
      '@opentelemetry/instrumentation-hapi': 0.38.0(@opentelemetry/api@1.9.0)
      '@opentelemetry/instrumentation-http': 0.51.1(@opentelemetry/api@1.9.0)
      '@opentelemetry/instrumentation-ioredis': 0.40.0(@opentelemetry/api@1.9.0)
      '@opentelemetry/instrumentation-knex': 0.36.1(@opentelemetry/api@1.9.0)
      '@opentelemetry/instrumentation-koa': 0.40.0(@opentelemetry/api@1.9.0)
      '@opentelemetry/instrumentation-lru-memoizer': 0.37.0(@opentelemetry/api@1.9.0)
      '@opentelemetry/instrumentation-memcached': 0.36.0(@opentelemetry/api@1.9.0)
      '@opentelemetry/instrumentation-mongodb': 0.43.0(@opentelemetry/api@1.9.0)
      '@opentelemetry/instrumentation-mongoose': 0.38.1(@opentelemetry/api@1.9.0)
      '@opentelemetry/instrumentation-mysql': 0.38.1(@opentelemetry/api@1.9.0)
      '@opentelemetry/instrumentation-mysql2': 0.38.1(@opentelemetry/api@1.9.0)
      '@opentelemetry/instrumentation-nestjs-core': 0.37.1(@opentelemetry/api@1.9.0)
      '@opentelemetry/instrumentation-net': 0.36.0(@opentelemetry/api@1.9.0)
      '@opentelemetry/instrumentation-pg': 0.41.0(@opentelemetry/api@1.9.0)
      '@opentelemetry/instrumentation-pino': 0.39.0(@opentelemetry/api@1.9.0)
      '@opentelemetry/instrumentation-redis': 0.39.1(@opentelemetry/api@1.9.0)
      '@opentelemetry/instrumentation-redis-4': 0.39.0(@opentelemetry/api@1.9.0)
      '@opentelemetry/instrumentation-restify': 0.38.0(@opentelemetry/api@1.9.0)
      '@opentelemetry/instrumentation-router': 0.37.0(@opentelemetry/api@1.9.0)
      '@opentelemetry/instrumentation-socket.io': 0.39.0(@opentelemetry/api@1.9.0)
      '@opentelemetry/instrumentation-tedious': 0.10.1(@opentelemetry/api@1.9.0)
      '@opentelemetry/instrumentation-undici': 0.2.0(@opentelemetry/api@1.9.0)
      '@opentelemetry/instrumentation-winston': 0.37.0(@opentelemetry/api@1.9.0)
      '@opentelemetry/resource-detector-alibaba-cloud': 0.28.10(@opentelemetry/api@1.9.0)
      '@opentelemetry/resource-detector-aws': 1.6.2(@opentelemetry/api@1.9.0)
      '@opentelemetry/resource-detector-azure': 0.2.11(@opentelemetry/api@1.9.0)
      '@opentelemetry/resource-detector-container': 0.3.11(@opentelemetry/api@1.9.0)
      '@opentelemetry/resource-detector-gcp': 0.29.12(@opentelemetry/api@1.9.0)
      '@opentelemetry/resources': 1.26.0(@opentelemetry/api@1.9.0)
      '@opentelemetry/sdk-node': 0.51.1(@opentelemetry/api@1.9.0)
    transitivePeerDependencies:
      - encoding
      - supports-color

  '@opentelemetry/context-async-hooks@1.24.1(@opentelemetry/api@1.9.0)':
    dependencies:
      '@opentelemetry/api': 1.9.0

  '@opentelemetry/context-async-hooks@1.25.1(@opentelemetry/api@1.9.0)':
    dependencies:
      '@opentelemetry/api': 1.9.0

  '@opentelemetry/context-zone-peer-dep@1.26.0(@opentelemetry/api@1.9.0)(zone.js@0.14.10)':
    dependencies:
      '@opentelemetry/api': 1.9.0
      zone.js: 0.14.10

  '@opentelemetry/context-zone@1.26.0(@opentelemetry/api@1.9.0)':
    dependencies:
      '@opentelemetry/context-zone-peer-dep': 1.26.0(@opentelemetry/api@1.9.0)(zone.js@0.14.10)
      zone.js: 0.14.10
    transitivePeerDependencies:
      - '@opentelemetry/api'

  '@opentelemetry/core@1.24.1(@opentelemetry/api@1.9.0)':
    dependencies:
      '@opentelemetry/api': 1.9.0
      '@opentelemetry/semantic-conventions': 1.24.1

  '@opentelemetry/core@1.25.1(@opentelemetry/api@1.9.0)':
    dependencies:
      '@opentelemetry/api': 1.9.0
      '@opentelemetry/semantic-conventions': 1.25.1

  '@opentelemetry/core@1.26.0(@opentelemetry/api@1.9.0)':
    dependencies:
      '@opentelemetry/api': 1.9.0
      '@opentelemetry/semantic-conventions': 1.27.0

  '@opentelemetry/exporter-logs-otlp-http@0.52.1(@opentelemetry/api@1.9.0)':
    dependencies:
      '@opentelemetry/api': 1.9.0
      '@opentelemetry/api-logs': 0.52.1
      '@opentelemetry/core': 1.25.1(@opentelemetry/api@1.9.0)
      '@opentelemetry/otlp-exporter-base': 0.52.1(@opentelemetry/api@1.9.0)
      '@opentelemetry/otlp-transformer': 0.52.1(@opentelemetry/api@1.9.0)
      '@opentelemetry/sdk-logs': 0.52.1(@opentelemetry/api@1.9.0)

  '@opentelemetry/exporter-metrics-otlp-http@0.52.1(@opentelemetry/api@1.9.0)':
    dependencies:
      '@opentelemetry/api': 1.9.0
      '@opentelemetry/core': 1.25.1(@opentelemetry/api@1.9.0)
      '@opentelemetry/otlp-exporter-base': 0.52.1(@opentelemetry/api@1.9.0)
      '@opentelemetry/otlp-transformer': 0.52.1(@opentelemetry/api@1.9.0)
      '@opentelemetry/resources': 1.25.1(@opentelemetry/api@1.9.0)
      '@opentelemetry/sdk-metrics': 1.25.1(@opentelemetry/api@1.9.0)

  '@opentelemetry/exporter-trace-otlp-grpc@0.51.1(@opentelemetry/api@1.9.0)':
    dependencies:
      '@grpc/grpc-js': 1.12.2
      '@opentelemetry/api': 1.9.0
      '@opentelemetry/core': 1.24.1(@opentelemetry/api@1.9.0)
      '@opentelemetry/otlp-grpc-exporter-base': 0.51.1(@opentelemetry/api@1.9.0)
      '@opentelemetry/otlp-transformer': 0.51.1(@opentelemetry/api@1.9.0)
      '@opentelemetry/resources': 1.24.1(@opentelemetry/api@1.9.0)
      '@opentelemetry/sdk-trace-base': 1.24.1(@opentelemetry/api@1.9.0)

  '@opentelemetry/exporter-trace-otlp-grpc@0.52.1(@opentelemetry/api@1.9.0)':
    dependencies:
      '@grpc/grpc-js': 1.12.2
      '@opentelemetry/api': 1.9.0
      '@opentelemetry/core': 1.25.1(@opentelemetry/api@1.9.0)
      '@opentelemetry/otlp-grpc-exporter-base': 0.52.1(@opentelemetry/api@1.9.0)
      '@opentelemetry/otlp-transformer': 0.52.1(@opentelemetry/api@1.9.0)
      '@opentelemetry/resources': 1.25.1(@opentelemetry/api@1.9.0)
      '@opentelemetry/sdk-trace-base': 1.25.1(@opentelemetry/api@1.9.0)

  '@opentelemetry/exporter-trace-otlp-http@0.51.1(@opentelemetry/api@1.9.0)':
    dependencies:
      '@opentelemetry/api': 1.9.0
      '@opentelemetry/core': 1.24.1(@opentelemetry/api@1.9.0)
      '@opentelemetry/otlp-exporter-base': 0.51.1(@opentelemetry/api@1.9.0)
      '@opentelemetry/otlp-transformer': 0.51.1(@opentelemetry/api@1.9.0)
      '@opentelemetry/resources': 1.24.1(@opentelemetry/api@1.9.0)
      '@opentelemetry/sdk-trace-base': 1.24.1(@opentelemetry/api@1.9.0)

  '@opentelemetry/exporter-trace-otlp-http@0.52.1(@opentelemetry/api@1.9.0)':
    dependencies:
      '@opentelemetry/api': 1.9.0
      '@opentelemetry/core': 1.25.1(@opentelemetry/api@1.9.0)
      '@opentelemetry/otlp-exporter-base': 0.52.1(@opentelemetry/api@1.9.0)
      '@opentelemetry/otlp-transformer': 0.52.1(@opentelemetry/api@1.9.0)
      '@opentelemetry/resources': 1.25.1(@opentelemetry/api@1.9.0)
      '@opentelemetry/sdk-trace-base': 1.25.1(@opentelemetry/api@1.9.0)

  '@opentelemetry/exporter-trace-otlp-proto@0.51.1(@opentelemetry/api@1.9.0)':
    dependencies:
      '@opentelemetry/api': 1.9.0
      '@opentelemetry/core': 1.24.1(@opentelemetry/api@1.9.0)
      '@opentelemetry/otlp-exporter-base': 0.51.1(@opentelemetry/api@1.9.0)
      '@opentelemetry/otlp-proto-exporter-base': 0.51.1(@opentelemetry/api@1.9.0)
      '@opentelemetry/otlp-transformer': 0.51.1(@opentelemetry/api@1.9.0)
      '@opentelemetry/resources': 1.24.1(@opentelemetry/api@1.9.0)
      '@opentelemetry/sdk-trace-base': 1.24.1(@opentelemetry/api@1.9.0)

  '@opentelemetry/exporter-trace-otlp-proto@0.52.1(@opentelemetry/api@1.9.0)':
    dependencies:
      '@opentelemetry/api': 1.9.0
      '@opentelemetry/core': 1.25.1(@opentelemetry/api@1.9.0)
      '@opentelemetry/otlp-exporter-base': 0.52.1(@opentelemetry/api@1.9.0)
      '@opentelemetry/otlp-transformer': 0.52.1(@opentelemetry/api@1.9.0)
      '@opentelemetry/resources': 1.25.1(@opentelemetry/api@1.9.0)
      '@opentelemetry/sdk-trace-base': 1.25.1(@opentelemetry/api@1.9.0)

  '@opentelemetry/exporter-zipkin@1.24.1(@opentelemetry/api@1.9.0)':
    dependencies:
      '@opentelemetry/api': 1.9.0
      '@opentelemetry/core': 1.24.1(@opentelemetry/api@1.9.0)
      '@opentelemetry/resources': 1.24.1(@opentelemetry/api@1.9.0)
      '@opentelemetry/sdk-trace-base': 1.24.1(@opentelemetry/api@1.9.0)
      '@opentelemetry/semantic-conventions': 1.24.1

  '@opentelemetry/exporter-zipkin@1.25.1(@opentelemetry/api@1.9.0)':
    dependencies:
      '@opentelemetry/api': 1.9.0
      '@opentelemetry/core': 1.25.1(@opentelemetry/api@1.9.0)
      '@opentelemetry/resources': 1.25.1(@opentelemetry/api@1.9.0)
      '@opentelemetry/sdk-trace-base': 1.25.1(@opentelemetry/api@1.9.0)
      '@opentelemetry/semantic-conventions': 1.25.1

  '@opentelemetry/id-generator-aws-xray@1.2.2(@opentelemetry/api@1.9.0)':
    dependencies:
      '@opentelemetry/api': 1.9.0
      '@opentelemetry/core': 1.25.1(@opentelemetry/api@1.9.0)

  '@opentelemetry/instrumentation-amqplib@0.37.0(@opentelemetry/api@1.9.0)':
    dependencies:
      '@opentelemetry/api': 1.9.0
      '@opentelemetry/core': 1.25.1(@opentelemetry/api@1.9.0)
      '@opentelemetry/instrumentation': 0.51.1(@opentelemetry/api@1.9.0)
      '@opentelemetry/semantic-conventions': 1.27.0
    transitivePeerDependencies:
      - supports-color

  '@opentelemetry/instrumentation-aws-lambda@0.41.1(@opentelemetry/api@1.9.0)':
    dependencies:
      '@opentelemetry/api': 1.9.0
      '@opentelemetry/instrumentation': 0.51.1(@opentelemetry/api@1.9.0)
      '@opentelemetry/propagator-aws-xray': 1.26.0(@opentelemetry/api@1.9.0)
      '@opentelemetry/resources': 1.26.0(@opentelemetry/api@1.9.0)
      '@opentelemetry/semantic-conventions': 1.27.0
      '@types/aws-lambda': 8.10.122
    transitivePeerDependencies:
      - supports-color

  '@opentelemetry/instrumentation-aws-sdk@0.41.0(@opentelemetry/api@1.9.0)':
    dependencies:
      '@opentelemetry/api': 1.9.0
      '@opentelemetry/core': 1.25.1(@opentelemetry/api@1.9.0)
      '@opentelemetry/instrumentation': 0.51.1(@opentelemetry/api@1.9.0)
      '@opentelemetry/propagation-utils': 0.30.11(@opentelemetry/api@1.9.0)
      '@opentelemetry/semantic-conventions': 1.27.0
    transitivePeerDependencies:
      - supports-color

  '@opentelemetry/instrumentation-bunyan@0.38.0(@opentelemetry/api@1.9.0)':
    dependencies:
      '@opentelemetry/api': 1.9.0
      '@opentelemetry/api-logs': 0.51.1
      '@opentelemetry/instrumentation': 0.51.1(@opentelemetry/api@1.9.0)
      '@types/bunyan': 1.8.9
    transitivePeerDependencies:
      - supports-color

  '@opentelemetry/instrumentation-cassandra-driver@0.38.0(@opentelemetry/api@1.9.0)':
    dependencies:
      '@opentelemetry/api': 1.9.0
      '@opentelemetry/instrumentation': 0.51.1(@opentelemetry/api@1.9.0)
      '@opentelemetry/semantic-conventions': 1.27.0
    transitivePeerDependencies:
      - supports-color

  '@opentelemetry/instrumentation-connect@0.36.1(@opentelemetry/api@1.9.0)':
    dependencies:
      '@opentelemetry/api': 1.9.0
      '@opentelemetry/core': 1.25.1(@opentelemetry/api@1.9.0)
      '@opentelemetry/instrumentation': 0.51.1(@opentelemetry/api@1.9.0)
      '@opentelemetry/semantic-conventions': 1.27.0
      '@types/connect': 3.4.36
    transitivePeerDependencies:
      - supports-color

  '@opentelemetry/instrumentation-cucumber@0.6.0(@opentelemetry/api@1.9.0)':
    dependencies:
      '@opentelemetry/api': 1.9.0
      '@opentelemetry/instrumentation': 0.51.1(@opentelemetry/api@1.9.0)
      '@opentelemetry/semantic-conventions': 1.27.0
    transitivePeerDependencies:
      - supports-color

  '@opentelemetry/instrumentation-dataloader@0.9.0(@opentelemetry/api@1.9.0)':
    dependencies:
      '@opentelemetry/api': 1.9.0
      '@opentelemetry/instrumentation': 0.51.1(@opentelemetry/api@1.9.0)
    transitivePeerDependencies:
      - supports-color

  '@opentelemetry/instrumentation-dns@0.36.1(@opentelemetry/api@1.9.0)':
    dependencies:
      '@opentelemetry/api': 1.9.0
      '@opentelemetry/instrumentation': 0.51.1(@opentelemetry/api@1.9.0)
      '@opentelemetry/semantic-conventions': 1.27.0
      semver: 7.6.3
    transitivePeerDependencies:
      - supports-color

  '@opentelemetry/instrumentation-document-load@0.40.0(@opentelemetry/api@1.9.0)':
    dependencies:
      '@opentelemetry/api': 1.9.0
      '@opentelemetry/core': 1.26.0(@opentelemetry/api@1.9.0)
      '@opentelemetry/instrumentation': 0.53.0(@opentelemetry/api@1.9.0)
      '@opentelemetry/sdk-trace-base': 1.26.0(@opentelemetry/api@1.9.0)
      '@opentelemetry/sdk-trace-web': 1.26.0(@opentelemetry/api@1.9.0)
      '@opentelemetry/semantic-conventions': 1.27.0
    transitivePeerDependencies:
      - supports-color

  '@opentelemetry/instrumentation-express@0.39.0(@opentelemetry/api@1.9.0)':
    dependencies:
      '@opentelemetry/api': 1.9.0
      '@opentelemetry/core': 1.25.1(@opentelemetry/api@1.9.0)
      '@opentelemetry/instrumentation': 0.51.1(@opentelemetry/api@1.9.0)
      '@opentelemetry/semantic-conventions': 1.27.0
    transitivePeerDependencies:
      - supports-color

  '@opentelemetry/instrumentation-fastify@0.36.1(@opentelemetry/api@1.9.0)':
    dependencies:
      '@opentelemetry/api': 1.9.0
      '@opentelemetry/core': 1.25.1(@opentelemetry/api@1.9.0)
      '@opentelemetry/instrumentation': 0.51.1(@opentelemetry/api@1.9.0)
      '@opentelemetry/semantic-conventions': 1.27.0
    transitivePeerDependencies:
      - supports-color

  '@opentelemetry/instrumentation-fs@0.12.0(@opentelemetry/api@1.9.0)':
    dependencies:
      '@opentelemetry/api': 1.9.0
      '@opentelemetry/core': 1.25.1(@opentelemetry/api@1.9.0)
      '@opentelemetry/instrumentation': 0.51.1(@opentelemetry/api@1.9.0)
    transitivePeerDependencies:
      - supports-color

  '@opentelemetry/instrumentation-generic-pool@0.36.0(@opentelemetry/api@1.9.0)':
    dependencies:
      '@opentelemetry/api': 1.9.0
      '@opentelemetry/instrumentation': 0.51.1(@opentelemetry/api@1.9.0)
      '@opentelemetry/semantic-conventions': 1.27.0
    transitivePeerDependencies:
      - supports-color

  '@opentelemetry/instrumentation-graphql@0.40.0(@opentelemetry/api@1.9.0)':
    dependencies:
      '@opentelemetry/api': 1.9.0
      '@opentelemetry/instrumentation': 0.51.1(@opentelemetry/api@1.9.0)
    transitivePeerDependencies:
      - supports-color

  '@opentelemetry/instrumentation-grpc@0.51.1(@opentelemetry/api@1.9.0)':
    dependencies:
      '@opentelemetry/api': 1.9.0
      '@opentelemetry/instrumentation': 0.51.1(@opentelemetry/api@1.9.0)
      '@opentelemetry/semantic-conventions': 1.24.1
    transitivePeerDependencies:
      - supports-color

  '@opentelemetry/instrumentation-hapi@0.38.0(@opentelemetry/api@1.9.0)':
    dependencies:
      '@opentelemetry/api': 1.9.0
      '@opentelemetry/core': 1.25.1(@opentelemetry/api@1.9.0)
      '@opentelemetry/instrumentation': 0.51.1(@opentelemetry/api@1.9.0)
      '@opentelemetry/semantic-conventions': 1.27.0
    transitivePeerDependencies:
      - supports-color

  '@opentelemetry/instrumentation-http@0.51.1(@opentelemetry/api@1.9.0)':
    dependencies:
      '@opentelemetry/api': 1.9.0
      '@opentelemetry/core': 1.24.1(@opentelemetry/api@1.9.0)
      '@opentelemetry/instrumentation': 0.51.1(@opentelemetry/api@1.9.0)
      '@opentelemetry/semantic-conventions': 1.24.1
      semver: 7.6.3
    transitivePeerDependencies:
      - supports-color

  '@opentelemetry/instrumentation-ioredis@0.40.0(@opentelemetry/api@1.9.0)':
    dependencies:
      '@opentelemetry/api': 1.9.0
      '@opentelemetry/instrumentation': 0.51.1(@opentelemetry/api@1.9.0)
      '@opentelemetry/redis-common': 0.36.2
      '@opentelemetry/semantic-conventions': 1.27.0
    transitivePeerDependencies:
      - supports-color

  '@opentelemetry/instrumentation-knex@0.36.1(@opentelemetry/api@1.9.0)':
    dependencies:
      '@opentelemetry/api': 1.9.0
      '@opentelemetry/instrumentation': 0.51.1(@opentelemetry/api@1.9.0)
      '@opentelemetry/semantic-conventions': 1.27.0
    transitivePeerDependencies:
      - supports-color

  '@opentelemetry/instrumentation-koa@0.40.0(@opentelemetry/api@1.9.0)':
    dependencies:
      '@opentelemetry/api': 1.9.0
      '@opentelemetry/core': 1.25.1(@opentelemetry/api@1.9.0)
      '@opentelemetry/instrumentation': 0.51.1(@opentelemetry/api@1.9.0)
      '@opentelemetry/semantic-conventions': 1.27.0
      '@types/koa': 2.14.0
      '@types/koa__router': 12.0.3
    transitivePeerDependencies:
      - supports-color

  '@opentelemetry/instrumentation-lru-memoizer@0.37.0(@opentelemetry/api@1.9.0)':
    dependencies:
      '@opentelemetry/api': 1.9.0
      '@opentelemetry/instrumentation': 0.51.1(@opentelemetry/api@1.9.0)
    transitivePeerDependencies:
      - supports-color

  '@opentelemetry/instrumentation-memcached@0.36.0(@opentelemetry/api@1.9.0)':
    dependencies:
      '@opentelemetry/api': 1.9.0
      '@opentelemetry/instrumentation': 0.51.1(@opentelemetry/api@1.9.0)
      '@opentelemetry/semantic-conventions': 1.27.0
      '@types/memcached': 2.2.10
    transitivePeerDependencies:
      - supports-color

  '@opentelemetry/instrumentation-mongodb@0.43.0(@opentelemetry/api@1.9.0)':
    dependencies:
      '@opentelemetry/api': 1.9.0
      '@opentelemetry/instrumentation': 0.51.1(@opentelemetry/api@1.9.0)
      '@opentelemetry/sdk-metrics': 1.25.1(@opentelemetry/api@1.9.0)
      '@opentelemetry/semantic-conventions': 1.27.0
    transitivePeerDependencies:
      - supports-color

  '@opentelemetry/instrumentation-mongoose@0.38.1(@opentelemetry/api@1.9.0)':
    dependencies:
      '@opentelemetry/api': 1.9.0
      '@opentelemetry/core': 1.25.1(@opentelemetry/api@1.9.0)
      '@opentelemetry/instrumentation': 0.51.1(@opentelemetry/api@1.9.0)
      '@opentelemetry/semantic-conventions': 1.27.0
    transitivePeerDependencies:
      - supports-color

  '@opentelemetry/instrumentation-mysql2@0.38.1(@opentelemetry/api@1.9.0)':
    dependencies:
      '@opentelemetry/api': 1.9.0
      '@opentelemetry/instrumentation': 0.51.1(@opentelemetry/api@1.9.0)
      '@opentelemetry/semantic-conventions': 1.27.0
      '@opentelemetry/sql-common': 0.40.1(@opentelemetry/api@1.9.0)
    transitivePeerDependencies:
      - supports-color

  '@opentelemetry/instrumentation-mysql@0.38.1(@opentelemetry/api@1.9.0)':
    dependencies:
      '@opentelemetry/api': 1.9.0
      '@opentelemetry/instrumentation': 0.51.1(@opentelemetry/api@1.9.0)
      '@opentelemetry/semantic-conventions': 1.27.0
      '@types/mysql': 2.15.22
    transitivePeerDependencies:
      - supports-color

  '@opentelemetry/instrumentation-nestjs-core@0.37.1(@opentelemetry/api@1.9.0)':
    dependencies:
      '@opentelemetry/api': 1.9.0
      '@opentelemetry/instrumentation': 0.51.1(@opentelemetry/api@1.9.0)
      '@opentelemetry/semantic-conventions': 1.27.0
    transitivePeerDependencies:
      - supports-color

  '@opentelemetry/instrumentation-net@0.36.0(@opentelemetry/api@1.9.0)':
    dependencies:
      '@opentelemetry/api': 1.9.0
      '@opentelemetry/instrumentation': 0.51.1(@opentelemetry/api@1.9.0)
      '@opentelemetry/semantic-conventions': 1.27.0
    transitivePeerDependencies:
      - supports-color

  '@opentelemetry/instrumentation-pg@0.41.0(@opentelemetry/api@1.9.0)':
    dependencies:
      '@opentelemetry/api': 1.9.0
      '@opentelemetry/instrumentation': 0.51.1(@opentelemetry/api@1.9.0)
      '@opentelemetry/semantic-conventions': 1.27.0
      '@opentelemetry/sql-common': 0.40.1(@opentelemetry/api@1.9.0)
      '@types/pg': 8.6.1
      '@types/pg-pool': 2.0.4
    transitivePeerDependencies:
      - supports-color

  '@opentelemetry/instrumentation-pino@0.39.0(@opentelemetry/api@1.9.0)':
    dependencies:
      '@opentelemetry/api': 1.9.0
      '@opentelemetry/instrumentation': 0.51.1(@opentelemetry/api@1.9.0)
    transitivePeerDependencies:
      - supports-color

  '@opentelemetry/instrumentation-redis-4@0.39.0(@opentelemetry/api@1.9.0)':
    dependencies:
      '@opentelemetry/api': 1.9.0
      '@opentelemetry/instrumentation': 0.51.1(@opentelemetry/api@1.9.0)
      '@opentelemetry/redis-common': 0.36.2
      '@opentelemetry/semantic-conventions': 1.27.0
    transitivePeerDependencies:
      - supports-color

  '@opentelemetry/instrumentation-redis@0.39.1(@opentelemetry/api@1.9.0)':
    dependencies:
      '@opentelemetry/api': 1.9.0
      '@opentelemetry/instrumentation': 0.51.1(@opentelemetry/api@1.9.0)
      '@opentelemetry/redis-common': 0.36.2
      '@opentelemetry/semantic-conventions': 1.27.0
    transitivePeerDependencies:
      - supports-color

  '@opentelemetry/instrumentation-restify@0.38.0(@opentelemetry/api@1.9.0)':
    dependencies:
      '@opentelemetry/api': 1.9.0
      '@opentelemetry/core': 1.25.1(@opentelemetry/api@1.9.0)
      '@opentelemetry/instrumentation': 0.51.1(@opentelemetry/api@1.9.0)
      '@opentelemetry/semantic-conventions': 1.27.0
    transitivePeerDependencies:
      - supports-color

  '@opentelemetry/instrumentation-router@0.37.0(@opentelemetry/api@1.9.0)':
    dependencies:
      '@opentelemetry/api': 1.9.0
      '@opentelemetry/instrumentation': 0.51.1(@opentelemetry/api@1.9.0)
      '@opentelemetry/semantic-conventions': 1.27.0
    transitivePeerDependencies:
      - supports-color

  '@opentelemetry/instrumentation-socket.io@0.39.0(@opentelemetry/api@1.9.0)':
    dependencies:
      '@opentelemetry/api': 1.9.0
      '@opentelemetry/instrumentation': 0.51.1(@opentelemetry/api@1.9.0)
      '@opentelemetry/semantic-conventions': 1.27.0
    transitivePeerDependencies:
      - supports-color

  '@opentelemetry/instrumentation-tedious@0.10.1(@opentelemetry/api@1.9.0)':
    dependencies:
      '@opentelemetry/api': 1.9.0
      '@opentelemetry/instrumentation': 0.51.1(@opentelemetry/api@1.9.0)
      '@opentelemetry/semantic-conventions': 1.27.0
      '@types/tedious': 4.0.14
    transitivePeerDependencies:
      - supports-color

  '@opentelemetry/instrumentation-undici@0.2.0(@opentelemetry/api@1.9.0)':
    dependencies:
      '@opentelemetry/api': 1.9.0
      '@opentelemetry/core': 1.25.1(@opentelemetry/api@1.9.0)
      '@opentelemetry/instrumentation': 0.51.1(@opentelemetry/api@1.9.0)
    transitivePeerDependencies:
      - supports-color

  '@opentelemetry/instrumentation-winston@0.37.0(@opentelemetry/api@1.9.0)':
    dependencies:
      '@opentelemetry/api': 1.9.0
      '@opentelemetry/api-logs': 0.51.1
      '@opentelemetry/instrumentation': 0.51.1(@opentelemetry/api@1.9.0)
    transitivePeerDependencies:
      - supports-color

  '@opentelemetry/instrumentation@0.51.1(@opentelemetry/api@1.9.0)':
    dependencies:
      '@opentelemetry/api': 1.9.0
      '@opentelemetry/api-logs': 0.51.1
      '@types/shimmer': 1.2.0
      import-in-the-middle: 1.7.4
      require-in-the-middle: 7.4.0
      semver: 7.6.3
      shimmer: 1.2.1
    transitivePeerDependencies:
      - supports-color

  '@opentelemetry/instrumentation@0.52.1(@opentelemetry/api@1.9.0)':
    dependencies:
      '@opentelemetry/api': 1.9.0
      '@opentelemetry/api-logs': 0.52.1
      '@types/shimmer': 1.2.0
      import-in-the-middle: 1.11.2
      require-in-the-middle: 7.4.0
      semver: 7.6.3
      shimmer: 1.2.1
    transitivePeerDependencies:
      - supports-color

  '@opentelemetry/instrumentation@0.53.0(@opentelemetry/api@1.9.0)':
    dependencies:
      '@opentelemetry/api': 1.9.0
      '@opentelemetry/api-logs': 0.53.0
      '@types/shimmer': 1.2.0
      import-in-the-middle: 1.11.2
      require-in-the-middle: 7.4.0
      semver: 7.6.3
      shimmer: 1.2.1
    transitivePeerDependencies:
      - supports-color

  '@opentelemetry/otlp-exporter-base@0.51.1(@opentelemetry/api@1.9.0)':
    dependencies:
      '@opentelemetry/api': 1.9.0
      '@opentelemetry/core': 1.24.1(@opentelemetry/api@1.9.0)

  '@opentelemetry/otlp-exporter-base@0.52.1(@opentelemetry/api@1.9.0)':
    dependencies:
      '@opentelemetry/api': 1.9.0
      '@opentelemetry/core': 1.25.1(@opentelemetry/api@1.9.0)
      '@opentelemetry/otlp-transformer': 0.52.1(@opentelemetry/api@1.9.0)

  '@opentelemetry/otlp-grpc-exporter-base@0.51.1(@opentelemetry/api@1.9.0)':
    dependencies:
      '@grpc/grpc-js': 1.12.2
      '@opentelemetry/api': 1.9.0
      '@opentelemetry/core': 1.24.1(@opentelemetry/api@1.9.0)
      '@opentelemetry/otlp-exporter-base': 0.51.1(@opentelemetry/api@1.9.0)
      protobufjs: 7.4.0

  '@opentelemetry/otlp-grpc-exporter-base@0.52.1(@opentelemetry/api@1.9.0)':
    dependencies:
      '@grpc/grpc-js': 1.12.2
      '@opentelemetry/api': 1.9.0
      '@opentelemetry/core': 1.25.1(@opentelemetry/api@1.9.0)
      '@opentelemetry/otlp-exporter-base': 0.52.1(@opentelemetry/api@1.9.0)
      '@opentelemetry/otlp-transformer': 0.52.1(@opentelemetry/api@1.9.0)

  '@opentelemetry/otlp-proto-exporter-base@0.51.1(@opentelemetry/api@1.9.0)':
    dependencies:
      '@opentelemetry/api': 1.9.0
      '@opentelemetry/core': 1.24.1(@opentelemetry/api@1.9.0)
      '@opentelemetry/otlp-exporter-base': 0.51.1(@opentelemetry/api@1.9.0)
      protobufjs: 7.4.0

  '@opentelemetry/otlp-transformer@0.51.1(@opentelemetry/api@1.9.0)':
    dependencies:
      '@opentelemetry/api': 1.9.0
      '@opentelemetry/api-logs': 0.51.1
      '@opentelemetry/core': 1.24.1(@opentelemetry/api@1.9.0)
      '@opentelemetry/resources': 1.24.1(@opentelemetry/api@1.9.0)
      '@opentelemetry/sdk-logs': 0.51.1(@opentelemetry/api-logs@0.51.1)(@opentelemetry/api@1.9.0)
      '@opentelemetry/sdk-metrics': 1.24.1(@opentelemetry/api@1.9.0)
      '@opentelemetry/sdk-trace-base': 1.24.1(@opentelemetry/api@1.9.0)

  '@opentelemetry/otlp-transformer@0.52.1(@opentelemetry/api@1.9.0)':
    dependencies:
      '@opentelemetry/api': 1.9.0
      '@opentelemetry/api-logs': 0.52.1
      '@opentelemetry/core': 1.25.1(@opentelemetry/api@1.9.0)
      '@opentelemetry/resources': 1.25.1(@opentelemetry/api@1.9.0)
      '@opentelemetry/sdk-logs': 0.52.1(@opentelemetry/api@1.9.0)
      '@opentelemetry/sdk-metrics': 1.25.1(@opentelemetry/api@1.9.0)
      '@opentelemetry/sdk-trace-base': 1.25.1(@opentelemetry/api@1.9.0)
      protobufjs: 7.4.0

  '@opentelemetry/propagation-utils@0.30.11(@opentelemetry/api@1.9.0)':
    dependencies:
      '@opentelemetry/api': 1.9.0

  '@opentelemetry/propagator-aws-xray@1.26.0(@opentelemetry/api@1.9.0)':
    dependencies:
      '@opentelemetry/api': 1.9.0
      '@opentelemetry/core': 1.26.0(@opentelemetry/api@1.9.0)

  '@opentelemetry/propagator-b3@1.24.1(@opentelemetry/api@1.9.0)':
    dependencies:
      '@opentelemetry/api': 1.9.0
      '@opentelemetry/core': 1.24.1(@opentelemetry/api@1.9.0)

  '@opentelemetry/propagator-b3@1.25.1(@opentelemetry/api@1.9.0)':
    dependencies:
      '@opentelemetry/api': 1.9.0
      '@opentelemetry/core': 1.25.1(@opentelemetry/api@1.9.0)

  '@opentelemetry/propagator-jaeger@1.24.1(@opentelemetry/api@1.9.0)':
    dependencies:
      '@opentelemetry/api': 1.9.0
      '@opentelemetry/core': 1.24.1(@opentelemetry/api@1.9.0)

  '@opentelemetry/propagator-jaeger@1.25.1(@opentelemetry/api@1.9.0)':
    dependencies:
      '@opentelemetry/api': 1.9.0
      '@opentelemetry/core': 1.25.1(@opentelemetry/api@1.9.0)

  '@opentelemetry/redis-common@0.36.2': {}

  '@opentelemetry/resource-detector-alibaba-cloud@0.28.10(@opentelemetry/api@1.9.0)':
    dependencies:
      '@opentelemetry/api': 1.9.0
      '@opentelemetry/resources': 1.26.0(@opentelemetry/api@1.9.0)
      '@opentelemetry/semantic-conventions': 1.27.0

  '@opentelemetry/resource-detector-aws@1.6.2(@opentelemetry/api@1.9.0)':
    dependencies:
      '@opentelemetry/api': 1.9.0
      '@opentelemetry/core': 1.25.1(@opentelemetry/api@1.9.0)
      '@opentelemetry/resources': 1.26.0(@opentelemetry/api@1.9.0)
      '@opentelemetry/semantic-conventions': 1.27.0

  '@opentelemetry/resource-detector-azure@0.2.11(@opentelemetry/api@1.9.0)':
    dependencies:
      '@opentelemetry/api': 1.9.0
      '@opentelemetry/core': 1.25.1(@opentelemetry/api@1.9.0)
      '@opentelemetry/resources': 1.26.0(@opentelemetry/api@1.9.0)
      '@opentelemetry/semantic-conventions': 1.27.0

  '@opentelemetry/resource-detector-container@0.3.11(@opentelemetry/api@1.9.0)':
    dependencies:
      '@opentelemetry/api': 1.9.0
      '@opentelemetry/resources': 1.26.0(@opentelemetry/api@1.9.0)
      '@opentelemetry/semantic-conventions': 1.27.0

  '@opentelemetry/resource-detector-gcp@0.29.12(@opentelemetry/api@1.9.0)':
    dependencies:
      '@opentelemetry/api': 1.9.0
      '@opentelemetry/core': 1.25.1(@opentelemetry/api@1.9.0)
      '@opentelemetry/resources': 1.26.0(@opentelemetry/api@1.9.0)
      '@opentelemetry/semantic-conventions': 1.27.0
      gcp-metadata: 6.1.0
    transitivePeerDependencies:
      - encoding
      - supports-color

  '@opentelemetry/resources@1.24.1(@opentelemetry/api@1.9.0)':
    dependencies:
      '@opentelemetry/api': 1.9.0
      '@opentelemetry/core': 1.24.1(@opentelemetry/api@1.9.0)
      '@opentelemetry/semantic-conventions': 1.24.1

  '@opentelemetry/resources@1.25.1(@opentelemetry/api@1.9.0)':
    dependencies:
      '@opentelemetry/api': 1.9.0
      '@opentelemetry/core': 1.25.1(@opentelemetry/api@1.9.0)
      '@opentelemetry/semantic-conventions': 1.25.1

  '@opentelemetry/resources@1.26.0(@opentelemetry/api@1.9.0)':
    dependencies:
      '@opentelemetry/api': 1.9.0
      '@opentelemetry/core': 1.26.0(@opentelemetry/api@1.9.0)
      '@opentelemetry/semantic-conventions': 1.27.0

  '@opentelemetry/sdk-logs@0.51.1(@opentelemetry/api-logs@0.51.1)(@opentelemetry/api@1.9.0)':
    dependencies:
      '@opentelemetry/api': 1.9.0
      '@opentelemetry/api-logs': 0.51.1
      '@opentelemetry/core': 1.24.1(@opentelemetry/api@1.9.0)
      '@opentelemetry/resources': 1.24.1(@opentelemetry/api@1.9.0)

  '@opentelemetry/sdk-logs@0.52.1(@opentelemetry/api@1.9.0)':
    dependencies:
      '@opentelemetry/api': 1.9.0
      '@opentelemetry/api-logs': 0.52.1
      '@opentelemetry/core': 1.25.1(@opentelemetry/api@1.9.0)
      '@opentelemetry/resources': 1.25.1(@opentelemetry/api@1.9.0)

  '@opentelemetry/sdk-metrics@1.24.1(@opentelemetry/api@1.9.0)':
    dependencies:
      '@opentelemetry/api': 1.9.0
      '@opentelemetry/core': 1.24.1(@opentelemetry/api@1.9.0)
      '@opentelemetry/resources': 1.24.1(@opentelemetry/api@1.9.0)
      lodash.merge: 4.6.2

  '@opentelemetry/sdk-metrics@1.25.1(@opentelemetry/api@1.9.0)':
    dependencies:
      '@opentelemetry/api': 1.9.0
      '@opentelemetry/core': 1.25.1(@opentelemetry/api@1.9.0)
      '@opentelemetry/resources': 1.25.1(@opentelemetry/api@1.9.0)
      lodash.merge: 4.6.2

  '@opentelemetry/sdk-node@0.51.1(@opentelemetry/api@1.9.0)':
    dependencies:
      '@opentelemetry/api': 1.9.0
      '@opentelemetry/api-logs': 0.51.1
      '@opentelemetry/core': 1.24.1(@opentelemetry/api@1.9.0)
      '@opentelemetry/exporter-trace-otlp-grpc': 0.51.1(@opentelemetry/api@1.9.0)
      '@opentelemetry/exporter-trace-otlp-http': 0.51.1(@opentelemetry/api@1.9.0)
      '@opentelemetry/exporter-trace-otlp-proto': 0.51.1(@opentelemetry/api@1.9.0)
      '@opentelemetry/exporter-zipkin': 1.24.1(@opentelemetry/api@1.9.0)
      '@opentelemetry/instrumentation': 0.51.1(@opentelemetry/api@1.9.0)
      '@opentelemetry/resources': 1.24.1(@opentelemetry/api@1.9.0)
      '@opentelemetry/sdk-logs': 0.51.1(@opentelemetry/api-logs@0.51.1)(@opentelemetry/api@1.9.0)
      '@opentelemetry/sdk-metrics': 1.24.1(@opentelemetry/api@1.9.0)
      '@opentelemetry/sdk-trace-base': 1.24.1(@opentelemetry/api@1.9.0)
      '@opentelemetry/sdk-trace-node': 1.24.1(@opentelemetry/api@1.9.0)
      '@opentelemetry/semantic-conventions': 1.24.1
    transitivePeerDependencies:
      - supports-color

  '@opentelemetry/sdk-node@0.52.1(@opentelemetry/api@1.9.0)':
    dependencies:
      '@opentelemetry/api': 1.9.0
      '@opentelemetry/api-logs': 0.52.1
      '@opentelemetry/core': 1.25.1(@opentelemetry/api@1.9.0)
      '@opentelemetry/exporter-trace-otlp-grpc': 0.52.1(@opentelemetry/api@1.9.0)
      '@opentelemetry/exporter-trace-otlp-http': 0.52.1(@opentelemetry/api@1.9.0)
      '@opentelemetry/exporter-trace-otlp-proto': 0.52.1(@opentelemetry/api@1.9.0)
      '@opentelemetry/exporter-zipkin': 1.25.1(@opentelemetry/api@1.9.0)
      '@opentelemetry/instrumentation': 0.52.1(@opentelemetry/api@1.9.0)
      '@opentelemetry/resources': 1.25.1(@opentelemetry/api@1.9.0)
      '@opentelemetry/sdk-logs': 0.52.1(@opentelemetry/api@1.9.0)
      '@opentelemetry/sdk-metrics': 1.25.1(@opentelemetry/api@1.9.0)
      '@opentelemetry/sdk-trace-base': 1.25.1(@opentelemetry/api@1.9.0)
      '@opentelemetry/sdk-trace-node': 1.25.1(@opentelemetry/api@1.9.0)
      '@opentelemetry/semantic-conventions': 1.25.1
    transitivePeerDependencies:
      - supports-color

  '@opentelemetry/sdk-trace-base@1.24.1(@opentelemetry/api@1.9.0)':
    dependencies:
      '@opentelemetry/api': 1.9.0
      '@opentelemetry/core': 1.24.1(@opentelemetry/api@1.9.0)
      '@opentelemetry/resources': 1.24.1(@opentelemetry/api@1.9.0)
      '@opentelemetry/semantic-conventions': 1.24.1

  '@opentelemetry/sdk-trace-base@1.25.1(@opentelemetry/api@1.9.0)':
    dependencies:
      '@opentelemetry/api': 1.9.0
      '@opentelemetry/core': 1.25.1(@opentelemetry/api@1.9.0)
      '@opentelemetry/resources': 1.25.1(@opentelemetry/api@1.9.0)
      '@opentelemetry/semantic-conventions': 1.25.1

  '@opentelemetry/sdk-trace-base@1.26.0(@opentelemetry/api@1.9.0)':
    dependencies:
      '@opentelemetry/api': 1.9.0
      '@opentelemetry/core': 1.26.0(@opentelemetry/api@1.9.0)
      '@opentelemetry/resources': 1.26.0(@opentelemetry/api@1.9.0)
      '@opentelemetry/semantic-conventions': 1.27.0

  '@opentelemetry/sdk-trace-node@1.24.1(@opentelemetry/api@1.9.0)':
    dependencies:
      '@opentelemetry/api': 1.9.0
      '@opentelemetry/context-async-hooks': 1.24.1(@opentelemetry/api@1.9.0)
      '@opentelemetry/core': 1.24.1(@opentelemetry/api@1.9.0)
      '@opentelemetry/propagator-b3': 1.24.1(@opentelemetry/api@1.9.0)
      '@opentelemetry/propagator-jaeger': 1.24.1(@opentelemetry/api@1.9.0)
      '@opentelemetry/sdk-trace-base': 1.24.1(@opentelemetry/api@1.9.0)
      semver: 7.6.3

  '@opentelemetry/sdk-trace-node@1.25.1(@opentelemetry/api@1.9.0)':
    dependencies:
      '@opentelemetry/api': 1.9.0
      '@opentelemetry/context-async-hooks': 1.25.1(@opentelemetry/api@1.9.0)
      '@opentelemetry/core': 1.25.1(@opentelemetry/api@1.9.0)
      '@opentelemetry/propagator-b3': 1.25.1(@opentelemetry/api@1.9.0)
      '@opentelemetry/propagator-jaeger': 1.25.1(@opentelemetry/api@1.9.0)
      '@opentelemetry/sdk-trace-base': 1.25.1(@opentelemetry/api@1.9.0)
      semver: 7.6.3

  '@opentelemetry/sdk-trace-web@1.25.1(@opentelemetry/api@1.9.0)':
    dependencies:
      '@opentelemetry/api': 1.9.0
      '@opentelemetry/core': 1.25.1(@opentelemetry/api@1.9.0)
      '@opentelemetry/sdk-trace-base': 1.25.1(@opentelemetry/api@1.9.0)
      '@opentelemetry/semantic-conventions': 1.25.1

  '@opentelemetry/sdk-trace-web@1.26.0(@opentelemetry/api@1.9.0)':
    dependencies:
      '@opentelemetry/api': 1.9.0
      '@opentelemetry/core': 1.26.0(@opentelemetry/api@1.9.0)
      '@opentelemetry/sdk-trace-base': 1.26.0(@opentelemetry/api@1.9.0)
      '@opentelemetry/semantic-conventions': 1.27.0

  '@opentelemetry/semantic-conventions@1.24.1': {}

  '@opentelemetry/semantic-conventions@1.25.1': {}

  '@opentelemetry/semantic-conventions@1.27.0': {}

  '@opentelemetry/sql-common@0.40.1(@opentelemetry/api@1.9.0)':
    dependencies:
      '@opentelemetry/api': 1.9.0
      '@opentelemetry/core': 1.25.1(@opentelemetry/api@1.9.0)

  '@oslojs/encoding@1.1.0': {}

  '@pkgjs/parseargs@0.11.0':
    optional: true

  '@protobufjs/aspromise@1.1.2': {}

  '@protobufjs/base64@1.1.2': {}

  '@protobufjs/codegen@2.0.4': {}

  '@protobufjs/eventemitter@1.1.0': {}

  '@protobufjs/fetch@1.1.0':
    dependencies:
      '@protobufjs/aspromise': 1.1.2
      '@protobufjs/inquire': 1.1.0

  '@protobufjs/float@1.0.2': {}

  '@protobufjs/inquire@1.1.0': {}

  '@protobufjs/path@1.1.2': {}

  '@protobufjs/pool@1.1.0': {}

  '@protobufjs/utf8@1.1.0': {}

<<<<<<< HEAD
=======
  '@reactflow/background@11.3.14(@types/react@18.3.11)(immer@10.1.1)(react-dom@18.3.1(react@18.3.1))(react@18.3.1)':
    dependencies:
      '@reactflow/core': 11.11.4(@types/react@18.3.11)(immer@10.1.1)(react-dom@18.3.1(react@18.3.1))(react@18.3.1)
      classcat: 5.0.5
      react: 18.3.1
      react-dom: 18.3.1(react@18.3.1)
      zustand: 4.5.5(@types/react@18.3.11)(immer@10.1.1)(react@18.3.1)
    transitivePeerDependencies:
      - '@types/react'
      - immer

  '@reactflow/controls@11.2.14(@types/react@18.3.11)(immer@10.1.1)(react-dom@18.3.1(react@18.3.1))(react@18.3.1)':
    dependencies:
      '@reactflow/core': 11.11.4(@types/react@18.3.11)(immer@10.1.1)(react-dom@18.3.1(react@18.3.1))(react@18.3.1)
      classcat: 5.0.5
      react: 18.3.1
      react-dom: 18.3.1(react@18.3.1)
      zustand: 4.5.5(@types/react@18.3.11)(immer@10.1.1)(react@18.3.1)
    transitivePeerDependencies:
      - '@types/react'
      - immer

  '@reactflow/core@11.11.4(@types/react@18.3.11)(immer@10.1.1)(react-dom@18.3.1(react@18.3.1))(react@18.3.1)':
    dependencies:
      '@types/d3': 7.4.3
      '@types/d3-drag': 3.0.7
      '@types/d3-selection': 3.0.11
      '@types/d3-zoom': 3.0.8
      classcat: 5.0.5
      d3-drag: 3.0.0
      d3-selection: 3.0.0
      d3-zoom: 3.0.0
      react: 18.3.1
      react-dom: 18.3.1(react@18.3.1)
      zustand: 4.5.5(@types/react@18.3.11)(immer@10.1.1)(react@18.3.1)
    transitivePeerDependencies:
      - '@types/react'
      - immer

  '@reactflow/minimap@11.7.14(@types/react@18.3.11)(immer@10.1.1)(react-dom@18.3.1(react@18.3.1))(react@18.3.1)':
    dependencies:
      '@reactflow/core': 11.11.4(@types/react@18.3.11)(immer@10.1.1)(react-dom@18.3.1(react@18.3.1))(react@18.3.1)
      '@types/d3-selection': 3.0.11
      '@types/d3-zoom': 3.0.8
      classcat: 5.0.5
      d3-selection: 3.0.0
      d3-zoom: 3.0.0
      react: 18.3.1
      react-dom: 18.3.1(react@18.3.1)
      zustand: 4.5.5(@types/react@18.3.11)(immer@10.1.1)(react@18.3.1)
    transitivePeerDependencies:
      - '@types/react'
      - immer

  '@reactflow/node-resizer@2.2.14(@types/react@18.3.11)(immer@10.1.1)(react-dom@18.3.1(react@18.3.1))(react@18.3.1)':
    dependencies:
      '@reactflow/core': 11.11.4(@types/react@18.3.11)(immer@10.1.1)(react-dom@18.3.1(react@18.3.1))(react@18.3.1)
      classcat: 5.0.5
      d3-drag: 3.0.0
      d3-selection: 3.0.0
      react: 18.3.1
      react-dom: 18.3.1(react@18.3.1)
      zustand: 4.5.5(@types/react@18.3.11)(immer@10.1.1)(react@18.3.1)
    transitivePeerDependencies:
      - '@types/react'
      - immer

  '@reactflow/node-toolbar@1.3.14(@types/react@18.3.11)(immer@10.1.1)(react-dom@18.3.1(react@18.3.1))(react@18.3.1)':
    dependencies:
      '@reactflow/core': 11.11.4(@types/react@18.3.11)(immer@10.1.1)(react-dom@18.3.1(react@18.3.1))(react@18.3.1)
      classcat: 5.0.5
      react: 18.3.1
      react-dom: 18.3.1(react@18.3.1)
      zustand: 4.5.5(@types/react@18.3.11)(immer@10.1.1)(react@18.3.1)
    transitivePeerDependencies:
      - '@types/react'
      - immer

>>>>>>> a0796d40
  '@reduxjs/toolkit@2.3.0(react-redux@9.1.2(@types/react@18.3.11)(react@18.3.1))(react@18.3.1)':
    dependencies:
      immer: 10.1.1
      redux: 5.0.1
      redux-thunk: 3.1.0(redux@5.0.1)
      reselect: 5.1.1
    optionalDependencies:
      react: 18.3.1
      react-redux: 9.1.2(@types/react@18.3.11)(react@18.3.1)(redux@5.0.1)

  '@rollup/pluginutils@4.2.1':
    dependencies:
      estree-walker: 2.0.2
      picomatch: 2.3.1

  '@rollup/pluginutils@5.1.2(rollup@4.24.0)':
    dependencies:
      '@types/estree': 1.0.6
      estree-walker: 2.0.2
      picomatch: 2.3.1
    optionalDependencies:
      rollup: 4.24.0

  '@rollup/rollup-android-arm-eabi@4.24.0':
    optional: true

  '@rollup/rollup-android-arm64@4.24.0':
    optional: true

  '@rollup/rollup-darwin-arm64@4.24.0':
    optional: true

  '@rollup/rollup-darwin-x64@4.24.0':
    optional: true

  '@rollup/rollup-linux-arm-gnueabihf@4.24.0':
    optional: true

  '@rollup/rollup-linux-arm-musleabihf@4.24.0':
    optional: true

  '@rollup/rollup-linux-arm64-gnu@4.24.0':
    optional: true

  '@rollup/rollup-linux-arm64-musl@4.24.0':
    optional: true

  '@rollup/rollup-linux-powerpc64le-gnu@4.24.0':
    optional: true

  '@rollup/rollup-linux-riscv64-gnu@4.24.0':
    optional: true

  '@rollup/rollup-linux-s390x-gnu@4.24.0':
    optional: true

  '@rollup/rollup-linux-x64-gnu@4.24.0':
    optional: true

  '@rollup/rollup-linux-x64-musl@4.24.0':
    optional: true

  '@rollup/rollup-win32-arm64-msvc@4.24.0':
    optional: true

  '@rollup/rollup-win32-ia32-msvc@4.24.0':
    optional: true

  '@rollup/rollup-win32-x64-msvc@4.24.0':
    optional: true

  '@rushstack/node-core-library@5.9.0(@types/node@22.7.5)':
    dependencies:
      ajv: 8.13.0
      ajv-draft-04: 1.0.0(ajv@8.13.0)
      ajv-formats: 3.0.1(ajv@8.13.0)
      fs-extra: 7.0.1
      import-lazy: 4.0.0
      jju: 1.4.0
      resolve: 1.22.8
      semver: 7.5.4
    optionalDependencies:
      '@types/node': 22.7.5

  '@rushstack/rig-package@0.5.3':
    dependencies:
      resolve: 1.22.8
      strip-json-comments: 3.1.1

  '@rushstack/terminal@0.14.2(@types/node@22.7.5)':
    dependencies:
      '@rushstack/node-core-library': 5.9.0(@types/node@22.7.5)
      supports-color: 8.1.1
    optionalDependencies:
      '@types/node': 22.7.5

  '@rushstack/ts-command-line@4.22.8(@types/node@22.7.5)':
    dependencies:
      '@rushstack/terminal': 0.14.2(@types/node@22.7.5)
      '@types/argparse': 1.0.38
      argparse: 1.0.10
      string-argv: 0.3.2
    transitivePeerDependencies:
      - '@types/node'

  '@rushstack/ts-command-line@4.23.0(@types/node@22.7.5)':
    dependencies:
      '@rushstack/terminal': 0.14.2(@types/node@22.7.5)
      '@types/argparse': 1.0.38
      argparse: 1.0.10
      string-argv: 0.3.2
    transitivePeerDependencies:
      - '@types/node'

  '@shikijs/core@1.22.0':
    dependencies:
      '@shikijs/engine-javascript': 1.22.0
      '@shikijs/engine-oniguruma': 1.22.0
      '@shikijs/types': 1.22.0
      '@shikijs/vscode-textmate': 9.3.0
      '@types/hast': 3.0.4
      hast-util-to-html: 9.0.3

  '@shikijs/engine-javascript@1.22.0':
    dependencies:
      '@shikijs/types': 1.22.0
      '@shikijs/vscode-textmate': 9.3.0
      oniguruma-to-js: 0.4.3

  '@shikijs/engine-oniguruma@1.22.0':
    dependencies:
      '@shikijs/types': 1.22.0
      '@shikijs/vscode-textmate': 9.3.0

  '@shikijs/types@1.22.0':
    dependencies:
      '@shikijs/vscode-textmate': 9.3.0
      '@types/hast': 3.0.4

  '@shikijs/vscode-textmate@9.3.0': {}

  '@sindresorhus/is@4.6.0': {}

  '@szmarczak/http-timer@4.0.6':
    dependencies:
      defer-to-connect: 2.0.1

  '@tanstack/query-core@5.59.20': {}

  '@tanstack/react-query@5.59.20(react@18.3.1)':
    dependencies:
      '@tanstack/query-core': 5.59.20
      react: 18.3.1

  '@tanstack/react-virtual@3.10.9(react-dom@18.3.1(react@18.3.1))(react@18.3.1)':
    dependencies:
      '@tanstack/virtual-core': 3.10.9
      react: 18.3.1
      react-dom: 18.3.1(react@18.3.1)

  '@tanstack/virtual-core@3.10.9': {}

  '@tauri-apps/api@2.1.0': {}

  '@tauri-apps/cli-darwin-arm64@2.0.2':
    optional: true

  '@tauri-apps/cli-darwin-arm64@2.1.0':
    optional: true

  '@tauri-apps/cli-darwin-x64@2.0.2':
    optional: true

  '@tauri-apps/cli-darwin-x64@2.1.0':
    optional: true

  '@tauri-apps/cli-linux-arm-gnueabihf@2.0.2':
    optional: true

  '@tauri-apps/cli-linux-arm-gnueabihf@2.1.0':
    optional: true

  '@tauri-apps/cli-linux-arm64-gnu@2.0.2':
    optional: true

  '@tauri-apps/cli-linux-arm64-gnu@2.1.0':
    optional: true

  '@tauri-apps/cli-linux-arm64-musl@2.0.2':
    optional: true

  '@tauri-apps/cli-linux-arm64-musl@2.1.0':
    optional: true

  '@tauri-apps/cli-linux-x64-gnu@2.0.2':
    optional: true

  '@tauri-apps/cli-linux-x64-gnu@2.1.0':
    optional: true

  '@tauri-apps/cli-linux-x64-musl@2.0.2':
    optional: true

  '@tauri-apps/cli-linux-x64-musl@2.1.0':
    optional: true

  '@tauri-apps/cli-win32-arm64-msvc@2.0.2':
    optional: true

  '@tauri-apps/cli-win32-arm64-msvc@2.1.0':
    optional: true

  '@tauri-apps/cli-win32-ia32-msvc@2.0.2':
    optional: true

  '@tauri-apps/cli-win32-ia32-msvc@2.1.0':
    optional: true

  '@tauri-apps/cli-win32-x64-msvc@2.0.2':
    optional: true

  '@tauri-apps/cli-win32-x64-msvc@2.1.0':
    optional: true

  '@tauri-apps/cli@2.0.2':
    optionalDependencies:
      '@tauri-apps/cli-darwin-arm64': 2.0.2
      '@tauri-apps/cli-darwin-x64': 2.0.2
      '@tauri-apps/cli-linux-arm-gnueabihf': 2.0.2
      '@tauri-apps/cli-linux-arm64-gnu': 2.0.2
      '@tauri-apps/cli-linux-arm64-musl': 2.0.2
      '@tauri-apps/cli-linux-x64-gnu': 2.0.2
      '@tauri-apps/cli-linux-x64-musl': 2.0.2
      '@tauri-apps/cli-win32-arm64-msvc': 2.0.2
      '@tauri-apps/cli-win32-ia32-msvc': 2.0.2
      '@tauri-apps/cli-win32-x64-msvc': 2.0.2

  '@tauri-apps/cli@2.1.0':
    optionalDependencies:
      '@tauri-apps/cli-darwin-arm64': 2.1.0
      '@tauri-apps/cli-darwin-x64': 2.1.0
      '@tauri-apps/cli-linux-arm-gnueabihf': 2.1.0
      '@tauri-apps/cli-linux-arm64-gnu': 2.1.0
      '@tauri-apps/cli-linux-arm64-musl': 2.1.0
      '@tauri-apps/cli-linux-x64-gnu': 2.1.0
      '@tauri-apps/cli-linux-x64-musl': 2.1.0
      '@tauri-apps/cli-win32-arm64-msvc': 2.1.0
      '@tauri-apps/cli-win32-ia32-msvc': 2.1.0
      '@tauri-apps/cli-win32-x64-msvc': 2.1.0

  '@tauri-apps/plugin-deep-link@2.0.0':
    dependencies:
      '@tauri-apps/api': 2.1.0

  '@tauri-apps/plugin-dialog@2.0.1':
    dependencies:
      '@tauri-apps/api': 2.1.0

  '@tauri-apps/plugin-fs@2.0.2':
    dependencies:
      '@tauri-apps/api': 2.1.0

  '@tauri-apps/plugin-process@2.0.0':
    dependencies:
      '@tauri-apps/api': 2.1.0

  '@tauri-apps/plugin-store@2.1.0':
    dependencies:
      '@tauri-apps/api': 2.1.0

  '@tauri-apps/plugin-updater@2.0.0':
    dependencies:
      '@tauri-apps/api': 2.1.0

  '@testing-library/dom@10.4.0':
    dependencies:
      '@babel/code-frame': 7.25.7
      '@babel/runtime': 7.25.7
      '@types/aria-query': 5.0.4
      aria-query: 5.3.0
      chalk: 4.1.2
      dom-accessibility-api: 0.5.16
      lz-string: 1.5.0
      pretty-format: 27.5.1

  '@testing-library/react@16.0.1(@testing-library/dom@10.4.0)(@types/react-dom@18.3.1)(@types/react@18.3.11)(react-dom@18.3.1(react@18.3.1))(react@18.3.1)':
    dependencies:
      '@babel/runtime': 7.25.7
      '@testing-library/dom': 10.4.0
      react: 18.3.1
      react-dom: 18.3.1(react@18.3.1)
    optionalDependencies:
      '@types/react': 18.3.11
      '@types/react-dom': 18.3.1

  '@testing-library/user-event@14.5.2(@testing-library/dom@10.4.0)':
    dependencies:
      '@testing-library/dom': 10.4.0

  '@types/accepts@1.3.7':
    dependencies:
      '@types/node': 22.7.5

  '@types/acorn@4.0.6':
    dependencies:
      '@types/estree': 1.0.6

  '@types/argparse@1.0.38': {}

  '@types/aria-query@5.0.4': {}

  '@types/aws-lambda@8.10.122': {}

  '@types/babel__core@7.20.5':
    dependencies:
      '@babel/parser': 7.25.8
      '@babel/types': 7.25.8
      '@types/babel__generator': 7.6.8
      '@types/babel__template': 7.4.4
      '@types/babel__traverse': 7.20.6

  '@types/babel__generator@7.6.8':
    dependencies:
      '@babel/types': 7.25.8

  '@types/babel__template@7.4.4':
    dependencies:
      '@babel/parser': 7.25.8
      '@babel/types': 7.25.8

  '@types/babel__traverse@7.20.6':
    dependencies:
      '@babel/types': 7.25.8

  '@types/body-parser@1.19.5':
    dependencies:
      '@types/connect': 3.4.38
      '@types/node': 22.7.5

  '@types/bunyan@1.8.9':
    dependencies:
      '@types/node': 22.7.5

  '@types/cacheable-request@6.0.3':
    dependencies:
      '@types/http-cache-semantics': 4.0.4
      '@types/keyv': 3.1.4
      '@types/node': 20.16.11
      '@types/responselike': 1.0.3

  '@types/connect@3.4.36':
    dependencies:
      '@types/node': 22.7.5

  '@types/connect@3.4.38':
    dependencies:
      '@types/node': 22.7.5

  '@types/content-disposition@0.5.8': {}

  '@types/cookie@0.6.0': {}

  '@types/cookies@0.9.0':
    dependencies:
      '@types/connect': 3.4.38
      '@types/express': 5.0.0
      '@types/keygrip': 1.0.6
      '@types/node': 22.7.5

  '@types/d3-color@3.1.3': {}

  '@types/d3-drag@3.0.7':
    dependencies:
      '@types/d3-selection': 3.0.11

  '@types/d3-interpolate@3.0.4':
    dependencies:
      '@types/d3-color': 3.1.3

  '@types/d3-scale@4.0.8':
    dependencies:
      '@types/d3-time': 3.0.3

  '@types/d3-selection@3.0.11': {}

  '@types/d3-time@3.0.3': {}

  '@types/d3-transition@3.0.9':
    dependencies:
      '@types/d3-selection': 3.0.11

  '@types/d3-zoom@3.0.8':
    dependencies:
      '@types/d3-interpolate': 3.0.4
      '@types/d3-selection': 3.0.11

  '@types/debug@4.1.12':
    dependencies:
      '@types/ms': 0.7.34

  '@types/estree-jsx@1.0.5':
    dependencies:
      '@types/estree': 1.0.6

  '@types/estree@1.0.6': {}

  '@types/express-serve-static-core@5.0.0':
    dependencies:
      '@types/node': 22.7.5
      '@types/qs': 6.9.16
      '@types/range-parser': 1.2.7
      '@types/send': 0.17.4

  '@types/express@5.0.0':
    dependencies:
      '@types/body-parser': 1.19.5
      '@types/express-serve-static-core': 5.0.0
      '@types/qs': 6.9.16
      '@types/serve-static': 1.15.7

  '@types/hast@3.0.4':
    dependencies:
      '@types/unist': 3.0.3

  '@types/http-assert@1.5.5': {}

  '@types/http-cache-semantics@4.0.4': {}

  '@types/http-errors@2.0.4': {}

  '@types/json-schema@7.0.15': {}

  '@types/keygrip@1.0.6': {}

  '@types/keyv@3.1.4':
    dependencies:
      '@types/node': 20.16.11

  '@types/koa-compose@3.2.8':
    dependencies:
      '@types/koa': 2.14.0

  '@types/koa@2.14.0':
    dependencies:
      '@types/accepts': 1.3.7
      '@types/content-disposition': 0.5.8
      '@types/cookies': 0.9.0
      '@types/http-assert': 1.5.5
      '@types/http-errors': 2.0.4
      '@types/keygrip': 1.0.6
      '@types/koa-compose': 3.2.8
      '@types/node': 22.7.5

  '@types/koa__router@12.0.3':
    dependencies:
      '@types/koa': 2.14.0

  '@types/mdast@4.0.4':
    dependencies:
      '@types/unist': 3.0.3

  '@types/mdx@2.0.13': {}

  '@types/memcached@2.2.10':
    dependencies:
      '@types/node': 22.7.5

  '@types/mime@1.3.5': {}

  '@types/ms@0.7.34': {}

  '@types/mysql@2.15.22':
    dependencies:
      '@types/node': 22.7.5

  '@types/nlcst@2.0.3':
    dependencies:
      '@types/unist': 3.0.3

  '@types/node@18.19.55':
    dependencies:
      undici-types: 5.26.5

  '@types/node@20.16.11':
    dependencies:
      undici-types: 6.19.8

  '@types/node@22.7.5':
    dependencies:
      undici-types: 6.19.8

  '@types/offscreencanvas@2019.7.3': {}

  '@types/pg-pool@2.0.4':
    dependencies:
      '@types/pg': 8.6.1

  '@types/pg@8.6.1':
    dependencies:
      '@types/node': 22.7.5
      pg-protocol: 1.7.0
      pg-types: 2.2.0

  '@types/prop-types@15.7.13': {}

  '@types/qs@6.9.16': {}

  '@types/range-parser@1.2.7': {}

  '@types/react-color@3.0.12':
    dependencies:
      '@types/react': 18.3.11
      '@types/reactcss': 1.2.12

  '@types/react-dom@18.3.1':
    dependencies:
      '@types/react': 18.3.11

  '@types/react@18.3.11':
    dependencies:
      '@types/prop-types': 15.7.13
      csstype: 3.1.3

  '@types/reactcss@1.2.12':
    dependencies:
      '@types/react': 18.3.11

  '@types/responselike@1.0.3':
    dependencies:
      '@types/node': 20.16.11

  '@types/send@0.17.4':
    dependencies:
      '@types/mime': 1.3.5
      '@types/node': 22.7.5

  '@types/serve-static@1.15.7':
    dependencies:
      '@types/http-errors': 2.0.4
      '@types/node': 22.7.5
      '@types/send': 0.17.4

  '@types/shimmer@1.2.0': {}

  '@types/tedious@4.0.14':
    dependencies:
      '@types/node': 22.7.5

  '@types/unist@2.0.11': {}

  '@types/unist@3.0.3': {}

  '@types/use-sync-external-store@0.0.3': {}

  '@types/uuid@10.0.0': {}

  '@types/webgl2@0.0.11': {}

  '@types/yauzl@2.10.3':
    dependencies:
      '@types/node': 20.16.11
    optional: true

  '@typescript-eslint/eslint-plugin@8.8.1(@typescript-eslint/parser@8.8.1(eslint@9.14.0)(typescript@5.6.3))(eslint@9.14.0)(typescript@5.6.3)':
    dependencies:
      '@eslint-community/regexpp': 4.11.1
      '@typescript-eslint/parser': 8.8.1(eslint@9.14.0)(typescript@5.6.3)
      '@typescript-eslint/scope-manager': 8.8.1
      '@typescript-eslint/type-utils': 8.8.1(eslint@9.14.0)(typescript@5.6.3)
      '@typescript-eslint/utils': 8.8.1(eslint@9.14.0)(typescript@5.6.3)
      '@typescript-eslint/visitor-keys': 8.8.1
      eslint: 9.14.0
      graphemer: 1.4.0
      ignore: 5.3.2
      natural-compare: 1.4.0
      ts-api-utils: 1.3.0(typescript@5.6.3)
    optionalDependencies:
      typescript: 5.6.3
    transitivePeerDependencies:
      - supports-color

  '@typescript-eslint/parser@8.8.1(eslint@9.14.0)(typescript@5.6.3)':
    dependencies:
      '@typescript-eslint/scope-manager': 8.8.1
      '@typescript-eslint/types': 8.8.1
      '@typescript-eslint/typescript-estree': 8.8.1(typescript@5.6.3)
      '@typescript-eslint/visitor-keys': 8.8.1
      debug: 4.3.7
      eslint: 9.14.0
    optionalDependencies:
      typescript: 5.6.3
    transitivePeerDependencies:
      - supports-color

  '@typescript-eslint/scope-manager@8.8.1':
    dependencies:
      '@typescript-eslint/types': 8.8.1
      '@typescript-eslint/visitor-keys': 8.8.1

  '@typescript-eslint/type-utils@8.8.1(eslint@9.14.0)(typescript@5.6.3)':
    dependencies:
      '@typescript-eslint/typescript-estree': 8.8.1(typescript@5.6.3)
      '@typescript-eslint/utils': 8.8.1(eslint@9.14.0)(typescript@5.6.3)
      debug: 4.3.7
      ts-api-utils: 1.3.0(typescript@5.6.3)
    optionalDependencies:
      typescript: 5.6.3
    transitivePeerDependencies:
      - eslint
      - supports-color

  '@typescript-eslint/types@8.8.1': {}

  '@typescript-eslint/typescript-estree@8.8.1(typescript@5.6.3)':
    dependencies:
      '@typescript-eslint/types': 8.8.1
      '@typescript-eslint/visitor-keys': 8.8.1
      debug: 4.3.7
      fast-glob: 3.3.2
      is-glob: 4.0.3
      minimatch: 9.0.5
      semver: 7.6.3
      ts-api-utils: 1.3.0(typescript@5.6.3)
    optionalDependencies:
      typescript: 5.6.3
    transitivePeerDependencies:
      - supports-color

  '@typescript-eslint/utils@8.8.1(eslint@9.14.0)(typescript@5.6.3)':
    dependencies:
      '@eslint-community/eslint-utils': 4.4.0(eslint@9.14.0)
      '@typescript-eslint/scope-manager': 8.8.1
      '@typescript-eslint/types': 8.8.1
      '@typescript-eslint/typescript-estree': 8.8.1(typescript@5.6.3)
      eslint: 9.14.0
    transitivePeerDependencies:
      - supports-color
      - typescript

  '@typescript-eslint/visitor-keys@8.8.1':
    dependencies:
      '@typescript-eslint/types': 8.8.1
      eslint-visitor-keys: 3.4.3

  '@ungap/structured-clone@1.2.0': {}

  '@uptrace/core@1.21.0':
    dependencies:
      '@opentelemetry/api': 1.9.0
      '@opentelemetry/core': 1.25.1(@opentelemetry/api@1.9.0)
      '@opentelemetry/instrumentation': 0.52.1(@opentelemetry/api@1.9.0)
      '@opentelemetry/resources': 1.25.1(@opentelemetry/api@1.9.0)
      '@opentelemetry/sdk-trace-base': 1.25.1(@opentelemetry/api@1.9.0)
      cross-fetch: 4.0.0
    transitivePeerDependencies:
      - encoding
      - supports-color

  '@uptrace/node@1.21.0':
    dependencies:
      '@opentelemetry/api': 1.9.0
      '@opentelemetry/auto-instrumentations-node': 0.46.1(@opentelemetry/api@1.9.0)
      '@opentelemetry/core': 1.25.1(@opentelemetry/api@1.9.0)
      '@opentelemetry/exporter-logs-otlp-http': 0.52.1(@opentelemetry/api@1.9.0)
      '@opentelemetry/exporter-metrics-otlp-http': 0.52.1(@opentelemetry/api@1.9.0)
      '@opentelemetry/exporter-trace-otlp-http': 0.52.1(@opentelemetry/api@1.9.0)
      '@opentelemetry/id-generator-aws-xray': 1.2.2(@opentelemetry/api@1.9.0)
      '@opentelemetry/otlp-exporter-base': 0.52.1(@opentelemetry/api@1.9.0)
      '@opentelemetry/sdk-logs': 0.52.1(@opentelemetry/api@1.9.0)
      '@opentelemetry/sdk-metrics': 1.25.1(@opentelemetry/api@1.9.0)
      '@opentelemetry/sdk-node': 0.52.1(@opentelemetry/api@1.9.0)
      '@opentelemetry/sdk-trace-base': 1.25.1(@opentelemetry/api@1.9.0)
      '@uptrace/core': 1.21.0
    transitivePeerDependencies:
      - encoding
      - supports-color

  '@uptrace/web@1.21.0':
    dependencies:
      '@opentelemetry/api': 1.9.0
      '@opentelemetry/core': 1.25.1(@opentelemetry/api@1.9.0)
      '@opentelemetry/exporter-trace-otlp-http': 0.52.1(@opentelemetry/api@1.9.0)
      '@opentelemetry/instrumentation': 0.52.1(@opentelemetry/api@1.9.0)
      '@opentelemetry/sdk-trace-base': 1.25.1(@opentelemetry/api@1.9.0)
      '@opentelemetry/sdk-trace-web': 1.25.1(@opentelemetry/api@1.9.0)
      '@uptrace/core': 1.21.0
    transitivePeerDependencies:
      - encoding
      - supports-color

  '@vercel/analytics@1.3.1(react@18.3.1)':
    dependencies:
      server-only: 0.0.1
    optionalDependencies:
      react: 18.3.1

  '@vercel/edge@1.1.2': {}

  '@vercel/nft@0.27.4':
    dependencies:
      '@mapbox/node-pre-gyp': 1.0.11
      '@rollup/pluginutils': 4.2.1
      acorn: 8.12.1
      acorn-import-attributes: 1.9.5(acorn@8.12.1)
      async-sema: 3.1.1
      bindings: 1.5.0
      estree-walker: 2.0.2
      glob: 7.2.3
      graceful-fs: 4.2.11
      micromatch: 4.0.8
      node-gyp-build: 4.8.2
      resolve-from: 5.0.0
    transitivePeerDependencies:
      - encoding
      - supports-color

  '@vitejs/plugin-react@4.3.3(vite@5.4.10(@types/node@22.7.5))':
    dependencies:
      '@babel/core': 7.25.8
      '@babel/plugin-transform-react-jsx-self': 7.25.7(@babel/core@7.25.8)
      '@babel/plugin-transform-react-jsx-source': 7.25.7(@babel/core@7.25.8)
      '@types/babel__core': 7.20.5
      react-refresh: 0.14.2
      vite: 5.4.10(@types/node@22.7.5)
    transitivePeerDependencies:
      - supports-color

  '@vitest/coverage-v8@2.1.4(vitest@2.1.4(@types/node@22.7.5)(jsdom@25.0.1))':
    dependencies:
      '@ampproject/remapping': 2.3.0
      '@bcoe/v8-coverage': 0.2.3
      debug: 4.3.7
      istanbul-lib-coverage: 3.2.2
      istanbul-lib-report: 3.0.1
      istanbul-lib-source-maps: 5.0.6
      istanbul-reports: 3.1.7
      magic-string: 0.30.12
      magicast: 0.3.5
      std-env: 3.7.0
      test-exclude: 7.0.1
      tinyrainbow: 1.2.0
      vitest: 2.1.4(@types/node@22.7.5)(jsdom@25.0.1)
    transitivePeerDependencies:
      - supports-color

  '@vitest/expect@2.1.4':
    dependencies:
      '@vitest/spy': 2.1.4
      '@vitest/utils': 2.1.4
      chai: 5.1.2
      tinyrainbow: 1.2.0

  '@vitest/mocker@2.1.4(vite@5.4.10(@types/node@22.7.5))':
    dependencies:
      '@vitest/spy': 2.1.4
      estree-walker: 3.0.3
      magic-string: 0.30.12
    optionalDependencies:
      vite: 5.4.10(@types/node@22.7.5)

  '@vitest/pretty-format@2.1.4':
    dependencies:
      tinyrainbow: 1.2.0

  '@vitest/runner@2.1.4':
    dependencies:
      '@vitest/utils': 2.1.4
      pathe: 1.1.2

  '@vitest/snapshot@2.1.4':
    dependencies:
      '@vitest/pretty-format': 2.1.4
      magic-string: 0.30.12
      pathe: 1.1.2

  '@vitest/spy@2.1.4':
    dependencies:
      tinyspy: 3.0.2

  '@vitest/utils@2.1.4':
    dependencies:
      '@vitest/pretty-format': 2.1.4
      loupe: 3.1.2
      tinyrainbow: 1.2.0

  '@volar/kit@2.4.6(typescript@5.6.3)':
    dependencies:
      '@volar/language-service': 2.4.6
      '@volar/typescript': 2.4.6
      typesafe-path: 0.2.2
      typescript: 5.6.3
      vscode-languageserver-textdocument: 1.0.12
      vscode-uri: 3.0.8

  '@volar/language-core@2.4.6':
    dependencies:
      '@volar/source-map': 2.4.6

  '@volar/language-server@2.4.6':
    dependencies:
      '@volar/language-core': 2.4.6
      '@volar/language-service': 2.4.6
      '@volar/typescript': 2.4.6
      path-browserify: 1.0.1
      request-light: 0.7.0
      vscode-languageserver: 9.0.1
      vscode-languageserver-protocol: 3.17.5
      vscode-languageserver-textdocument: 1.0.12
      vscode-uri: 3.0.8

  '@volar/language-service@2.4.6':
    dependencies:
      '@volar/language-core': 2.4.6
      vscode-languageserver-protocol: 3.17.5
      vscode-languageserver-textdocument: 1.0.12
      vscode-uri: 3.0.8

  '@volar/source-map@2.4.6': {}

  '@volar/typescript@2.4.6':
    dependencies:
      '@volar/language-core': 2.4.6
      path-browserify: 1.0.1
      vscode-uri: 3.0.8

  '@vscode/emmet-helper@2.9.3':
    dependencies:
      emmet: 2.4.11
      jsonc-parser: 2.3.1
      vscode-languageserver-textdocument: 1.0.12
      vscode-languageserver-types: 3.17.5
      vscode-uri: 2.1.2

  '@vscode/l10n@0.0.18': {}

  '@vue/compiler-core@3.5.12':
    dependencies:
      '@babel/parser': 7.25.8
      '@vue/shared': 3.5.12
      entities: 4.5.0
      estree-walker: 2.0.2
      source-map-js: 1.2.1

  '@vue/compiler-dom@3.5.12':
    dependencies:
      '@vue/compiler-core': 3.5.12
      '@vue/shared': 3.5.12

  '@vue/compiler-vue2@2.7.16':
    dependencies:
      de-indent: 1.0.2
      he: 1.2.0

  '@vue/language-core@2.1.6(typescript@5.6.3)':
    dependencies:
      '@volar/language-core': 2.4.6
      '@vue/compiler-dom': 3.5.12
      '@vue/compiler-vue2': 2.7.16
      '@vue/shared': 3.5.12
      computeds: 0.0.1
      minimatch: 9.0.5
      muggle-string: 0.4.1
      path-browserify: 1.0.1
    optionalDependencies:
      typescript: 5.6.3

  '@vue/shared@3.5.12': {}

  '@xyflow/react@12.3.4(@types/react@18.3.11)(immer@10.1.1)(react-dom@18.3.1(react@18.3.1))(react@18.3.1)':
    dependencies:
      '@xyflow/system': 0.0.45
      classcat: 5.0.5
      react: 18.3.1
      react-dom: 18.3.1(react@18.3.1)
      zustand: 4.5.5(@types/react@18.3.11)(immer@10.1.1)(react@18.3.1)
    transitivePeerDependencies:
      - '@types/react'
      - immer

  '@xyflow/system@0.0.45':
    dependencies:
      '@types/d3-drag': 3.0.7
      '@types/d3-selection': 3.0.11
      '@types/d3-transition': 3.0.9
      '@types/d3-zoom': 3.0.8
      d3-drag: 3.0.0
      d3-selection: 3.0.0
      d3-zoom: 3.0.0

  abbrev@1.1.1: {}

  acorn-import-attributes@1.9.5(acorn@8.12.1):
    dependencies:
      acorn: 8.12.1

  acorn-jsx@5.3.2(acorn@8.12.1):
    dependencies:
      acorn: 8.12.1

  acorn-jsx@5.3.2(acorn@8.14.0):
    dependencies:
      acorn: 8.14.0

  acorn@8.12.1: {}

  acorn@8.14.0: {}

  agent-base@6.0.2:
    dependencies:
      debug: 4.3.7
    transitivePeerDependencies:
      - supports-color

  agent-base@7.1.1:
    dependencies:
      debug: 4.3.7
    transitivePeerDependencies:
      - supports-color

  ajv-draft-04@1.0.0(ajv@8.13.0):
    optionalDependencies:
      ajv: 8.13.0

  ajv-formats@3.0.1(ajv@8.13.0):
    optionalDependencies:
      ajv: 8.13.0

  ajv@6.12.6:
    dependencies:
      fast-deep-equal: 3.1.3
      fast-json-stable-stringify: 2.1.0
      json-schema-traverse: 0.4.1
      uri-js: 4.4.1

  ajv@8.12.0:
    dependencies:
      fast-deep-equal: 3.1.3
      json-schema-traverse: 1.0.0
      require-from-string: 2.0.2
      uri-js: 4.4.1

  ajv@8.13.0:
    dependencies:
      fast-deep-equal: 3.1.3
      json-schema-traverse: 1.0.0
      require-from-string: 2.0.2
      uri-js: 4.4.1

  ajv@8.17.1:
    dependencies:
      fast-deep-equal: 3.1.3
      fast-uri: 3.0.2
      json-schema-traverse: 1.0.0
      require-from-string: 2.0.2

  algoliasearch@4.24.0:
    dependencies:
      '@algolia/cache-browser-local-storage': 4.24.0
      '@algolia/cache-common': 4.24.0
      '@algolia/cache-in-memory': 4.24.0
      '@algolia/client-account': 4.24.0
      '@algolia/client-analytics': 4.24.0
      '@algolia/client-common': 4.24.0
      '@algolia/client-personalization': 4.24.0
      '@algolia/client-search': 4.24.0
      '@algolia/logger-common': 4.24.0
      '@algolia/logger-console': 4.24.0
      '@algolia/recommend': 4.24.0
      '@algolia/requester-browser-xhr': 4.24.0
      '@algolia/requester-common': 4.24.0
      '@algolia/requester-node-http': 4.24.0
      '@algolia/transporter': 4.24.0

  ansi-align@3.0.1:
    dependencies:
      string-width: 4.2.3

  ansi-regex@5.0.1: {}

  ansi-regex@6.1.0: {}

  ansi-styles@3.2.1:
    dependencies:
      color-convert: 1.9.3

  ansi-styles@4.3.0:
    dependencies:
      color-convert: 2.0.1

  ansi-styles@5.2.0: {}

  ansi-styles@6.2.1: {}

  anymatch@3.1.3:
    dependencies:
      normalize-path: 3.0.0
      picomatch: 2.3.1

  aproba@2.0.0: {}

  are-we-there-yet@2.0.0:
    dependencies:
      delegates: 1.0.0
      readable-stream: 3.6.2

  argparse@1.0.10:
    dependencies:
      sprintf-js: 1.0.3

  argparse@2.0.1: {}

  aria-query@5.3.0:
    dependencies:
      dequal: 2.0.3

  aria-query@5.3.2: {}

  array-buffer-byte-length@1.0.1:
    dependencies:
      call-bind: 1.0.7
      is-array-buffer: 3.0.4

  array-includes@3.1.8:
    dependencies:
      call-bind: 1.0.7
      define-properties: 1.2.1
      es-abstract: 1.23.3
      es-object-atoms: 1.0.0
      get-intrinsic: 1.2.4
      is-string: 1.0.7

  array-iterate@2.0.1: {}

  array-union@2.1.0: {}

  array.prototype.findlast@1.2.5:
    dependencies:
      call-bind: 1.0.7
      define-properties: 1.2.1
      es-abstract: 1.23.3
      es-errors: 1.3.0
      es-object-atoms: 1.0.0
      es-shim-unscopables: 1.0.2

  array.prototype.flat@1.3.2:
    dependencies:
      call-bind: 1.0.7
      define-properties: 1.2.1
      es-abstract: 1.23.3
      es-shim-unscopables: 1.0.2

  array.prototype.flatmap@1.3.2:
    dependencies:
      call-bind: 1.0.7
      define-properties: 1.2.1
      es-abstract: 1.23.3
      es-shim-unscopables: 1.0.2

  array.prototype.tosorted@1.1.4:
    dependencies:
      call-bind: 1.0.7
      define-properties: 1.2.1
      es-abstract: 1.23.3
      es-errors: 1.3.0
      es-shim-unscopables: 1.0.2

  arraybuffer.prototype.slice@1.0.3:
    dependencies:
      array-buffer-byte-length: 1.0.1
      call-bind: 1.0.7
      define-properties: 1.2.1
      es-abstract: 1.23.3
      es-errors: 1.3.0
      get-intrinsic: 1.2.4
      is-array-buffer: 3.0.4
      is-shared-array-buffer: 1.0.3

  assertion-error@2.0.1: {}

  astral-regex@2.0.0: {}

  astring@1.9.0: {}

  astro-auto-import@0.4.4(astro@4.16.0(@types/node@22.7.5)(rollup@4.24.0)(typescript@5.6.3)):
    dependencies:
      '@types/node': 18.19.55
      acorn: 8.12.1
      astro: 4.16.0(@types/node@22.7.5)(rollup@4.24.0)(typescript@5.6.3)

  astro-embed@0.7.4(astro@4.16.0(@types/node@22.7.5)(rollup@4.24.0)(typescript@5.6.3)):
    dependencies:
      '@astro-community/astro-embed-integration': 0.7.2(astro@4.16.0(@types/node@22.7.5)(rollup@4.24.0)(typescript@5.6.3))
      '@astro-community/astro-embed-link-preview': 0.2.2
      '@astro-community/astro-embed-twitter': 0.5.6(astro@4.16.0(@types/node@22.7.5)(rollup@4.24.0)(typescript@5.6.3))
      '@astro-community/astro-embed-vimeo': 0.3.10(astro@4.16.0(@types/node@22.7.5)(rollup@4.24.0)(typescript@5.6.3))
      '@astro-community/astro-embed-youtube': 0.5.5(astro@4.16.0(@types/node@22.7.5)(rollup@4.24.0)(typescript@5.6.3))
      astro: 4.16.0(@types/node@22.7.5)(rollup@4.24.0)(typescript@5.6.3)

  astro-seo@0.8.4(prettier@3.3.3)(typescript@5.6.3):
    dependencies:
      '@astrojs/check': 0.5.10(prettier@3.3.3)(typescript@5.6.3)
    transitivePeerDependencies:
      - prettier
      - prettier-plugin-astro
      - typescript

  astro@4.16.0(@types/node@22.7.5)(rollup@4.24.0)(typescript@5.6.3):
    dependencies:
      '@astrojs/compiler': 2.10.3
      '@astrojs/internal-helpers': 0.4.1
      '@astrojs/markdown-remark': 5.3.0
      '@astrojs/telemetry': 3.1.0
      '@babel/core': 7.25.8
      '@babel/plugin-transform-react-jsx': 7.25.7(@babel/core@7.25.8)
      '@babel/types': 7.25.8
      '@oslojs/encoding': 1.1.0
      '@rollup/pluginutils': 5.1.2(rollup@4.24.0)
      '@types/babel__core': 7.20.5
      '@types/cookie': 0.6.0
      acorn: 8.12.1
      aria-query: 5.3.2
      axobject-query: 4.1.0
      boxen: 8.0.1
      ci-info: 4.0.0
      clsx: 2.1.1
      common-ancestor-path: 1.0.1
      cookie: 0.7.2
      cssesc: 3.0.0
      debug: 4.3.7
      deterministic-object-hash: 2.0.2
      devalue: 5.1.1
      diff: 5.2.0
      dlv: 1.1.3
      dset: 3.1.4
      es-module-lexer: 1.5.4
      esbuild: 0.21.5
      estree-walker: 3.0.3
      fast-glob: 3.3.2
      fastq: 1.17.1
      flattie: 1.1.1
      github-slugger: 2.0.0
      gray-matter: 4.0.3
      html-escaper: 3.0.3
      http-cache-semantics: 4.1.1
      js-yaml: 4.1.0
      kleur: 4.1.5
      magic-string: 0.30.12
      magicast: 0.3.5
      micromatch: 4.0.8
      mrmime: 2.0.0
      neotraverse: 0.6.18
      ora: 8.1.0
      p-limit: 6.1.0
      p-queue: 8.0.1
      preferred-pm: 4.0.0
      prompts: 2.4.2
      rehype: 13.0.2
      semver: 7.6.3
      shiki: 1.22.0
      string-width: 7.2.0
      tinyexec: 0.3.0
      tsconfck: 3.1.4(typescript@5.6.3)
      unist-util-visit: 5.0.0
      vfile: 6.0.3
      vite: 5.4.10(@types/node@22.7.5)
      vitefu: 1.0.2(vite@5.4.10(@types/node@22.7.5))
      which-pm: 3.0.0
      xxhash-wasm: 1.0.2
      yargs-parser: 21.1.1
      zod: 3.23.8
      zod-to-json-schema: 3.23.3(zod@3.23.8)
      zod-to-ts: 1.2.0(typescript@5.6.3)(zod@3.23.8)
    optionalDependencies:
      sharp: 0.33.5
    transitivePeerDependencies:
      - '@types/node'
      - less
      - lightningcss
      - rollup
      - sass
      - sass-embedded
      - stylus
      - sugarss
      - supports-color
      - terser
      - typescript

  async-mutex@0.5.0:
    dependencies:
      tslib: 2.7.0

  async-sema@3.1.1: {}

  asynckit@0.4.0: {}

  available-typed-arrays@1.0.7:
    dependencies:
      possible-typed-array-names: 1.0.0

  axobject-query@4.1.0: {}

  bail@2.0.2: {}

  balanced-match@1.0.2: {}

  balanced-match@2.0.0: {}

  base-64@1.0.0: {}

  bignumber.js@9.1.2: {}

  binary-extensions@2.3.0: {}

  bindings@1.5.0:
    dependencies:
      file-uri-to-path: 1.0.0

  boolbase@1.0.0: {}

  boolean@3.2.0:
    optional: true

  boxen@8.0.1:
    dependencies:
      ansi-align: 3.0.1
      camelcase: 8.0.0
      chalk: 5.3.0
      cli-boxes: 3.0.0
      string-width: 7.2.0
      type-fest: 4.26.1
      widest-line: 5.0.0
      wrap-ansi: 9.0.0

  brace-expansion@1.1.11:
    dependencies:
      balanced-match: 1.0.2
      concat-map: 0.0.1

  brace-expansion@2.0.1:
    dependencies:
      balanced-match: 1.0.2

  braces@3.0.3:
    dependencies:
      fill-range: 7.1.1

  browserslist@4.24.0:
    dependencies:
      caniuse-lite: 1.0.30001668
      electron-to-chromium: 1.5.36
      node-releases: 2.0.18
      update-browserslist-db: 1.1.1(browserslist@4.24.0)

  buffer-crc32@0.2.13: {}

  cac@6.7.14: {}

  cacheable-lookup@5.0.4: {}

  cacheable-request@7.0.4:
    dependencies:
      clone-response: 1.0.3
      get-stream: 5.2.0
      http-cache-semantics: 4.1.1
      keyv: 4.5.4
      lowercase-keys: 2.0.0
      normalize-url: 6.1.0
      responselike: 2.0.1

  call-bind@1.0.7:
    dependencies:
      es-define-property: 1.0.0
      es-errors: 1.3.0
      function-bind: 1.1.2
      get-intrinsic: 1.2.4
      set-function-length: 1.2.2

  callsites@3.1.0: {}

  camelcase@8.0.0: {}

  caniuse-lite@1.0.30001668: {}

  ccount@2.0.1: {}

  chai@5.1.2:
    dependencies:
      assertion-error: 2.0.1
      check-error: 2.1.1
      deep-eql: 5.0.2
      loupe: 3.1.2
      pathval: 2.0.0

  chalk@2.4.2:
    dependencies:
      ansi-styles: 3.2.1
      escape-string-regexp: 1.0.5
      supports-color: 5.5.0

  chalk@4.1.2:
    dependencies:
      ansi-styles: 4.3.0
      supports-color: 7.2.0

  chalk@5.3.0: {}

  character-entities-html4@2.1.0: {}

  character-entities-legacy@3.0.0: {}

  character-entities@2.0.2: {}

  character-reference-invalid@2.0.1: {}

  check-error@2.1.1: {}

  chokidar@3.6.0:
    dependencies:
      anymatch: 3.1.3
      braces: 3.0.3
      glob-parent: 5.1.2
      is-binary-path: 2.1.0
      is-glob: 4.0.3
      normalize-path: 3.0.0
      readdirp: 3.6.0
    optionalDependencies:
      fsevents: 2.3.3

  chownr@2.0.0: {}

  ci-info@4.0.0: {}

  cjs-module-lexer@1.4.1: {}

  classcat@5.0.5: {}

  cli-boxes@3.0.0: {}

  cli-cursor@5.0.0:
    dependencies:
      restore-cursor: 5.1.0

  cli-spinners@2.9.2: {}

  cliui@8.0.1:
    dependencies:
      string-width: 4.2.3
      strip-ansi: 6.0.1
      wrap-ansi: 7.0.0

  clone-response@1.0.3:
    dependencies:
      mimic-response: 1.0.1

  clsx@2.1.1: {}

  collapse-white-space@2.1.0: {}

  color-convert@1.9.3:
    dependencies:
      color-name: 1.1.3

  color-convert@2.0.1:
    dependencies:
      color-name: 1.1.4

  color-name@1.1.3: {}

  color-name@1.1.4: {}

  color-string@1.9.1:
    dependencies:
      color-name: 1.1.4
      simple-swizzle: 0.2.2
    optional: true

  color-support@1.1.3: {}

  color@4.2.3:
    dependencies:
      color-convert: 2.0.1
      color-string: 1.9.1
    optional: true

  colord@2.9.3: {}

  combined-stream@1.0.8:
    dependencies:
      delayed-stream: 1.0.0

  comma-separated-tokens@2.0.3: {}

  common-ancestor-path@1.0.1: {}

  compare-versions@6.1.1: {}

  complex.js@2.3.0: {}

  computeds@0.0.1: {}

  concat-map@0.0.1: {}

  confbox@0.1.8: {}

  console-control-strings@1.1.0: {}

  convert-source-map@2.0.0: {}

  cookie@0.7.2: {}

  core-js@3.38.1: {}

  cosmiconfig@9.0.0(typescript@5.6.3):
    dependencies:
      env-paths: 2.2.1
      import-fresh: 3.3.0
      js-yaml: 4.1.0
      parse-json: 5.2.0
    optionalDependencies:
      typescript: 5.6.3

  cross-fetch@4.0.0:
    dependencies:
      node-fetch: 2.7.0
    transitivePeerDependencies:
      - encoding

  cross-spawn@7.0.3:
    dependencies:
      path-key: 3.1.1
      shebang-command: 2.0.0
      which: 2.0.2

  css-functions-list@3.2.3: {}

  css-select@5.1.0:
    dependencies:
      boolbase: 1.0.0
      css-what: 6.1.0
      domhandler: 5.0.3
      domutils: 3.1.0
      nth-check: 2.1.1

  css-selector-parser@1.4.1: {}

  css-tree@2.3.1:
    dependencies:
      mdn-data: 2.0.30
      source-map-js: 1.2.1

  css-what@6.1.0: {}

  cssesc@3.0.0: {}

  cssom@0.5.0: {}

  cssstyle@4.1.0:
    dependencies:
      rrweb-cssom: 0.7.1

  csstype@3.1.3: {}

  d3-array@3.2.4:
    dependencies:
      internmap: 2.0.3

  d3-color@3.1.0: {}

  d3-dispatch@3.0.1: {}

  d3-drag@3.0.0:
    dependencies:
      d3-dispatch: 3.0.1
      d3-selection: 3.0.0

  d3-ease@3.0.1: {}

  d3-format@3.1.0: {}

  d3-interpolate@3.0.1:
    dependencies:
      d3-color: 3.1.0

  d3-scale@4.0.2:
    dependencies:
      d3-array: 3.2.4
      d3-format: 3.1.0
      d3-interpolate: 3.0.1
      d3-time: 3.1.0
      d3-time-format: 4.1.0

  d3-selection@3.0.0: {}

  d3-time-format@4.1.0:
    dependencies:
      d3-time: 3.1.0

  d3-time@3.1.0:
    dependencies:
      d3-array: 3.2.4

  d3-timer@3.0.1: {}

  d3-transition@3.0.1(d3-selection@3.0.0):
    dependencies:
      d3-color: 3.1.0
      d3-dispatch: 3.0.1
      d3-ease: 3.0.1
      d3-interpolate: 3.0.1
      d3-selection: 3.0.0
      d3-timer: 3.0.1

  d3-zoom@3.0.0:
    dependencies:
      d3-dispatch: 3.0.1
      d3-drag: 3.0.0
      d3-interpolate: 3.0.1
      d3-selection: 3.0.0
      d3-transition: 3.0.1(d3-selection@3.0.0)

  data-urls@5.0.0:
    dependencies:
      whatwg-mimetype: 4.0.0
      whatwg-url: 14.0.0

  data-view-buffer@1.0.1:
    dependencies:
      call-bind: 1.0.7
      es-errors: 1.3.0
      is-data-view: 1.0.1

  data-view-byte-length@1.0.1:
    dependencies:
      call-bind: 1.0.7
      es-errors: 1.3.0
      is-data-view: 1.0.1

  data-view-byte-offset@1.0.0:
    dependencies:
      call-bind: 1.0.7
      es-errors: 1.3.0
      is-data-view: 1.0.1

  de-indent@1.0.2: {}

  debug@4.3.7:
    dependencies:
      ms: 2.1.3

  decimal.js@10.4.3: {}

  decode-named-character-reference@1.0.2:
    dependencies:
      character-entities: 2.0.2

  decompress-response@6.0.0:
    dependencies:
      mimic-response: 3.1.0

  deep-eql@5.0.2: {}

  deep-is@0.1.4: {}

  defer-to-connect@2.0.1: {}

  define-data-property@1.1.4:
    dependencies:
      es-define-property: 1.0.0
      es-errors: 1.3.0
      gopd: 1.0.1

  define-properties@1.2.1:
    dependencies:
      define-data-property: 1.1.4
      has-property-descriptors: 1.0.2
      object-keys: 1.1.1

  delayed-stream@1.0.0: {}

  delegates@1.0.0: {}

  dequal@2.0.3: {}

  detect-libc@2.0.3: {}

  detect-node@2.1.0:
    optional: true

  deterministic-object-hash@2.0.2:
    dependencies:
      base-64: 1.0.0

  devalue@5.1.1: {}

  devlop@1.1.0:
    dependencies:
      dequal: 2.0.3

  diff@5.2.0: {}

  dir-glob@3.0.1:
    dependencies:
      path-type: 4.0.0

  dlv@1.1.3: {}

  doctrine@2.1.0:
    dependencies:
      esutils: 2.0.3

  dom-accessibility-api@0.5.16: {}

  dom-serializer@2.0.0:
    dependencies:
      domelementtype: 2.3.0
      domhandler: 5.0.3
      entities: 4.5.0

  domelementtype@2.3.0: {}

  domhandler@5.0.3:
    dependencies:
      domelementtype: 2.3.0

  domutils@3.1.0:
    dependencies:
      dom-serializer: 2.0.0
      domelementtype: 2.3.0
      domhandler: 5.0.3

  dotenv@16.4.5: {}

  dset@3.1.4: {}

  eastasianwidth@0.2.0: {}

  electron-to-chromium@1.5.36: {}

  electron@32.2.0:
    dependencies:
      '@electron/get': 2.0.3
      '@types/node': 20.16.11
      extract-zip: 2.0.1
    transitivePeerDependencies:
      - supports-color

  emmet@2.4.11:
    dependencies:
      '@emmetio/abbreviation': 2.3.3
      '@emmetio/css-abbreviation': 2.1.8

  emoji-regex@10.4.0: {}

  emoji-regex@8.0.0: {}

  emoji-regex@9.2.2: {}

  end-of-stream@1.4.4:
    dependencies:
      once: 1.4.0

  entities@4.5.0: {}

  env-paths@2.2.1: {}

  error-ex@1.3.2:
    dependencies:
      is-arrayish: 0.2.1

  es-abstract@1.23.3:
    dependencies:
      array-buffer-byte-length: 1.0.1
      arraybuffer.prototype.slice: 1.0.3
      available-typed-arrays: 1.0.7
      call-bind: 1.0.7
      data-view-buffer: 1.0.1
      data-view-byte-length: 1.0.1
      data-view-byte-offset: 1.0.0
      es-define-property: 1.0.0
      es-errors: 1.3.0
      es-object-atoms: 1.0.0
      es-set-tostringtag: 2.0.3
      es-to-primitive: 1.2.1
      function.prototype.name: 1.1.6
      get-intrinsic: 1.2.4
      get-symbol-description: 1.0.2
      globalthis: 1.0.4
      gopd: 1.0.1
      has-property-descriptors: 1.0.2
      has-proto: 1.0.3
      has-symbols: 1.0.3
      hasown: 2.0.2
      internal-slot: 1.0.7
      is-array-buffer: 3.0.4
      is-callable: 1.2.7
      is-data-view: 1.0.1
      is-negative-zero: 2.0.3
      is-regex: 1.1.4
      is-shared-array-buffer: 1.0.3
      is-string: 1.0.7
      is-typed-array: 1.1.13
      is-weakref: 1.0.2
      object-inspect: 1.13.2
      object-keys: 1.1.1
      object.assign: 4.1.5
      regexp.prototype.flags: 1.5.3
      safe-array-concat: 1.1.2
      safe-regex-test: 1.0.3
      string.prototype.trim: 1.2.9
      string.prototype.trimend: 1.0.8
      string.prototype.trimstart: 1.0.8
      typed-array-buffer: 1.0.2
      typed-array-byte-length: 1.0.1
      typed-array-byte-offset: 1.0.2
      typed-array-length: 1.0.6
      unbox-primitive: 1.0.2
      which-typed-array: 1.1.15

  es-define-property@1.0.0:
    dependencies:
      get-intrinsic: 1.2.4

  es-errors@1.3.0: {}

  es-iterator-helpers@1.1.0:
    dependencies:
      call-bind: 1.0.7
      define-properties: 1.2.1
      es-abstract: 1.23.3
      es-errors: 1.3.0
      es-set-tostringtag: 2.0.3
      function-bind: 1.1.2
      get-intrinsic: 1.2.4
      globalthis: 1.0.4
      has-property-descriptors: 1.0.2
      has-proto: 1.0.3
      has-symbols: 1.0.3
      internal-slot: 1.0.7
      iterator.prototype: 1.1.3
      safe-array-concat: 1.1.2

  es-module-lexer@1.5.4: {}

  es-object-atoms@1.0.0:
    dependencies:
      es-errors: 1.3.0

  es-set-tostringtag@2.0.3:
    dependencies:
      get-intrinsic: 1.2.4
      has-tostringtag: 1.0.2
      hasown: 2.0.2

  es-shim-unscopables@1.0.2:
    dependencies:
      hasown: 2.0.2

  es-to-primitive@1.2.1:
    dependencies:
      is-callable: 1.2.7
      is-date-object: 1.0.5
      is-symbol: 1.0.4

  es6-error@4.1.1:
    optional: true

  esbuild@0.21.5:
    optionalDependencies:
      '@esbuild/aix-ppc64': 0.21.5
      '@esbuild/android-arm': 0.21.5
      '@esbuild/android-arm64': 0.21.5
      '@esbuild/android-x64': 0.21.5
      '@esbuild/darwin-arm64': 0.21.5
      '@esbuild/darwin-x64': 0.21.5
      '@esbuild/freebsd-arm64': 0.21.5
      '@esbuild/freebsd-x64': 0.21.5
      '@esbuild/linux-arm': 0.21.5
      '@esbuild/linux-arm64': 0.21.5
      '@esbuild/linux-ia32': 0.21.5
      '@esbuild/linux-loong64': 0.21.5
      '@esbuild/linux-mips64el': 0.21.5
      '@esbuild/linux-ppc64': 0.21.5
      '@esbuild/linux-riscv64': 0.21.5
      '@esbuild/linux-s390x': 0.21.5
      '@esbuild/linux-x64': 0.21.5
      '@esbuild/netbsd-x64': 0.21.5
      '@esbuild/openbsd-x64': 0.21.5
      '@esbuild/sunos-x64': 0.21.5
      '@esbuild/win32-arm64': 0.21.5
      '@esbuild/win32-ia32': 0.21.5
      '@esbuild/win32-x64': 0.21.5

  esbuild@0.23.1:
    optionalDependencies:
      '@esbuild/aix-ppc64': 0.23.1
      '@esbuild/android-arm': 0.23.1
      '@esbuild/android-arm64': 0.23.1
      '@esbuild/android-x64': 0.23.1
      '@esbuild/darwin-arm64': 0.23.1
      '@esbuild/darwin-x64': 0.23.1
      '@esbuild/freebsd-arm64': 0.23.1
      '@esbuild/freebsd-x64': 0.23.1
      '@esbuild/linux-arm': 0.23.1
      '@esbuild/linux-arm64': 0.23.1
      '@esbuild/linux-ia32': 0.23.1
      '@esbuild/linux-loong64': 0.23.1
      '@esbuild/linux-mips64el': 0.23.1
      '@esbuild/linux-ppc64': 0.23.1
      '@esbuild/linux-riscv64': 0.23.1
      '@esbuild/linux-s390x': 0.23.1
      '@esbuild/linux-x64': 0.23.1
      '@esbuild/netbsd-x64': 0.23.1
      '@esbuild/openbsd-arm64': 0.23.1
      '@esbuild/openbsd-x64': 0.23.1
      '@esbuild/sunos-x64': 0.23.1
      '@esbuild/win32-arm64': 0.23.1
      '@esbuild/win32-ia32': 0.23.1
      '@esbuild/win32-x64': 0.23.1

  escalade@3.2.0: {}

  escape-latex@1.2.0: {}

  escape-string-regexp@1.0.5: {}

  escape-string-regexp@4.0.0: {}

  escape-string-regexp@5.0.0: {}

  eslint-plugin-react-hooks@4.6.2(eslint@9.14.0):
    dependencies:
      eslint: 9.14.0

  eslint-plugin-react-refresh@0.4.12(eslint@9.14.0):
    dependencies:
      eslint: 9.14.0

  eslint-plugin-react@7.37.1(eslint@9.14.0):
    dependencies:
      array-includes: 3.1.8
      array.prototype.findlast: 1.2.5
      array.prototype.flatmap: 1.3.2
      array.prototype.tosorted: 1.1.4
      doctrine: 2.1.0
      es-iterator-helpers: 1.1.0
      eslint: 9.14.0
      estraverse: 5.3.0
      hasown: 2.0.2
      jsx-ast-utils: 3.3.5
      minimatch: 3.1.2
      object.entries: 1.1.8
      object.fromentries: 2.0.8
      object.values: 1.2.0
      prop-types: 15.8.1
      resolve: 2.0.0-next.5
      semver: 6.3.1
      string.prototype.matchall: 4.0.11
      string.prototype.repeat: 1.0.0

  eslint-plugin-simple-import-sort@12.1.1(eslint@9.14.0):
    dependencies:
      eslint: 9.14.0

  eslint-scope@8.2.0:
    dependencies:
      esrecurse: 4.3.0
      estraverse: 5.3.0

  eslint-visitor-keys@3.4.3: {}

  eslint-visitor-keys@4.2.0: {}

  eslint@9.14.0:
    dependencies:
      '@eslint-community/eslint-utils': 4.4.0(eslint@9.14.0)
      '@eslint-community/regexpp': 4.12.1
      '@eslint/config-array': 0.18.0
      '@eslint/core': 0.7.0
      '@eslint/eslintrc': 3.1.0
      '@eslint/js': 9.14.0
      '@eslint/plugin-kit': 0.2.0
      '@humanfs/node': 0.16.6
      '@humanwhocodes/module-importer': 1.0.1
      '@humanwhocodes/retry': 0.4.1
      '@types/estree': 1.0.6
      '@types/json-schema': 7.0.15
      ajv: 6.12.6
      chalk: 4.1.2
      cross-spawn: 7.0.3
      debug: 4.3.7
      escape-string-regexp: 4.0.0
      eslint-scope: 8.2.0
      eslint-visitor-keys: 4.2.0
      espree: 10.3.0
      esquery: 1.6.0
      esutils: 2.0.3
      fast-deep-equal: 3.1.3
      file-entry-cache: 8.0.0
      find-up: 5.0.0
      glob-parent: 6.0.2
      ignore: 5.3.2
      imurmurhash: 0.1.4
      is-glob: 4.0.3
      json-stable-stringify-without-jsonify: 1.0.1
      lodash.merge: 4.6.2
      minimatch: 3.1.2
      natural-compare: 1.4.0
      optionator: 0.9.4
      text-table: 0.2.0
    transitivePeerDependencies:
      - supports-color

  espree@10.3.0:
    dependencies:
      acorn: 8.14.0
      acorn-jsx: 5.3.2(acorn@8.14.0)
      eslint-visitor-keys: 4.2.0

  esprima@4.0.1: {}

  esquery@1.6.0:
    dependencies:
      estraverse: 5.3.0

  esrecurse@4.3.0:
    dependencies:
      estraverse: 5.3.0

  estraverse@5.3.0: {}

  estree-util-attach-comments@3.0.0:
    dependencies:
      '@types/estree': 1.0.6

  estree-util-build-jsx@3.0.1:
    dependencies:
      '@types/estree-jsx': 1.0.5
      devlop: 1.1.0
      estree-util-is-identifier-name: 3.0.0
      estree-walker: 3.0.3

  estree-util-is-identifier-name@3.0.0: {}

  estree-util-to-js@2.0.0:
    dependencies:
      '@types/estree-jsx': 1.0.5
      astring: 1.9.0
      source-map: 0.7.4

  estree-util-visit@2.0.0:
    dependencies:
      '@types/estree-jsx': 1.0.5
      '@types/unist': 3.0.3

  estree-walker@2.0.2: {}

  estree-walker@3.0.3:
    dependencies:
      '@types/estree': 1.0.6

  esutils@2.0.3: {}

  eventemitter3@5.0.1: {}

  expect-type@1.1.0: {}

  extend-shallow@2.0.1:
    dependencies:
      is-extendable: 0.1.1

  extend@3.0.2: {}

  extract-zip@2.0.1:
    dependencies:
      debug: 4.3.7
      get-stream: 5.2.0
      yauzl: 2.10.0
    optionalDependencies:
      '@types/yauzl': 2.10.3
    transitivePeerDependencies:
      - supports-color

  fast-deep-equal@3.1.3: {}

  fast-glob@3.3.2:
    dependencies:
      '@nodelib/fs.stat': 2.0.5
      '@nodelib/fs.walk': 1.2.8
      glob-parent: 5.1.2
      merge2: 1.4.1
      micromatch: 4.0.8

  fast-json-stable-stringify@2.1.0: {}

  fast-levenshtein@2.0.6: {}

  fast-uri@3.0.2: {}

  fastest-levenshtein@1.0.16: {}

  fastq@1.17.1:
    dependencies:
      reusify: 1.0.4

  fd-slicer@1.1.0:
    dependencies:
      pend: 1.2.0

  fflate@0.4.8: {}

  file-entry-cache@8.0.0:
    dependencies:
      flat-cache: 4.0.1

  file-entry-cache@9.1.0:
    dependencies:
      flat-cache: 5.0.0

  file-uri-to-path@1.0.0: {}

  fill-range@7.1.1:
    dependencies:
      to-regex-range: 5.0.1

  find-up-simple@1.0.0: {}

  find-up@4.1.0:
    dependencies:
      locate-path: 5.0.0
      path-exists: 4.0.0

  find-up@5.0.0:
    dependencies:
      locate-path: 6.0.0
      path-exists: 4.0.0

  find-yarn-workspace-root2@1.2.16:
    dependencies:
      micromatch: 4.0.8
      pkg-dir: 4.2.0

  flat-cache@4.0.1:
    dependencies:
      flatted: 3.3.1
      keyv: 4.5.4

  flat-cache@5.0.0:
    dependencies:
      flatted: 3.3.1
      keyv: 4.5.4

  flatted@3.3.1: {}

  flattie@1.1.1: {}

  for-each@0.3.3:
    dependencies:
      is-callable: 1.2.7

  foreground-child@3.3.0:
    dependencies:
      cross-spawn: 7.0.3
      signal-exit: 4.1.0

  form-data@4.0.1:
    dependencies:
      asynckit: 0.4.0
      combined-stream: 1.0.8
      mime-types: 2.1.35

  fraction.js@4.3.7: {}

  fs-extra@7.0.1:
    dependencies:
      graceful-fs: 4.2.11
      jsonfile: 4.0.0
      universalify: 0.1.2

  fs-extra@8.1.0:
    dependencies:
      graceful-fs: 4.2.11
      jsonfile: 4.0.0
      universalify: 0.1.2

  fs-minipass@2.1.0:
    dependencies:
      minipass: 3.3.6

  fs.realpath@1.0.0: {}

  fsevents@2.3.3:
    optional: true

  function-bind@1.1.2: {}

  function.prototype.name@1.1.6:
    dependencies:
      call-bind: 1.0.7
      define-properties: 1.2.1
      es-abstract: 1.23.3
      functions-have-names: 1.2.3

  functions-have-names@1.2.3: {}

  fuse.js@7.0.0: {}

  gauge@3.0.2:
    dependencies:
      aproba: 2.0.0
      color-support: 1.1.3
      console-control-strings: 1.1.0
      has-unicode: 2.0.1
      object-assign: 4.1.1
      signal-exit: 3.0.7
      string-width: 4.2.3
      strip-ansi: 6.0.1
      wide-align: 1.1.5

  gaxios@6.7.1:
    dependencies:
      extend: 3.0.2
      https-proxy-agent: 7.0.5
      is-stream: 2.0.1
      node-fetch: 2.7.0
      uuid: 9.0.1
    transitivePeerDependencies:
      - encoding
      - supports-color

  gcp-metadata@6.1.0:
    dependencies:
      gaxios: 6.7.1
      json-bigint: 1.0.0
    transitivePeerDependencies:
      - encoding
      - supports-color

  gensync@1.0.0-beta.2: {}

  get-caller-file@2.0.5: {}

  get-east-asian-width@1.2.0: {}

  get-intrinsic@1.2.4:
    dependencies:
      es-errors: 1.3.0
      function-bind: 1.1.2
      has-proto: 1.0.3
      has-symbols: 1.0.3
      hasown: 2.0.2

  get-stream@5.2.0:
    dependencies:
      pump: 3.0.2

  get-symbol-description@1.0.2:
    dependencies:
      call-bind: 1.0.7
      es-errors: 1.3.0
      get-intrinsic: 1.2.4

  get-tsconfig@4.8.1:
    dependencies:
      resolve-pkg-maps: 1.0.0

  github-slugger@2.0.0: {}

  glob-parent@5.1.2:
    dependencies:
      is-glob: 4.0.3

  glob-parent@6.0.2:
    dependencies:
      is-glob: 4.0.3

  glob@10.4.5:
    dependencies:
      foreground-child: 3.3.0
      jackspeak: 3.4.3
      minimatch: 9.0.5
      minipass: 7.1.2
      package-json-from-dist: 1.0.1
      path-scurry: 1.11.1

  glob@7.2.3:
    dependencies:
      fs.realpath: 1.0.0
      inflight: 1.0.6
      inherits: 2.0.4
      minimatch: 3.1.2
      once: 1.4.0
      path-is-absolute: 1.0.1

  global-agent@3.0.0:
    dependencies:
      boolean: 3.2.0
      es6-error: 4.1.1
      matcher: 3.0.0
      roarr: 2.15.4
      semver: 7.6.3
      serialize-error: 7.0.1
    optional: true

  global-modules@2.0.0:
    dependencies:
      global-prefix: 3.0.0

  global-prefix@3.0.0:
    dependencies:
      ini: 1.3.8
      kind-of: 6.0.3
      which: 1.3.1

  globals@11.12.0: {}

  globals@14.0.0: {}

  globals@15.11.0: {}

  globalthis@1.0.4:
    dependencies:
      define-properties: 1.2.1
      gopd: 1.0.1

  globby@11.1.0:
    dependencies:
      array-union: 2.1.0
      dir-glob: 3.0.1
      fast-glob: 3.3.2
      ignore: 5.3.2
      merge2: 1.4.1
      slash: 3.0.0

  globjoin@0.1.4: {}

  globrex@0.1.2: {}

  gopd@1.0.1:
    dependencies:
      get-intrinsic: 1.2.4

  got@11.8.6:
    dependencies:
      '@sindresorhus/is': 4.6.0
      '@szmarczak/http-timer': 4.0.6
      '@types/cacheable-request': 6.0.3
      '@types/responselike': 1.0.3
      cacheable-lookup: 5.0.4
      cacheable-request: 7.0.4
      decompress-response: 6.0.0
      http2-wrapper: 1.0.3
      lowercase-keys: 2.0.0
      p-cancelable: 2.1.1
      responselike: 2.0.1

  graceful-fs@4.2.11: {}

  graphemer@1.4.0: {}

  gray-matter@4.0.3:
    dependencies:
      js-yaml: 3.14.1
      kind-of: 6.0.3
      section-matter: 1.0.0
      strip-bom-string: 1.0.0

  has-bigints@1.0.2: {}

  has-flag@3.0.0: {}

  has-flag@4.0.0: {}

  has-property-descriptors@1.0.2:
    dependencies:
      es-define-property: 1.0.0

  has-proto@1.0.3: {}

  has-symbols@1.0.3: {}

  has-tostringtag@1.0.2:
    dependencies:
      has-symbols: 1.0.3

  has-unicode@2.0.1: {}

  hasown@2.0.2:
    dependencies:
      function-bind: 1.1.2

  hast-util-from-html@2.0.3:
    dependencies:
      '@types/hast': 3.0.4
      devlop: 1.1.0
      hast-util-from-parse5: 8.0.1
      parse5: 7.1.2
      vfile: 6.0.3
      vfile-message: 4.0.2

  hast-util-from-parse5@8.0.1:
    dependencies:
      '@types/hast': 3.0.4
      '@types/unist': 3.0.3
      devlop: 1.1.0
      hastscript: 8.0.0
      property-information: 6.5.0
      vfile: 6.0.3
      vfile-location: 5.0.3
      web-namespaces: 2.0.1

  hast-util-is-element@3.0.0:
    dependencies:
      '@types/hast': 3.0.4

  hast-util-parse-selector@4.0.0:
    dependencies:
      '@types/hast': 3.0.4

  hast-util-raw@9.0.4:
    dependencies:
      '@types/hast': 3.0.4
      '@types/unist': 3.0.3
      '@ungap/structured-clone': 1.2.0
      hast-util-from-parse5: 8.0.1
      hast-util-to-parse5: 8.0.0
      html-void-elements: 3.0.0
      mdast-util-to-hast: 13.2.0
      parse5: 7.1.2
      unist-util-position: 5.0.0
      unist-util-visit: 5.0.0
      vfile: 6.0.3
      web-namespaces: 2.0.1
      zwitch: 2.0.4

  hast-util-to-estree@3.1.0:
    dependencies:
      '@types/estree': 1.0.6
      '@types/estree-jsx': 1.0.5
      '@types/hast': 3.0.4
      comma-separated-tokens: 2.0.3
      devlop: 1.1.0
      estree-util-attach-comments: 3.0.0
      estree-util-is-identifier-name: 3.0.0
      hast-util-whitespace: 3.0.0
      mdast-util-mdx-expression: 2.0.1
      mdast-util-mdx-jsx: 3.1.3
      mdast-util-mdxjs-esm: 2.0.1
      property-information: 6.5.0
      space-separated-tokens: 2.0.2
      style-to-object: 0.4.4
      unist-util-position: 5.0.0
      zwitch: 2.0.4
    transitivePeerDependencies:
      - supports-color

  hast-util-to-html@9.0.3:
    dependencies:
      '@types/hast': 3.0.4
      '@types/unist': 3.0.3
      ccount: 2.0.1
      comma-separated-tokens: 2.0.3
      hast-util-whitespace: 3.0.0
      html-void-elements: 3.0.0
      mdast-util-to-hast: 13.2.0
      property-information: 6.5.0
      space-separated-tokens: 2.0.2
      stringify-entities: 4.0.4
      zwitch: 2.0.4

  hast-util-to-jsx-runtime@2.3.0:
    dependencies:
      '@types/estree': 1.0.6
      '@types/hast': 3.0.4
      '@types/unist': 3.0.3
      comma-separated-tokens: 2.0.3
      devlop: 1.1.0
      estree-util-is-identifier-name: 3.0.0
      hast-util-whitespace: 3.0.0
      mdast-util-mdx-expression: 2.0.1
      mdast-util-mdx-jsx: 3.1.3
      mdast-util-mdxjs-esm: 2.0.1
      property-information: 6.5.0
      space-separated-tokens: 2.0.2
      style-to-object: 1.0.8
      unist-util-position: 5.0.0
      vfile-message: 4.0.2
    transitivePeerDependencies:
      - supports-color

  hast-util-to-parse5@8.0.0:
    dependencies:
      '@types/hast': 3.0.4
      comma-separated-tokens: 2.0.3
      devlop: 1.1.0
      property-information: 6.5.0
      space-separated-tokens: 2.0.2
      web-namespaces: 2.0.1
      zwitch: 2.0.4

  hast-util-to-text@4.0.2:
    dependencies:
      '@types/hast': 3.0.4
      '@types/unist': 3.0.3
      hast-util-is-element: 3.0.0
      unist-util-find-after: 5.0.0

  hast-util-whitespace@3.0.0:
    dependencies:
      '@types/hast': 3.0.4

  hastscript@8.0.0:
    dependencies:
      '@types/hast': 3.0.4
      comma-separated-tokens: 2.0.3
      hast-util-parse-selector: 4.0.0
      property-information: 6.5.0
      space-separated-tokens: 2.0.2

  he@1.2.0: {}

  html-encoding-sniffer@4.0.0:
    dependencies:
      whatwg-encoding: 3.1.1

  html-escaper@2.0.2: {}

  html-escaper@3.0.3: {}

  html-tags@3.3.1: {}

  html-void-elements@3.0.0: {}

  htmlparser2@8.0.2:
    dependencies:
      domelementtype: 2.3.0
      domhandler: 5.0.3
      domutils: 3.1.0
      entities: 4.5.0

  http-cache-semantics@4.1.1: {}

  http-proxy-agent@7.0.2:
    dependencies:
      agent-base: 7.1.1
      debug: 4.3.7
    transitivePeerDependencies:
      - supports-color

  http2-wrapper@1.0.3:
    dependencies:
      quick-lru: 5.1.1
      resolve-alpn: 1.2.1

  https-proxy-agent@5.0.1:
    dependencies:
      agent-base: 6.0.2
      debug: 4.3.7
    transitivePeerDependencies:
      - supports-color

  https-proxy-agent@7.0.5:
    dependencies:
      agent-base: 7.1.1
      debug: 4.3.7
    transitivePeerDependencies:
      - supports-color

  iconv-lite@0.6.3:
    dependencies:
      safer-buffer: 2.1.2

  ignore@5.3.2: {}

  immer@10.1.1: {}

  import-fresh@3.3.0:
    dependencies:
      parent-module: 1.0.1
      resolve-from: 4.0.0

  import-in-the-middle@1.11.2:
    dependencies:
      acorn: 8.12.1
      acorn-import-attributes: 1.9.5(acorn@8.12.1)
      cjs-module-lexer: 1.4.1
      module-details-from-path: 1.0.3

  import-in-the-middle@1.7.4:
    dependencies:
      acorn: 8.12.1
      acorn-import-attributes: 1.9.5(acorn@8.12.1)
      cjs-module-lexer: 1.4.1
      module-details-from-path: 1.0.3

  import-lazy@4.0.0: {}

  import-meta-resolve@4.1.0: {}

  imurmurhash@0.1.4: {}

  inflight@1.0.6:
    dependencies:
      once: 1.4.0
      wrappy: 1.0.2

  inherits@2.0.4: {}

  ini@1.3.8: {}

  inline-style-parser@0.1.1: {}

  inline-style-parser@0.2.4: {}

  internal-slot@1.0.7:
    dependencies:
      es-errors: 1.3.0
      hasown: 2.0.2
      side-channel: 1.0.6

  internmap@2.0.3: {}

  is-alphabetical@2.0.1: {}

  is-alphanumerical@2.0.1:
    dependencies:
      is-alphabetical: 2.0.1
      is-decimal: 2.0.1

  is-array-buffer@3.0.4:
    dependencies:
      call-bind: 1.0.7
      get-intrinsic: 1.2.4

  is-arrayish@0.2.1: {}

  is-arrayish@0.3.2:
    optional: true

  is-async-function@2.0.0:
    dependencies:
      has-tostringtag: 1.0.2

  is-bigint@1.0.4:
    dependencies:
      has-bigints: 1.0.2

  is-binary-path@2.1.0:
    dependencies:
      binary-extensions: 2.3.0

  is-boolean-object@1.1.2:
    dependencies:
      call-bind: 1.0.7
      has-tostringtag: 1.0.2

  is-callable@1.2.7: {}

  is-core-module@2.15.1:
    dependencies:
      hasown: 2.0.2

  is-data-view@1.0.1:
    dependencies:
      is-typed-array: 1.1.13

  is-date-object@1.0.5:
    dependencies:
      has-tostringtag: 1.0.2

  is-decimal@2.0.1: {}

  is-docker@3.0.0: {}

  is-extendable@0.1.1: {}

  is-extglob@2.1.1: {}

  is-finalizationregistry@1.0.2:
    dependencies:
      call-bind: 1.0.7

  is-fullwidth-code-point@3.0.0: {}

  is-generator-function@1.0.10:
    dependencies:
      has-tostringtag: 1.0.2

  is-glob@4.0.3:
    dependencies:
      is-extglob: 2.1.1

  is-hexadecimal@2.0.1: {}

  is-inside-container@1.0.0:
    dependencies:
      is-docker: 3.0.0

  is-interactive@2.0.0: {}

  is-map@2.0.3: {}

  is-negative-zero@2.0.3: {}

  is-number-object@1.0.7:
    dependencies:
      has-tostringtag: 1.0.2

  is-number@7.0.0: {}

  is-plain-obj@4.1.0: {}

  is-plain-object@5.0.0: {}

  is-potential-custom-element-name@1.0.1: {}

  is-reference@3.0.2:
    dependencies:
      '@types/estree': 1.0.6

  is-regex@1.1.4:
    dependencies:
      call-bind: 1.0.7
      has-tostringtag: 1.0.2

  is-set@2.0.3: {}

  is-shared-array-buffer@1.0.3:
    dependencies:
      call-bind: 1.0.7

  is-stream@2.0.1: {}

  is-string@1.0.7:
    dependencies:
      has-tostringtag: 1.0.2

  is-symbol@1.0.4:
    dependencies:
      has-symbols: 1.0.3

  is-typed-array@1.1.13:
    dependencies:
      which-typed-array: 1.1.15

  is-unicode-supported@1.3.0: {}

  is-unicode-supported@2.1.0: {}

  is-weakmap@2.0.2: {}

  is-weakref@1.0.2:
    dependencies:
      call-bind: 1.0.7

  is-weakset@2.0.3:
    dependencies:
      call-bind: 1.0.7
      get-intrinsic: 1.2.4

  is-wsl@3.1.0:
    dependencies:
      is-inside-container: 1.0.0

  isarray@2.0.5: {}

  isexe@2.0.0: {}

  istanbul-lib-coverage@3.2.2: {}

  istanbul-lib-report@3.0.1:
    dependencies:
      istanbul-lib-coverage: 3.2.2
      make-dir: 4.0.0
      supports-color: 7.2.0

  istanbul-lib-source-maps@5.0.6:
    dependencies:
      '@jridgewell/trace-mapping': 0.3.25
      debug: 4.3.7
      istanbul-lib-coverage: 3.2.2
    transitivePeerDependencies:
      - supports-color

  istanbul-reports@3.1.7:
    dependencies:
      html-escaper: 2.0.2
      istanbul-lib-report: 3.0.1

  iterator.prototype@1.1.3:
    dependencies:
      define-properties: 1.2.1
      get-intrinsic: 1.2.4
      has-symbols: 1.0.3
      reflect.getprototypeof: 1.0.6
      set-function-name: 2.0.2

  jackspeak@3.4.3:
    dependencies:
      '@isaacs/cliui': 8.0.2
    optionalDependencies:
      '@pkgjs/parseargs': 0.11.0

  javascript-natural-sort@0.7.1: {}

  jju@1.4.0: {}

  js-convert-case@4.2.0: {}

  js-tokens@4.0.0: {}

  js-yaml@3.14.1:
    dependencies:
      argparse: 1.0.10
      esprima: 4.0.1

  js-yaml@4.1.0:
    dependencies:
      argparse: 2.0.1

  jsdom@25.0.1:
    dependencies:
      cssstyle: 4.1.0
      data-urls: 5.0.0
      decimal.js: 10.4.3
      form-data: 4.0.1
      html-encoding-sniffer: 4.0.0
      http-proxy-agent: 7.0.2
      https-proxy-agent: 7.0.5
      is-potential-custom-element-name: 1.0.1
      nwsapi: 2.2.13
      parse5: 7.1.2
      rrweb-cssom: 0.7.1
      saxes: 6.0.0
      symbol-tree: 3.2.4
      tough-cookie: 5.0.0
      w3c-xmlserializer: 5.0.0
      webidl-conversions: 7.0.0
      whatwg-encoding: 3.1.1
      whatwg-mimetype: 4.0.0
      whatwg-url: 14.0.0
      ws: 8.18.0
      xml-name-validator: 5.0.0
    transitivePeerDependencies:
      - bufferutil
      - supports-color
      - utf-8-validate

  jsesc@3.0.2: {}

  json-bigint@1.0.0:
    dependencies:
      bignumber.js: 9.1.2

  json-buffer@3.0.1: {}

  json-parse-even-better-errors@2.3.1: {}

  json-schema-traverse@0.4.1: {}

  json-schema-traverse@1.0.0: {}

  json-stable-stringify-without-jsonify@1.0.1: {}

  json-stringify-safe@5.0.1:
    optional: true

  json5@2.2.3: {}

  jsonc-parser@2.3.1: {}

  jsonc-parser@3.3.1: {}

  jsonfile@4.0.0:
    optionalDependencies:
      graceful-fs: 4.2.11

  jsx-ast-utils@3.3.5:
    dependencies:
      array-includes: 3.1.8
      array.prototype.flat: 1.3.2
      object.assign: 4.1.5
      object.values: 1.2.0

  keyv@4.5.4:
    dependencies:
      json-buffer: 3.0.1

  kind-of@6.0.3: {}

  kleur@3.0.3: {}

  kleur@4.1.5: {}

  known-css-properties@0.34.0: {}

  kolorist@1.8.0: {}

  levn@0.4.1:
    dependencies:
      prelude-ls: 1.2.1
      type-check: 0.4.0

  lines-and-columns@1.2.4: {}

  linkedom@0.14.26:
    dependencies:
      css-select: 5.1.0
      cssom: 0.5.0
      html-escaper: 3.0.3
      htmlparser2: 8.0.2
      uhyphen: 0.2.0

  lite-youtube-embed@0.3.3: {}

  load-yaml-file@0.2.0:
    dependencies:
      graceful-fs: 4.2.11
      js-yaml: 3.14.1
      pify: 4.0.1
      strip-bom: 3.0.0

  local-pkg@0.5.0:
    dependencies:
      mlly: 1.7.2
      pkg-types: 1.2.1

  locate-path@5.0.0:
    dependencies:
      p-locate: 4.1.0

  locate-path@6.0.0:
    dependencies:
      p-locate: 5.0.0

  lodash-es@4.17.21: {}

  lodash.camelcase@4.3.0: {}

  lodash.merge@4.6.2: {}

  lodash.truncate@4.4.2: {}

  lodash@4.17.21: {}

  log-symbols@6.0.0:
    dependencies:
      chalk: 5.3.0
      is-unicode-supported: 1.3.0

  long@5.2.3: {}

  longest-streak@3.1.0: {}

  loose-envify@1.4.0:
    dependencies:
      js-tokens: 4.0.0

  loupe@3.1.2: {}

  lowercase-keys@2.0.0: {}

  lru-cache@10.4.3: {}

  lru-cache@5.1.1:
    dependencies:
      yallist: 3.1.1

  lru-cache@6.0.0:
    dependencies:
      yallist: 4.0.0

  lz-string@1.5.0: {}

  magic-string@0.30.12:
    dependencies:
      '@jridgewell/sourcemap-codec': 1.5.0

  magicast@0.3.5:
    dependencies:
      '@babel/parser': 7.25.8
      '@babel/types': 7.25.8
      source-map-js: 1.2.1

  make-dir@3.1.0:
    dependencies:
      semver: 6.3.1

  make-dir@4.0.0:
    dependencies:
      semver: 7.6.3

  markdown-extensions@2.0.0: {}

  markdown-table@3.0.3: {}

  matcher@3.0.0:
    dependencies:
      escape-string-regexp: 4.0.0
    optional: true

  material-colors@1.2.6: {}

  mathjs@13.2.1:
    dependencies:
      '@babel/runtime': 7.25.7
      complex.js: 2.3.0
      decimal.js: 10.4.3
      escape-latex: 1.2.0
      fraction.js: 4.3.7
      javascript-natural-sort: 0.7.1
      seedrandom: 3.0.5
      tiny-emitter: 2.1.0
      typed-function: 4.2.1

  mathml-tag-names@2.1.3: {}

  mdast-util-definitions@6.0.0:
    dependencies:
      '@types/mdast': 4.0.4
      '@types/unist': 3.0.3
      unist-util-visit: 5.0.0

  mdast-util-find-and-replace@3.0.1:
    dependencies:
      '@types/mdast': 4.0.4
      escape-string-regexp: 5.0.0
      unist-util-is: 6.0.0
      unist-util-visit-parents: 6.0.1

  mdast-util-from-markdown@2.0.1:
    dependencies:
      '@types/mdast': 4.0.4
      '@types/unist': 3.0.3
      decode-named-character-reference: 1.0.2
      devlop: 1.1.0
      mdast-util-to-string: 4.0.0
      micromark: 4.0.0
      micromark-util-decode-numeric-character-reference: 2.0.1
      micromark-util-decode-string: 2.0.0
      micromark-util-normalize-identifier: 2.0.0
      micromark-util-symbol: 2.0.0
      micromark-util-types: 2.0.0
      unist-util-stringify-position: 4.0.0
    transitivePeerDependencies:
      - supports-color

  mdast-util-gfm-autolink-literal@2.0.1:
    dependencies:
      '@types/mdast': 4.0.4
      ccount: 2.0.1
      devlop: 1.1.0
      mdast-util-find-and-replace: 3.0.1
      micromark-util-character: 2.1.0

  mdast-util-gfm-footnote@2.0.0:
    dependencies:
      '@types/mdast': 4.0.4
      devlop: 1.1.0
      mdast-util-from-markdown: 2.0.1
      mdast-util-to-markdown: 2.1.0
      micromark-util-normalize-identifier: 2.0.0
    transitivePeerDependencies:
      - supports-color

  mdast-util-gfm-strikethrough@2.0.0:
    dependencies:
      '@types/mdast': 4.0.4
      mdast-util-from-markdown: 2.0.1
      mdast-util-to-markdown: 2.1.0
    transitivePeerDependencies:
      - supports-color

  mdast-util-gfm-table@2.0.0:
    dependencies:
      '@types/mdast': 4.0.4
      devlop: 1.1.0
      markdown-table: 3.0.3
      mdast-util-from-markdown: 2.0.1
      mdast-util-to-markdown: 2.1.0
    transitivePeerDependencies:
      - supports-color

  mdast-util-gfm-task-list-item@2.0.0:
    dependencies:
      '@types/mdast': 4.0.4
      devlop: 1.1.0
      mdast-util-from-markdown: 2.0.1
      mdast-util-to-markdown: 2.1.0
    transitivePeerDependencies:
      - supports-color

  mdast-util-gfm@3.0.0:
    dependencies:
      mdast-util-from-markdown: 2.0.1
      mdast-util-gfm-autolink-literal: 2.0.1
      mdast-util-gfm-footnote: 2.0.0
      mdast-util-gfm-strikethrough: 2.0.0
      mdast-util-gfm-table: 2.0.0
      mdast-util-gfm-task-list-item: 2.0.0
      mdast-util-to-markdown: 2.1.0
    transitivePeerDependencies:
      - supports-color

  mdast-util-mdx-expression@2.0.1:
    dependencies:
      '@types/estree-jsx': 1.0.5
      '@types/hast': 3.0.4
      '@types/mdast': 4.0.4
      devlop: 1.1.0
      mdast-util-from-markdown: 2.0.1
      mdast-util-to-markdown: 2.1.0
    transitivePeerDependencies:
      - supports-color

  mdast-util-mdx-jsx@3.1.3:
    dependencies:
      '@types/estree-jsx': 1.0.5
      '@types/hast': 3.0.4
      '@types/mdast': 4.0.4
      '@types/unist': 3.0.3
      ccount: 2.0.1
      devlop: 1.1.0
      mdast-util-from-markdown: 2.0.1
      mdast-util-to-markdown: 2.1.0
      parse-entities: 4.0.1
      stringify-entities: 4.0.4
      unist-util-stringify-position: 4.0.0
      vfile-message: 4.0.2
    transitivePeerDependencies:
      - supports-color

  mdast-util-mdx@3.0.0:
    dependencies:
      mdast-util-from-markdown: 2.0.1
      mdast-util-mdx-expression: 2.0.1
      mdast-util-mdx-jsx: 3.1.3
      mdast-util-mdxjs-esm: 2.0.1
      mdast-util-to-markdown: 2.1.0
    transitivePeerDependencies:
      - supports-color

  mdast-util-mdxjs-esm@2.0.1:
    dependencies:
      '@types/estree-jsx': 1.0.5
      '@types/hast': 3.0.4
      '@types/mdast': 4.0.4
      devlop: 1.1.0
      mdast-util-from-markdown: 2.0.1
      mdast-util-to-markdown: 2.1.0
    transitivePeerDependencies:
      - supports-color

  mdast-util-phrasing@4.1.0:
    dependencies:
      '@types/mdast': 4.0.4
      unist-util-is: 6.0.0

  mdast-util-to-hast@13.2.0:
    dependencies:
      '@types/hast': 3.0.4
      '@types/mdast': 4.0.4
      '@ungap/structured-clone': 1.2.0
      devlop: 1.1.0
      micromark-util-sanitize-uri: 2.0.0
      trim-lines: 3.0.1
      unist-util-position: 5.0.0
      unist-util-visit: 5.0.0
      vfile: 6.0.3

  mdast-util-to-markdown@2.1.0:
    dependencies:
      '@types/mdast': 4.0.4
      '@types/unist': 3.0.3
      longest-streak: 3.1.0
      mdast-util-phrasing: 4.1.0
      mdast-util-to-string: 4.0.0
      micromark-util-decode-string: 2.0.0
      unist-util-visit: 5.0.0
      zwitch: 2.0.4

  mdast-util-to-string@4.0.0:
    dependencies:
      '@types/mdast': 4.0.4

  mdn-data@2.0.30: {}

  meow@13.2.0: {}

  merge2@1.4.1: {}

  micromark-core-commonmark@2.0.1:
    dependencies:
      decode-named-character-reference: 1.0.2
      devlop: 1.1.0
      micromark-factory-destination: 2.0.0
      micromark-factory-label: 2.0.0
      micromark-factory-space: 2.0.0
      micromark-factory-title: 2.0.0
      micromark-factory-whitespace: 2.0.0
      micromark-util-character: 2.1.0
      micromark-util-chunked: 2.0.0
      micromark-util-classify-character: 2.0.0
      micromark-util-html-tag-name: 2.0.0
      micromark-util-normalize-identifier: 2.0.0
      micromark-util-resolve-all: 2.0.0
      micromark-util-subtokenize: 2.0.1
      micromark-util-symbol: 2.0.0
      micromark-util-types: 2.0.0

  micromark-extension-gfm-autolink-literal@2.1.0:
    dependencies:
      micromark-util-character: 2.1.0
      micromark-util-sanitize-uri: 2.0.0
      micromark-util-symbol: 2.0.0
      micromark-util-types: 2.0.0

  micromark-extension-gfm-footnote@2.1.0:
    dependencies:
      devlop: 1.1.0
      micromark-core-commonmark: 2.0.1
      micromark-factory-space: 2.0.0
      micromark-util-character: 2.1.0
      micromark-util-normalize-identifier: 2.0.0
      micromark-util-sanitize-uri: 2.0.0
      micromark-util-symbol: 2.0.0
      micromark-util-types: 2.0.0

  micromark-extension-gfm-strikethrough@2.1.0:
    dependencies:
      devlop: 1.1.0
      micromark-util-chunked: 2.0.0
      micromark-util-classify-character: 2.0.0
      micromark-util-resolve-all: 2.0.0
      micromark-util-symbol: 2.0.0
      micromark-util-types: 2.0.0

  micromark-extension-gfm-table@2.1.0:
    dependencies:
      devlop: 1.1.0
      micromark-factory-space: 2.0.0
      micromark-util-character: 2.1.0
      micromark-util-symbol: 2.0.0
      micromark-util-types: 2.0.0

  micromark-extension-gfm-tagfilter@2.0.0:
    dependencies:
      micromark-util-types: 2.0.0

  micromark-extension-gfm-task-list-item@2.1.0:
    dependencies:
      devlop: 1.1.0
      micromark-factory-space: 2.0.0
      micromark-util-character: 2.1.0
      micromark-util-symbol: 2.0.0
      micromark-util-types: 2.0.0

  micromark-extension-gfm@3.0.0:
    dependencies:
      micromark-extension-gfm-autolink-literal: 2.1.0
      micromark-extension-gfm-footnote: 2.1.0
      micromark-extension-gfm-strikethrough: 2.1.0
      micromark-extension-gfm-table: 2.1.0
      micromark-extension-gfm-tagfilter: 2.0.0
      micromark-extension-gfm-task-list-item: 2.1.0
      micromark-util-combine-extensions: 2.0.0
      micromark-util-types: 2.0.0

  micromark-extension-mdx-expression@3.0.0:
    dependencies:
      '@types/estree': 1.0.6
      devlop: 1.1.0
      micromark-factory-mdx-expression: 2.0.2
      micromark-factory-space: 2.0.0
      micromark-util-character: 2.1.0
      micromark-util-events-to-acorn: 2.0.2
      micromark-util-symbol: 2.0.0
      micromark-util-types: 2.0.0

  micromark-extension-mdx-jsx@3.0.1:
    dependencies:
      '@types/acorn': 4.0.6
      '@types/estree': 1.0.6
      devlop: 1.1.0
      estree-util-is-identifier-name: 3.0.0
      micromark-factory-mdx-expression: 2.0.2
      micromark-factory-space: 2.0.0
      micromark-util-character: 2.1.0
      micromark-util-events-to-acorn: 2.0.2
      micromark-util-symbol: 2.0.0
      micromark-util-types: 2.0.0
      vfile-message: 4.0.2

  micromark-extension-mdx-md@2.0.0:
    dependencies:
      micromark-util-types: 2.0.0

  micromark-extension-mdxjs-esm@3.0.0:
    dependencies:
      '@types/estree': 1.0.6
      devlop: 1.1.0
      micromark-core-commonmark: 2.0.1
      micromark-util-character: 2.1.0
      micromark-util-events-to-acorn: 2.0.2
      micromark-util-symbol: 2.0.0
      micromark-util-types: 2.0.0
      unist-util-position-from-estree: 2.0.0
      vfile-message: 4.0.2

  micromark-extension-mdxjs@3.0.0:
    dependencies:
      acorn: 8.12.1
      acorn-jsx: 5.3.2(acorn@8.12.1)
      micromark-extension-mdx-expression: 3.0.0
      micromark-extension-mdx-jsx: 3.0.1
      micromark-extension-mdx-md: 2.0.0
      micromark-extension-mdxjs-esm: 3.0.0
      micromark-util-combine-extensions: 2.0.0
      micromark-util-types: 2.0.0

  micromark-factory-destination@2.0.0:
    dependencies:
      micromark-util-character: 2.1.0
      micromark-util-symbol: 2.0.0
      micromark-util-types: 2.0.0

  micromark-factory-label@2.0.0:
    dependencies:
      devlop: 1.1.0
      micromark-util-character: 2.1.0
      micromark-util-symbol: 2.0.0
      micromark-util-types: 2.0.0

  micromark-factory-mdx-expression@2.0.2:
    dependencies:
      '@types/estree': 1.0.6
      devlop: 1.1.0
      micromark-factory-space: 2.0.0
      micromark-util-character: 2.1.0
      micromark-util-events-to-acorn: 2.0.2
      micromark-util-symbol: 2.0.0
      micromark-util-types: 2.0.0
      unist-util-position-from-estree: 2.0.0
      vfile-message: 4.0.2

  micromark-factory-space@2.0.0:
    dependencies:
      micromark-util-character: 2.1.0
      micromark-util-types: 2.0.0

  micromark-factory-title@2.0.0:
    dependencies:
      micromark-factory-space: 2.0.0
      micromark-util-character: 2.1.0
      micromark-util-symbol: 2.0.0
      micromark-util-types: 2.0.0

  micromark-factory-whitespace@2.0.0:
    dependencies:
      micromark-factory-space: 2.0.0
      micromark-util-character: 2.1.0
      micromark-util-symbol: 2.0.0
      micromark-util-types: 2.0.0

  micromark-util-character@2.1.0:
    dependencies:
      micromark-util-symbol: 2.0.0
      micromark-util-types: 2.0.0

  micromark-util-chunked@2.0.0:
    dependencies:
      micromark-util-symbol: 2.0.0

  micromark-util-classify-character@2.0.0:
    dependencies:
      micromark-util-character: 2.1.0
      micromark-util-symbol: 2.0.0
      micromark-util-types: 2.0.0

  micromark-util-combine-extensions@2.0.0:
    dependencies:
      micromark-util-chunked: 2.0.0
      micromark-util-types: 2.0.0

  micromark-util-decode-numeric-character-reference@2.0.1:
    dependencies:
      micromark-util-symbol: 2.0.0

  micromark-util-decode-string@2.0.0:
    dependencies:
      decode-named-character-reference: 1.0.2
      micromark-util-character: 2.1.0
      micromark-util-decode-numeric-character-reference: 2.0.1
      micromark-util-symbol: 2.0.0

  micromark-util-encode@2.0.0: {}

  micromark-util-events-to-acorn@2.0.2:
    dependencies:
      '@types/acorn': 4.0.6
      '@types/estree': 1.0.6
      '@types/unist': 3.0.3
      devlop: 1.1.0
      estree-util-visit: 2.0.0
      micromark-util-symbol: 2.0.0
      micromark-util-types: 2.0.0
      vfile-message: 4.0.2

  micromark-util-html-tag-name@2.0.0: {}

  micromark-util-normalize-identifier@2.0.0:
    dependencies:
      micromark-util-symbol: 2.0.0

  micromark-util-resolve-all@2.0.0:
    dependencies:
      micromark-util-types: 2.0.0

  micromark-util-sanitize-uri@2.0.0:
    dependencies:
      micromark-util-character: 2.1.0
      micromark-util-encode: 2.0.0
      micromark-util-symbol: 2.0.0

  micromark-util-subtokenize@2.0.1:
    dependencies:
      devlop: 1.1.0
      micromark-util-chunked: 2.0.0
      micromark-util-symbol: 2.0.0
      micromark-util-types: 2.0.0

  micromark-util-symbol@2.0.0: {}

  micromark-util-types@2.0.0: {}

  micromark@4.0.0:
    dependencies:
      '@types/debug': 4.1.12
      debug: 4.3.7
      decode-named-character-reference: 1.0.2
      devlop: 1.1.0
      micromark-core-commonmark: 2.0.1
      micromark-factory-space: 2.0.0
      micromark-util-character: 2.1.0
      micromark-util-chunked: 2.0.0
      micromark-util-combine-extensions: 2.0.0
      micromark-util-decode-numeric-character-reference: 2.0.1
      micromark-util-encode: 2.0.0
      micromark-util-normalize-identifier: 2.0.0
      micromark-util-resolve-all: 2.0.0
      micromark-util-sanitize-uri: 2.0.0
      micromark-util-subtokenize: 2.0.1
      micromark-util-symbol: 2.0.0
      micromark-util-types: 2.0.0
    transitivePeerDependencies:
      - supports-color

  micromatch@4.0.8:
    dependencies:
      braces: 3.0.3
      picomatch: 2.3.1

  mime-db@1.52.0: {}

  mime-types@2.1.35:
    dependencies:
      mime-db: 1.52.0

  mimic-function@5.0.1: {}

  mimic-response@1.0.1: {}

  mimic-response@3.1.0: {}

  minimatch@3.0.8:
    dependencies:
      brace-expansion: 1.1.11

  minimatch@3.1.2:
    dependencies:
      brace-expansion: 1.1.11

  minimatch@9.0.5:
    dependencies:
      brace-expansion: 2.0.1

  minipass@3.3.6:
    dependencies:
      yallist: 4.0.0

  minipass@5.0.0: {}

  minipass@7.1.2: {}

  minizlib@2.1.2:
    dependencies:
      minipass: 3.3.6
      yallist: 4.0.0

  mkdirp@1.0.4: {}

  mlly@1.7.2:
    dependencies:
      acorn: 8.12.1
      pathe: 1.1.2
      pkg-types: 1.2.1
      ufo: 1.5.4

  module-details-from-path@1.0.3: {}

  mrmime@2.0.0: {}

  ms@2.1.3: {}

  muggle-string@0.4.1: {}

  nanoid@3.3.7: {}

  nanoid@5.0.7: {}

  natural-compare@1.4.0: {}

  neotraverse@0.6.18: {}

  nlcst-to-string@4.0.0:
    dependencies:
      '@types/nlcst': 2.0.3

  node-fetch@2.7.0:
    dependencies:
      whatwg-url: 5.0.0

  node-gyp-build@4.8.2: {}

  node-releases@2.0.18: {}

  nopt@5.0.0:
    dependencies:
      abbrev: 1.1.1

  normalize-path@3.0.0: {}

  normalize-url@6.1.0: {}

  npmlog@5.0.1:
    dependencies:
      are-we-there-yet: 2.0.0
      console-control-strings: 1.1.0
      gauge: 3.0.2
      set-blocking: 2.0.0

  nth-check@2.1.1:
    dependencies:
      boolbase: 1.0.0

  nwsapi@2.2.13: {}

  object-assign@4.1.1: {}

  object-inspect@1.13.2: {}

  object-keys@1.1.1: {}

  object.assign@4.1.5:
    dependencies:
      call-bind: 1.0.7
      define-properties: 1.2.1
      has-symbols: 1.0.3
      object-keys: 1.1.1

  object.entries@1.1.8:
    dependencies:
      call-bind: 1.0.7
      define-properties: 1.2.1
      es-object-atoms: 1.0.0

  object.fromentries@2.0.8:
    dependencies:
      call-bind: 1.0.7
      define-properties: 1.2.1
      es-abstract: 1.23.3
      es-object-atoms: 1.0.0

  object.values@1.2.0:
    dependencies:
      call-bind: 1.0.7
      define-properties: 1.2.1
      es-object-atoms: 1.0.0

  once@1.4.0:
    dependencies:
      wrappy: 1.0.2

  onetime@7.0.0:
    dependencies:
      mimic-function: 5.0.1

  oniguruma-to-js@0.4.3:
    dependencies:
      regex: 4.3.3

  optionator@0.9.4:
    dependencies:
      deep-is: 0.1.4
      fast-levenshtein: 2.0.6
      levn: 0.4.1
      prelude-ls: 1.2.1
      type-check: 0.4.0
      word-wrap: 1.2.5

  ora@8.1.0:
    dependencies:
      chalk: 5.3.0
      cli-cursor: 5.0.0
      cli-spinners: 2.9.2
      is-interactive: 2.0.0
      is-unicode-supported: 2.1.0
      log-symbols: 6.0.0
      stdin-discarder: 0.2.2
      string-width: 7.2.0
      strip-ansi: 7.1.0

  p-cancelable@2.1.1: {}

  p-limit@2.3.0:
    dependencies:
      p-try: 2.2.0

  p-limit@3.1.0:
    dependencies:
      yocto-queue: 0.1.0

  p-limit@6.1.0:
    dependencies:
      yocto-queue: 1.1.1

  p-locate@4.1.0:
    dependencies:
      p-limit: 2.3.0

  p-locate@5.0.0:
    dependencies:
      p-limit: 3.1.0

  p-queue@8.0.1:
    dependencies:
      eventemitter3: 5.0.1
      p-timeout: 6.1.2

  p-timeout@6.1.2: {}

  p-try@2.2.0: {}

  package-json-from-dist@1.0.1: {}

  parent-module@1.0.1:
    dependencies:
      callsites: 3.1.0

  parse-entities@4.0.1:
    dependencies:
      '@types/unist': 2.0.11
      character-entities: 2.0.2
      character-entities-legacy: 3.0.0
      character-reference-invalid: 2.0.1
      decode-named-character-reference: 1.0.2
      is-alphanumerical: 2.0.1
      is-decimal: 2.0.1
      is-hexadecimal: 2.0.1

  parse-json@5.2.0:
    dependencies:
      '@babel/code-frame': 7.25.7
      error-ex: 1.3.2
      json-parse-even-better-errors: 2.3.1
      lines-and-columns: 1.2.4

  parse-latin@7.0.0:
    dependencies:
      '@types/nlcst': 2.0.3
      '@types/unist': 3.0.3
      nlcst-to-string: 4.0.0
      unist-util-modify-children: 4.0.0
      unist-util-visit-children: 3.0.0
      vfile: 6.0.3

  parse5@7.1.2:
    dependencies:
      entities: 4.5.0

  path-browserify@1.0.1: {}

  path-exists@4.0.0: {}

  path-is-absolute@1.0.1: {}

  path-key@3.1.1: {}

  path-parse@1.0.7: {}

  path-scurry@1.11.1:
    dependencies:
      lru-cache: 10.4.3
      minipass: 7.1.2

  path-type@4.0.0: {}

  pathe@1.1.2: {}

  pathval@2.0.0: {}

  pend@1.2.0: {}

  periscopic@3.1.0:
    dependencies:
      '@types/estree': 1.0.6
      estree-walker: 3.0.3
      is-reference: 3.0.2

  pg-int8@1.0.1: {}

  pg-protocol@1.7.0: {}

  pg-types@2.2.0:
    dependencies:
      pg-int8: 1.0.1
      postgres-array: 2.0.0
      postgres-bytea: 1.0.0
      postgres-date: 1.0.7
      postgres-interval: 1.2.0

  picocolors@1.1.0: {}

  picomatch@2.3.1: {}

  pify@4.0.1: {}

  pkg-dir@4.2.0:
    dependencies:
      find-up: 4.1.0

  pkg-types@1.2.1:
    dependencies:
      confbox: 0.1.8
      mlly: 1.7.2
      pathe: 1.1.2

  possible-typed-array-names@1.0.0: {}

  postcss-resolve-nested-selector@0.1.6: {}

  postcss-safe-parser@7.0.1(postcss@8.4.47):
    dependencies:
      postcss: 8.4.47

  postcss-selector-parser@6.1.2:
    dependencies:
      cssesc: 3.0.0
      util-deprecate: 1.0.2

  postcss-value-parser@4.2.0: {}

  postcss@8.4.47:
    dependencies:
      nanoid: 3.3.7
      picocolors: 1.1.0
      source-map-js: 1.2.1

  postgres-array@2.0.0: {}

  postgres-bytea@1.0.0: {}

  postgres-date@1.0.7: {}

  postgres-interval@1.2.0:
    dependencies:
      xtend: 4.0.2

  posthog-js@1.174.2:
    dependencies:
      core-js: 3.38.1
      fflate: 0.4.8
      preact: 10.24.3
      web-vitals: 4.2.3

  preact@10.24.3: {}

  preferred-pm@4.0.0:
    dependencies:
      find-up-simple: 1.0.0
      find-yarn-workspace-root2: 1.2.16
      which-pm: 3.0.0

  prelude-ls@1.2.1: {}

  prettier@3.3.3: {}

  pretty-format@27.5.1:
    dependencies:
      ansi-regex: 5.0.1
      ansi-styles: 5.2.0
      react-is: 17.0.2

  prismjs@1.29.0: {}

  progress@2.0.3: {}

  prompts@2.4.2:
    dependencies:
      kleur: 3.0.3
      sisteransi: 1.0.5

  prop-types@15.8.1:
    dependencies:
      loose-envify: 1.4.0
      object-assign: 4.1.1
      react-is: 16.13.1

  property-information@6.5.0: {}

  protobufjs@7.4.0:
    dependencies:
      '@protobufjs/aspromise': 1.1.2
      '@protobufjs/base64': 1.1.2
      '@protobufjs/codegen': 2.0.4
      '@protobufjs/eventemitter': 1.1.0
      '@protobufjs/fetch': 1.1.0
      '@protobufjs/float': 1.0.2
      '@protobufjs/inquire': 1.1.0
      '@protobufjs/path': 1.1.2
      '@protobufjs/pool': 1.1.0
      '@protobufjs/utf8': 1.1.0
      '@types/node': 22.7.5
      long: 5.2.3

  proxy-compare@2.4.0: {}

  proxy-memoize@2.0.3:
    dependencies:
      proxy-compare: 2.4.0

  pump@3.0.2:
    dependencies:
      end-of-stream: 1.4.4
      once: 1.4.0

  punycode@2.3.1: {}

  queue-microtask@1.2.3: {}

  quick-lru@5.1.1: {}

  react-color@2.19.3(react@18.3.1):
    dependencies:
      '@icons/material': 0.2.4(react@18.3.1)
      lodash: 4.17.21
      lodash-es: 4.17.21
      material-colors: 1.2.6
      prop-types: 15.8.1
      react: 18.3.1
      reactcss: 1.2.3(react@18.3.1)
      tinycolor2: 1.6.0

  react-dom@18.3.1(react@18.3.1):
    dependencies:
      loose-envify: 1.4.0
      react: 18.3.1
      scheduler: 0.23.2

  react-error-boundary@4.1.2(react@18.3.1):
    dependencies:
      '@babel/runtime': 7.25.7
      react: 18.3.1

  react-icons@5.3.0(react@18.3.1):
    dependencies:
      react: 18.3.1

  react-is@16.13.1: {}

  react-is@17.0.2: {}

  react-redux@9.1.2(@types/react@18.3.11)(react@18.3.1)(redux@5.0.1):
    dependencies:
      '@types/use-sync-external-store': 0.0.3
      react: 18.3.1
      use-sync-external-store: 1.2.2(react@18.3.1)
    optionalDependencies:
      '@types/react': 18.3.11
      redux: 5.0.1

  react-refresh@0.14.2: {}

  react@18.3.1:
    dependencies:
      loose-envify: 1.4.0

  reactcss@1.2.3(react@18.3.1):
    dependencies:
      lodash: 4.17.21
      react: 18.3.1

  readable-stream@3.6.2:
    dependencies:
      inherits: 2.0.4
      string_decoder: 1.3.0
      util-deprecate: 1.0.2

  readdirp@3.6.0:
    dependencies:
      picomatch: 2.3.1

  redux-thunk@3.1.0(redux@5.0.1):
    dependencies:
      redux: 5.0.1

  redux@5.0.1: {}

  reflect.getprototypeof@1.0.6:
    dependencies:
      call-bind: 1.0.7
      define-properties: 1.2.1
      es-abstract: 1.23.3
      es-errors: 1.3.0
      get-intrinsic: 1.2.4
      globalthis: 1.0.4
      which-builtin-type: 1.1.4

  regenerator-runtime@0.14.1: {}

  regex@4.3.3: {}

  regexp.prototype.flags@1.5.3:
    dependencies:
      call-bind: 1.0.7
      define-properties: 1.2.1
      es-errors: 1.3.0
      set-function-name: 2.0.2

  rehype-parse@9.0.1:
    dependencies:
      '@types/hast': 3.0.4
      hast-util-from-html: 2.0.3
      unified: 11.0.5

  rehype-raw@7.0.0:
    dependencies:
      '@types/hast': 3.0.4
      hast-util-raw: 9.0.4
      vfile: 6.0.3

  rehype-stringify@10.0.1:
    dependencies:
      '@types/hast': 3.0.4
      hast-util-to-html: 9.0.3
      unified: 11.0.5

  rehype@13.0.2:
    dependencies:
      '@types/hast': 3.0.4
      rehype-parse: 9.0.1
      rehype-stringify: 10.0.1
      unified: 11.0.5

  remark-gfm@4.0.0:
    dependencies:
      '@types/mdast': 4.0.4
      mdast-util-gfm: 3.0.0
      micromark-extension-gfm: 3.0.0
      remark-parse: 11.0.0
      remark-stringify: 11.0.0
      unified: 11.0.5
    transitivePeerDependencies:
      - supports-color

  remark-mdx@3.0.1:
    dependencies:
      mdast-util-mdx: 3.0.0
      micromark-extension-mdxjs: 3.0.0
    transitivePeerDependencies:
      - supports-color

  remark-parse@11.0.0:
    dependencies:
      '@types/mdast': 4.0.4
      mdast-util-from-markdown: 2.0.1
      micromark-util-types: 2.0.0
      unified: 11.0.5
    transitivePeerDependencies:
      - supports-color

  remark-rehype@11.1.1:
    dependencies:
      '@types/hast': 3.0.4
      '@types/mdast': 4.0.4
      mdast-util-to-hast: 13.2.0
      unified: 11.0.5
      vfile: 6.0.3

  remark-smartypants@3.0.2:
    dependencies:
      retext: 9.0.0
      retext-smartypants: 6.2.0
      unified: 11.0.5
      unist-util-visit: 5.0.0

  remark-stringify@11.0.0:
    dependencies:
      '@types/mdast': 4.0.4
      mdast-util-to-markdown: 2.1.0
      unified: 11.0.5

  remove-markdown@0.5.5: {}

  request-light@0.5.8: {}

  request-light@0.7.0: {}

  require-directory@2.1.1: {}

  require-from-string@2.0.2: {}

  require-in-the-middle@7.4.0:
    dependencies:
      debug: 4.3.7
      module-details-from-path: 1.0.3
      resolve: 1.22.8
    transitivePeerDependencies:
      - supports-color

  reselect@5.1.1: {}

  resolve-alpn@1.2.1: {}

  resolve-from@4.0.0: {}

  resolve-from@5.0.0: {}

  resolve-pkg-maps@1.0.0: {}

  resolve@1.22.8:
    dependencies:
      is-core-module: 2.15.1
      path-parse: 1.0.7
      supports-preserve-symlinks-flag: 1.0.0

  resolve@2.0.0-next.5:
    dependencies:
      is-core-module: 2.15.1
      path-parse: 1.0.7
      supports-preserve-symlinks-flag: 1.0.0

  responselike@2.0.1:
    dependencies:
      lowercase-keys: 2.0.0

  restore-cursor@5.1.0:
    dependencies:
      onetime: 7.0.0
      signal-exit: 4.1.0

  retext-latin@4.0.0:
    dependencies:
      '@types/nlcst': 2.0.3
      parse-latin: 7.0.0
      unified: 11.0.5

  retext-smartypants@6.2.0:
    dependencies:
      '@types/nlcst': 2.0.3
      nlcst-to-string: 4.0.0
      unist-util-visit: 5.0.0

  retext-stringify@4.0.0:
    dependencies:
      '@types/nlcst': 2.0.3
      nlcst-to-string: 4.0.0
      unified: 11.0.5

  retext@9.0.0:
    dependencies:
      '@types/nlcst': 2.0.3
      retext-latin: 4.0.0
      retext-stringify: 4.0.0
      unified: 11.0.5

  reusify@1.0.4: {}

  rimraf@3.0.2:
    dependencies:
      glob: 7.2.3

  roarr@2.15.4:
    dependencies:
      boolean: 3.2.0
      detect-node: 2.1.0
      globalthis: 1.0.4
      json-stringify-safe: 5.0.1
      semver-compare: 1.0.0
      sprintf-js: 1.1.3
    optional: true

  rollup@4.24.0:
    dependencies:
      '@types/estree': 1.0.6
    optionalDependencies:
      '@rollup/rollup-android-arm-eabi': 4.24.0
      '@rollup/rollup-android-arm64': 4.24.0
      '@rollup/rollup-darwin-arm64': 4.24.0
      '@rollup/rollup-darwin-x64': 4.24.0
      '@rollup/rollup-linux-arm-gnueabihf': 4.24.0
      '@rollup/rollup-linux-arm-musleabihf': 4.24.0
      '@rollup/rollup-linux-arm64-gnu': 4.24.0
      '@rollup/rollup-linux-arm64-musl': 4.24.0
      '@rollup/rollup-linux-powerpc64le-gnu': 4.24.0
      '@rollup/rollup-linux-riscv64-gnu': 4.24.0
      '@rollup/rollup-linux-s390x-gnu': 4.24.0
      '@rollup/rollup-linux-x64-gnu': 4.24.0
      '@rollup/rollup-linux-x64-musl': 4.24.0
      '@rollup/rollup-win32-arm64-msvc': 4.24.0
      '@rollup/rollup-win32-ia32-msvc': 4.24.0
      '@rollup/rollup-win32-x64-msvc': 4.24.0
      fsevents: 2.3.3

  rrweb-cssom@0.7.1: {}

  run-parallel@1.2.0:
    dependencies:
      queue-microtask: 1.2.3

  safe-array-concat@1.1.2:
    dependencies:
      call-bind: 1.0.7
      get-intrinsic: 1.2.4
      has-symbols: 1.0.3
      isarray: 2.0.5

  safe-buffer@5.2.1: {}

  safe-regex-test@1.0.3:
    dependencies:
      call-bind: 1.0.7
      es-errors: 1.3.0
      is-regex: 1.1.4

  safer-buffer@2.1.2: {}

  saxes@6.0.0:
    dependencies:
      xmlchars: 2.2.0

  scheduler@0.23.2:
    dependencies:
      loose-envify: 1.4.0

  section-matter@1.0.0:
    dependencies:
      extend-shallow: 2.0.1
      kind-of: 6.0.3

  seedrandom@3.0.5: {}

  semver-compare@1.0.0:
    optional: true

  semver@6.3.1: {}

  semver@7.5.4:
    dependencies:
      lru-cache: 6.0.0

  semver@7.6.3: {}

  serialize-error@7.0.1:
    dependencies:
      type-fest: 0.13.1
    optional: true

  server-only@0.0.1: {}

  set-blocking@2.0.0: {}

  set-function-length@1.2.2:
    dependencies:
      define-data-property: 1.1.4
      es-errors: 1.3.0
      function-bind: 1.1.2
      get-intrinsic: 1.2.4
      gopd: 1.0.1
      has-property-descriptors: 1.0.2

  set-function-name@2.0.2:
    dependencies:
      define-data-property: 1.1.4
      es-errors: 1.3.0
      functions-have-names: 1.2.3
      has-property-descriptors: 1.0.2

  sharp@0.33.5:
    dependencies:
      color: 4.2.3
      detect-libc: 2.0.3
      semver: 7.6.3
    optionalDependencies:
      '@img/sharp-darwin-arm64': 0.33.5
      '@img/sharp-darwin-x64': 0.33.5
      '@img/sharp-libvips-darwin-arm64': 1.0.4
      '@img/sharp-libvips-darwin-x64': 1.0.4
      '@img/sharp-libvips-linux-arm': 1.0.5
      '@img/sharp-libvips-linux-arm64': 1.0.4
      '@img/sharp-libvips-linux-s390x': 1.0.4
      '@img/sharp-libvips-linux-x64': 1.0.4
      '@img/sharp-libvips-linuxmusl-arm64': 1.0.4
      '@img/sharp-libvips-linuxmusl-x64': 1.0.4
      '@img/sharp-linux-arm': 0.33.5
      '@img/sharp-linux-arm64': 0.33.5
      '@img/sharp-linux-s390x': 0.33.5
      '@img/sharp-linux-x64': 0.33.5
      '@img/sharp-linuxmusl-arm64': 0.33.5
      '@img/sharp-linuxmusl-x64': 0.33.5
      '@img/sharp-wasm32': 0.33.5
      '@img/sharp-win32-ia32': 0.33.5
      '@img/sharp-win32-x64': 0.33.5
    optional: true

  shebang-command@2.0.0:
    dependencies:
      shebang-regex: 3.0.0

  shebang-regex@3.0.0: {}

  shiki@1.22.0:
    dependencies:
      '@shikijs/core': 1.22.0
      '@shikijs/engine-javascript': 1.22.0
      '@shikijs/engine-oniguruma': 1.22.0
      '@shikijs/types': 1.22.0
      '@shikijs/vscode-textmate': 9.3.0
      '@types/hast': 3.0.4

  shimmer@1.2.1: {}

  side-channel@1.0.6:
    dependencies:
      call-bind: 1.0.7
      es-errors: 1.3.0
      get-intrinsic: 1.2.4
      object-inspect: 1.13.2

  siginfo@2.0.0: {}

  signal-exit@3.0.7: {}

  signal-exit@4.1.0: {}

  simple-swizzle@0.2.2:
    dependencies:
      is-arrayish: 0.3.2
    optional: true

  sisteransi@1.0.5: {}

  slash@3.0.0: {}

  slice-ansi@4.0.0:
    dependencies:
      ansi-styles: 4.3.0
      astral-regex: 2.0.0
      is-fullwidth-code-point: 3.0.0

  source-map-js@1.2.1: {}

  source-map@0.6.1: {}

  source-map@0.7.4: {}

  space-separated-tokens@2.0.2: {}

  sprintf-js@1.0.3: {}

  sprintf-js@1.1.3:
    optional: true

  stackback@0.0.2: {}

  std-env@3.7.0: {}

  stdin-discarder@0.2.2: {}

  string-argv@0.3.2: {}

  string-width@4.2.3:
    dependencies:
      emoji-regex: 8.0.0
      is-fullwidth-code-point: 3.0.0
      strip-ansi: 6.0.1

  string-width@5.1.2:
    dependencies:
      eastasianwidth: 0.2.0
      emoji-regex: 9.2.2
      strip-ansi: 7.1.0

  string-width@7.2.0:
    dependencies:
      emoji-regex: 10.4.0
      get-east-asian-width: 1.2.0
      strip-ansi: 7.1.0

  string.prototype.matchall@4.0.11:
    dependencies:
      call-bind: 1.0.7
      define-properties: 1.2.1
      es-abstract: 1.23.3
      es-errors: 1.3.0
      es-object-atoms: 1.0.0
      get-intrinsic: 1.2.4
      gopd: 1.0.1
      has-symbols: 1.0.3
      internal-slot: 1.0.7
      regexp.prototype.flags: 1.5.3
      set-function-name: 2.0.2
      side-channel: 1.0.6

  string.prototype.repeat@1.0.0:
    dependencies:
      define-properties: 1.2.1
      es-abstract: 1.23.3

  string.prototype.trim@1.2.9:
    dependencies:
      call-bind: 1.0.7
      define-properties: 1.2.1
      es-abstract: 1.23.3
      es-object-atoms: 1.0.0

  string.prototype.trimend@1.0.8:
    dependencies:
      call-bind: 1.0.7
      define-properties: 1.2.1
      es-object-atoms: 1.0.0

  string.prototype.trimstart@1.0.8:
    dependencies:
      call-bind: 1.0.7
      define-properties: 1.2.1
      es-object-atoms: 1.0.0

  string_decoder@1.3.0:
    dependencies:
      safe-buffer: 5.2.1

  stringify-entities@4.0.4:
    dependencies:
      character-entities-html4: 2.1.0
      character-entities-legacy: 3.0.0

  strip-ansi@6.0.1:
    dependencies:
      ansi-regex: 5.0.1

  strip-ansi@7.1.0:
    dependencies:
      ansi-regex: 6.1.0

  strip-bom-string@1.0.0: {}

  strip-bom@3.0.0: {}

  strip-json-comments@3.1.1: {}

  style-to-object@0.4.4:
    dependencies:
      inline-style-parser: 0.1.1

  style-to-object@1.0.8:
    dependencies:
      inline-style-parser: 0.2.4

  stylelint-config-prettier@9.0.5(stylelint@16.9.0(typescript@5.6.3)):
    dependencies:
      stylelint: 16.9.0(typescript@5.6.3)

  stylelint-config-recommended@14.0.1(stylelint@16.9.0(typescript@5.6.3)):
    dependencies:
      stylelint: 16.9.0(typescript@5.6.3)

  stylelint-config-standard@36.0.1(stylelint@16.9.0(typescript@5.6.3)):
    dependencies:
      stylelint: 16.9.0(typescript@5.6.3)
      stylelint-config-recommended: 14.0.1(stylelint@16.9.0(typescript@5.6.3))

  stylelint@16.9.0(typescript@5.6.3):
    dependencies:
      '@csstools/css-parser-algorithms': 3.0.2(@csstools/css-tokenizer@3.0.2)
      '@csstools/css-tokenizer': 3.0.2
      '@csstools/media-query-list-parser': 3.0.1(@csstools/css-parser-algorithms@3.0.2(@csstools/css-tokenizer@3.0.2))(@csstools/css-tokenizer@3.0.2)
      '@csstools/selector-specificity': 4.0.0(postcss-selector-parser@6.1.2)
      '@dual-bundle/import-meta-resolve': 4.1.0
      balanced-match: 2.0.0
      colord: 2.9.3
      cosmiconfig: 9.0.0(typescript@5.6.3)
      css-functions-list: 3.2.3
      css-tree: 2.3.1
      debug: 4.3.7
      fast-glob: 3.3.2
      fastest-levenshtein: 1.0.16
      file-entry-cache: 9.1.0
      global-modules: 2.0.0
      globby: 11.1.0
      globjoin: 0.1.4
      html-tags: 3.3.1
      ignore: 5.3.2
      imurmurhash: 0.1.4
      is-plain-object: 5.0.0
      known-css-properties: 0.34.0
      mathml-tag-names: 2.1.3
      meow: 13.2.0
      micromatch: 4.0.8
      normalize-path: 3.0.0
      picocolors: 1.1.0
      postcss: 8.4.47
      postcss-resolve-nested-selector: 0.1.6
      postcss-safe-parser: 7.0.1(postcss@8.4.47)
      postcss-selector-parser: 6.1.2
      postcss-value-parser: 4.2.0
      resolve-from: 5.0.0
      string-width: 4.2.3
      strip-ansi: 7.1.0
      supports-hyperlinks: 3.1.0
      svg-tags: 1.0.0
      table: 6.8.2
      write-file-atomic: 5.0.1
    transitivePeerDependencies:
      - supports-color
      - typescript

  sumchecker@3.0.1:
    dependencies:
      debug: 4.3.7
    transitivePeerDependencies:
      - supports-color

  supports-color@5.5.0:
    dependencies:
      has-flag: 3.0.0

  supports-color@7.2.0:
    dependencies:
      has-flag: 4.0.0

  supports-color@8.1.1:
    dependencies:
      has-flag: 4.0.0

  supports-hyperlinks@3.1.0:
    dependencies:
      has-flag: 4.0.0
      supports-color: 7.2.0

  supports-preserve-symlinks-flag@1.0.0: {}

  svg-tags@1.0.0: {}

  symbol-tree@3.2.4: {}

  table@6.8.2:
    dependencies:
      ajv: 8.17.1
      lodash.truncate: 4.4.2
      slice-ansi: 4.0.0
      string-width: 4.2.3
      strip-ansi: 6.0.1

  tar@6.2.1:
    dependencies:
      chownr: 2.0.0
      fs-minipass: 2.1.0
      minipass: 5.0.0
      minizlib: 2.1.2
      mkdirp: 1.0.4
      yallist: 4.0.0

  test-exclude@7.0.1:
    dependencies:
      '@istanbuljs/schema': 0.1.3
      glob: 10.4.5
      minimatch: 9.0.5

  text-table@0.2.0: {}

  tiny-emitter@2.1.0: {}

  tinybench@2.9.0: {}

  tinycolor2@1.6.0: {}

  tinyexec@0.3.0: {}

  tinyexec@0.3.1: {}

  tinypool@1.0.1: {}

  tinyrainbow@1.2.0: {}

  tinyspy@3.0.2: {}

  tldts-core@6.1.50: {}

  tldts@6.1.50:
    dependencies:
      tldts-core: 6.1.50

  to-fast-properties@2.0.0: {}

  to-regex-range@5.0.1:
    dependencies:
      is-number: 7.0.0

  tough-cookie@5.0.0:
    dependencies:
      tldts: 6.1.50

  tr46@0.0.3: {}

  tr46@5.0.0:
    dependencies:
      punycode: 2.3.1

  trim-lines@3.0.1: {}

  trough@2.2.0: {}

  ts-api-utils@1.3.0(typescript@5.6.3):
    dependencies:
      typescript: 5.6.3

  tsconfck@3.1.4(typescript@5.6.3):
    optionalDependencies:
      typescript: 5.6.3

  tslib@2.7.0: {}

  tsx@4.19.1:
    dependencies:
      esbuild: 0.23.1
      get-tsconfig: 4.8.1
    optionalDependencies:
      fsevents: 2.3.3

  turbo-darwin-64@2.2.3:
    optional: true

  turbo-darwin-arm64@2.2.3:
    optional: true

  turbo-linux-64@2.2.3:
    optional: true

  turbo-linux-arm64@2.2.3:
    optional: true

  turbo-windows-64@2.2.3:
    optional: true

  turbo-windows-arm64@2.2.3:
    optional: true

  turbo@2.2.3:
    optionalDependencies:
      turbo-darwin-64: 2.2.3
      turbo-darwin-arm64: 2.2.3
      turbo-linux-64: 2.2.3
      turbo-linux-arm64: 2.2.3
      turbo-windows-64: 2.2.3
      turbo-windows-arm64: 2.2.3

  type-check@0.4.0:
    dependencies:
      prelude-ls: 1.2.1

  type-fest@0.13.1:
    optional: true

  type-fest@4.26.1: {}

  typed-array-buffer@1.0.2:
    dependencies:
      call-bind: 1.0.7
      es-errors: 1.3.0
      is-typed-array: 1.1.13

  typed-array-byte-length@1.0.1:
    dependencies:
      call-bind: 1.0.7
      for-each: 0.3.3
      gopd: 1.0.1
      has-proto: 1.0.3
      is-typed-array: 1.1.13

  typed-array-byte-offset@1.0.2:
    dependencies:
      available-typed-arrays: 1.0.7
      call-bind: 1.0.7
      for-each: 0.3.3
      gopd: 1.0.1
      has-proto: 1.0.3
      is-typed-array: 1.1.13

  typed-array-length@1.0.6:
    dependencies:
      call-bind: 1.0.7
      for-each: 0.3.3
      gopd: 1.0.1
      has-proto: 1.0.3
      is-typed-array: 1.1.13
      possible-typed-array-names: 1.0.0

  typed-function@4.2.1: {}

  typesafe-path@0.2.2: {}

  typescript-auto-import-cache@0.3.3:
    dependencies:
      semver: 7.6.3

  typescript-eslint@8.8.1(eslint@9.14.0)(typescript@5.6.3):
    dependencies:
      '@typescript-eslint/eslint-plugin': 8.8.1(@typescript-eslint/parser@8.8.1(eslint@9.14.0)(typescript@5.6.3))(eslint@9.14.0)(typescript@5.6.3)
      '@typescript-eslint/parser': 8.8.1(eslint@9.14.0)(typescript@5.6.3)
      '@typescript-eslint/utils': 8.8.1(eslint@9.14.0)(typescript@5.6.3)
    optionalDependencies:
      typescript: 5.6.3
    transitivePeerDependencies:
      - eslint
      - supports-color

  typescript@5.6.3: {}

  ufo@1.5.4: {}

  uhyphen@0.2.0: {}

  ultrahtml@1.5.3: {}

  unbox-primitive@1.0.2:
    dependencies:
      call-bind: 1.0.7
      has-bigints: 1.0.2
      has-symbols: 1.0.3
      which-boxed-primitive: 1.0.2

  undici-types@5.26.5: {}

  undici-types@6.19.8: {}

  unified@11.0.5:
    dependencies:
      '@types/unist': 3.0.3
      bail: 2.0.2
      devlop: 1.1.0
      extend: 3.0.2
      is-plain-obj: 4.1.0
      trough: 2.2.0
      vfile: 6.0.3

  unist-util-find-after@5.0.0:
    dependencies:
      '@types/unist': 3.0.3
      unist-util-is: 6.0.0

  unist-util-is@6.0.0:
    dependencies:
      '@types/unist': 3.0.3

  unist-util-modify-children@4.0.0:
    dependencies:
      '@types/unist': 3.0.3
      array-iterate: 2.0.1

  unist-util-position-from-estree@2.0.0:
    dependencies:
      '@types/unist': 3.0.3

  unist-util-position@5.0.0:
    dependencies:
      '@types/unist': 3.0.3

  unist-util-remove-position@5.0.0:
    dependencies:
      '@types/unist': 3.0.3
      unist-util-visit: 5.0.0

  unist-util-select@4.0.3:
    dependencies:
      '@types/unist': 2.0.11
      css-selector-parser: 1.4.1
      nth-check: 2.1.1
      zwitch: 2.0.4

  unist-util-stringify-position@4.0.0:
    dependencies:
      '@types/unist': 3.0.3

  unist-util-visit-children@3.0.0:
    dependencies:
      '@types/unist': 3.0.3

  unist-util-visit-parents@6.0.1:
    dependencies:
      '@types/unist': 3.0.3
      unist-util-is: 6.0.0

  unist-util-visit@5.0.0:
    dependencies:
      '@types/unist': 3.0.3
      unist-util-is: 6.0.0
      unist-util-visit-parents: 6.0.1

  universalify@0.1.2: {}

  update-browserslist-db@1.1.1(browserslist@4.24.0):
    dependencies:
      browserslist: 4.24.0
      escalade: 3.2.0
      picocolors: 1.1.0

  uri-js@4.4.1:
    dependencies:
      punycode: 2.3.1

  use-sync-external-store@1.2.2(react@18.3.1):
    dependencies:
      react: 18.3.1

  util-deprecate@1.0.2: {}

  uuid@10.0.0: {}

  uuid@11.0.3: {}

  uuid@9.0.1: {}

  vfile-location@5.0.3:
    dependencies:
      '@types/unist': 3.0.3
      vfile: 6.0.3

  vfile-message@4.0.2:
    dependencies:
      '@types/unist': 3.0.3
      unist-util-stringify-position: 4.0.0

  vfile@6.0.3:
    dependencies:
      '@types/unist': 3.0.3
      vfile-message: 4.0.2

  vite-node@2.1.4(@types/node@22.7.5):
    dependencies:
      cac: 6.7.14
      debug: 4.3.7
      pathe: 1.1.2
      vite: 5.4.10(@types/node@22.7.5)
    transitivePeerDependencies:
      - '@types/node'
      - less
      - lightningcss
      - sass
      - sass-embedded
      - stylus
      - sugarss
      - supports-color
      - terser

  vite-plugin-dts@4.3.0(@types/node@22.7.5)(rollup@4.24.0)(typescript@5.6.3)(vite@5.4.10(@types/node@22.7.5)):
    dependencies:
      '@microsoft/api-extractor': 7.47.11(@types/node@22.7.5)
      '@rollup/pluginutils': 5.1.2(rollup@4.24.0)
      '@volar/typescript': 2.4.6
      '@vue/language-core': 2.1.6(typescript@5.6.3)
      compare-versions: 6.1.1
      debug: 4.3.7
      kolorist: 1.8.0
      local-pkg: 0.5.0
      magic-string: 0.30.12
      typescript: 5.6.3
    optionalDependencies:
      vite: 5.4.10(@types/node@22.7.5)
    transitivePeerDependencies:
      - '@types/node'
      - rollup
      - supports-color

  vite-tsconfig-paths@5.1.2(typescript@5.6.3)(vite@5.4.10(@types/node@22.7.5)):
    dependencies:
      debug: 4.3.7
      globrex: 0.1.2
      tsconfck: 3.1.4(typescript@5.6.3)
    optionalDependencies:
      vite: 5.4.10(@types/node@22.7.5)
    transitivePeerDependencies:
      - supports-color
      - typescript

  vite@5.4.10(@types/node@22.7.5):
    dependencies:
      esbuild: 0.21.5
      postcss: 8.4.47
      rollup: 4.24.0
    optionalDependencies:
      '@types/node': 22.7.5
      fsevents: 2.3.3

  vitefu@1.0.2(vite@5.4.10(@types/node@22.7.5)):
    optionalDependencies:
      vite: 5.4.10(@types/node@22.7.5)

  vitest@2.1.4(@types/node@22.7.5)(jsdom@25.0.1):
    dependencies:
      '@vitest/expect': 2.1.4
      '@vitest/mocker': 2.1.4(vite@5.4.10(@types/node@22.7.5))
      '@vitest/pretty-format': 2.1.4
      '@vitest/runner': 2.1.4
      '@vitest/snapshot': 2.1.4
      '@vitest/spy': 2.1.4
      '@vitest/utils': 2.1.4
      chai: 5.1.2
      debug: 4.3.7
      expect-type: 1.1.0
      magic-string: 0.30.12
      pathe: 1.1.2
      std-env: 3.7.0
      tinybench: 2.9.0
      tinyexec: 0.3.1
      tinypool: 1.0.1
      tinyrainbow: 1.2.0
      vite: 5.4.10(@types/node@22.7.5)
      vite-node: 2.1.4(@types/node@22.7.5)
      why-is-node-running: 2.3.0
    optionalDependencies:
      '@types/node': 22.7.5
      jsdom: 25.0.1
    transitivePeerDependencies:
      - less
      - lightningcss
      - msw
      - sass
      - sass-embedded
      - stylus
      - sugarss
      - supports-color
      - terser

  volar-service-css@0.0.61(@volar/language-service@2.4.6):
    dependencies:
      vscode-css-languageservice: 6.3.1
      vscode-languageserver-textdocument: 1.0.12
      vscode-uri: 3.0.8
    optionalDependencies:
      '@volar/language-service': 2.4.6

  volar-service-emmet@0.0.61(@volar/language-service@2.4.6):
    dependencies:
      '@emmetio/css-parser': 0.4.0
      '@emmetio/html-matcher': 1.3.0
      '@vscode/emmet-helper': 2.9.3
      vscode-uri: 3.0.8
    optionalDependencies:
      '@volar/language-service': 2.4.6

  volar-service-html@0.0.61(@volar/language-service@2.4.6):
    dependencies:
      vscode-html-languageservice: 5.3.1
      vscode-languageserver-textdocument: 1.0.12
      vscode-uri: 3.0.8
    optionalDependencies:
      '@volar/language-service': 2.4.6

  volar-service-prettier@0.0.61(@volar/language-service@2.4.6)(prettier@3.3.3):
    dependencies:
      vscode-uri: 3.0.8
    optionalDependencies:
      '@volar/language-service': 2.4.6
      prettier: 3.3.3

  volar-service-typescript-twoslash-queries@0.0.61(@volar/language-service@2.4.6):
    dependencies:
      vscode-uri: 3.0.8
    optionalDependencies:
      '@volar/language-service': 2.4.6

  volar-service-typescript@0.0.61(@volar/language-service@2.4.6):
    dependencies:
      path-browserify: 1.0.1
      semver: 7.6.3
      typescript-auto-import-cache: 0.3.3
      vscode-languageserver-textdocument: 1.0.12
      vscode-nls: 5.2.0
      vscode-uri: 3.0.8
    optionalDependencies:
      '@volar/language-service': 2.4.6

  volar-service-yaml@0.0.61(@volar/language-service@2.4.6):
    dependencies:
      vscode-uri: 3.0.8
      yaml-language-server: 1.15.0
    optionalDependencies:
      '@volar/language-service': 2.4.6

  vscode-css-languageservice@6.3.1:
    dependencies:
      '@vscode/l10n': 0.0.18
      vscode-languageserver-textdocument: 1.0.12
      vscode-languageserver-types: 3.17.5
      vscode-uri: 3.0.8

  vscode-html-languageservice@5.3.1:
    dependencies:
      '@vscode/l10n': 0.0.18
      vscode-languageserver-textdocument: 1.0.12
      vscode-languageserver-types: 3.17.5
      vscode-uri: 3.0.8

  vscode-json-languageservice@4.1.8:
    dependencies:
      jsonc-parser: 3.3.1
      vscode-languageserver-textdocument: 1.0.12
      vscode-languageserver-types: 3.17.5
      vscode-nls: 5.2.0
      vscode-uri: 3.0.8

  vscode-jsonrpc@6.0.0: {}

  vscode-jsonrpc@8.2.0: {}

  vscode-languageserver-protocol@3.16.0:
    dependencies:
      vscode-jsonrpc: 6.0.0
      vscode-languageserver-types: 3.16.0

  vscode-languageserver-protocol@3.17.5:
    dependencies:
      vscode-jsonrpc: 8.2.0
      vscode-languageserver-types: 3.17.5

  vscode-languageserver-textdocument@1.0.12: {}

  vscode-languageserver-types@3.16.0: {}

  vscode-languageserver-types@3.17.5: {}

  vscode-languageserver@7.0.0:
    dependencies:
      vscode-languageserver-protocol: 3.16.0

  vscode-languageserver@9.0.1:
    dependencies:
      vscode-languageserver-protocol: 3.17.5

  vscode-nls@5.2.0: {}

  vscode-uri@2.1.2: {}

  vscode-uri@3.0.8: {}

  w3c-xmlserializer@5.0.0:
    dependencies:
      xml-name-validator: 5.0.0

  web-namespaces@2.0.1: {}

  web-vitals@3.5.2: {}

  web-vitals@4.2.3: {}

  webidl-conversions@3.0.1: {}

  webidl-conversions@7.0.0: {}

  whatwg-encoding@3.1.1:
    dependencies:
      iconv-lite: 0.6.3

  whatwg-mimetype@4.0.0: {}

  whatwg-url@14.0.0:
    dependencies:
      tr46: 5.0.0
      webidl-conversions: 7.0.0

  whatwg-url@5.0.0:
    dependencies:
      tr46: 0.0.3
      webidl-conversions: 3.0.1

  which-boxed-primitive@1.0.2:
    dependencies:
      is-bigint: 1.0.4
      is-boolean-object: 1.1.2
      is-number-object: 1.0.7
      is-string: 1.0.7
      is-symbol: 1.0.4

  which-builtin-type@1.1.4:
    dependencies:
      function.prototype.name: 1.1.6
      has-tostringtag: 1.0.2
      is-async-function: 2.0.0
      is-date-object: 1.0.5
      is-finalizationregistry: 1.0.2
      is-generator-function: 1.0.10
      is-regex: 1.1.4
      is-weakref: 1.0.2
      isarray: 2.0.5
      which-boxed-primitive: 1.0.2
      which-collection: 1.0.2
      which-typed-array: 1.1.15

  which-collection@1.0.2:
    dependencies:
      is-map: 2.0.3
      is-set: 2.0.3
      is-weakmap: 2.0.2
      is-weakset: 2.0.3

  which-pm-runs@1.1.0: {}

  which-pm@3.0.0:
    dependencies:
      load-yaml-file: 0.2.0

  which-typed-array@1.1.15:
    dependencies:
      available-typed-arrays: 1.0.7
      call-bind: 1.0.7
      for-each: 0.3.3
      gopd: 1.0.1
      has-tostringtag: 1.0.2

  which@1.3.1:
    dependencies:
      isexe: 2.0.0

  which@2.0.2:
    dependencies:
      isexe: 2.0.0

  why-is-node-running@2.3.0:
    dependencies:
      siginfo: 2.0.0
      stackback: 0.0.2

  wide-align@1.1.5:
    dependencies:
      string-width: 4.2.3

  widest-line@5.0.0:
    dependencies:
      string-width: 7.2.0

  word-wrap@1.2.5: {}

  wrap-ansi@7.0.0:
    dependencies:
      ansi-styles: 4.3.0
      string-width: 4.2.3
      strip-ansi: 6.0.1

  wrap-ansi@8.1.0:
    dependencies:
      ansi-styles: 6.2.1
      string-width: 5.1.2
      strip-ansi: 7.1.0

  wrap-ansi@9.0.0:
    dependencies:
      ansi-styles: 6.2.1
      string-width: 7.2.0
      strip-ansi: 7.1.0

  wrappy@1.0.2: {}

  write-file-atomic@5.0.1:
    dependencies:
      imurmurhash: 0.1.4
      signal-exit: 4.1.0

  ws@8.18.0: {}

  xml-name-validator@5.0.0: {}

  xmlchars@2.2.0: {}

  xtend@4.0.2: {}

  xxhash-wasm@1.0.2: {}

  y18n@5.0.8: {}

  yallist@3.1.1: {}

  yallist@4.0.0: {}

  yaml-language-server@1.15.0:
    dependencies:
      ajv: 8.17.1
      lodash: 4.17.21
      request-light: 0.5.8
      vscode-json-languageservice: 4.1.8
      vscode-languageserver: 7.0.0
      vscode-languageserver-textdocument: 1.0.12
      vscode-languageserver-types: 3.17.5
      vscode-nls: 5.2.0
      vscode-uri: 3.0.8
      yaml: 2.2.2
    optionalDependencies:
      prettier: 3.3.3

  yaml@2.2.2: {}

  yaml@2.5.1: {}

  yargs-parser@21.1.1: {}

  yargs@17.7.2:
    dependencies:
      cliui: 8.0.1
      escalade: 3.2.0
      get-caller-file: 2.0.5
      require-directory: 2.1.1
      string-width: 4.2.3
      y18n: 5.0.8
      yargs-parser: 21.1.1

  yauzl@2.10.0:
    dependencies:
      buffer-crc32: 0.2.13
      fd-slicer: 1.1.0

  yocto-queue@0.1.0: {}

  yocto-queue@1.1.1: {}

  zod-to-json-schema@3.23.3(zod@3.23.8):
    dependencies:
      zod: 3.23.8

  zod-to-ts@1.2.0(typescript@5.6.3)(zod@3.23.8):
    dependencies:
      typescript: 5.6.3
      zod: 3.23.8

  zod@3.23.8: {}

  zone.js@0.14.10: {}

  zustand@4.5.5(@types/react@18.3.11)(immer@10.1.1)(react@18.3.1):
    dependencies:
      use-sync-external-store: 1.2.2(react@18.3.1)
    optionalDependencies:
      '@types/react': 18.3.11
      immer: 10.1.1
      react: 18.3.1

  zwitch@2.0.4: {}<|MERGE_RESOLUTION|>--- conflicted
+++ resolved
@@ -591,12 +591,6 @@
       '@tanstack/react-virtual':
         specifier: ^3.10.9
         version: 3.10.9(react-dom@18.3.1(react@18.3.1))(react@18.3.1)
-<<<<<<< HEAD
-      '@xyflow/react':
-        specifier: ^12.3.4
-        version: 12.3.4(@types/react@18.3.11)(immer@10.1.1)(react-dom@18.3.1(react@18.3.1))(react@18.3.1)
-=======
->>>>>>> a0796d40
       async-mutex:
         specifier: ^0.5.0
         version: 0.5.0
@@ -621,12 +615,9 @@
       react-color:
         specifier: ^2.19.3
         version: 2.19.3(react@18.3.1)
-<<<<<<< HEAD
-=======
       reactflow:
         specifier: ^11.11.4
         version: 11.11.4(@types/react@18.3.11)(immer@10.1.1)(react-dom@18.3.1(react@18.3.1))(react@18.3.1)
->>>>>>> a0796d40
       zod:
         specifier: ^3.23.8
         version: 3.23.8
@@ -2308,8 +2299,6 @@
   '@protobufjs/utf8@1.1.0':
     resolution: {integrity: sha512-Vvn3zZrhQZkkBE8LSuW3em98c0FwgO4nxzv6OdSxPKJIEKY2bGbHn+mhGIPerzI4twdxaP8/0+06HBpwf345Lw==}
 
-<<<<<<< HEAD
-=======
   '@reactflow/background@11.3.14':
     resolution: {integrity: sha512-Gewd7blEVT5Lh6jqrvOgd4G6Qk17eGKQfsDXgyRSqM+CTwDqRldG2LsWN4sNeno6sbqVIC2fZ+rAUBFA9ZEUDA==}
     peerDependencies:
@@ -2346,7 +2335,6 @@
       react: ^18.3.1
       react-dom: ^18.3.1
 
->>>>>>> a0796d40
   '@reduxjs/toolkit@2.3.0':
     resolution: {integrity: sha512-WC7Yd6cNGfHx8zf+iu+Q1UPTfEcXhQ+ATi7CV1hlrSAaQBdlPzg7Ww/wJHNQem7qG9rxmWoFCDCPubSvFObGzA==}
     peerDependencies:
@@ -2743,30 +2731,99 @@
   '@types/cookies@0.9.0':
     resolution: {integrity: sha512-40Zk8qR147RABiQ7NQnBzWzDcjKzNrntB5BAmeGCb2p/MIyOE+4BVvc17wumsUqUw00bJYqoXFHYygQnEFh4/Q==}
 
+  '@types/d3-array@3.2.1':
+    resolution: {integrity: sha512-Y2Jn2idRrLzUfAKV2LyRImR+y4oa2AntrgID95SHJxuMUrkNXmanDSed71sRNZysveJVt1hLLemQZIady0FpEg==}
+
+  '@types/d3-axis@3.0.6':
+    resolution: {integrity: sha512-pYeijfZuBd87T0hGn0FO1vQ/cgLk6E1ALJjfkC0oJ8cbwkZl3TpgS8bVBLZN+2jjGgg38epgxb2zmoGtSfvgMw==}
+
+  '@types/d3-brush@3.0.6':
+    resolution: {integrity: sha512-nH60IZNNxEcrh6L1ZSMNA28rj27ut/2ZmI3r96Zd+1jrZD++zD3LsMIjWlvg4AYrHn/Pqz4CF3veCxGjtbqt7A==}
+
+  '@types/d3-chord@3.0.6':
+    resolution: {integrity: sha512-LFYWWd8nwfwEmTZG9PfQxd17HbNPksHBiJHaKuY1XeqscXacsS2tyoo6OdRsjf+NQYeB6XrNL3a25E3gH69lcg==}
+
   '@types/d3-color@3.1.3':
     resolution: {integrity: sha512-iO90scth9WAbmgv7ogoq57O9YpKmFBbmoEoCHDB2xMBY0+/KVrqAaCDyCE16dUspeOvIxFFRI+0sEtqDqy2b4A==}
 
+  '@types/d3-contour@3.0.6':
+    resolution: {integrity: sha512-BjzLgXGnCWjUSYGfH1cpdo41/hgdWETu4YxpezoztawmqsvCeep+8QGfiY6YbDvfgHz/DkjeIkkZVJavB4a3rg==}
+
+  '@types/d3-delaunay@6.0.4':
+    resolution: {integrity: sha512-ZMaSKu4THYCU6sV64Lhg6qjf1orxBthaC161plr5KuPHo3CNm8DTHiLw/5Eq2b6TsNP0W0iJrUOFscY6Q450Hw==}
+
+  '@types/d3-dispatch@3.0.6':
+    resolution: {integrity: sha512-4fvZhzMeeuBJYZXRXrRIQnvUYfyXwYmLsdiN7XXmVNQKKw1cM8a5WdID0g1hVFZDqT9ZqZEY5pD44p24VS7iZQ==}
+
   '@types/d3-drag@3.0.7':
     resolution: {integrity: sha512-HE3jVKlzU9AaMazNufooRJ5ZpWmLIoc90A37WU2JMmeq28w1FQqCZswHZ3xR+SuxYftzHq6WU6KJHvqxKzTxxQ==}
 
+  '@types/d3-dsv@3.0.7':
+    resolution: {integrity: sha512-n6QBF9/+XASqcKK6waudgL0pf/S5XHPPI8APyMLLUHd8NqouBGLsU8MgtO7NINGtPBtk9Kko/W4ea0oAspwh9g==}
+
+  '@types/d3-ease@3.0.2':
+    resolution: {integrity: sha512-NcV1JjO5oDzoK26oMzbILE6HW7uVXOHLQvHshBUW4UMdZGfiY6v5BeQwh9a9tCzv+CeefZQHJt5SRgK154RtiA==}
+
+  '@types/d3-fetch@3.0.7':
+    resolution: {integrity: sha512-fTAfNmxSb9SOWNB9IoG5c8Hg6R+AzUHDRlsXsDZsNp6sxAEOP0tkP3gKkNSO/qmHPoBFTxNrjDprVHDQDvo5aA==}
+
+  '@types/d3-force@3.0.10':
+    resolution: {integrity: sha512-ZYeSaCF3p73RdOKcjj+swRlZfnYpK1EbaDiYICEEp5Q6sUiqFaFQ9qgoshp5CzIyyb/yD09kD9o2zEltCexlgw==}
+
+  '@types/d3-format@3.0.4':
+    resolution: {integrity: sha512-fALi2aI6shfg7vM5KiR1wNJnZ7r6UuggVqtDA+xiEdPZQwy/trcQaHnwShLuLdta2rTymCNpxYTiMZX/e09F4g==}
+
+  '@types/d3-geo@3.1.0':
+    resolution: {integrity: sha512-856sckF0oP/diXtS4jNsiQw/UuK5fQG8l/a9VVLeSouf1/PPbBE1i1W852zVwKwYCBkFJJB7nCFTbk6UMEXBOQ==}
+
+  '@types/d3-hierarchy@3.1.7':
+    resolution: {integrity: sha512-tJFtNoYBtRtkNysX1Xq4sxtjK8YgoWUNpIiUee0/jHGRwqvzYxkq0hGVbbOGSz+JgFxxRu4K8nb3YpG3CMARtg==}
+
   '@types/d3-interpolate@3.0.4':
     resolution: {integrity: sha512-mgLPETlrpVV1YRJIglr4Ez47g7Yxjl1lj7YKsiMCb27VJH9W8NVM6Bb9d8kkpG/uAQS5AmbA48q2IAolKKo1MA==}
 
+  '@types/d3-path@3.1.0':
+    resolution: {integrity: sha512-P2dlU/q51fkOc/Gfl3Ul9kicV7l+ra934qBFXCFhrZMOL6du1TM0pm1ThYvENukyOn5h9v+yMJ9Fn5JK4QozrQ==}
+
+  '@types/d3-polygon@3.0.2':
+    resolution: {integrity: sha512-ZuWOtMaHCkN9xoeEMr1ubW2nGWsp4nIql+OPQRstu4ypeZ+zk3YKqQT0CXVe/PYqrKpZAi+J9mTs05TKwjXSRA==}
+
+  '@types/d3-quadtree@3.0.6':
+    resolution: {integrity: sha512-oUzyO1/Zm6rsxKRHA1vH0NEDG58HrT5icx/azi9MF1TWdtttWl0UIUsjEQBBh+SIkrpd21ZjEv7ptxWys1ncsg==}
+
+  '@types/d3-random@3.0.3':
+    resolution: {integrity: sha512-Imagg1vJ3y76Y2ea0871wpabqp613+8/r0mCLEBfdtqC7xMSfj9idOnmBYyMoULfHePJyxMAw3nWhJxzc+LFwQ==}
+
+  '@types/d3-scale-chromatic@3.0.3':
+    resolution: {integrity: sha512-laXM4+1o5ImZv3RpFAsTRn3TEkzqkytiOY0Dz0sq5cnd1dtNlk6sHLon4OvqaiJb28T0S/TdsBI3Sjsy+keJrw==}
+
   '@types/d3-scale@4.0.8':
     resolution: {integrity: sha512-gkK1VVTr5iNiYJ7vWDI+yUFFlszhNMtVeneJ6lUTKPjprsvLLI9/tgEGiXJOnlINJA8FyA88gfnQsHbybVZrYQ==}
 
   '@types/d3-selection@3.0.11':
     resolution: {integrity: sha512-bhAXu23DJWsrI45xafYpkQ4NtcKMwWnAC/vKrd2l+nxMFuvOT3XMYTIj2opv8vq8AO5Yh7Qac/nSeP/3zjTK0w==}
 
+  '@types/d3-shape@3.1.6':
+    resolution: {integrity: sha512-5KKk5aKGu2I+O6SONMYSNflgiP0WfZIQvVUMan50wHsLG1G94JlxEVnCpQARfTtzytuY0p/9PXXZb3I7giofIA==}
+
+  '@types/d3-time-format@4.0.3':
+    resolution: {integrity: sha512-5xg9rC+wWL8kdDj153qZcsJ0FWiFt0J5RB6LYUNZjwSnesfblqrI/bJ1wBdJ8OQfncgbJG5+2F+qfqnqyzYxyg==}
+
   '@types/d3-time@3.0.3':
     resolution: {integrity: sha512-2p6olUZ4w3s+07q3Tm2dbiMZy5pCDfYwtLXXHUnVzXgQlZ/OyPtUz6OL382BkOuGlLXqfT+wqv8Fw2v8/0geBw==}
 
+  '@types/d3-timer@3.0.2':
+    resolution: {integrity: sha512-Ps3T8E8dZDam6fUyNiMkekK3XUsaUEik+idO9/YjPtfj2qruF8tFBXS7XhtE4iIXBLxhmLjP3SXpLhVf21I9Lw==}
+
   '@types/d3-transition@3.0.9':
     resolution: {integrity: sha512-uZS5shfxzO3rGlu0cC3bjmMFKsXv+SmZZcgp0KD22ts4uGXp5EVYGzu/0YdwZeKmddhcAccYtREJKkPfXkZuCg==}
 
   '@types/d3-zoom@3.0.8':
     resolution: {integrity: sha512-iqMC4/YlFCSlO8+2Ii1GGGliCAY4XdeG748w5vQUbevlbDu0zSjH/+jojorQVBK/se0j6DUFNPBGSqD3YWYnDw==}
 
+  '@types/d3@7.4.3':
+    resolution: {integrity: sha512-lZXZ9ckh5R8uiFVt8ogUNf+pIrK4EsWrx2Np75WvF/eTpJ0FMHNhjXk8CKEx/+gpHbNQyJWehbFaTvqmHWB3ww==}
+
   '@types/debug@4.1.12':
     resolution: {integrity: sha512-vIChWdVG3LG1SMxEvI/AK+FWJthlrqlTu7fbrlywTkkaONwk/UAGaULXRlf8vkzFBLVm0zkMdCquhL5aOjhXPQ==}
 
@@ -2781,6 +2838,9 @@
 
   '@types/express@5.0.0':
     resolution: {integrity: sha512-DvZriSMehGHL1ZNLzi6MidnsDhUZM/x2pRdDIKdwbUNqqwHxMlRdkxtn6/EPKyqKpHqTl/4nRZsRNLpZxZRpPQ==}
+
+  '@types/geojson@7946.0.14':
+    resolution: {integrity: sha512-WCfD5Ht3ZesJUsONdhvm84dmzWOiOzOAqOncN0++w0lBw1o8OuDNJF2McvvCef/yBqb/HYRahp1BYtODFQ8bRg==}
 
   '@types/hast@3.0.4':
     resolution: {integrity: sha512-WPs+bbQw5aCj+x6laNGWLH3wviHtoCv/P3+otBhbOhJgG8qtpdAMlTCxLtsTWA7LH1Oh/bFCHsBn0TPS5m30EQ==}
@@ -3085,15 +3145,6 @@
 
   '@vue/shared@3.5.12':
     resolution: {integrity: sha512-L2RPSAwUFbgZH20etwrXyVyCBu9OxRSi8T/38QsvnkJyvq2LufW2lDCOzm7t/U9C1mkhJGWYfCuFBCmIuNivrg==}
-
-  '@xyflow/react@12.3.4':
-    resolution: {integrity: sha512-KjFkj84S+wK8aJF/PORxSkOAeotTTPz++hus+Y95NFMIJGVyl8jjVaaz5B1zyV0prk6ZkbMp6q0vqMjJdZT25Q==}
-    peerDependencies:
-      react: ^18.3.1
-      react-dom: ^18.3.1
-
-  '@xyflow/system@0.0.45':
-    resolution: {integrity: sha512-szP1LjDD4jlRYYhxvgZqOCTMToUVNqjQkrlhb0fhv1sXomU1+yMDdhpQT+FjE4d+rKx08fS10sOuZUl2ycXaDw==}
 
   abbrev@1.1.1:
     resolution: {integrity: sha512-nne9/IiQ/hzIhY6pdDnbBtz7DjPTKrY00P/zvPSm5pOFkl6xuGrGnXn/VtTNNfNtAfZ9/1RtehkszU9qcTii0Q==}
@@ -5391,6 +5442,12 @@
     resolution: {integrity: sha512-KiwVUcFu1RErkI97ywr8nvx8dNOpT03rbnma0SSalTYjkrPYaEajR4a/MRt6DZ46K6arDRbWMNHF+xH7G7n/8A==}
     peerDependencies:
       react: ^18.3.1
+
+  reactflow@11.11.4:
+    resolution: {integrity: sha512-70FOtJkUWH3BAOsN+LU9lCrKoKbtOPnz2uq0CV2PLdNSwxTXOhCbsZr50GmZ+Rtw3jx8Uv7/vBFtCGixLfd4Og==}
+    peerDependencies:
+      react: ^18.3.1
+      react-dom: ^18.3.1
 
   readable-stream@3.6.2:
     resolution: {integrity: sha512-9u/sniCrY3D5WdsERHzHE4G2YCXqoG5FTHUiCC4SIbr6XcLZBY05ya9EKjYek9O5xOAwjGq+1JdGBAS7Q9ScoA==}
@@ -8256,8 +8313,6 @@
 
   '@protobufjs/utf8@1.1.0': {}
 
-<<<<<<< HEAD
-=======
   '@reactflow/background@11.3.14(@types/react@18.3.11)(immer@10.1.1)(react-dom@18.3.1(react@18.3.1))(react@18.3.1)':
     dependencies:
       '@reactflow/core': 11.11.4(@types/react@18.3.11)(immer@10.1.1)(react-dom@18.3.1(react@18.3.1))(react@18.3.1)
@@ -8336,7 +8391,6 @@
       - '@types/react'
       - immer
 
->>>>>>> a0796d40
   '@reduxjs/toolkit@2.3.0(react-redux@9.1.2(@types/react@18.3.11)(react@18.3.1))(react@18.3.1)':
     dependencies:
       immer: 10.1.1
@@ -8706,23 +8760,80 @@
       '@types/keygrip': 1.0.6
       '@types/node': 22.7.5
 
+  '@types/d3-array@3.2.1': {}
+
+  '@types/d3-axis@3.0.6':
+    dependencies:
+      '@types/d3-selection': 3.0.11
+
+  '@types/d3-brush@3.0.6':
+    dependencies:
+      '@types/d3-selection': 3.0.11
+
+  '@types/d3-chord@3.0.6': {}
+
   '@types/d3-color@3.1.3': {}
 
+  '@types/d3-contour@3.0.6':
+    dependencies:
+      '@types/d3-array': 3.2.1
+      '@types/geojson': 7946.0.14
+
+  '@types/d3-delaunay@6.0.4': {}
+
+  '@types/d3-dispatch@3.0.6': {}
+
   '@types/d3-drag@3.0.7':
     dependencies:
       '@types/d3-selection': 3.0.11
 
+  '@types/d3-dsv@3.0.7': {}
+
+  '@types/d3-ease@3.0.2': {}
+
+  '@types/d3-fetch@3.0.7':
+    dependencies:
+      '@types/d3-dsv': 3.0.7
+
+  '@types/d3-force@3.0.10': {}
+
+  '@types/d3-format@3.0.4': {}
+
+  '@types/d3-geo@3.1.0':
+    dependencies:
+      '@types/geojson': 7946.0.14
+
+  '@types/d3-hierarchy@3.1.7': {}
+
   '@types/d3-interpolate@3.0.4':
     dependencies:
       '@types/d3-color': 3.1.3
 
+  '@types/d3-path@3.1.0': {}
+
+  '@types/d3-polygon@3.0.2': {}
+
+  '@types/d3-quadtree@3.0.6': {}
+
+  '@types/d3-random@3.0.3': {}
+
+  '@types/d3-scale-chromatic@3.0.3': {}
+
   '@types/d3-scale@4.0.8':
     dependencies:
       '@types/d3-time': 3.0.3
 
   '@types/d3-selection@3.0.11': {}
 
+  '@types/d3-shape@3.1.6':
+    dependencies:
+      '@types/d3-path': 3.1.0
+
+  '@types/d3-time-format@4.0.3': {}
+
   '@types/d3-time@3.0.3': {}
+
+  '@types/d3-timer@3.0.2': {}
 
   '@types/d3-transition@3.0.9':
     dependencies:
@@ -8732,6 +8843,39 @@
     dependencies:
       '@types/d3-interpolate': 3.0.4
       '@types/d3-selection': 3.0.11
+
+  '@types/d3@7.4.3':
+    dependencies:
+      '@types/d3-array': 3.2.1
+      '@types/d3-axis': 3.0.6
+      '@types/d3-brush': 3.0.6
+      '@types/d3-chord': 3.0.6
+      '@types/d3-color': 3.1.3
+      '@types/d3-contour': 3.0.6
+      '@types/d3-delaunay': 6.0.4
+      '@types/d3-dispatch': 3.0.6
+      '@types/d3-drag': 3.0.7
+      '@types/d3-dsv': 3.0.7
+      '@types/d3-ease': 3.0.2
+      '@types/d3-fetch': 3.0.7
+      '@types/d3-force': 3.0.10
+      '@types/d3-format': 3.0.4
+      '@types/d3-geo': 3.1.0
+      '@types/d3-hierarchy': 3.1.7
+      '@types/d3-interpolate': 3.0.4
+      '@types/d3-path': 3.1.0
+      '@types/d3-polygon': 3.0.2
+      '@types/d3-quadtree': 3.0.6
+      '@types/d3-random': 3.0.3
+      '@types/d3-scale': 4.0.8
+      '@types/d3-scale-chromatic': 3.0.3
+      '@types/d3-selection': 3.0.11
+      '@types/d3-shape': 3.1.6
+      '@types/d3-time': 3.0.3
+      '@types/d3-time-format': 4.0.3
+      '@types/d3-timer': 3.0.2
+      '@types/d3-transition': 3.0.9
+      '@types/d3-zoom': 3.0.8
 
   '@types/debug@4.1.12':
     dependencies:
@@ -8756,6 +8900,8 @@
       '@types/express-serve-static-core': 5.0.0
       '@types/qs': 6.9.16
       '@types/serve-static': 1.15.7
+
+  '@types/geojson@7946.0.14': {}
 
   '@types/hast@3.0.4':
     dependencies:
@@ -9204,27 +9350,6 @@
       typescript: 5.6.3
 
   '@vue/shared@3.5.12': {}
-
-  '@xyflow/react@12.3.4(@types/react@18.3.11)(immer@10.1.1)(react-dom@18.3.1(react@18.3.1))(react@18.3.1)':
-    dependencies:
-      '@xyflow/system': 0.0.45
-      classcat: 5.0.5
-      react: 18.3.1
-      react-dom: 18.3.1(react@18.3.1)
-      zustand: 4.5.5(@types/react@18.3.11)(immer@10.1.1)(react@18.3.1)
-    transitivePeerDependencies:
-      - '@types/react'
-      - immer
-
-  '@xyflow/system@0.0.45':
-    dependencies:
-      '@types/d3-drag': 3.0.7
-      '@types/d3-selection': 3.0.11
-      '@types/d3-transition': 3.0.9
-      '@types/d3-zoom': 3.0.8
-      d3-drag: 3.0.0
-      d3-selection: 3.0.0
-      d3-zoom: 3.0.0
 
   abbrev@1.1.1: {}
 
@@ -12138,6 +12263,20 @@
       lodash: 4.17.21
       react: 18.3.1
 
+  reactflow@11.11.4(@types/react@18.3.11)(immer@10.1.1)(react-dom@18.3.1(react@18.3.1))(react@18.3.1):
+    dependencies:
+      '@reactflow/background': 11.3.14(@types/react@18.3.11)(immer@10.1.1)(react-dom@18.3.1(react@18.3.1))(react@18.3.1)
+      '@reactflow/controls': 11.2.14(@types/react@18.3.11)(immer@10.1.1)(react-dom@18.3.1(react@18.3.1))(react@18.3.1)
+      '@reactflow/core': 11.11.4(@types/react@18.3.11)(immer@10.1.1)(react-dom@18.3.1(react@18.3.1))(react@18.3.1)
+      '@reactflow/minimap': 11.7.14(@types/react@18.3.11)(immer@10.1.1)(react-dom@18.3.1(react@18.3.1))(react@18.3.1)
+      '@reactflow/node-resizer': 2.2.14(@types/react@18.3.11)(immer@10.1.1)(react-dom@18.3.1(react@18.3.1))(react@18.3.1)
+      '@reactflow/node-toolbar': 1.3.14(@types/react@18.3.11)(immer@10.1.1)(react-dom@18.3.1(react@18.3.1))(react@18.3.1)
+      react: 18.3.1
+      react-dom: 18.3.1(react@18.3.1)
+    transitivePeerDependencies:
+      - '@types/react'
+      - immer
+
   readable-stream@3.6.2:
     dependencies:
       inherits: 2.0.4
