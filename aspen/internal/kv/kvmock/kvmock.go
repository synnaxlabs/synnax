// Copyright 2023 Synnax Labs, Inc.
//
// Use of this software is governed by the Business Source License included in the file
// licenses/BSL.txt.
//
// As of the Change Date specified in that file, in accordance with the Business Source
// License, use of this software will be governed by the Apache License, Version 2.0,
// included in the file licenses/APL.txt.

package kvmock

import (
	"context"
	"github.com/synnaxlabs/aspen/internal/cluster"
	"github.com/synnaxlabs/aspen/internal/cluster/clustermock"
	"github.com/synnaxlabs/aspen/internal/kv"
	"github.com/synnaxlabs/aspen/internal/node"
	"github.com/synnaxlabs/freighter/fmock"
	kvx "github.com/synnaxlabs/x/kv"
	"github.com/synnaxlabs/x/kv/memkv"
	"go/types"
)

type Builder struct {
	clustermock.Builder
	BaseCfg     kv.Config
	OpNet       *fmock.Network[kv.TxRequest, kv.TxRequest]
	FeedbackNet *fmock.Network[kv.FeedbackMessage, types.Nil]
<<<<<<< HEAD
	LeaseNet    *fmock.Network[kv.TxRequest, types.Nil]
	KVs         map[node.ID]kvx.DB
=======
	LeaseNet    *fmock.Network[kv.BatchRequest, types.Nil]
	KVs         map[node.Key]kv.DB
>>>>>>> 0e4f0b6e
}

func NewBuilder(baseKVCfg kv.Config, baseClusterCfg cluster.Config) *Builder {
	return &Builder{
		BaseCfg:     baseKVCfg,
		Builder:     *clustermock.NewBuilder(baseClusterCfg),
		OpNet:       fmock.NewNetwork[kv.TxRequest, kv.TxRequest](),
		FeedbackNet: fmock.NewNetwork[kv.FeedbackMessage, types.Nil](),
<<<<<<< HEAD
		LeaseNet:    fmock.NewNetwork[kv.TxRequest, types.Nil](),
		KVs:         make(map[node.ID]kvx.DB),
=======
		LeaseNet:    fmock.NewNetwork[kv.BatchRequest, types.Nil](),
		KVs:         make(map[node.Key]kv.DB),
>>>>>>> 0e4f0b6e
	}
}

func (b *Builder) New(ctx context.Context, kvCfg kv.Config, clusterCfg cluster.Config) (kvx.DB, error) {
	c, err := b.Builder.New(ctx, clusterCfg)
	if err != nil {
		return nil, err
	}
	kvCfg = b.BaseCfg.Override(kvCfg)
	if kvCfg.Engine == nil {
		kvCfg.Engine = memkv.New()
	}
	kvCfg.Cluster = c
	addr := c.Host().Address
	kvCfg.BatchTransportClient = b.OpNet.UnaryClient()
	kvCfg.BatchTransportServer = b.OpNet.UnaryServer(addr)
	kvCfg.FeedbackTransportServer = b.FeedbackNet.UnaryServer(addr)
	kvCfg.FeedbackTransportClient = b.FeedbackNet.UnaryClient()
	kvCfg.LeaseTransportServer = b.LeaseNet.UnaryServer(addr)
	kvCfg.LeaseTransportClient = b.LeaseNet.UnaryClient()
	kve, err := kv.Open(ctx, kvCfg)
	if err != nil {
		return nil, err
	}
<<<<<<< HEAD
	b.KVs[c.Host().ID] = kve
=======
	b.KVs[clust.Host().Key] = kve
>>>>>>> 0e4f0b6e
	return kve, nil
}

func (b *Builder) Close() error {
	for _, db := range b.KVs {
		if err := db.Close(); err != nil {
			return err
		}
	}
	for _, n := range b.ClusterAPIs {
		if err := n.Close(); err != nil {
			return err
		}
	}
	return nil
}<|MERGE_RESOLUTION|>--- conflicted
+++ resolved
@@ -26,13 +26,8 @@
 	BaseCfg     kv.Config
 	OpNet       *fmock.Network[kv.TxRequest, kv.TxRequest]
 	FeedbackNet *fmock.Network[kv.FeedbackMessage, types.Nil]
-<<<<<<< HEAD
 	LeaseNet    *fmock.Network[kv.TxRequest, types.Nil]
-	KVs         map[node.ID]kvx.DB
-=======
-	LeaseNet    *fmock.Network[kv.BatchRequest, types.Nil]
-	KVs         map[node.Key]kv.DB
->>>>>>> 0e4f0b6e
+	KVs         map[node.Key]kvx.DB
 }
 
 func NewBuilder(baseKVCfg kv.Config, baseClusterCfg cluster.Config) *Builder {
@@ -41,13 +36,8 @@
 		Builder:     *clustermock.NewBuilder(baseClusterCfg),
 		OpNet:       fmock.NewNetwork[kv.TxRequest, kv.TxRequest](),
 		FeedbackNet: fmock.NewNetwork[kv.FeedbackMessage, types.Nil](),
-<<<<<<< HEAD
 		LeaseNet:    fmock.NewNetwork[kv.TxRequest, types.Nil](),
-		KVs:         make(map[node.ID]kvx.DB),
-=======
-		LeaseNet:    fmock.NewNetwork[kv.BatchRequest, types.Nil](),
-		KVs:         make(map[node.Key]kv.DB),
->>>>>>> 0e4f0b6e
+		KVs:         make(map[node.Key]kvx.DB),
 	}
 }
 
@@ -72,11 +62,7 @@
 	if err != nil {
 		return nil, err
 	}
-<<<<<<< HEAD
-	b.KVs[c.Host().ID] = kve
-=======
-	b.KVs[clust.Host().Key] = kve
->>>>>>> 0e4f0b6e
+	b.KVs[c.Host().Key] = kve
 	return kve, nil
 }
 
