// Copyright 2025 Synnax Labs, Inc.
//
// Use of this software is governed by the Business Source License included in the file
// licenses/BSL.txt.
//
// As of the Change Date specified in that file, in accordance with the Business Source
// License, use of this software will be governed by the Apache License, Version 2.0,
// included in the file licenses/APL.txt.

package kv

import (
	"context"
	"io"

	"github.com/synnaxlabs/alamos"
	"github.com/synnaxlabs/x/address"
	"github.com/synnaxlabs/x/config"
	"github.com/synnaxlabs/x/confluence"
	"github.com/synnaxlabs/x/confluence/plumber"
	"github.com/synnaxlabs/x/errors"
	"github.com/synnaxlabs/x/kv"
	"github.com/synnaxlabs/x/observe"
	"github.com/synnaxlabs/x/signal"
)

type DB struct {
	kv.DB
	kv.Observable
	config     Config
	leaseAlloc *leaseAllocator
	source     struct {
		confluence.AbstractUnarySource[TxRequest]
		confluence.NopFlow
	}
	shutdown io.Closer
}

var _ kv.DB = (*DB)(nil)

func (d *DB) Set(
	ctx context.Context,
	key, value []byte,
	maybeLease ...any,
) (err error) {
	b := d.OpenTx()
	defer func() { err = errors.Combine(err, b.Close()) }()
	if err = b.Set(ctx, key, value, maybeLease...); err != nil {
		return err
	}
	err = b.Commit(ctx)
	return err
}

func (d *DB) Delete(
	ctx context.Context,
	key []byte,
	maybeLease ...any,
) (err error) {
	b := d.OpenTx()
	defer func() { err = errors.Combine(err, b.Close()) }()
	if err = b.Delete(ctx, key, maybeLease...); err != nil {
		return err
	}
	err = b.Commit(ctx)
	return err
}

func (d *DB) OpenTx() kv.Tx {
	return &tx{
		Instrumentation: d.config.Instrumentation,
		apply:           d.apply,
		lease:           d.leaseAlloc,
		Tx:              d.DB.OpenTx(),
	}
}

func (d *DB) OnChange(f func(ctx context.Context, reader kv.TxReader)) observe.Disconnect {
	return d.Observable.OnChange(f)
}

func (d *DB) apply(b []TxRequest) (err error) {
	c := txCoordinator{}
	for _, bd := range b {
		c.add(&bd)
		d.source.Out.Inlet() <- bd
	}
	return c.wait()
}

func (d *DB) Report() alamos.Report {
	return alamos.Report{
		"engine":  "aspen",
		"wrapped": d.DB.Report(),
	}
}

const (
	versionFilterAddr     = "version_filter"
	versionAssignerAddr   = "version_assigner"
	persistAddr           = "persist"
	persistDeltaAddr      = "persist_delta"
	storeEmitterAddr      = "store_emitter"
	storeSinkAddr         = "store_sink"
	observableAddr        = "observable"
	operationSenderAddr   = "op_sender"
	operationReceiverAddr = "op_receiver"
	feedbackSenderAddr    = "feedback_sender"
	feedbackReceiverAddr  = "feedback_receiver"
	recoveryTransformAddr = "recovery_transform"
	leaseSenderAddr       = "lease_sender"
	leaseReceiverAddr     = "lease_receiver"
	leaseProxyAddr        = "lease_proxy"
	executorAddr          = "executor"
	chanBuffer            = 100
)

func Open(ctx context.Context, cfgs ...Config) (*DB, error) {
	cfg, err := config.New(DefaultConfig, cfgs...)
	if err != nil {
		return nil, err
	}

	sCtx, cancel := signal.Isolated(signal.WithInstrumentation(cfg.Instrumentation))
	db_ := &DB{
		config:     cfg,
		DB:         cfg.Engine,
		leaseAlloc: &leaseAllocator{Config: cfg},
		shutdown:   signal.NewHardShutdown(sCtx, cancel),
	}

	va, err := newVersionAssigner(ctx, cfg)
	if err != nil {
		return nil, err
	}

	db_.config.L.Debug("opening cluster KV", db_.config.Report().ZapFields()...)

	st := newStore()

	pipe := plumber.New()
	plumber.SetSource(pipe, executorAddr, &db_.source)
	plumber.SetSource(pipe, leaseReceiverAddr, newLeaseReceiver(cfg))
	plumber.SetSegment(
		pipe,
		leaseProxyAddr,
		newLeaseProxy(cfg, versionAssignerAddr, leaseSenderAddr),
	)
	plumber.SetSource(pipe, operationReceiverAddr, newOperationServer(cfg, st))
	plumber.SetSegment(
		pipe,
		versionFilterAddr,
		newVersionFilter(cfg, persistAddr, feedbackSenderAddr),
	)
	plumber.SetSegment(pipe, versionAssignerAddr, va)
	plumber.SetSink(pipe, leaseSenderAddr, newLeaseSender(cfg))
	plumber.SetSegment(pipe, persistAddr, newPersist(cfg.Engine))
	plumber.SetSource(pipe, storeEmitterAddr, newStoreEmitter(st, cfg))
	plumber.SetSink(pipe, storeSinkAddr, newStoreSink(st))
	plumber.SetSegment(pipe, operationSenderAddr, newOperationClient(cfg))
	plumber.SetSink(pipe, feedbackSenderAddr, newFeedbackSender(cfg))
	plumber.SetSource(pipe, feedbackReceiverAddr, newFeedbackReceiver(cfg))
	plumber.SetSegment(pipe, recoveryTransformAddr, newGossipRecoveryTransform(cfg))

	plumber.SetSegment(pipe, persistDeltaAddr, &confluence.DeltaMultiplier[TxRequest]{})

	// We use a generator observable to generate a unique transaction reader for
	// each handler in the observable chain. This is necessary because the transaction
	// reader can be exhausted.
<<<<<<< HEAD
	observable := confluence.NewGeneratorTransformObservable(
		func(_ context.Context, tx TxRequest) (func() kv.TxReader, bool, error) {
			return tx.reader, true, nil
=======
	observable := confluence.NewGeneratorTransformObservable[TxRequest, xkv.TxReader](
		func(_ context.Context, tx TxRequest) (func() xkv.TxReader, bool, error) {
			return func() xkv.TxReader { return tx.reader() }, true, nil
>>>>>>> a19d2bdd
		})
	plumber.SetSink(pipe, observableAddr, observable)
	db_.Observable = observable

	plumber.MultiRouter[TxRequest]{
		SourceTargets: []address.Address{executorAddr, leaseReceiverAddr},
		SinkTargets:   []address.Address{leaseProxyAddr},
		Stitch:        plumber.StitchUnary,
		Capacity:      chanBuffer,
	}.MustRoute(pipe)

	plumber.MultiRouter[TxRequest]{
		SourceTargets: []address.Address{leaseProxyAddr},
		SinkTargets:   []address.Address{versionAssignerAddr, leaseSenderAddr},
		Stitch:        plumber.StitchWeave,
		Capacity:      chanBuffer,
	}.MustRoute(pipe)

	plumber.MultiRouter[TxRequest]{
		SourceTargets: []address.Address{operationReceiverAddr, operationSenderAddr},
		SinkTargets:   []address.Address{versionFilterAddr},
		Stitch:        plumber.StitchUnary,
		Capacity:      chanBuffer,
	}.MustRoute(pipe)

	plumber.MultiRouter[TxRequest]{
		SourceTargets: []address.Address{versionFilterAddr, versionAssignerAddr},
		SinkTargets:   []address.Address{persistAddr},
		Stitch:        plumber.StitchUnary,
		Capacity:      chanBuffer,
	}.MustRoute(pipe)

	plumber.UnaryRouter[TxRequest]{
		SourceTarget: persistAddr,
		SinkTarget:   persistDeltaAddr,
		Capacity:     chanBuffer,
	}.MustRoute(pipe)

	plumber.UnaryRouter[TxRequest]{
		SourceTarget: versionFilterAddr,
		SinkTarget:   feedbackSenderAddr,
		Capacity:     chanBuffer,
	}.MustRoute(pipe)

	plumber.UnaryRouter[TxRequest]{
		SourceTarget: feedbackReceiverAddr,
		SinkTarget:   recoveryTransformAddr,
		Capacity:     chanBuffer,
	}.MustRoute(pipe)

	plumber.MultiRouter[TxRequest]{
		SourceTargets: []address.Address{persistDeltaAddr, recoveryTransformAddr},
		SinkTargets:   []address.Address{storeSinkAddr},
		Stitch:        plumber.StitchUnary,
		Capacity:      chanBuffer,
	}.MustRoute(pipe)

	plumber.UnaryRouter[TxRequest]{
		SourceTarget: persistDeltaAddr,
		SinkTarget:   observableAddr,
		// Setting the capacity higher here allows us to unclog the pipeline in case
		// we have a slow observer.
		Capacity: chanBuffer,
	}.MustRoute(pipe)

	plumber.UnaryRouter[TxRequest]{
		SourceTarget: storeEmitterAddr,
		SinkTarget:   operationSenderAddr,
		Capacity:     chanBuffer,
	}.MustRoute(pipe)
	newRecoveryServer(cfg)
	pipe.Flow(
		sCtx,
		confluence.RecoverWithoutErrOnPanic(),
		confluence.WithRetryOnPanic(100),
	)
	return db_, runRecovery(ctx, cfg)
}

func (d *DB) Close() error { return d.shutdown.Close() }<|MERGE_RESOLUTION|>--- conflicted
+++ resolved
@@ -167,15 +167,9 @@
 	// We use a generator observable to generate a unique transaction reader for
 	// each handler in the observable chain. This is necessary because the transaction
 	// reader can be exhausted.
-<<<<<<< HEAD
-	observable := confluence.NewGeneratorTransformObservable(
+	observable := confluence.NewGeneratorTransformObservable[TxRequest, kv.TxReader](
 		func(_ context.Context, tx TxRequest) (func() kv.TxReader, bool, error) {
-			return tx.reader, true, nil
-=======
-	observable := confluence.NewGeneratorTransformObservable[TxRequest, xkv.TxReader](
-		func(_ context.Context, tx TxRequest) (func() xkv.TxReader, bool, error) {
-			return func() xkv.TxReader { return tx.reader() }, true, nil
->>>>>>> a19d2bdd
+			return func() kv.TxReader { return tx.reader() }, true, nil
 		})
 	plumber.SetSink(pipe, observableAddr, observable)
 	db_.Observable = observable
