// Copyright 2025 Synnax Labs, Inc.
//
// Use of this software is governed by the Business Source License included in the file
// licenses/BSL.txt.
//
// As of the Change Date specified in that file, in accordance with the Business Source
// License, use of this software will be governed by the Apache License, Version 2.0,
// included in the file licenses/APL.txt.

package pledge_test

import (
	"context"
	"sync"
	"time"

	. "github.com/onsi/ginkgo/v2"
	. "github.com/onsi/gomega"
	"github.com/samber/lo"
	"github.com/synnaxlabs/aspen/internal/cluster/pledge"
	"github.com/synnaxlabs/aspen/internal/node"
	"github.com/synnaxlabs/freighter/fmock"
	"github.com/synnaxlabs/x/address"
	"github.com/synnaxlabs/x/errors"
	. "github.com/synnaxlabs/x/testutil"
)

func baseConfig(n *fmock.Network[pledge.Request, pledge.Response]) pledge.Config {
	cfg, _ := baseConfigWithAddr(n)
	return cfg
}

func allCandidates(nodes node.Group) func() node.Group {
	return func() node.Group { return nodes }
}

<<<<<<< HEAD
func baseConfigWithAddr(n *fmock.Network[pledge.Request, pledge.Response]) (pledge.Config, address.Address) {
=======
func baseConfigWithAddr(
	n *fmock.Network[pledge.Request, pledge.Response],
) (pledge.Config, address.Address) {
>>>>>>> d65039b2
	server := n.UnaryServer("")
	cfg := pledge.Config{
		TransportServer: server,
		TransportClient: n.UnaryClient(),
	}
	return cfg, server.Address
}

func provisionCandidates(
	net *fmock.Network[pledge.Request, pledge.Response],
	nodes node.Group,
	candidates func(i int) func() node.Group,
	nodeState func(i int) node.State,
) node.Group {
	if candidates == nil {
		candidates = func(int) func() node.Group {
			return func() node.Group { return nodes }
		}
	}
	if nodeState == nil {
		nodeState = func(int) node.State { return node.StateHealthy }
	}
<<<<<<< HEAD
	for i := range 10 {
=======
	for i := range n {
>>>>>>> d65039b2
		cfg, addr := baseConfigWithAddr(net)
		Expect(pledge.Arbitrate(cfg, pledge.Config{
			Candidates: candidates(i),
		})).To(Succeed())
		id := node.Key(i)
		nodes[id] = node.Node{Key: node.Key(i), Address: addr, State: nodeState(i)}
	}
	return nodes
}

var _ = Describe("PledgeServer", func() {
	var net *fmock.Network[pledge.Request, pledge.Response]
<<<<<<< HEAD

=======
>>>>>>> d65039b2
	BeforeEach(func() {
		net = fmock.NewNetwork[pledge.Request, pledge.Response]()
	})

	Describe("PledgeServer", func() {
		Context("No nodes Responding", func() {
			It("Should submit round robin proposals at scaled intervals", func() {
				var (
					peers         []address.Address
					numTransports = 4
					handler       = func(ctx context.Context, req pledge.Request) (pledge.Response, error) {
						return req, errors.New("pledge failed")
					}
				)
				for range numTransports {
					t := net.UnaryServer("")
					t.BindHandler(handler)
					peers = append(peers, t.Address)
				}
				ctx, cancel := context.WithTimeout(context.Background(), 10*time.Millisecond)
				defer cancel()
				res, err := pledge.Pledge(ctx, baseConfig(net), pledge.Config{
					Instrumentation: ins.Child("no-nodes-responding"),
					Peers:           peers,
					Candidates:      func() node.Group { return node.Group{} },
				}, pledge.BlazingFastConfig)
				Expect(err).To(HaveOccurredAs(context.DeadlineExceeded))
				Expect(res.Key).To(Equal(node.Key(0)))
				for i, entry := range net.Entries {
					Expect(entry.Target).To(Equal(peers[i%4]))
				}
				Expect(net.Entries).ToNot(BeEmpty())
			})
		})
	})

	Describe("Responsible", func() {
		Context("Cluster State is Synchronized", func() {
			It("Should correctly assign an Name", func() {
<<<<<<< HEAD
				nodes := make(node.Group)
				provisionCandidates(net, nodes, nil, nil)
=======
				var (
					nodes         = make(node.Group)
					numCandidates = 10
				)
				provisionCandidates(numCandidates, net, nodes, nil, nil)
>>>>>>> d65039b2
				candidates := allCandidates(nodes)
				ctx, cancel := context.WithTimeout(context.Background(), 150*time.Millisecond)
				defer cancel()
				res, err := pledge.Pledge(ctx, baseConfig(net), pledge.Config{
					Instrumentation: ins.Child("cluster-state-synchronized"),
					Peers:           nodes.Addresses(),
					Candidates:      candidates,
				}, pledge.BlazingFastConfig)
				Expect(err).ToNot(HaveOccurred())
				Expect(res.Key).To(Equal(node.Key(10)))
			})
		})
		Context("Responsible is Missing UniqueLeaseholders", func() {
			It("Should correctly assign an Name", func() {
				var (
					nodes      = make(node.Group)
					candidates = func(i int) func() node.Group {
						return func() node.Group {
							if i == 0 {
								return nodes.Where(func(key node.Key, _ node.Node) bool {
									return !lo.Contains([]node.Key{8, 9, 10}, key)
								})
							}
							return nodes
						}
					}
				)
<<<<<<< HEAD
				nodes = provisionCandidates(net, nodes, candidates, nil)
=======
				nodes = provisionCandidates(10, net, nodes, candidates, nil)
>>>>>>> d65039b2
				ctx, cancel := context.WithTimeout(context.Background(), 100*time.Millisecond)
				defer cancel()
				res, err := pledge.Pledge(
					ctx,
					baseConfig(net),
					pledge.Config{
						Candidates: func() node.Group { return nodes },
						Peers:      []address.Address{nodes[0].Address},
					},
					pledge.BlazingFastConfig,
				)
				Expect(err).ToNot(HaveOccurred())
				Expect(res.Key).To(Equal(node.Key(10)))
			})
		})
		Context("One juror are aware of a new node", func() {
			It("Should assign the correct Name", func() {
				var (
					nodes           = make(node.Group)
					allCandidates   = func() node.Group { return nodes }
					extraCandidates = func() node.Group {
						n := nodes.Copy()
						n[10] = node.Node{Key: 10, Address: "localhost:10", State: node.StateHealthy}
						return n
					}
					net = fmock.NewNetwork[pledge.Request, pledge.Response]()
				)
				provisionCandidates(net, nodes, func(i int) func() node.Group {
					return lo.Ternary(i%2 == 0, extraCandidates, allCandidates)
				}, nil)
				ctx, cancel := context.WithTimeout(context.Background(), 100*time.Millisecond)
				defer cancel()
				res, err := pledge.Pledge(
					ctx,
					baseConfig(net),
					pledge.Config{
						Instrumentation: ins.Child("one-juror-aware-of-new-node"),
						Peers:           []address.Address{allCandidates()[0].Address},
						Candidates:      extraCandidates,
					},
					pledge.BlazingFastConfig,
				)
				Expect(err).ToNot(HaveOccurred())
				Expect(res.Key).To(BeNumerically(">=", node.Key(11)))
			})
		})
		Context("Too Few Healthy UniqueLeaseholders To Form a Quorum", func() {
			It("Should return an errQuorumUnreachable", func() {
				nodes := make(node.Group)
				provisionCandidates(net, nodes, nil, func(i int) node.State {
					return lo.Ternary(i%2 == 0, node.StateHealthy, node.StateDead)
				})
				ctx, cancel := context.WithTimeout(context.Background(), 20*time.Millisecond)
				defer cancel()
				_, err := pledge.Pledge(
					ctx,
					baseConfig(net),
					pledge.Config{
						Peers:      []address.Address{nodes[1].Address},
						Candidates: allCandidates(nodes),
					},
					pledge.BlazingFastConfig,
				)
				Expect(err).To(HaveOccurredAs(context.DeadlineExceeded))
			})
		})
		Describe("Cancelling a pledge", func() {
			It("Should stop all operations and return a cancellation error", func() {
<<<<<<< HEAD
				nodes := make(node.Group)
				provisionCandidates(net, nodes, nil, nil)
=======
				var (
					numCandidates = 10
					nodes         = make(node.Group)
				)
				provisionCandidates(numCandidates, net, nodes, nil, nil)
>>>>>>> d65039b2
				ctx, cancel := context.WithCancel(context.Background())
				cancel()
				res, err := pledge.Pledge(ctx, baseConfig(net), pledge.Config{
					Peers:      nodes.Addresses(),
					Candidates: allCandidates(nodes),
				})
				Expect(err).To(HaveOccurredAs(context.Canceled))
				Expect(res.Key).To(Equal(node.Key(0)))
			})
		})

		Context("Concurrent Pledges", func() {
			It("Should assign unique keys to all pledges", func() {
				var (
					mu         sync.Mutex
					nodes      = make(node.Group)
					candidates = func(int) func() node.Group {
						return func() node.Group {
							mu.Lock()
							defer mu.Unlock()
							return nodes.Copy()
						}
					}
					numPledges = 2
				)
<<<<<<< HEAD
				provisionCandidates(net, nodes, candidates, nil)
=======
				provisionCandidates(numCandidates, net, nodes, candidates, nil)
>>>>>>> d65039b2
				ctx, cancel := context.WithTimeout(context.Background(), 10*time.Second)
				defer cancel()
				var wg sync.WaitGroup
				ids := make([]node.Key, numPledges)
				for i := range numPledges {
					wg.Add(1)
					go func(i int) {
						defer GinkgoRecover()
						defer wg.Done()
						cfg, addr := baseConfigWithAddr(net)
						res, err := pledge.Pledge(
							ctx,
							cfg,
							pledge.Config{
								Instrumentation: ins.Child("concurrent-pledges"),
								Candidates:      candidates(0),
								Peers:           nodes.Addresses(),
							},
							pledge.BlazingFastConfig,
						)
						Expect(err).ToNot(HaveOccurred())
						ids[i] = res.Key
						mu.Lock()
						defer mu.Unlock()
						nodes[res.Key] = node.Node{Key: res.Key, Address: addr, State: node.StateHealthy}
					}(i)
				}
				wg.Wait()
				Expect(lo.Uniq(ids)).To(HaveLen(numPledges))
			})
		})
	})
})<|MERGE_RESOLUTION|>--- conflicted
+++ resolved
@@ -34,13 +34,9 @@
 	return func() node.Group { return nodes }
 }
 
-<<<<<<< HEAD
-func baseConfigWithAddr(n *fmock.Network[pledge.Request, pledge.Response]) (pledge.Config, address.Address) {
-=======
 func baseConfigWithAddr(
 	n *fmock.Network[pledge.Request, pledge.Response],
 ) (pledge.Config, address.Address) {
->>>>>>> d65039b2
 	server := n.UnaryServer("")
 	cfg := pledge.Config{
 		TransportServer: server,
@@ -63,11 +59,7 @@
 	if nodeState == nil {
 		nodeState = func(int) node.State { return node.StateHealthy }
 	}
-<<<<<<< HEAD
 	for i := range 10 {
-=======
-	for i := range n {
->>>>>>> d65039b2
 		cfg, addr := baseConfigWithAddr(net)
 		Expect(pledge.Arbitrate(cfg, pledge.Config{
 			Candidates: candidates(i),
@@ -80,10 +72,7 @@
 
 var _ = Describe("PledgeServer", func() {
 	var net *fmock.Network[pledge.Request, pledge.Response]
-<<<<<<< HEAD
-
-=======
->>>>>>> d65039b2
+
 	BeforeEach(func() {
 		net = fmock.NewNetwork[pledge.Request, pledge.Response]()
 	})
@@ -123,16 +112,8 @@
 	Describe("Responsible", func() {
 		Context("Cluster State is Synchronized", func() {
 			It("Should correctly assign an Name", func() {
-<<<<<<< HEAD
 				nodes := make(node.Group)
 				provisionCandidates(net, nodes, nil, nil)
-=======
-				var (
-					nodes         = make(node.Group)
-					numCandidates = 10
-				)
-				provisionCandidates(numCandidates, net, nodes, nil, nil)
->>>>>>> d65039b2
 				candidates := allCandidates(nodes)
 				ctx, cancel := context.WithTimeout(context.Background(), 150*time.Millisecond)
 				defer cancel()
@@ -160,11 +141,7 @@
 						}
 					}
 				)
-<<<<<<< HEAD
 				nodes = provisionCandidates(net, nodes, candidates, nil)
-=======
-				nodes = provisionCandidates(10, net, nodes, candidates, nil)
->>>>>>> d65039b2
 				ctx, cancel := context.WithTimeout(context.Background(), 100*time.Millisecond)
 				defer cancel()
 				res, err := pledge.Pledge(
@@ -233,16 +210,8 @@
 		})
 		Describe("Cancelling a pledge", func() {
 			It("Should stop all operations and return a cancellation error", func() {
-<<<<<<< HEAD
 				nodes := make(node.Group)
 				provisionCandidates(net, nodes, nil, nil)
-=======
-				var (
-					numCandidates = 10
-					nodes         = make(node.Group)
-				)
-				provisionCandidates(numCandidates, net, nodes, nil, nil)
->>>>>>> d65039b2
 				ctx, cancel := context.WithCancel(context.Background())
 				cancel()
 				res, err := pledge.Pledge(ctx, baseConfig(net), pledge.Config{
@@ -268,11 +237,7 @@
 					}
 					numPledges = 2
 				)
-<<<<<<< HEAD
 				provisionCandidates(net, nodes, candidates, nil)
-=======
-				provisionCandidates(numCandidates, net, nodes, candidates, nil)
->>>>>>> d65039b2
 				ctx, cancel := context.WithTimeout(context.Background(), 10*time.Second)
 				defer cancel()
 				var wg sync.WaitGroup
