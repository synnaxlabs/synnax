# New Contributor Guide

Thanks for your interest in Synnax! We'd love to have you contribute!

> But in the machine of today we forget that motors are whirring: the motor, finally,
> has come to fulfill its function, which is to whirr as a heart beats - and we give no
> thought to the beating of our heart. Thus, precisely because it is perfect the machine
> dissembles its own existence instead of forcing itself upon our notice.
>
> ― Antoine de Saint-Exupéry, Wind, Sand and Stars

## 1 - Find Something to Work On

The next best step is to start thinking about the area or feature you'd like to
contribute to. There are a few ways to do this:

1. Browse our [open issues list](https://github.com/synnaxlabs/synnax/issues) for
   something that catches your eye. Issues marked
   ["good first issue"](https://github.com/synnaxlabs/synnax/issues?q=is%3Aopen+is%3Aissue+label%3A%22good+first+issue%22)
   are a great place to start.
2. Read our [product strategy documents](product/psd), our
   [architecture overview](./tech/architecture.md) document, and our technical
   [requests for comments (RFCs)](tech/rfc). These documents outline critical product
   strategies and technical design decisions we've made, and provide insight into the
   different product focuses we're delivering.
3. Explore the codebase! Read the
   [repository organization](../README.md#repository-organization) section of our
   [README](../README.md) and start digging through the code we've written; there are
   many interesting algorithms:
   - [Distributed counters](../aspen/internal/cluster/pledge/pledge.go)
   - [Gossip algorithms](../aspen/internal/kv/gossip.go)
<<<<<<< HEAD
   - [GPU rendering](../pluto/src/vis)
=======
   - [GPU rendering](../pluto/src/core/vis)
>>>>>>> 77ea7ece
   - [Transport protocols](../freighter)
   - And more!

## 2 - Technical

If you haven't already, please star the project on GitHub! This helps us grow our
community and attract more contributors. Now that you've found an area you're interested
in working on, it's time to get into the technical foundations of the project. All of
our technical documentation can be found in the [docs/tech](../docs/tech) directory
where the [README](./tech/README.md) is the best place to get started.

## 3 - Developer Expectations

To ensure software reliability and good practices, all contributors must adhere to the
following principles.

1. All PRs must
   - be approved by at least 2 people.
   - be approved by [Elham Islam](https://github.com/Lham42).
   - adhere to and every checklist in the existing PR template.
   - not exceed 2000 lines of changes.

2. Any changes to the codebase must be done through a PR. No direct pushes to `main` or
   `rc` branches.

## 4 - Issue priority

<<<<<<< HEAD
| Priority Level | Feature                                                                                | Bug                                                                                                                                                                                                |
| -------------- | -------------------------------------------------------------------------------------- | -------------------------------------------------------------------------------------------------------------------------------------------------------------------------------------------------- |
| Urgent         | This feature blocks progress on upcoming pilots.                                       | This bug will stop the user from making progress and will cause significant loss of time and/or resources. Exampls are critical bugs which cause complete failure of core elements of the product. |
| High           | This feature has been requested by users and is important to their use of our product. | This bug significantly degrades the quality of the user's experience and would take priority over most new feature development. Bugs could cause slowing of the user's workflow or repeated work.  |
| Medium         | There has been some interest in this feature or would improve the product              | This bug makes a noticable inpact on the user experience and should be targeted for next release or there is an existing workaround for now.                                                       |
| Low            | This feature is not critical to users or the product.                                  | These bugs have low impact on the user and could be put off to future releases as necessary.                                                                                                       |
=======
| Priority Level | Feature                                                                                | Bug                                                                                                                                                                                                 |
| -------------- | -------------------------------------------------------------------------------------- | --------------------------------------------------------------------------------------------------------------------------------------------------------------------------------------------------- |
| Urgent         | This feature blocks progress on upcoming pilots.                                       | This bug will stop the user from making progress and will cause significant loss of time and/or resources. Examples are critical bugs which cause complete failure of core elements of the product. |
| High           | This feature has been requested by users and is important to their use of our product. | This bug significantly degrades the quality of the user's experience and would take priority over most new feature development. Bugs could cause slowing of the user's workflow or repeated work.   |
| Medium         | There has been some interest in this feature or would improve the product              | This bug makes a noticeable impact on the user experience and should be targeted for next release or there is an existing workaround for now.                                                       |
| Low            | This feature is not critical to users or the product.                                  | These bugs have low impact on the user and could be put off to future releases as necessary.                                                                                                        |
>>>>>>> 77ea7ece
<|MERGE_RESOLUTION|>--- conflicted
+++ resolved
@@ -29,11 +29,7 @@
    many interesting algorithms:
    - [Distributed counters](../aspen/internal/cluster/pledge/pledge.go)
    - [Gossip algorithms](../aspen/internal/kv/gossip.go)
-<<<<<<< HEAD
    - [GPU rendering](../pluto/src/vis)
-=======
-   - [GPU rendering](../pluto/src/core/vis)
->>>>>>> 77ea7ece
    - [Transport protocols](../freighter)
    - And more!
 
@@ -61,18 +57,9 @@
 
 ## 4 - Issue priority
 
-<<<<<<< HEAD
-| Priority Level | Feature                                                                                | Bug                                                                                                                                                                                                |
-| -------------- | -------------------------------------------------------------------------------------- | -------------------------------------------------------------------------------------------------------------------------------------------------------------------------------------------------- |
-| Urgent         | This feature blocks progress on upcoming pilots.                                       | This bug will stop the user from making progress and will cause significant loss of time and/or resources. Exampls are critical bugs which cause complete failure of core elements of the product. |
-| High           | This feature has been requested by users and is important to their use of our product. | This bug significantly degrades the quality of the user's experience and would take priority over most new feature development. Bugs could cause slowing of the user's workflow or repeated work.  |
-| Medium         | There has been some interest in this feature or would improve the product              | This bug makes a noticable inpact on the user experience and should be targeted for next release or there is an existing workaround for now.                                                       |
-| Low            | This feature is not critical to users or the product.                                  | These bugs have low impact on the user and could be put off to future releases as necessary.                                                                                                       |
-=======
 | Priority Level | Feature                                                                                | Bug                                                                                                                                                                                                 |
 | -------------- | -------------------------------------------------------------------------------------- | --------------------------------------------------------------------------------------------------------------------------------------------------------------------------------------------------- |
 | Urgent         | This feature blocks progress on upcoming pilots.                                       | This bug will stop the user from making progress and will cause significant loss of time and/or resources. Examples are critical bugs which cause complete failure of core elements of the product. |
 | High           | This feature has been requested by users and is important to their use of our product. | This bug significantly degrades the quality of the user's experience and would take priority over most new feature development. Bugs could cause slowing of the user's workflow or repeated work.   |
 | Medium         | There has been some interest in this feature or would improve the product              | This bug makes a noticeable impact on the user experience and should be targeted for next release or there is an existing workaround for now.                                                       |
-| Low            | This feature is not critical to users or the product.                                  | These bugs have low impact on the user and could be put off to future releases as necessary.                                                                                                        |
->>>>>>> 77ea7ece
+| Low            | This feature is not critical to users or the product.                                  | These bugs have low impact on the user and could be put off to future releases as necessary.                                                                                                        |