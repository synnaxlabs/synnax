{
  "name": "@synnaxlabs/docs",
  "type": "module",
  "version": "20.0",
  "private": true,
  "scripts": {
    "dev": "astro dev",
    "start": "astro dev",
    "build": "astro build",
    "preview": "astro preview",
    "astro": "astro",
    "algolia": "node ./src/util/algoliasearch.js",
    "lint": "eslint --cache",
    "fix": "eslint --cache --fix"
  },
  "dependencies": {
    "@astrojs/mdx": "^3.1.8",
    "@astrojs/react": "^3.6.2",
<<<<<<< HEAD
=======
    "@astrojs/vercel": "^7.8.1",
>>>>>>> 7d3e364b
    "@fontsource/geist-mono": "^5.1.0",
    "@astrojs/vercel": "^7.8.1",
    "@synnaxlabs/client": "workspace:*",
    "@synnaxlabs/media": "workspace:*",
    "@synnaxlabs/pluto": "workspace:*",
    "@synnaxlabs/x": "workspace:*",
    "@types/offscreencanvas": "^2019.7.3",
    "astro": "^4.16.0",
    "astro-embed": "^0.7.4",
    "astro-seo": "^0.8.4",
    "clsx": "^2.1.1",
    "dotenv": "^16.4.5",
    "html-escaper": "^3.0.3",
<<<<<<< HEAD
    "react": "^18.3.1",
    "react-dom": "^18.3.1",
    "shiki": "^1.22.0",
    "posthog-js": "^1.174.2"
=======
    "posthog-js": "^1.174.2",
    "react": "^18.3.1",
    "react-dom": "^18.3.1",
    "shiki": "^1.22.0"
>>>>>>> 7d3e364b
  },
  "devDependencies": {
    "@synnaxlabs/tsconfig": "workspace:*",
    "@types/react": "^18.3.11",
    "@types/react-dom": "^18.3.1",
<<<<<<< HEAD
    "algoliasearch": "^5.8.1",
=======
    "algoliasearch": "^4.23.3",
    "eslint": "^9.12.0",
>>>>>>> 7d3e364b
    "eslint-config-synnaxlabs": "workspace:*",
    "gray-matter": "^4.0.3",
    "remove-markdown": "^0.5.5",
    "typescript": "^5.6.3"
  }
}<|MERGE_RESOLUTION|>--- conflicted
+++ resolved
@@ -16,10 +16,7 @@
   "dependencies": {
     "@astrojs/mdx": "^3.1.8",
     "@astrojs/react": "^3.6.2",
-<<<<<<< HEAD
-=======
     "@astrojs/vercel": "^7.8.1",
->>>>>>> 7d3e364b
     "@fontsource/geist-mono": "^5.1.0",
     "@astrojs/vercel": "^7.8.1",
     "@synnaxlabs/client": "workspace:*",
@@ -33,28 +30,17 @@
     "clsx": "^2.1.1",
     "dotenv": "^16.4.5",
     "html-escaper": "^3.0.3",
-<<<<<<< HEAD
-    "react": "^18.3.1",
-    "react-dom": "^18.3.1",
-    "shiki": "^1.22.0",
-    "posthog-js": "^1.174.2"
-=======
     "posthog-js": "^1.174.2",
     "react": "^18.3.1",
     "react-dom": "^18.3.1",
     "shiki": "^1.22.0"
->>>>>>> 7d3e364b
   },
   "devDependencies": {
     "@synnaxlabs/tsconfig": "workspace:*",
     "@types/react": "^18.3.11",
     "@types/react-dom": "^18.3.1",
-<<<<<<< HEAD
-    "algoliasearch": "^5.8.1",
-=======
     "algoliasearch": "^4.23.3",
     "eslint": "^9.12.0",
->>>>>>> 7d3e364b
     "eslint-config-synnaxlabs": "workspace:*",
     "gray-matter": "^4.0.3",
     "remove-markdown": "^0.5.5",
