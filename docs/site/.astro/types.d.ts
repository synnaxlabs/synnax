--- conflicted
+++ resolved
@@ -1,6 +1,3 @@
-<<<<<<< HEAD
-/// <reference types="astro/client" />
-=======
 // Copyright 2024 Synnax Labs, Inc.
 //
 // Use of this software is governed by the Business Source License included in the file
@@ -212,5 +209,4 @@
   type AnyEntryMap = ContentEntryMap & DataEntryMap;
 
   type ContentConfig = never;
-}
->>>>>>> 3cdc4452
+}