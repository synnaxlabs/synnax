--- conflicted
+++ resolved
@@ -1,12 +1,8 @@
 {
-	"devToolbar": {
-		"enabled": false
-	},
-	"_variables": {
-<<<<<<< HEAD
-		"lastUpdateCheck": 1734126391970
-=======
-		"lastUpdateCheck": 1734129716179
->>>>>>> 8f3bbcc5
-	}
+  "devToolbar": {
+    "enabled": false
+  },
+  "_variables": {
+    "lastUpdateCheck": 1734129716179
+  }
 }