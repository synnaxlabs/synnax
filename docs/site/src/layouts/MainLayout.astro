--- conflicted
+++ resolved
@@ -21,7 +21,6 @@
 </script>
 
 <html transition:animate="none">
-<<<<<<< HEAD
   <head>
     <SEO
       title={title}
@@ -150,189 +149,6 @@
       }
     }
 
-        a {
-      color: var(--pluto-primary-p1);
-      text-decoration: none;
-    }
-
-    :root {
-      --nav-height: 10rem;
-      --max-width: 1400px;
-      --astro-code-color-text: var(--pluto-text-color);
-      --astro-code-color-background: var(--pluto-gray-l1);
-      --astro-code-token-comment: var(--pluto-gray-l5);
-      --astro-code-token-string-expression: #00b023;
-      --astro-code-token-function: #20a4f3;
-      --astro-code-token-punctuation: var(--pluto-text-color);
-      --astro-code-token-keyword: #dc136c;
-      --astro-code-token-constant: var(--astro-code-token-string-expression);
-    }
-
-    a:hover:not(.pluto-btn) {
-      text-decoration: underline;
-    }
-=======
-    <head>
-        <SEO
-            title={title}
-            titleTemplate="%s | Synnax"
-            titleDefault="Synnax"
-            description={description}
-            extend={{
-                link: [
-                    {
-                        rel: "icon",
-                        href: "/favicon.svg",
-                    },
-                ],
-                meta: [
-                    {
-                        name: "viewport",
-                        content: "width=device-width, initial-scale=1.0",
-                    },
-                ],
-            }}
-        />
-        <ViewTransitions />
-    </head>
-    <header class="pluto--bordered-bottom">
-        <Align.Space
-            className="header-content"
-            direction="x"
-            justify="spaceBetween"
-            align="center"
-        >
-            <a href="/">
-                <Logo style={{ height: "5rem" }} variant="title" />
-            </a>
-            <Search client:only="react" />
-            <Align.Space direction="x" align="center">
-                <p class="version" transition:persist></p>
-                <a href="https://github.com/synnaxlabs/synnax">
-                    <Icon.Logo.Github
-                        style={{ height: "3rem", width: "3rem" }}
-                        fill="var(--pluto-text-color)"
-                    />
-                </a>
-            </Align.Space>
-        </Align.Space>
-    </header>
-    <section>
-        <nav class="docs-nav">
-            <PageNav client:idle currentPage={Astro.url.pathname} />
-        </nav>
-        <article transition:animate="fade">
-            <h1 class="article-title">{heading ?? title}</h1>
-            <h3 class="article-description">{description}</h3>
-            <slot />
-        </article>
-        <nav class="docs-toc pluto--bordered-left">
-            <TableOfContents client:idle headings={headings} />
-        </nav>
-    </section>
-
-    <script>
-        import { startThemeDriver } from "@/util/theme";
-        import { startUpdatingIframeHref } from "@/util/iframe";
-        startThemeDriver();
-        startUpdatingIframeHref();
-        document.addEventListener("astro:after-swap", () => {
-            startThemeDriver();
-            startUpdatingIframeHref();
-        });
-    </script>
-
-    <style is:global>
-        .pluto-tabs-selector__button p {
-            margin: 0;
-        }
-
-        .chip {
-            text-decoration: none !important;
-            flex-grow: 1;
-            min-width: 275px;
-            flex-basis: 275px;
-            & div {
-                height: 100%;
-                transition: all 0.1s ease-in-out;
-                border: var(--pluto-border-l4);
-                padding: 1rem 3rem;
-                border-radius: var(--pluto-border-radius);
-                &:hover {
-                    border-color: var(--pluto-primary-z);
-                    cursor: pointer;
-
-                    & h4 {
-                        color: var(--pluto-primary-z);
-                    }
-                    & p {
-                        color: var(--pluto-gray-l9);
-                    }
-                }
-            }
-            & h4 {
-                color: var(--pluto-primary-p1);
-            }
-            & p {
-                color: var(--pluto-gray-l7);
-            }
-        }
-
-        .info {
-            padding: 0.1rem 3rem;
-            margin: 4rem 0;
-            background: var(--pluto-primary-z-20);
-            border: var(--pluto-border);
-            border-color: var(--pluto-primary-z-30);
-            border-radius: 1rem;
-            & > * {
-                font-size: var(--pluto-small-size);
-                font-family: var(--pluto-font-family);
-                font-weight: var(--pluto-small-weight);
-                line-height: calc(var(--pluto-small-line-height) * 1.2);
-            }
-
-            &.warning {
-                /* pick a nice shad of yello */
-                background: #ffff0033;
-                border-color: #d5d500;
-            }
-        }
-
-        nav {
-            & p,
-            small {
-                white-space: normal !important;
-            }
-            & small {
-                margin-top: 2px !important;
-            }
-        }
-
-        .docs-get-started-chip {
-            overflow: hidden;
-
-            & .text-container {
-                transition: all 0.15s ease-in-out;
-                position: relative;
-                top: 45px;
-            }
-
-            & p {
-                color: var(--pluto-gray-l7);
-            }
-
-            :hover {
-                & p {
-                    opacity: 1;
-                }
-
-                & .text-container {
-                    top: 0px;
-                }
-            }
-        }
-
         .table-of-contents {
             & h5 {
                 font-weight: 500;
@@ -415,9 +231,9 @@
         }
 
         a {
-            color: var(--pluto-primary-p1);
-            text-decoration: none;
-        }
+      color: var(--pluto-primary-p1);
+      text-decoration: none;
+    }
 
         :root {
             --nav-height: 10rem;
@@ -432,62 +248,9 @@
             --astro-code-token-constant: var(--pluto-text-color);
         }
 
-        a:hover:not(.pluto-btn) {
-            text-decoration: underline;
-        }
-
-        .pluto-tree {
-            .pluto-text {
-                color: var(--pluto-gray-l6);
-                font-size: var(--pluto-small-size);
-                line-height: var(--pluto-small-line-height);
-                font-weight: var(--pluto-small-weight);
-            }
-
-            overflow-x: hidden;
-
-            .pluto-btn {
-                padding-top: 1rem;
-                padding-bottom: 1rem;
-                background: none !important;
-                height: auto;
-
-                &:hover {
-                    & .pluto-text {
-                        font-weight: 500;
-                        color: var(--pluto-text-color);
-                    }
-
-                    & path:is(:not([fill="none"]), [stroke="#000"]) {
-                        fill: var(--pluto-text-color) !important;
-                    }
-                }
-
-                &:not(.pluto--has-children) {
-                    border-left: 1px solid var(--pluto-gray-l3);
-                    border-radius: 0 !important;
-
-                    &.pluto--selected {
-                        border-left: 2px solid var(--pluto-primary-p1);
-                        background: none;
-                        .pluto-text {
-                            color: var(--pluto-text-color);
-                            font-weight: 500;
-                        }
-                    }
-
-                    &:hover {
-                        background: none !important;
-                        border-left: 2px solid var(--pluto-text-color);
-                    }
-                }
-            }
-
-            .pluto-text-icon path:is(:not([fill="none"]), [stroke="#000"]) {
-                fill: var(--pluto-gray-l5) !important;
-            }
-        }
->>>>>>> 4ccfce3d
+    a:hover:not(.pluto-btn) {
+      text-decoration: underline;
+    }
 
         .copy-code {
       position: absolute;
