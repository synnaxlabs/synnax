---
layout: "@/layouts/MainLayout.astro"
title: "Concepts"
description: "Learn about the core concepts of Synnax."
---
<<<<<<< HEAD
=======

>>>>>>> 78e2d54d
import { Image } from "@/components/Media";
import { Divider } from "@synnaxlabs/pluto";
import Diagram from "@/components/Diagram.astro";
import Note from "@/components/Note.astro";

Synnax is a streaming time-series database designed to acquire, store, and transmit
real-time data from hardware systems. It scales horizontally, and can be deployed on
edge services for data acquisition or in cloud environments for high-performance
analysis.

Synnax inherits a hybrid pedigree from hardware data acquisition (DAQ) systems and
cloud-native, horizontally scalable databases. This page introduces the core concepts
needed to effectively integrate a Synnax cluster into your systems.

<Divider.Divider direction="x" />

## Distribution Components

### Nodes

A [node](/reference/concepts/clusters-and-nodes#what-is-a-node) is an individual,
running instance of the [Synnax executable](/reference/cluster/quick-start). The host
machine can be an edge device, VM, container, or bare metal server. The only requirement
is that it can store data on disk and has an address reachable by other nodes in the
cluster.

### Clusters

Nodes communicate with each other to form a
[cluster](/reference/concepts/clusters-and-nodes#what-is-a-cluster). The nodes in a
cluster collaborate to read, write, and exchange data. Nodes expose the cluster as a
monolothic data space, meaning that a user can query a single node for the entire
cluster’s data without being aware of where it is actually stored.

<Divider.Divider direction="x" />

## Data Components

The data components of a cluster are the building blocks for storing, retrieving, and
<<<<<<< HEAD
streaming hardware telemetry data. There are five data components. We'll step
through each one.

### Samples

A sample is a single value recorded at a specific point in time. When dealing with 
hardware, samples are most commonly numeric sensor readings, such as temperature or
pressure. Samples can also be actuator commands, status codes, or any other strongly
typed value. 

<Diagram>
<Image 
    client:only="react" 
    id="concepts/overview/sample" 
    extension="svg" 
    themed={false} 
/>
=======
streaming hardware telemetry data. There are five data components in Synnax:
[samples](#samples), [channels](#channels), [ranges](#ranges), [series](#series), and
[frames](#frames).

### Samples

A sample is a single value recorded at a specific point in time. When dealing with
hardware, samples are most commonly numeric sensor readings, such as temperature or
pressure. Samples can also be actuator commands, status codes, or any other strongly
typed value.

<Diagram>
  <Image
    client:only="react"
    id="concepts/overview/sample"
    extension="svg"
    themed={false}
  />
>>>>>>> 78e2d54d
</Diagram>

### Channels

A [channel](/reference/concepts/channels) is a logical collection of samples emitted by
or representing the values of a single source. This source is typically a sensor, although
<<<<<<< HEAD
channels can also hold values like actuator commands, status codes, log messages, or 
enumerations.

In Synnax, samples written to a channel are both stored permanently and streamed in 
real-time. Live transmission allows for consumers (called [streamers](/reference/concepts/streams)) 
to receive and process real-time data. Common use cases for data streaming include 
=======
channels can also hold values like actuator commands, status codes, log messages, or
enumerations.

In Synnax, samples written to a channel are both stored permanently and streamed in
real-time. Live transmission allows for consumers (called [streamers](/reference/concepts/streams))
to receive and process real-time data. Common use cases for data streaming include
>>>>>>> 78e2d54d
visualization, anomaly detection, and automated control.

Combined data storage and streaming is a key feature of Synnax, enabling many powerful
workflows that would otherwise require multiple systems to implement.

<Diagram>
<<<<<<< HEAD
<Image 
    client:only="react"
    id="concepts/overview/channel" 
    extension="svg" 
    themed={false}
/>
</Diagram>

<Note variant="info">
Channels are comparable to tags in a time-series database like [InfluxDB](https://www.influxdata.com/)
or SCADA system like [Ignition](https://inductiveautomation.com/). 
=======
  <Image
    client:only="react"
    id="concepts/overview/channel"
    extension="svg"
    themed={false}
  />
</Diagram>

<Note variant="info">
  Channels are comparable to tags in a time-series database like
  [InfluxDB](https://www.influxdata.com/) or SCADA system like
  [Ignition](https://inductiveautomation.com/).
>>>>>>> 78e2d54d
</Note>

### Ranges

A [range](/reference/concepts/ranges) (short for _time range_) is a
user-defined time interval that labels interesting events in your data. While channels
are used to group samples by source, ranges are used to group related samples by time
period.
<<<<<<< HEAD

In addition to being the primary method for querying data from a cluster, Ranges are also
a powerful tool for attaching crucial meta-data to telemetry values.

In a test operations context, ranges can be used to label specific test runs, attaching
information like calibration data, test parameters, and procedures. In manufacturing
and monitoring, ranges can be used to label anomalies, identify maintenance periods, or
annotate automated control actions.

<Diagram>
<Image 
    client:only="react"
    id="concepts/overview/range" 
    extension="svg" 
    themed={false}
/>
=======

In addition to being the primary method for querying data from a cluster, ranges are
also a powerful tool for attaching crucial meta-data to telemetry values.

In a test operations context, ranges can be used to label specific test runs, attaching
information like calibration data, test parameters, and procedures. In manufacturing
and monitoring, ranges can be used to label anomalies, identify maintenance periods, or
annotate automated control actions.

<Diagram>
  <Image
    client:only="react"
    id="concepts/overview/range"
    extension="svg"
    themed={false}
  />
>>>>>>> 78e2d54d
</Diagram>

### Series

While channels and ranges group related data, series do the heavy lifting in terms
of storing and transmitting actual samples. A series is comparable to a list or array
in other programming languages. When reading or writing data to Synnax, you'll frequently
work with channel data as a collection of one or more series.

<Diagram>
<<<<<<< HEAD
<Image 
    client:only="react"
    id="concepts/overview/series" 
    extension="svg" 
    themed={false}
/>
=======
  <Image
    client:only="react"
    id="concepts/overview/series"
    extension="svg"
    themed={false}
  />
>>>>>>> 78e2d54d
</Diagram>

### Frames

A frame is a collection of related series. These series form a table-like structure
comparable to a pandas `DataFrame` in Python or a `data.frame` in R. Each column is
<<<<<<< HEAD
identified by a channel, holding one or more series for that channel. Frames are the 
fundamental unit of data transfer within Synnax, and are very useful for effectively 
working with data from multiple channels at once.

<Diagram>
<Image 
    client:only="react"
    id="concepts/overview/frame" 
    extension="svg" 
    themed={false}
/>
=======
identified by a channel, holding one or more series for that channel. Frames are the
fundamental unit of data transfer within Synnax, and are very useful for effectively
working with data from multiple channels at once.

<Diagram>
  <Image
    client:only="react"
    id="concepts/overview/frame"
    extension="svg"
    themed={false}
  />
>>>>>>> 78e2d54d
</Diagram>

<Divider.Divider direction="x" />

## Operation Components

The operation components are key interfaces that allows users to access and modify the
samples in a cluster.

### Writers

[Writers](/reference/concepts/writes) are used to write samples to a cluster. They can
be used to write static data in large batches or stream data in real-time. A writer can
be opened on multiple channels, where each frame contains series with samples for each
channel. Writers support atomic transactions, meaning that all samples in a frame are
written to the cluster or none are. This is particularly useful when reading in data
from large files.

Writers also support dynamic control handoff, which is when multiple writers can be
opened on the same channel, but only a subset (typically one) of the writers is actually
allowed to write to the channel at any given time. This is useful for transitioning
control between manual operators and automated systems.

### Iterators / Readers

The primary method for reading data from a cluster is through an
[iterator](/reference/concepts/reads). Iterators read data in a streaming fashion,
allowing users to efficiently query and process large quantities of data. They can be
opened on one or more channels to read historical data across a specific range of time.
Iterators are sometimes called "readers".

### Streamers

[Streamers](/reference/concepts/streams) are used to stream data in real-time. They can
be thought of as a 'subscriber' in a traditional publish-subscribe system. Like
iterators, streamers can be opened on one or more channels to receive data as it is
being written. Streamers are useful for live plotting, control, and real-time post
processing.

### Deletes

Deletes are used to remove samples from a cluster.<|MERGE_RESOLUTION|>--- conflicted
+++ resolved
@@ -3,10 +3,7 @@
 title: "Concepts"
 description: "Learn about the core concepts of Synnax."
 ---
-<<<<<<< HEAD
-=======
 
->>>>>>> 78e2d54d
 import { Image } from "@/components/Media";
 import { Divider } from "@synnaxlabs/pluto";
 import Diagram from "@/components/Diagram.astro";
@@ -46,25 +43,6 @@
 ## Data Components
 
 The data components of a cluster are the building blocks for storing, retrieving, and
-<<<<<<< HEAD
-streaming hardware telemetry data. There are five data components. We'll step
-through each one.
-
-### Samples
-
-A sample is a single value recorded at a specific point in time. When dealing with 
-hardware, samples are most commonly numeric sensor readings, such as temperature or
-pressure. Samples can also be actuator commands, status codes, or any other strongly
-typed value. 
-
-<Diagram>
-<Image 
-    client:only="react" 
-    id="concepts/overview/sample" 
-    extension="svg" 
-    themed={false} 
-/>
-=======
 streaming hardware telemetry data. There are five data components in Synnax:
 [samples](#samples), [channels](#channels), [ranges](#ranges), [series](#series), and
 [frames](#frames).
@@ -83,47 +61,24 @@
     extension="svg"
     themed={false}
   />
->>>>>>> 78e2d54d
 </Diagram>
 
 ### Channels
 
 A [channel](/reference/concepts/channels) is a logical collection of samples emitted by
 or representing the values of a single source. This source is typically a sensor, although
-<<<<<<< HEAD
-channels can also hold values like actuator commands, status codes, log messages, or 
-enumerations.
-
-In Synnax, samples written to a channel are both stored permanently and streamed in 
-real-time. Live transmission allows for consumers (called [streamers](/reference/concepts/streams)) 
-to receive and process real-time data. Common use cases for data streaming include 
-=======
 channels can also hold values like actuator commands, status codes, log messages, or
 enumerations.
 
 In Synnax, samples written to a channel are both stored permanently and streamed in
 real-time. Live transmission allows for consumers (called [streamers](/reference/concepts/streams))
 to receive and process real-time data. Common use cases for data streaming include
->>>>>>> 78e2d54d
 visualization, anomaly detection, and automated control.
 
 Combined data storage and streaming is a key feature of Synnax, enabling many powerful
 workflows that would otherwise require multiple systems to implement.
 
 <Diagram>
-<<<<<<< HEAD
-<Image 
-    client:only="react"
-    id="concepts/overview/channel" 
-    extension="svg" 
-    themed={false}
-/>
-</Diagram>
-
-<Note variant="info">
-Channels are comparable to tags in a time-series database like [InfluxDB](https://www.influxdata.com/)
-or SCADA system like [Ignition](https://inductiveautomation.com/). 
-=======
   <Image
     client:only="react"
     id="concepts/overview/channel"
@@ -136,7 +91,6 @@
   Channels are comparable to tags in a time-series database like
   [InfluxDB](https://www.influxdata.com/) or SCADA system like
   [Ignition](https://inductiveautomation.com/).
->>>>>>> 78e2d54d
 </Note>
 
 ### Ranges
@@ -145,24 +99,6 @@
 user-defined time interval that labels interesting events in your data. While channels
 are used to group samples by source, ranges are used to group related samples by time
 period.
-<<<<<<< HEAD
-
-In addition to being the primary method for querying data from a cluster, Ranges are also
-a powerful tool for attaching crucial meta-data to telemetry values.
-
-In a test operations context, ranges can be used to label specific test runs, attaching
-information like calibration data, test parameters, and procedures. In manufacturing
-and monitoring, ranges can be used to label anomalies, identify maintenance periods, or
-annotate automated control actions.
-
-<Diagram>
-<Image 
-    client:only="react"
-    id="concepts/overview/range" 
-    extension="svg" 
-    themed={false}
-/>
-=======
 
 In addition to being the primary method for querying data from a cluster, ranges are
 also a powerful tool for attaching crucial meta-data to telemetry values.
@@ -179,7 +115,6 @@
     extension="svg"
     themed={false}
   />
->>>>>>> 78e2d54d
 </Diagram>
 
 ### Series
@@ -190,40 +125,18 @@
 work with channel data as a collection of one or more series.
 
 <Diagram>
-<<<<<<< HEAD
-<Image 
-    client:only="react"
-    id="concepts/overview/series" 
-    extension="svg" 
-    themed={false}
-/>
-=======
   <Image
     client:only="react"
     id="concepts/overview/series"
     extension="svg"
     themed={false}
   />
->>>>>>> 78e2d54d
 </Diagram>
 
 ### Frames
 
 A frame is a collection of related series. These series form a table-like structure
 comparable to a pandas `DataFrame` in Python or a `data.frame` in R. Each column is
-<<<<<<< HEAD
-identified by a channel, holding one or more series for that channel. Frames are the 
-fundamental unit of data transfer within Synnax, and are very useful for effectively 
-working with data from multiple channels at once.
-
-<Diagram>
-<Image 
-    client:only="react"
-    id="concepts/overview/frame" 
-    extension="svg" 
-    themed={false}
-/>
-=======
 identified by a channel, holding one or more series for that channel. Frames are the
 fundamental unit of data transfer within Synnax, and are very useful for effectively
 working with data from multiple channels at once.
@@ -235,7 +148,6 @@
     extension="svg"
     themed={false}
   />
->>>>>>> 78e2d54d
 </Diagram>
 
 <Divider.Divider direction="x" />
