--- conflicted
+++ resolved
@@ -4,13 +4,6 @@
 description: "Learn about the core concepts of Synnax."
 ---
 
-<<<<<<< HEAD
-Synnax is a streaming time-series database designed to acquire, store, and transmit
-real-time data from hardware systems. It scales horizontally, and can be deployed
-on edge services for data acquisition or in cloud environments for high-performance
-analysis.
-
-=======
 import { Divider } from "@synnaxlabs/pluto";
 
 Synnax is a streaming time-series database designed to acquire, store, and transmit
@@ -18,7 +11,6 @@
 edge services for data acquisition or in cloud environments for high-performance
 analysis.
 
->>>>>>> 655d37d1
 Synnax inherits a hybrid pedigree from hardware data acquisition (DAQ) systems and
 cloud-native, horizontally scalable databases. This page introduces the core concepts
 needed to effectively integrate a Synnax cluster into your systems.
@@ -29,18 +21,11 @@
 
 ### Nodes
 
-<<<<<<< HEAD
-A [node](clusters-and-nodes#what-is-a-node) is an individual, running instance of the 
-[Synnax executable](/cluster/quick-start). The host machine can be an edge device, VM, 
-container, or bare metal server. The only requirement is that it can store data on disk and 
-has an address reachable by other nodes in the cluster.
-=======
 A [node](/reference/concepts/clusters-and-nodes#what-is-a-node) is an individual,
 running instance of the [Synnax executable](/reference/cluster/quick-start). The host
 machine can be an edge device, VM, container, or bare metal server. The only requirement
 is that it can store data on disk and has an address reachable by other nodes in the
 cluster.
->>>>>>> 655d37d1
 
 ### Clusters
 
@@ -68,28 +53,6 @@
 
 ### Channels
 
-<<<<<<< HEAD
-A [channel](channels) is a logical collection of samples emitted by or
-representing the values of a single source (typically a sensor or actuator). We can 
-store the speedometer readings across all the cyclists’s rides in a single channel 
-titled “speed-gps”. We can also create channels that store post-processed results 
-or simulated values. For example, we can record target speeds for each ride in a
-“speed-target” channel, and then write the difference between our target and
-actual readings in a “speed-diff” channel. As long as the samples are
-time-ordered, do not have duplicates (i.e. no two samples have the same
-timestamp), and have a consistent data type, they can be contained in a channel.
-
-Channels can also be used to stream samples in real-time. This is useful for live 
-plotting, control sequences, and post-processing applications. 
-
-### Ranges
-
-A [range](read-ranges) (short for "time range"), is a user defined region of a
-channel's data. Ranges are purely for categorization and do not affect the structure of 
-a channel's data. Ranges can be subsections of a domain or span multiple domains. They 
-can also overlap with or contain other ranges. Ranges are typically used to indicate 
-important events or categorize long periods of time.
-=======
 A [channel](/reference/concepts/channels) is a logical collection of samples emitted by
 or representing the values of a single source (typically a sensor or actuator). We can
 store the speedometer readings across all the cyclists’s rides in a single channel
@@ -110,7 +73,6 @@
 affect the structure of a channel's data. Ranges can also overlap with or contain other
 ranges. Ranges are typically used to indicate important events or categorize long
 periods of time.
->>>>>>> 655d37d1
 
 After each ride, we can identify periods of interest, such as hills or descents, and
 define ranges to mark them as relevant for analysis. If our cyclist is training for a
@@ -119,28 +81,15 @@
 
 ### Series
 
-<<<<<<< HEAD
-While ranges virtually separate areas of related data, series are used to hold the 
-actual samples. They can be compared to arrays or lists in most programming languages.
-Series are strongly typed hold their values in time-order. When writing data to the 
-cluster, a user must provide a [frame](#frames) containing an series of samples for each 
-=======
 While ranges virtually separate areas of related data, series are used to hold the
 actual samples. They can be compared to arrays or lists in most programming languages.
 Series are strongly typed and hold their values in time-order. When writing data to the
 cluster, a user must provide a [frame](#frames) containing an series of samples for each
->>>>>>> 655d37d1
 channel they wish to write to. When reading data, a caller typically receives frames
 containing series of samples for each channel across the requested period of time.
 
 ### Frames
 
-<<<<<<< HEAD
-A frame is a collection of related series. These series form a table like
-structure comparable to a pandas `DataFrame` in Python or a `data.frame` in R.
-Each column holds a one or more series. They're the fundamental unit of data
-transfer within a cluster, and are used for reads, writes, and streaming.
-=======
 A frame is a collection of related series. These series form a table-like structure
 comparable to a pandas `DataFrame` in Python or a `data.frame` in R. Each column holds
 one or more series. Frames are the fundamental unit of data transfer within a cluster,
@@ -186,45 +135,8 @@
 ### Deletes
 
 Deletes are used to remove samples from a cluster.
->>>>>>> 655d37d1
 
 <Divider.Divider direction="x" />
-
-## Operation Components
-
-The operation components are key interfaces that allows users to access and modify the
-samples in a cluster.
-
-### Writers 
-
-[Writers] are used to write samples to a cluster. They can be used to write static data
-in large batches or stream data in real-time. A writer can be opened on multiple 
-channels, where each frame contains series with samples for each channel. Writers support
-atomic transactions, meaning that all samples in a frame are written to the cluster or
-none are. This is particularly useful when reading in data from large files.
-
-Writers also support dynamic control handoff i.e. multiple writers can be opened on the 
-same channel, but only a subset (typically one) of the writers is actually allowed to 
-write to the channel at any given time. This is useful for transitioning control between 
-manual operators and automated systems.
-
-### Iterators/Readers
-
-The primary method for reading data from a cluster is through an [iterator]. Iterators
-read data in a streaming fashion, allowing users to efficiently query and process large
-quantities of data. They can be opened on one or more channels to read historical data
-across a specific range of time.
-
-### Streamers
-
-[Streamers] are used to stream data in real-time. They can be thought of as a 'subscriber'
-in a traditional publish-subscribe system. Like iterators, streamers can be opened on one
-or more channels to receive data as it is being written. Streamers are useful for live
-plotting, control, and real-time post processing.
-
-### Deletes
-
-Deletes are used to remove samples from a cluster. 
 
 ## Synnax as a Spreadsheet
 
@@ -249,12 +161,6 @@
 | 1719282520236429056 | 27.2      | 7.0          | -20.1      |
 | 1720282520236429056 | 15.3      | 7.0          | -8.3       |
 
-<<<<<<< HEAD
-This table describes the data layout for our cyclist's rides. Each individual
-channel, such as speed-gps or speed-target, is a series. The collection of
-series indexed to one time series is a frame.
-=======
 This table describes the data layout for our cyclist's rides. Each individual channel,
 such as speed-gps or speed-target, is a series. The collection of series indexed to one
-time series is a frame.
->>>>>>> 655d37d1
+time series is a frame.