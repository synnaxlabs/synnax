---
layout: "@/layouts/Reference.astro"
title: "Write Data"
description: "Use the TypeScript client to write data to the Synnax Core."
next: "Stream Data"
nextURL: "/reference/typescript-client/stream-data"
prev: "Read Data"
prevURL: "/reference/typescript-client/read-data"
---

import { Divider } from "@synnaxlabs/pluto";
import { mdxOverrides } from "@/components/mdxOverrides";
export const components = mdxOverrides;

The Synnax TypeScript client supports multiple methods for writing data to the Core. We
can write directly to a channel, or we can write to multiple channels in a streaming
fashion using a writer.

Writes in Synnax are more complicated than reads, and, as such, we recommend checking
out our [concepts](/reference/concepts/writes) page to learn more about writing data to
Synnax. The [rules of writes](/reference/concepts/writes#rules-of-writes) are especially
important.

<Divider.Divider x />

## Writing to a Channel

Writing to a channel requires us to write timestamps to its index channel before we
write the data. We'll create the following channels to use as examples:

```typescript
import { DataType } from "@synnaxlabs/client";

const timeChannel = await client.channels.create({
  name: "time",
  dataType: DataType.TIMESTAMP,
  isIndex: true,
});

const temperatureChannel = await client.channels.create({
  name: "temperature",
  dataType: DataType.FLOAT32,
  index: timeChannel.key,
});
```

We can then write data to `timeChannel` and `temperatureChannel`. We need to write to
the index channel before writing to the regular channel, so we will write to
`timeChannel` first. Writing data via the channel's `write` method requires a typed
array:

```typescript
import { TimeStamp, TimeSpan } from "@synnaxlabs/client";

const start = TimeStamp.now();
const timestamps = new BigInt64Array([
  start.valueOf(), // valueOf() converts a TimeSpan to a bigint.
  start.add(TimeSpan.seconds(1)).valueOf(),
  start.add(TimeSpan.seconds(2)).valueOf(),
  start.add(TimeSpan.seconds(3)).valueOf(),
  start.add(TimeSpan.seconds(4)).valueOf(),
]);
const temperatures = new Float32Array([20.0, 20.1, 20.2, 20.3, 20.4]);

// Write the timestamps to the index first
await timeChannel.write(start, timestamps);
// Then write the data
await temperatureChannel.write(start, temperatures);
```

Notice how we align the two arrays by using the common `start` timestamp. This tells
Synnax that the first sample in the `temperatures` array is associated with the first
timestamp in the `timestamps` array, and so on.

Synnax will raise a `ValidationError` if the index does not contain a corresponding
timestamp for every sample in the data array. After all, it wouldn't make sense to have
a temperature reading without an associated timestamp.

<Divider.Divider x />

## Using a Writer

While the above methods are great for writing static, existing data, it's common to want
to write data in a streaming fashion as it's acquired. This is useful for for use in
control sequences and live data processing. The `Writer` class is designed to handle
this use case (and is actually used under the hood by the above methods).

To keep things intuitive, we've designed the writer API around a file-like interface.
There are a few key differences, the most important being that writers are governed by a
transaction. If you'd like to learn more about transactions, see the
[concepts](/reference/concepts/writes) page.

We'll create the following channels to use as examples:

```typescript
import { DataType } from "@synnaxlabs/client";

const timeChannel = await client.channels.create({
  name: "time",
  dataType: DataType.TIMESTAMP,
  isIndex: true,
});

const temperatureChannel = await client.channels.create({
  name: "temperature",
  dataType: DataType.FLOAT32,
  index: timeChannel.key,
});
```

To open the writer, we'll use the `openWriter` method on the client:

```typescript
import { TimeStamp, Series, Frame } from "@synnaxlabs/client";

const writer = await client.openWriter({
  start: TimeStamp.now(),
  channels: ["time", "temperature"],
});

try {
  for (let i = 0; i < 100; i++) {
    const start = TimeStamp.now();
    const timeSeries = BigInt64Array.from({ length: 10 }, (_, i) =>
      start.add(TimeSpan.milliseconds(i)).valueOf(),
    );
    const dataSeries = Float32Array.from({ length: 10 }, (_, i) => Math.sin(i / 100));

    await writer.write(
      new Frame({
        [timeChannel.key]: new Series(timeSeries),
        [temperatureChannel.key]: new Series(dataSeries),
      }),
    );
    await new Promise((resolve) => setTimeout(resolve, 100));
  }
  await writer.commit();
} finally {
  await writer.close();
}
```

This example will write 100 batches of 10 samples to the `temperature` channel, each
roughly 100ms apart, and will commit all writes when finished.

It's typical to write and commit millions of samples over the course of hours or days,
intermittently calling commit to ensure that the data is safely stored in the Core.

### Closing the Writer

It's very important to free the writer resources when finished by calling the `close`
method. If `close` is not called at the end of the writer, other writers may not be able
to write to the same channels. We typically recommend placing the writer operations
inside a try-finally block to ensure that the writer is always closed.

### Different Ways of Writing Data

There are a number of argument formats that the `write` method accepts. Use the one that
best fits your use case.

```typescript
// Write a single sample for a channel
await writer.write("temperature", 20.0);

// Write multiple samples for a channel
await writer.write("temperature", [20.0, 20.1, 20.2, 20.3, 20.4]);

// Write a single sample for several channels
await writer.write({
  time: TimeStamp.now(),
  temperature: 20.0,
});

// Write multiple samples for several channels
const start = TimeStamp.now();
await writer.write({
  time: [start, start.add(TimeSpan.seconds(1))],
  temperature: [20.0, 20.1],
});

// Write typed arrays for several channels
await writer.write(
  new Frame({
    [timeChannel.key]: new BigInt64Array([
      start.valueOf(),
      start.add(TimeSpan.seconds(1)).valueOf(),
    ]),
    [temperatureChannel.key]: new Float32Array([20.0, 20.1]),
  }),
);
```

### Auto-Commit

By default, writers are configured with auto-commit enabled, meaning each write is
immediately committed and available for read access. This is ideal for real-time data
acquisition where you want data to be immediately available for monitoring and analysis.

#### When to Disable Auto-Commit

You may want to disable auto-commit in the following scenarios:

- **Chunk-based file ingestion**: When loading historical data from files, you may want
  to commit data in logical chunks (e.g., after processing each file) to ensure atomic
  visibility of complete datasets.
- **Batch processing**: When ingesting large volumes of historical data where real-time
  visibility is not required and you want to optimize performance by reducing commit
  overhead.
- **Atomic transactions**: When you need multiple writes to appear together atomically
  to maintain data consistency across channels.

To disable auto-commit, set the `enableAutoCommit` option to `false` when opening the
writer:

```typescript
import { TimeStamp, Series, Frame } from "@synnaxlabs/client";

const writer = await client.openWriter({
  start: TimeStamp.now(),
  channels: ["time", "temperature"],
  enableAutoCommit: false, // Disable auto-commit for manual control
});

try {
  // Write data in chunks
  for (let chunk = 0; chunk < 10; chunk++) {
    for (let i = 0; i < 1000; i++) {
      const start = TimeStamp.now();
      await writer.write({
        time: start,
        temperature: Math.sin(i / 100),
      });
    }
    // Commit after each chunk of 1000 samples
    await writer.commit();
  }
} finally {
  await writer.close();
}
```

### Write Authorities

Writers support dynamic control handoff. Multiple writers can be opened on a channel at
the same time, but only one writer is allowed to write to the channel. To determine
which writer has control, an authority from 0 to 255 is assigned to each writer (or,
optionally, each channel in the writer). The writer with the highest authority will be
allowed to write. If two writers have the same authority, the writer that opened first
will be allowed to write. For more information, see the
[concepts](/reference/concepts/writes#dynamic-control---write-authorities) page on
writers.

By default, writers are opened with an authority of `ABSOLUTE` i.e. 255. This means that
no other writers can write to the channel as long as the writer is open.

#### Opening a writer with the same authority on all channels

To open a writer with the same authority on all channels, you can pass the `authority`
argument with an integer.

```typescript
import { TimeStamp, Series, Frame } from "@synnaxlabs/client";

const writer = await client.openWriter({
  start: TimeStamp.now(),
  channels: ["time", "temperature"],
  authority: 100,
});
```

#### Opening a writer with different authorities on each channel

To open a writer with different authorities on each channel, you can pass the
`authority` argument with a list of integers. This list must be the same length as the
number of channels in the writer.

```typescript
import { TimeStamp, Series, Frame } from "@synnaxlabs/client";

const writer = await client.openWriter({
  start: TimeStamp.now(),
  channels: ["time", "temperature"],
  authority: [100, 200],
});
```

#### Adjusting write authorities after open

To change the authority of a writer during operation, you can use the `setAuthority`
method:

```typescript
// Set the authority on all channels
await writer.setAuthority(200);
// Set the authority on just a few channels
await writer.setAuthority({
  time: 200,
  temperature: 100,
});
```

### Persistence/Streaming Mode

By default, writers are opened in stream + persist
[mode](/reference/concepts/writes#persistencestreaming-modes). To change the mode of a
writer, specify the value of the `mode` argument when opening the writer. This can be
`persist`, `stream`, or `persistStream`.

For example, to open a writer that only persists data:

```typescript
import { TimeStamp, Series, Frame, WriterMode } from "@synnaxlabs/client";

const writer = await client.openWriter({
  start: TimeStamp.now(),
  channels: ["time", "temperature"],
  mode: "persist",
});
```

## Common Pitfalls

There are several common pitfalls to avoid when writing data to a Synnax Core. These are
important to avoid as they can lead to performance degradation and/or control issues.

### Using Many Individual Write Calls Instead of a Writer

When writing large volumes of data in a streaming fashion (or in batches), it's
important to use a writer instead of making individual write calls to a channel. Calls
to `write` on a channel use an entirely new transaction for each call - constantly
creating, committing, and closing transactions has a dramatic impact on performance. So,
don't do this:

```typescript
const time = await client.channels.retrieve("timestamps");
const my_tc = await client.channels.retrieve("my_precise_tc");
// This is a very bad idea
for (let i = 0; i < 100; i++) {
  const ts = TimeStamp.now();
  await time.write(ts, ts);
  await my_tc.write(ts, i);
}
```

This is also a bad idea:

```typescript
for (let i = 0; i < 100; i++) {
  const writer = await client.openWriter({
    start: TimeStamp.now(),
    channels: ["time", "temperature"],
    enableAutoCommit: true,
  });
  await writer.write({
    time: TimeStamp.now(),
    temperature: Math.sin(i / 100),
  });
  await writer.close();
}
```

Instead, repeatedly call `write` on a single writer:

```typescript
// This is dramatically more efficient
const writer = await client.openWriter({
  start: TimeStamp.now(),
  channels: ["time", "temperature"],
  enableAutoCommit: true,
});
try {
  for (let i = 0; i < 100; i++)
    await writer.write({
      time: TimeStamp.now(),
      temperature: Math.sin(i / 100),
    });
} finally {
  await writer.close();
}
```

### Calling Commit on Every Write

<<<<<<< HEAD
If you've disabled auto-commit, it's important to call `commit` on the writer
periodically to ensure that the data is persisted to the cluster. However, calling
`commit` on every write is a bad idea. This is because `commit` requires a round-trip to
the cluster to ensure that the data is persisted. This can be very slow if you're
writing a lot of data. If you're writing a lot of data, commit every few seconds or use
auto-commit (which is enabled by default).
=======
If you're not using auto-commit, it's important to call `commit` on the writer
periodically to ensure that the data is persisted to the Core . However, calling
`commit` on every write is a bad idea. This is because `commit` requires a round-trip to
the Core to ensure that the data is persisted. This can be very slow if you're writing a
lot of data. If you're writing a lot of data, commit every few seconds or turn on
auto-commit.
>>>>>>> f2ff321f

This is a bad idea:

```typescript
const writer = await client.openWriter({
  start: TimeStamp.now(),
  channels: ["time", "temperature"],
});
try {
  for (let i = 0; i < 100; i++) {
    await writer.write({
      time: TimeStamp.now(),
      temperature: Math.sin(i / 100),
    });
    await writer.commit();
  }
} finally {
  await writer.close();
}
```

Instead, use auto-commit (which is enabled by default):

```typescript
const writer = await client.openWriter({
  start: TimeStamp.now(),
  channels: ["time", "temperature"],
  // Auto-commit is enabled by default
});
try {
  for (let i = 0; i < 100; i++)
    await writer.write({
      time: TimeStamp.now(),
      temperature: Math.sin(i / 100),
    });
} finally {
  await writer.close();
}
```<|MERGE_RESOLUTION|>--- conflicted
+++ resolved
@@ -381,21 +381,12 @@
 
 ### Calling Commit on Every Write
 
-<<<<<<< HEAD
 If you've disabled auto-commit, it's important to call `commit` on the writer
 periodically to ensure that the data is persisted to the cluster. However, calling
 `commit` on every write is a bad idea. This is because `commit` requires a round-trip to
 the cluster to ensure that the data is persisted. This can be very slow if you're
 writing a lot of data. If you're writing a lot of data, commit every few seconds or use
 auto-commit (which is enabled by default).
-=======
-If you're not using auto-commit, it's important to call `commit` on the writer
-periodically to ensure that the data is persisted to the Core . However, calling
-`commit` on every write is a bad idea. This is because `commit` requires a round-trip to
-the Core to ensure that the data is persisted. This can be very slow if you're writing a
-lot of data. If you're writing a lot of data, commit every few seconds or turn on
-auto-commit.
->>>>>>> f2ff321f
 
 This is a bad idea:
 
