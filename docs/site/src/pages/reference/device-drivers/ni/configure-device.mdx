---
layout: "@/layouts/Reference.astro"
title: "NI | Configure Device"
heading: "Configure an NI Device"
description: "Learn how to connect and configure National Instruments modules."
prev: "Get Started"
prevURL: "/reference/device-drivers/ni/get-started"
next: "Analog Read Task"
nextURL: "/reference/device-drivers/ni/analog-read-task"
---

import StepText from "@/components/StepText.astro";
import { Divider } from "@synnaxlabs/pluto";
import { Video } from "@/components/Media";
import { mdxOverrides } from "@/components/mdxOverrides";
export const components = mdxOverrides;

The first step to start acquiring data and sending commands to your National Instruments
(NI) hardware is to connect and configure your module.

<Divider.Divider x />

## Prerequisites

Before you can start using your NI hardware with Synnax, you will need to ensure that
you have the following:

<<<<<<< HEAD
1. A Synnax [deployment](/reference/core/quick-start) running on your network. This
   deployment must be running on a Windows machine that your NI hardware is connected
   to.
=======
1. A [Synnax Core](/reference/cluster/quick-start) running on your network. This Core
   must be running on a Windows machine that your NI hardware is connected to.
>>>>>>> 1dedf241
2. The NI
   [DAQmx](https://www.ni.com/en/support/documentation/supplemental/06/getting-started-with-ni-daqmx--main-page.html)
   drivers installed on the machine running the Synnax deployment. Installation
   instructions can be found
   [here](https://www.ni.com/en/support/downloads/drivers/download.ni-daq-mx.html#532710).
3. The [Synnax Console](/reference/console/get-started) installed on your local machine.

<Divider.Divider x />

## <StepText level="h2" step={1}>Select a Device to Configure</StepText>

Synnax will automatically detect new NI modules, and display a notification in the
Console when a new device is connected. To start configuring the device, find the device
in the resources toolbar, right click on the device and select "Configure".

<Video
  client:only="react"
  id="device-drivers/ni/configure-device/device-configure-from-resources"
/>

<Divider.Divider x />

## <StepText level="h2" step={2}>Name Your Device</StepText>

The first step in the configuration dialog will prompt you to name your device. This
name will be used for your team to identify the device in the Console.

<Video
  client:only="react"
  id="device-drivers/ni/configure-device/device-configure-name"
/>

<Divider.Divider x />

## <StepText level="h2" step={3}>Set the Device Identifier</StepText>

Next, you'll need to set a short device identifier. This identifier will be used to
prefix the names of all of the channels on your device. We've automatically generated a
few suggestions, although you're welcome to choose your own. We recommend keeping this
as short as possible, while still uniquely identifying the device.

<Video
  client:only="react"
  id="device-drivers/ni/configure-device/device-configure-id"
/>

<Divider.Divider x />

## <StepText level="h2" step={4}>Save the Configuration</StepText>

Once you're happy with the name and identifier, the last step is to save the
configuration by hitting the blue "Save" button in the bottom right corner.

<Video
  client:only="react"
  id="device-drivers/ni/configure-device/device-configure-save"
/><|MERGE_RESOLUTION|>--- conflicted
+++ resolved
@@ -25,14 +25,8 @@
 Before you can start using your NI hardware with Synnax, you will need to ensure that
 you have the following:
 
-<<<<<<< HEAD
-1. A Synnax [deployment](/reference/core/quick-start) running on your network. This
-   deployment must be running on a Windows machine that your NI hardware is connected
-   to.
-=======
-1. A [Synnax Core](/reference/cluster/quick-start) running on your network. This Core
-   must be running on a Windows machine that your NI hardware is connected to.
->>>>>>> 1dedf241
+1. A [Synnax Core](/reference/core/quick-start) running on your network. This Core must
+   be running on a Windows machine that your NI hardware is connected to.
 2. The NI
    [DAQmx](https://www.ni.com/en/support/documentation/supplemental/06/getting-started-with-ni-daqmx--main-page.html)
    drivers installed on the machine running the Synnax deployment. Installation
