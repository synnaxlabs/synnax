---
layout: "@/layouts/Reference.astro"
title: "Device Drivers"
heading: "Device Drivers"
description: "Acquire data and control hardware from a number of vendors."
<<<<<<< HEAD
=======
nextURL: "/reference/device-drivers/standalone"
next: "Standalone Driver"
>>>>>>> 570b39fb
---

import { Divider } from "@synnaxlabs/pluto";
import { mdxOverrides } from "@/components/mdxOverrides";
export const components = mdxOverrides;

<<<<<<< HEAD
Our built-in device drivers make it easy to work with hardware from a number of vendors
out of the box.

<Divider.Divider direction="x" />

## Built-In Integrations
=======
Synnax has developed a number of device drivers for a variety of vendors, including
[National Instruments](https://www.ni.com), [LabJack](https://labjack.com), and [OPC
UA](https://opcfoundation.org) servers. Synnax also supports building custom drivers for
devices that are not natively supported.

<Divider.Divider direction="x" />

## Synnax Driver
>>>>>>> 570b39fb

The Synnax device driver natively supports reading and writing data from[National
Instruments](/reference/device-drivers/ni/get-started) hardware, [OPC
UA](/reference/device-drivers/opc-ua/connect-server) servers, and
[LabJack](/reference/device-drivers/labjack/get-started) devices.

### Embedded Driver

Every instance of the [Synnax server](/reference/cluster/quick-start) comes with a
built-in device driver. This driver will run on the same machine as the Synnax server,
and starts automatically when the server starts. The embedded driver is recommended as
the default driver for must users,

### Standalone Driver

The [standalone driver](/reference/device-drivers/standalone) is a separate binary that
can run on a different machine from the Synnax server. It is used to integrate data
acquisition devices across multiple machines. The standalone driver connects to a Synnax
cluster over the network.

#### Support for NI Linux Real-Time

The standalone driver supports deployment on [NI Linux
Real-Time](https://www.ni.com/en/shop/linux/introduction-to-ni-linux-real-time.html)
controllers, such as [NI CompactRIO](https://www.ni.com/en/shop/compactrio.html) and [NI
PXI](https://www.ni.com/en/shop/pxi.html) systems.

In addition to performing data acquisition and control tasks on real-time controllers,
the standalone driver also supports running [embedded control
sequences](/reference/control/embedded/get-started) on the real-time controller,
allowing for precisely timed control sequences that run close to the hardware.

<Divider.Divider direction="x" />

<Divider.Divider direction="x" />

## Embedded vs. Standalone Driver

Synnax's device driver comes in two flavors. The first is a cluster-embedded driver.
This comes pre-installed with every [Synnax Cluster](/reference/cluster/get-started) and
allows you to integrate data acquisition devices that are running on the same machine
as the cluster. If you have no need to integrate data acquisition devices across
multiple machines, this is the driver for you, and there are no extra installation steps
required.

The second is our standalone driver. This is identical to the cluster-embedded driver,
but it is designed to run on a separate machine that communicates with the cluster over
the network.

### Support for NI Linux RT

The standalone driver supports deployment on [NI Linux Real-Time](https://www.ni.com/en/shop/linux/introduction-to-ni-linux-real-time.html?srsltid=AfmBOoqnEnJuKCO4hPSA1QO7Niru2xvnnnxrzzqRwnbWJz80CGNAGmLz)
controllers, such as [NI CompactRIO](https://www.ni.com/en/shop/compactrio.html?srsltid=AfmBOoqV135bYP1kLcU-pnf6NQCKsCFFCv0EHRj1Wjw0A8r48D9LbLHG)
and [NI PXI](https://www.ni.com/en/shop/pxi.html?srsltid=AfmBOoqsPrhSZSEL38oVdBsb-zBuN4U81ebnyIvws0wnWvyM_hL5Qefw)
systems.

In addition to performing data acquisition and control tasks on real-time controllers,
the standalone driver also supports running [embedded control
sequences](/reference/control/get-started) on the real-time controller, allowing for
precisely timed control sequences that run close to the hardware.

### Installing the Standalone Driver

To install the standalone driver, see the [standalone
driver](/reference/device-drivers/standalone-driver) page.

<Divider.Divider direction="x" />

## Building a Custom Driver

If you don't see a driver for your hardware, you can build your own using the [Python
client](/reference/python-client/device-driver).<|MERGE_RESOLUTION|>--- conflicted
+++ resolved
@@ -3,25 +3,14 @@
 title: "Device Drivers"
 heading: "Device Drivers"
 description: "Acquire data and control hardware from a number of vendors."
-<<<<<<< HEAD
-=======
 nextURL: "/reference/device-drivers/standalone"
 next: "Standalone Driver"
->>>>>>> 570b39fb
 ---
 
 import { Divider } from "@synnaxlabs/pluto";
 import { mdxOverrides } from "@/components/mdxOverrides";
 export const components = mdxOverrides;
 
-<<<<<<< HEAD
-Our built-in device drivers make it easy to work with hardware from a number of vendors
-out of the box.
-
-<Divider.Divider direction="x" />
-
-## Built-In Integrations
-=======
 Synnax has developed a number of device drivers for a variety of vendors, including
 [National Instruments](https://www.ni.com), [LabJack](https://labjack.com), and [OPC
 UA](https://opcfoundation.org) servers. Synnax also supports building custom drivers for
@@ -30,7 +19,6 @@
 <Divider.Divider direction="x" />
 
 ## Synnax Driver
->>>>>>> 570b39fb
 
 The Synnax device driver natively supports reading and writing data from[National
 Instruments](/reference/device-drivers/ni/get-started) hardware, [OPC
@@ -65,40 +53,6 @@
 
 <Divider.Divider direction="x" />
 
-<Divider.Divider direction="x" />
-
-## Embedded vs. Standalone Driver
-
-Synnax's device driver comes in two flavors. The first is a cluster-embedded driver.
-This comes pre-installed with every [Synnax Cluster](/reference/cluster/get-started) and
-allows you to integrate data acquisition devices that are running on the same machine
-as the cluster. If you have no need to integrate data acquisition devices across
-multiple machines, this is the driver for you, and there are no extra installation steps
-required.
-
-The second is our standalone driver. This is identical to the cluster-embedded driver,
-but it is designed to run on a separate machine that communicates with the cluster over
-the network.
-
-### Support for NI Linux RT
-
-The standalone driver supports deployment on [NI Linux Real-Time](https://www.ni.com/en/shop/linux/introduction-to-ni-linux-real-time.html?srsltid=AfmBOoqnEnJuKCO4hPSA1QO7Niru2xvnnnxrzzqRwnbWJz80CGNAGmLz)
-controllers, such as [NI CompactRIO](https://www.ni.com/en/shop/compactrio.html?srsltid=AfmBOoqV135bYP1kLcU-pnf6NQCKsCFFCv0EHRj1Wjw0A8r48D9LbLHG)
-and [NI PXI](https://www.ni.com/en/shop/pxi.html?srsltid=AfmBOoqsPrhSZSEL38oVdBsb-zBuN4U81ebnyIvws0wnWvyM_hL5Qefw)
-systems.
-
-In addition to performing data acquisition and control tasks on real-time controllers,
-the standalone driver also supports running [embedded control
-sequences](/reference/control/get-started) on the real-time controller, allowing for
-precisely timed control sequences that run close to the hardware.
-
-### Installing the Standalone Driver
-
-To install the standalone driver, see the [standalone
-driver](/reference/device-drivers/standalone-driver) page.
-
-<Divider.Divider direction="x" />
-
 ## Building a Custom Driver
 
 If you don't see a driver for your hardware, you can build your own using the [Python
