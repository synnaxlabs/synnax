---
layout: "@/layouts/Reference.astro"
title: "Device Drivers"
heading: "Device Drivers"
description: "Acquire data and control hardware from a number of vendors."
nextURL: "/reference/device-drivers/installation"
<<<<<<< HEAD
next: "Installation"
=======
next: "Driver Installation"
>>>>>>> b4dcc74e
---

import { Divider } from "@synnaxlabs/pluto";
import { mdxOverrides } from "@/components/mdxOverrides";
export const components = mdxOverrides;

Synnax has developed a number of device drivers for a variety of vendors, including
[National Instruments](https://www.ni.com), [LabJack](https://labjack.com),
[OPC UA](https://opcfoundation.org) servers, and Modbus TCP devices. Synnax also
supports building custom drivers for devices that are not natively supported.

<Divider.Divider x />

## Synnax Driver

<<<<<<< HEAD
The Synnax Device Driver natively supports reading and writing data for
[National Instruments](/reference/device-drivers/ni/get-started),
[OPC UA](/reference/device-drivers/opc-ua/connect-server),
[Modbus TCP](/reference/device-drivers/modbus-tcp/connect-device), and
=======
The Synnax Driver natively supports reading and writing data for
[National Instruments](/reference/device-drivers/ni/get-started),
[OPC UA](/reference/device-drivers/opc-ua/connect-server),
[Modbus TCP](/reference/device-drivers/opc-ua/connect-server), and
>>>>>>> b4dcc74e
[LabJack](/reference/device-drivers/labjack/get-started) devices.

### Embedded Driver

<<<<<<< HEAD
Every instance of the [Synnax Core](/reference/cluster/quick-start) comes with a
built-in device driver. This driver will run on the same machine as the Synnax server,
and starts automatically when the server starts. The embedded driver is recommended as
the default driver for must users,
=======
Every instance of the [Synnax Core](/reference/cluster/quick-start) comes with the
Synnax Driver embedded inside. This driver will run on the same machine as the Synnax
server, and starts automatically when the server starts. The embedded driver is
recommended as the default driver for most users.
>>>>>>> b4dcc74e

### Driver Installation

<<<<<<< HEAD
The [standalone driver](/reference/device-drivers/installation) is a separate binary
that can run on a different machine from the Synnax server. It is used to integrate data
acquisition devices across multiple machines. The standalone Driver connects to a Synnax
cluster over the network.

#### Support for NI Linux Real-Time

The standalone Driver supports deployment on
=======
The [Synnax Driver](/reference/device-drivers/installation) can also be installed as a
separate binary that can run on a different machine from the Synnax server. It is used
to integrate data acquisition devices across multiple machines. The Driver connects to a
Synnax Core over the network.

#### Support for NI Linux Real-Time

The Driver supports deployment on
>>>>>>> b4dcc74e
[NI Linux Real-Time](https://www.ni.com/en/shop/linux/introduction-to-ni-linux-real-time.html)
controllers, such as [NI CompactRIO](https://www.ni.com/en/shop/compactrio.html) and
[NI PXI](https://www.ni.com/en/shop/pxi.html) systems.

In addition to performing data acquisition and control tasks on real-time controllers,
<<<<<<< HEAD
the standalone Driver also supports running
=======
the Driver also supports running
>>>>>>> b4dcc74e
[embedded control sequences](/reference/control/embedded/get-started) on the real-time
controller, allowing for precisely timed control sequences that run close to the
hardware.

<Divider.Divider x />

## Building a Custom Driver

If you don't see a driver for your hardware, you can build your own using the
[Python client](/reference/python-client/device-driver).<|MERGE_RESOLUTION|>--- conflicted
+++ resolved
@@ -4,11 +4,7 @@
 heading: "Device Drivers"
 description: "Acquire data and control hardware from a number of vendors."
 nextURL: "/reference/device-drivers/installation"
-<<<<<<< HEAD
-next: "Installation"
-=======
 next: "Driver Installation"
->>>>>>> b4dcc74e
 ---
 
 import { Divider } from "@synnaxlabs/pluto";
@@ -24,45 +20,21 @@
 
 ## Synnax Driver
 
-<<<<<<< HEAD
 The Synnax Device Driver natively supports reading and writing data for
 [National Instruments](/reference/device-drivers/ni/get-started),
 [OPC UA](/reference/device-drivers/opc-ua/connect-server),
 [Modbus TCP](/reference/device-drivers/modbus-tcp/connect-device), and
-=======
-The Synnax Driver natively supports reading and writing data for
-[National Instruments](/reference/device-drivers/ni/get-started),
-[OPC UA](/reference/device-drivers/opc-ua/connect-server),
-[Modbus TCP](/reference/device-drivers/opc-ua/connect-server), and
->>>>>>> b4dcc74e
 [LabJack](/reference/device-drivers/labjack/get-started) devices.
 
 ### Embedded Driver
 
-<<<<<<< HEAD
-Every instance of the [Synnax Core](/reference/cluster/quick-start) comes with a
-built-in device driver. This driver will run on the same machine as the Synnax server,
-and starts automatically when the server starts. The embedded driver is recommended as
-the default driver for must users,
-=======
 Every instance of the [Synnax Core](/reference/cluster/quick-start) comes with the
 Synnax Driver embedded inside. This driver will run on the same machine as the Synnax
 server, and starts automatically when the server starts. The embedded driver is
 recommended as the default driver for most users.
->>>>>>> b4dcc74e
 
 ### Driver Installation
 
-<<<<<<< HEAD
-The [standalone driver](/reference/device-drivers/installation) is a separate binary
-that can run on a different machine from the Synnax server. It is used to integrate data
-acquisition devices across multiple machines. The standalone Driver connects to a Synnax
-cluster over the network.
-
-#### Support for NI Linux Real-Time
-
-The standalone Driver supports deployment on
-=======
 The [Synnax Driver](/reference/device-drivers/installation) can also be installed as a
 separate binary that can run on a different machine from the Synnax server. It is used
 to integrate data acquisition devices across multiple machines. The Driver connects to a
@@ -71,17 +43,12 @@
 #### Support for NI Linux Real-Time
 
 The Driver supports deployment on
->>>>>>> b4dcc74e
 [NI Linux Real-Time](https://www.ni.com/en/shop/linux/introduction-to-ni-linux-real-time.html)
 controllers, such as [NI CompactRIO](https://www.ni.com/en/shop/compactrio.html) and
 [NI PXI](https://www.ni.com/en/shop/pxi.html) systems.
 
 In addition to performing data acquisition and control tasks on real-time controllers,
-<<<<<<< HEAD
-the standalone Driver also supports running
-=======
 the Driver also supports running
->>>>>>> b4dcc74e
 [embedded control sequences](/reference/control/embedded/get-started) on the real-time
 controller, allowing for precisely timed control sequences that run close to the
 hardware.
