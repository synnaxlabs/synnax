// Copyright 2024 Synnax Labs, Inc.
//
// Use of this software is governed by the Business Source License included in the file
// licenses/BSL.txt.
//
// As of the Change Date specified in that file, in accordance with the Business Source
// License, use of this software will be governed by the Apache License, Version 2.0,
// included in the file licenses/APL.txt.

import { type PageNavNode } from "@/components/PageNav/PageNav";

export const consoleNav: PageNavNode = {
  key: "console",
  name: "Console",
  children: [
    {
      key: "/reference/console/get-started",
      href: "/reference/console/get-started",
      name: "Get Started",
    },
    {
      key: "/reference/console/clusters",
      href: "/reference/console/clusters",
      name: "Clusters",
    },
    {
      key: "/reference/console/ui-overview",
      href: "/reference/console/ui-overview",
      name: "UI Overview",
    },
    {
      key: "/reference/console/channels",
      href: "/reference/console/channels",
      name: "Channels",
    },
    {
      key: "/reference/console/workspaces",
      href: "/reference/console/workspaces",
      name: "Workspaces",
    },
    {
      key: "/reference/console/ranges",
      href: "/reference/console/ranges",
      name: "Ranges",
    },
    {
      key: "/reference/console/line-plots",
      href: "/reference/console/line-plots",
      name: "Line Plots",
    },
    {
      key: "/reference/console/schematics",
      href: "/reference/console/schematics",
      name: "Schematics",
    },
    {
      key: "/reference/console/logs",
      href: "/reference/console/logs",
      name: "Logs",
    },
    {
      key: "/reference/console/users",
      href: "/reference/console/users",
      name: "Users",
    },
<<<<<<< HEAD
    {
      key: "/reference/console/logs",
      href: "/reference/console/logs",
      name: "Logs",
    },
=======
>>>>>>> f67d7c7f
  ],
};<|MERGE_RESOLUTION|>--- conflicted
+++ resolved
@@ -63,13 +63,10 @@
       href: "/reference/console/users",
       name: "Users",
     },
-<<<<<<< HEAD
     {
       key: "/reference/console/logs",
       href: "/reference/console/logs",
       name: "Logs",
     },
-=======
->>>>>>> f67d7c7f
   ],
 };