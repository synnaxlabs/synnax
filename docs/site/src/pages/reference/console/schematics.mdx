---
layout: "@/layouts/Reference.astro"
title: "Schematics"
heading: "Schematics"
description: "Control hardware using schematics."
prev: "Logs"
prevURL: "/reference/console/logs"
next: "Tables"
nextURL: "/reference/console/tables"
---

import { Divider, Note, Icon, Flex } from "@synnaxlabs/pluto";
import { Image, Video } from "@/components/Media";
import Table from "@/components/Table.astro";
import { mdxOverrides } from "@/components/mdxOverrides";
export const components = mdxOverrides;

A schematic is used to see a diagram of your physical or simulated system. It displays
live sensor data and can be used to exercise manual control by changing the values of
channels tied to actuators. We've added a simple example of a schematic below:

<Image client:only="react" id="console/schematics/example" />

[Download the example schematic](https://github.com/synnaxlabs/synnax/blob/main/client/py/examples/control/tpc/schematic.json)
to try it out yourself.

<Divider.Divider x />

## Creating a Schematic

Creating a schematic is as simple as adding a new tab and selecting the schematic
visualization:

<Video client:only="react" id="console/schematics/create" />

<Note.Note variant="warning">
  Make sure that you are working in an active
  [workspace](/reference/console/workspaces)! If your schematic is not created in a
  workspace, it will not be saved permanently to Synnax.
</Note.Note>

### Export a Schematic

You can download a schematic as a JSON file so that it can be easily sent and loaded.

To download, right click on the schematics name in the resources toolbar and click
"Download as JSON":

<Video client:only="react" id="console/schematics/download" />

### Import a Schematic

To import a schematic, you can drag and drop from your file system or right click on a
workspace name in the ontology menu:

<Video client:only="react" id="console/schematics/upload" />

<Divider.Divider x />

## Modes

Schematics have three modes: **view**, **edit**, and **control**. To change modes, use
the controls in the top-right corner of the schematic.

<Table>
  <thead>
    <tr>
      <th style={{ whiteSpace: "nowrap" }}>Mode</th>
      <th>Description</th>
    </tr>
  </thead>
  <tbody>
    <tr>
      <td style={{ whiteSpace: "nowrap" }}>
        <b>View</b>
      </td>
      {
        <td>
          Live data from the Core is displayed on the schematic. Symbols are not
          editable and the user cannot change the system state.
        </td>
      }
    </tr>
    <tr>
      <td style={{ whiteSpace: "nowrap" }}>
        <b>Edit</b>
      </td>
      <td>Symbols can be added and moved, and their properties can be edited.</td>
    </tr>
    <tr>
      <td style={{ whiteSpace: "nowrap" }}>
        <b>Control</b>
      </td>
      <td>The user can click on symbols such as valves and buttons to control them.</td>
    </tr>
  </tbody>
</Table>

<Divider.Divider x />

## The Symbols Library

Schematics are assembled by dragging symbols out of the library and onto the screen.
These symbols are visual representation of sensors, actuators, and other components on
your hardware system. If the symbols are not appearing on the bottom of the screen, make
<<<<<<< HEAD
sure to click the visualization <Icon.Visualize /> icon in the bottom-left corner of the
Console.
=======
sure to click the visualization <Icon.Visualize /> icon in the bottom-left corner.
>>>>>>> b4dcc74e

Synnax has a collection of built-in symbols including valves, live sensor values,
buttons, and tanks.

<Divider.Divider x />

## Changing Symbol Properties

When selected, a symbol's properties will appear in the bottom Visualization Toolbar.
There are several tabs that can be used to fine-tune the look and behavior of the
symbol.

### Style Tab

The style tab on allows users to edit (<Icon.Edit />) the symbol's label, size,
orientation, color, and other visual properties.

<Table>
  <thead>
    <tr>
      <th>Property</th>
      <th>Description</th>
    </tr>
  </thead>
  <tbody>
    <tr>
      <td>
        <b>Label</b>
      </td>
      <td>The text that appears by the symbol.</td>
    </tr>
    <tr>
      <td>
        <b>Label Size</b>
      </td>
      <td>The size of the label.</td>
    </tr>
    <tr>
      <td>
        <b>Color</b>
      </td>
      <td>The color of the symbol.</td>
    </tr>
    <tr>
      <td>
        <b>Normally Open</b>
      </td>
      {<td>Invert the visual state of the valve</td>}
    </tr>
    <tr>
      <td>
        <b>Units</b>
      </td>
      <td>Determines what units a value symbol is displaying.</td>
    </tr>
    <tr>
      <td>
        <b>Orientation</b>
      </td>
      {
        <td>
          Determines the orientation of the symbol and the relative placement of the
          label.
        </td>
      }
    </tr>
  </tbody>
</Table>

### Telemetry Tab

The telemetry tab is available on symbols that receive data, such as the value and light
symbols. After selecting a channel from the dropdown, the schematic will fetch and
display the live data from that channel.

The telemetry tab can have the following properties:

<Table>
  <thead>
    <tr>
      <th>Property</th>
      <th>Description</th>
    </tr>
  </thead>
  <tbody>
    <tr>
      <td>
        <b>Input Channel</b>
      </td>
      <td>The channel to stream data from.</td>
    </tr>
    <tr>
      <td>
        <b>Precision</b>
      </td>
      <td>The number of decimal places to display.</td>
    </tr>
    <tr>
      <td>
        <b>Averaging Window</b>
      </td>
      {
        <td>
          Display a rolling average for the input channel. This does not change the
          underlying value written to the Synnax Core.
        </td>
      }
    </tr>
    <tr>
      <td>
        <b>Stale Timeout</b>
      </td>
      {
        <td>
          The amount of seconds without input channel telemetry before the element state
          registers as stale.
        </td>
      }
    </tr>
    <tr>
      <td>
        <b>Stale Color</b>
      </td>
      {<td>The color the element will change to when telemetry is stale.</td>}
    </tr>
  </tbody>
</Table>

<Video client:only="react" id="console/schematics/value" />

### Control Tab

The control tab is available on symbols that can be actuated. Controllable symbols have
two main properties:

<Table>
  <thead>
    <tr>
      <th>Property</th>
      <th>Description</th>
    </tr>
  </thead>
  <tbody>
    <tr>
      <td>
        <b>State Channel</b>
      </td>
      {
        <td>
          Represents the display state of the symbol. If the input channel has a value
          of <code>1</code>, the symbol will be display as <code>activated</code>.
        </td>
      }
    </tr>
    <tr>
      <td>
        <b>Command Channel</b>
      </td>
      {
        <td>
          Channel to write command to when the symbol is clicked. If the symbol is
          <code>deactivated</code>, clicking it will write <code>1</code> to the output
          channel. If the symbol is <code>activated</code>, clicking it will write
          <code>0</code> to the output channel.
        </td>
      }
    </tr>
  </tbody>
</Table>

<Divider.Divider x />

## Stylistic Modifying the Schematic

There are many ways that you can change the visuals of a schematic.

### Connection Lines

Every symbol has locations to attach connection lines. When hovering over an symbol,
these attachment points appear. To draw a connection line, click on an attachment point
and drag the line to a different symbol:

<Video client:only="react" id="console/schematics/connections" />

### Aligning Elements

To align elements, create a selection box by clicking and dragging on the canvas. Then,
use the vertical or horizontal alignment buttons to align the selected elements:

<Video client:only="react" id="console/schematics/align-items" />

### Changing Colors

You can also change the color of multiple symbols together in the same manner:

<Video client:only="react" id="console/schematics/change-color" />

<Divider.Divider x />

## Control Mode

In control mode, elements on the schematic are able to be activated for manual control
of the system. Clicking on an actionable element, such as a valve, switch, or button,
allows you to activate the output channel on that element. The indicator next to the
element displays the control status.

<Icon.Circle color="var(--pluto-primary-z)" /> Blue circle is indicates the current user
has control.

<Icon.Circle color="green" /> Green circle indicates the current user has absolute
control.

<<<<<<< HEAD
The color of the bar indicates what writer is controlling the elements on the Schematic.
There is a legend on the display indicating what controlling writer is what color.
=======
<Icon.Circle color="red" /> Red circle indicates the current user does not have control
as the command channel is being controlled by another user or an automated sequence.

The color of the bar indicates what is controlling the elements on the schematic. There
is a legend on the display indicating what controlling node is what color.
>>>>>>> b4dcc74e

<Video client:only="react" id="console/schematics/valve" />

<Divider.Divider x />

## Snapshotting a Schematic

Oftentimes, you will want to save the configuration of a schematic to a particular
range, so you can see exactly how a schematic looked at a certain point in time. To do
this, you can snapshot a schematic to a range by finding the schematic in the Workspaces
Toolbar, opening the context menu, and snapshotting the schematic to a range.

<Video client:only="react" id="console/schematics/snapshot" />

<Divider.Divider x />

## Creating Custom Symbols

You can create your own schematic symbols by using the built-in symbol editor. These
symbols can be used as part of a schematic, and can also actuate channels when clicked.

<<<<<<< HEAD
To download, right click on the schematics name in the Workspaces Toolbar and click
"Download as JSON":
=======
### Creating a Symbol Group
>>>>>>> b4dcc74e

The first step is to create a new symbol group within the schematic symbols browser.

<Video client:only="react" id="console/schematics/symbol-create-group" />

### Opening the Editing Dialog

Once you've created a group, open the create symbol dialog and import an SVG file.

<Video client:only="react" id="console/schematics/symbol-import-svg" />

### Static Symbols vs. Actuators

Custom symbols come in two flavors: static symbols and actuators. Static symbols are
used for background images and other non-interactive elements. They have a single color
palette, and are not connected to any telemetry sources.

Actuators are interactive elements that can command outputs to `1` or `0` (much like the
built-in valves and switches). Actuators have two states, "base" and "active". The base
state is what the symbol looks like when it is not activated, meaning the channel that
it is connected to has a zero value. The active state is what the symbol looks like when
it is activated, meaning the channel that it is connected to has a one value.

### Choosing Color Palettes

Each state state in an actuator has its own color palette, which can be used to change
the colors of the symbol when it is activated.

<Flex.Box x justify="center">
  <Image
    client:only="react"
    id="console/schematics/symbol-color-regions"
    style={{ width: 250 }}
  />
</Flex.Box>

When an SVG is imported, we'll automatically identify regions of the SVG by their color.
To change the colors of a particular region, simply click on the color swatches and and
choose a new color.

To edit how an actuator will look when clicked, select the "active" tab under the states
section, and edit the colors of the region.

### Scaling the Symbol

By default, Synnax uses the dimensions of the imported SVG to determin the default size
of the symbol when it is added to a schematic. To change this scale, simply drag the
slider or enter a new value in the properties field.<|MERGE_RESOLUTION|>--- conflicted
+++ resolved
@@ -103,12 +103,7 @@
 Schematics are assembled by dragging symbols out of the library and onto the screen.
 These symbols are visual representation of sensors, actuators, and other components on
 your hardware system. If the symbols are not appearing on the bottom of the screen, make
-<<<<<<< HEAD
-sure to click the visualization <Icon.Visualize /> icon in the bottom-left corner of the
-Console.
-=======
 sure to click the visualization <Icon.Visualize /> icon in the bottom-left corner.
->>>>>>> b4dcc74e
 
 Synnax has a collection of built-in symbols including valves, live sensor values,
 buttons, and tanks.
@@ -318,19 +313,15 @@
 <Icon.Circle color="var(--pluto-primary-z)" /> Blue circle is indicates the current user
 has control.
 
-<Icon.Circle color="green" /> Green circle indicates the current user has absolute
-control.
-
-<<<<<<< HEAD
-The color of the bar indicates what writer is controlling the elements on the Schematic.
-There is a legend on the display indicating what controlling writer is what color.
-=======
-<Icon.Circle color="red" /> Red circle indicates the current user does not have control
-as the command channel is being controlled by another user or an automated sequence.
+<Icon.Circle color="var(--pluto-secondary-z)" /> Green circle indicates the current user
+has absolute control.
+
+<Icon.Circle color="var(--pluto-error-z)" /> Red circle indicates the current user does
+not have control as the command channel is being controlled by another user or an
+automated sequence.
 
 The color of the bar indicates what is controlling the elements on the schematic. There
 is a legend on the display indicating what controlling node is what color.
->>>>>>> b4dcc74e
 
 <Video client:only="react" id="console/schematics/valve" />
 
@@ -352,12 +343,7 @@
 You can create your own schematic symbols by using the built-in symbol editor. These
 symbols can be used as part of a schematic, and can also actuate channels when clicked.
 
-<<<<<<< HEAD
-To download, right click on the schematics name in the Workspaces Toolbar and click
-"Download as JSON":
-=======
 ### Creating a Symbol Group
->>>>>>> b4dcc74e
 
 The first step is to create a new symbol group within the schematic symbols browser.
 
@@ -403,6 +389,6 @@
 
 ### Scaling the Symbol
 
-By default, Synnax uses the dimensions of the imported SVG to determin the default size
+By default, Synnax uses the dimensions of the imported SVG to determine the default size
 of the symbol when it is added to a schematic. To change this scale, simply drag the
 slider or enter a new value in the properties field.