---
layout: "@/layouts/Reference.astro"
title: "Line Plots"
description: "Graph data using line plots."
prev: "Ranges"
prevURL: "/reference/console/ranges"
next: "Logs"
nextURL: "/reference/console/logs"
---

import { Icon } from "@synnaxlabs/media";
import { Divider, Note } from "@synnaxlabs/pluto";
import { Image, Video } from "@/components/Media";
import Table from "@/components/Table.astro";
import { mdxOverrides } from "@/components/mdxOverrides";
export const components = mdxOverrides;

Line plots are the main visualization tool in the Synnax Console. Line plots can be used
to plot real-time data or historical data. They can plot one or several channels along
the y-axes, and the x-axis can be time or another channel. An example line plot is shown
below:

<Image client:only="react" id="console/line-plots/example" />

Click the visualize <Icon.Visualize /> button in the bottom-right corner to open the
visualization toolbar.

<Video client:only="react" id="console/line-plots/toolbar" />

<Note.Note variant="warning">
  Make sure that you are working in an active
  [workspace](/reference/console/workspaces)! If your line plot is not created in a
  workspace, it will not be saved permanently to Synnax.
</Note.Note>

<Divider.Divider x />

## Visualization Toolbar

### Data Tab

<Video client:only="react" id="console/line-plots/data-tab" />

<Table>
  <thead>
    <tr>
      <th>Parameter</th>
      <th>Description</th>
    </tr>
  </thead>
  <tbody>
    <tr>
      <td>
        <b>Y1</b>
      </td>
      <td>The channels to plot along the left-hand axis.</td>
    </tr>
    <tr>
      <td>
        <b>Y2</b>
      </td>
      <td>The channels to plot along the right-hand axis.</td>
    </tr>
    <tr>
      <td>
        <b>Ranges</b>
      </td>
      <td>
        The time ranges to plot. If you select multiple ranges, the x-axis will scale to
        accommodate both. Rolling time ranges allow you to stream live data.
      </td>
    </tr>
    <tr>
      <td>
        <b>X1</b>
      </td>
      <td>The channel to use for the x-axis.</td>
    </tr>
  </tbody>
</Table>

### Lines Tab

<Video client:only="react" id="console/line-plots/lines-tab" />

<Table>
  <thead>
    <tr>
      <th>Parameter</th>
      <th>Description</th>
    </tr>
  </thead>
  <tbody>
    <tr>
      <td>
        <b>Label</b>
      </td>
      <td>
        The text that appears in the legend for the channel. Changing the label does not
        change the channel name.
      </td>
    </tr>
    <tr>
      <td>
        <b>Line Width</b>
      </td>
      <td>The thickness of the line.</td>
    </tr>
    <tr>
      <td>
        <b>Downsampling</b>
      </td>
      <td>
        Reduces the number of data points plotted for each channel. If downsampling is
        5, every 5th data point is plotted.
      </td>
    </tr>
    <tr>
      <td>
        <b>Color</b>
      </td>
      <td>The color of the line.</td>
    </tr>
  </tbody>
</Table>

### Axes Tab

<Video client:only="react" id="console/line-plots/axes-tab" />

<Table>
  <thead>
    <tr>
      <th>Parameter</th>
      <th>Description</th>
    </tr>
  </thead>
  <tbody>
    <tr>
      <td>
        <b>Lower Bound</b>
      </td>
      <td>The lower bound of the axis.</td>
    </tr>
    <tr>
      <td>
        <b>Upper Bound</b>
      </td>
      <td>The upper bound of the axis.</td>
    </tr>
    <tr>
      <td>
        <b>Tick Spacing</b>
      </td>
      <td>The distance between tick marks on the axis.</td>
    </tr>
    <tr>
      <td>
        <b>Label</b>
      </td>
      <td>The title of the axis.</td>
    </tr>
    <tr>
      <td>
        <b>Label Direction</b>
      </td>
      <td>The direction of the axis title.</td>
    </tr>
    <tr>
      <td>
        <b>Label Size</b>
      </td>
      <td>The size of the axis title.</td>
    </tr>
  </tbody>
</Table>

### Properties Tab

<Video client:only="react" id="console/line-plots/properties-tab" />

<Table>
  <thead>
    <tr>
      <th>Parameter</th>
      <th>Description</th>
    </tr>
  </thead>
  <tbody>
    <tr>
      <td>
        <b>Title</b>
      </td>
      <td>The title of the line plot.</td>
    </tr>
    <tr>
      <td>
        <b>Show Title</b>
      </td>
      <td>Whether the title is visible on the line plot.</td>
    </tr>
    <tr>
      <td>
        <b>Show Legend</b>
      </td>
      <td>Whether the legend is visible on the line plot.</td>
    </tr>
  </tbody>
</Table>

<Divider.Divider x />

## Navigating the Plot

In the bottom-left corner of the screen, there are options for navigating the line plot.

### Zoom

{/* prettier-ignore-start */}

Zoom on the line plot by clicking the zoom <Icon.Zoom /> button in the or by pressing

<Icon.Keyboard.Alt /> (Windows) / <Icon.Keyboard.Option /> (macOS) and left click. This
will adjust the axes of the line plot to the area of the box.

{/* prettier-ignore-end */}

<Video client:only="react" id="console/line-plots/zoom" />

### Pan

{/* prettier-ignore-start */}

Pan the line plot by clicking the pan <Icon.Pan /> button or by pressing

<Icon.Keyboard.Shift /> and left click.

{/* prettier-ignore-end */}

<Video client:only="react" id="console/line-plots/pan" />

### Select

<<<<<<< HEAD
Select data by clicking the selection <Icon.Selection /> button or by pressing

=======
{/* prettier-ignore-start */}

Select data by clicking the selection <Icon.Selection /> buttonor by pressing
>>>>>>> e216c4c8
<Icon.Keyboard.Alt /> (Windows) / <Icon.Keyboard.Option /> (macOS) and left click. This
box allows you to select data by dragging on the line plot. After selecting data you can
right click and copy the time range to be used in Python, TypeScript, or ISO formats.
You can also create a range from this selection, or download the data as a CSV.

{/* prettier-ignore-end */}

<Video client:only="react" id="console/line-plots/select" />

### Reset Zoom

{/* prettier-ignore-start */}

Reset the zoom by clicking the expand <Icon.Expand /> button or by pressing

<Icon.Keyboard.Control /> (Windows) / <Icon.Keyboard.Command /> (macOS) and left click.

{/* prettier-ignore-end */}

### Show Tooltip on Hover

Clicking the tooltip <Icon.Tooltip /> button will determine whether a tooltip is shown
when hovering over navigation options.

### Slope

The slope <Icon.Rule /> button allows you to select two points on the line plot and
calculate the slope between them. You can also see the difference in the x and y axes.
To change the first point, press the `1` key and click on the line plot. To change the
second point, press the `2` key and click on the line plot.

<Video client:only="react" id="console/line-plots/slope" />

### Pause Live Plotting

Pressing the `H` key or clicking the pause <Icon.Pause /> button will pause live
plotting.<|MERGE_RESOLUTION|>--- conflicted
+++ resolved
@@ -219,7 +219,6 @@
 {/* prettier-ignore-start */}
 
 Zoom on the line plot by clicking the zoom <Icon.Zoom /> button in the or by pressing
-
 <Icon.Keyboard.Alt /> (Windows) / <Icon.Keyboard.Option /> (macOS) and left click. This
 will adjust the axes of the line plot to the area of the box.
 
@@ -232,7 +231,6 @@
 {/* prettier-ignore-start */}
 
 Pan the line plot by clicking the pan <Icon.Pan /> button or by pressing
-
 <Icon.Keyboard.Shift /> and left click.
 
 {/* prettier-ignore-end */}
@@ -241,14 +239,9 @@
 
 ### Select
 
-<<<<<<< HEAD
-Select data by clicking the selection <Icon.Selection /> button or by pressing
-
-=======
 {/* prettier-ignore-start */}
 
 Select data by clicking the selection <Icon.Selection /> buttonor by pressing
->>>>>>> e216c4c8
 <Icon.Keyboard.Alt /> (Windows) / <Icon.Keyboard.Option /> (macOS) and left click. This
 box allows you to select data by dragging on the line plot. After selecting data you can
 right click and copy the time range to be used in Python, TypeScript, or ISO formats.
@@ -263,7 +256,6 @@
 {/* prettier-ignore-start */}
 
 Reset the zoom by clicking the expand <Icon.Expand /> button or by pressing
-
 <Icon.Keyboard.Control /> (Windows) / <Icon.Keyboard.Command /> (macOS) and left click.
 
 {/* prettier-ignore-end */}
