---
layout: "@/layouts/Reference.astro"
title: "Line Plots"
description: "Graph data using line plots."
prev: "Ranges"
prevURL: "/reference/console/ranges"
next: "Logs"
nextURL: "/reference/console/logs"
---

import { Icon } from "@synnaxlabs/media";
import { Divider, Note } from "@synnaxlabs/pluto";
import { Image, Video } from "@/components/Media";
import Table from "@/components/Table.astro";
import { mdxOverrides } from "@/components/mdxOverrides";
export const components = mdxOverrides;

Line plots are the main visualization tool in the Synnax Console. Line plots can be used
to plot real-time data or historical data. They can plot one or several channels along
the y-axes, and the x-axis can be time or another channel. An example line plot is shown
below:

<Image client:only="react" id="console/line-plots/example" />

Click the visualize <Icon.Visualize /> button in the bottom-right corner to open the
visualization toolbar.

<Video client:only="react" id="console/line-plots/toolbar" />

<Note.Note variant="warning">
  Make sure that you are working in an active
  [workspace](/reference/console/workspaces)! If your line plot is not created in a
  workspace, it will not be saved permanently to Synnax.
</Note.Note>

<Divider.Divider x />

## Visualization Toolbar

### Data Tab

<Video client:only="react" id="console/line-plots/data-tab" />

<Table>
  <thead>
    <tr>
      <th>Parameter</th>
      <th>Description</th>
    </tr>
  </thead>
  <tbody>
    <tr>
      <td>
        <b>Y1</b>
      </td>
      <td>The channels to plot along the left-hand axis.</td>
    </tr>
    <tr>
      <td>
        <b>Y2</b>
      </td>
      <td>The channels to plot along the right-hand axis.</td>
    </tr>
    <tr>
      <td>
        <b>Ranges</b>
      </td>
      <td>
        The time ranges to plot. If you select multiple ranges, the x-axis will scale to
        accommodate both. Rolling time ranges allow you to stream live data.
      </td>
    </tr>
    <tr>
      <td>
        <b>X1</b>
      </td>
      <td>The channel to use for the x-axis.</td>
    </tr>
  </tbody>
</Table>

### Lines Tab

<Video client:only="react" id="console/line-plots/lines-tab" />

<Table>
  <thead>
    <tr>
      <th>Parameter</th>
      <th>Description</th>
    </tr>
  </thead>
  <tbody>
    <tr>
      <td>
        <b>Label</b>
      </td>
      <td>
        The text that appears in the legend for the channel. Changing the label does not
        change the channel name.
      </td>
    </tr>
    <tr>
      <td>
        <b>Line Width</b>
      </td>
      <td>The thickness of the line.</td>
    </tr>
    <tr>
      <td>
        <b>Downsampling</b>
      </td>
      <td>
        Reduces the number of data points plotted for each channel. If downsampling is
        5, every 5th data point is plotted.
      </td>
    </tr>
    <tr>
      <td>
        <b>Color</b>
      </td>
      <td>The color of the line.</td>
    </tr>
  </tbody>
</Table>

### Axes Tab

<Video client:only="react" id="console/line-plots/axes-tab" />

<Table>
  <thead>
    <tr>
      <th>Parameter</th>
      <th>Description</th>
    </tr>
  </thead>
  <tbody>
    <tr>
      <td>
        <b>Lower Bound</b>
      </td>
      <td>The lower bound of the axis.</td>
    </tr>
    <tr>
      <td>
        <b>Upper Bound</b>
      </td>
      <td>The upper bound of the axis.</td>
    </tr>
    <tr>
      <td>
        <b>Tick Spacing</b>
      </td>
      <td>The distance between tick marks on the axis.</td>
    </tr>
    <tr>
      <td>
        <b>Label</b>
      </td>
      <td>The title of the axis.</td>
    </tr>
    <tr>
      <td>
        <b>Label Direction</b>
      </td>
      <td>The direction of the axis title.</td>
    </tr>
    <tr>
      <td>
        <b>Label Size</b>
      </td>
      <td>The size of the axis title.</td>
    </tr>
  </tbody>
</Table>

### Properties Tab

<Video client:only="react" id="console/line-plots/properties-tab" />

<Table>
  <thead>
    <tr>
      <th>Parameter</th>
      <th>Description</th>
    </tr>
  </thead>
  <tbody>
    <tr>
      <td>
        <b>Title</b>
      </td>
      <td>The title of the line plot.</td>
    </tr>
    <tr>
      <td>
        <b>Show Title</b>
      </td>
      <td>Whether the title is visible on the line plot.</td>
    </tr>
    <tr>
      <td>
        <b>Show Legend</b>
      </td>
      <td>Whether the legend is visible on the line plot.</td>
    </tr>
  </tbody>
</Table>

<Divider.Divider x />

## Navigating the Plot

In the bottom-left corner of the screen, there are options for navigating the line plot.

### Zoom

{/* prettier-ignore-start */}

Zoom on the line plot by clicking the zoom <Icon.Zoom /> button in the or by pressing
<Icon.Keyboard.Alt /> (Windows) / <Icon.Keyboard.Option /> (macOS) and left click. This
will adjust the axes of the line plot to the area of the box.

{/* prettier-ignore-end */}

<Video client:only="react" id="console/line-plots/zoom" />

### Pan

{/* prettier-ignore-start */}

Pan the line plot by clicking the pan <Icon.Pan /> button or by pressing
<Icon.Keyboard.Shift /> and left click.

{/* prettier-ignore-end */}

<Video client:only="react" id="console/line-plots/pan" />

### Select

<<<<<<< HEAD
// prettier-ignore-start
Select data by clicking the selection <Icon.Selection /> button or by pressing
=======
{/* prettier-ignore-start */}
>>>>>>> 1fd3cad9

Select data by clicking the selection <Icon.Selection /> buttonor by pressing
<Icon.Keyboard.Alt /> (Windows) / <Icon.Keyboard.Option /> (macOS) and left click. This
box allows you to select data by dragging on the line plot. After selecting data you can
right click and copy the time range to be used in Python, TypeScript, or ISO formats.
You can also create a range from this selection, or download the data as a CSV.
{/* prettier-ignore-end */}

{/* prettier-ignore-end */}

<Video client:only="react" id="console/line-plots/select" />

### Reset Zoom

{/* prettier-ignore-start */}

Reset the zoom by clicking the expand <Icon.Expand /> button or by pressing
<Icon.Keyboard.Control /> (Windows) / <Icon.Keyboard.Command /> (macOS) and left click.

{/* prettier-ignore-end */}

### Show Tooltip on Hover

Clicking the tooltip <Icon.Tooltip /> button will determine whether a tooltip is shown
when hovering over navigation options.

### Slope

The slope <Icon.Rule /> button allows you to select two points on the line plot and
calculate the slope between them. You can also see the difference in the x and y axes.
To change the first point, press the `1` key and click on the line plot. To change the
second point, press the `2` key and click on the line plot.

<Video client:only="react" id="console/line-plots/slope" />

### Pause Live Plotting

Pressing the `H` key or clicking the pause <Icon.Pause /> button will pause live
plotting.<|MERGE_RESOLUTION|>--- conflicted
+++ resolved
@@ -239,19 +239,13 @@
 
 ### Select
 
-<<<<<<< HEAD
-// prettier-ignore-start
-Select data by clicking the selection <Icon.Selection /> button or by pressing
-=======
-{/* prettier-ignore-start */}
->>>>>>> 1fd3cad9
+{/* prettier-ignore-start */}
 
 Select data by clicking the selection <Icon.Selection /> buttonor by pressing
 <Icon.Keyboard.Alt /> (Windows) / <Icon.Keyboard.Option /> (macOS) and left click. This
 box allows you to select data by dragging on the line plot. After selecting data you can
 right click and copy the time range to be used in Python, TypeScript, or ISO formats.
 You can also create a range from this selection, or download the data as a CSV.
-{/* prettier-ignore-end */}
 
 {/* prettier-ignore-end */}
 
