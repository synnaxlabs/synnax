---
layout: "@/layouts/MainLayout.astro"
title: "Write Data"
description: "Use the Python client to write to a Synnax cluster."
---
import { Divider } from "@synnaxlabs/pluto"
import Code from "@/components/code/Code.astro"
export const components = { pre: Code }

Synnax supports multiple methods for writing data to a cluster. We can write
directly to a channel, fetch a range and set its data, or leverage writers for
writing large volumes of data.

Writes in Synnax are more complicated than reads, and, as such, we recommend
checking out our [concepts](../concepts/write) page to learn more about
the best practices for writing data to Synnax.

<Divider.Divider direction="x" />

## Writing to a Channel

Writing to a channel requires us to write timestamps to it's index channel
before we write the data. We'll create the following channels to use as
examples:

```python
import synnax as sy

# Create the index
timestamps = client.indexes.create(
    name="timestamps",
    data_type=sy.DataType.TIMESTAMP,
    is_index=True
)

# Create the temperature channel
my_precise_tc = client.channels.create(
    name="my_precise_tc",
    data_type=np.float32,
    index=timestamps
)
```

We'll make sure to write timestamps to the index before we write to the data
channel:

```python
from datetime import datetime

# Our temperature data.
temperatures = [55, 55.1, 55.7, 57.2, 58.1]
start = sy.TimeStamp.now()
timestamps = [
    first,
    first + 1 * sy.TimeSpan.HOUR,
    first + 2 * sy.TimeSpan.HOUR,
    first + 3 * sy.TimeSpan.HOUR,
    first + 4 * sy.TimeSpan.HOUR,
]

# Write the timestamps to the index
timestamps.write(start, timestamps)

# Write the data to the channel
my_precise_tc.write(start, temperatures)
```

Notice how we align the two arrays using the common `start` timestamp. This
tells Synnax that the first sample in the `temperatures` array is associated
with the first timestamp in the `timestamps` array.

Synnax will raise a `ValidationError` if the index channel does not contain a
corresponding timestamp for every sample in the data channel. After all, it
wouldn't make sense to have a temperature reading without an associated
timestamp.

<Divider.Divider direction="x" />

## Writing to a Range

Writing to a range takes away the burden of needing to correctly align the data
from different channels.

We'll create the following range as an example:

```python
import synnax as sy

# Create the range
burst_test = client.ranges.create(
    name="burst_test",
    time_range=sy.TimeRange(
        start=sy.TimeStamp.now(),
        end=sy.TimeStamp.now() + 1 * sy.TimeSpan.HOUR
    )
)
```

Then, we'll write to the range using the `write` method:

```python
temperatures = [55, 55.1, 55.7, 57.2, 58.1, 58.9, 59.1, 59.2, 59.3]
pressures = [100, 100.1, 100.7, 102.2, 103.1, 103.9, 104.1, 104.2, 104.3]

# This call to write will assume that the timestamp of the first sample is
# the start of the range.
burst_test.write({
    "my_precise_tc": temperatures,
    "my_precise_pt": pressures,
})
```

<Divider.Divider direction="x" />

## Using a Writer

While the above methods are great for writing static, existing data, it's common
<<<<<<< HEAD
to to write data in a streaming fashion for use in control sequences and live
data processing. The `Writer` class is designed for this use case (and is
actually used under the hood by the other methods).
=======
to write data in a streaming fashion for use in control sequences and live data
processing. The `Writer` class is designed for this use case (and is actually
used under the hood by the other methods).
>>>>>>> fc655bdc

Writers can be complicated to operate, so we recommend reading the
[concepts](../concepts/write#transactions) page to learn more about how
they work.

We'll use the following set of channels for this example:

```python
import synnax as sy

# Create the index
timestamps = client.indexes.create(
    name="timestamps",
    data_type=sy.DataType.TIMESTAMP,
    is_index=True
)

# Create the temperature channel
my_precise_tc = client.channels.create(
    name="my_precise_tc",
    data_type=np.float32,
    index=timestamps
)
```

To open the writer, we use the `open_writer` method on the client and provide a
starting timestamp for the first sample and a list of channels we'd like to
write to:

```python
import time

with client.open_writer(
    start=sy.TimeStamp.now(),
    channels=["timestamps", "my_precise_tc"],
) as writer:
    for i in range(100):
        writer.write({
            "timestamps": sy.TimeStamp.now(),
            "my_precise_tc": i,
        })
        time.sleep(0.1)
    writer.commit()
```

This example will write 100 samples to the `my_precise_tc` channel, each spaced
roughly 0.1 seconds apart, and will commit all writes when finished.
<<<<<<< HEAD

It's typical to write and commit millions of samples over the course of hours or
days, intermittently calling commit to ensure that the data is persisted to the
cluster.

We recommend using writers within a context manager. This ensures that a writer
is properly closed after use, ensuring that resources have been freed and
sockets are closed.

If you can't use a context manager, ensure you call `writer.close()` when you're
done using it.
=======

It's typical to write and commit millions of samples over the course of hours or
days, intermittently calling commit to ensure that the data is persisted to the
cluster.

We recommend using writers within a context manager. This ensures that a writer
is properly closed after use, ensuring that resources have been freed and
sockets are closed.

If you can't use a context manager, make sure you call `writer.close()` when
you're done using it.

### Writer Auto-Commit

Alternatively, you could initiate a writer with auto-commit enabled by calling
`client.open_writer` with the additional configuration argument
`enable_auto_commit=True`. When auto-commit is enabled, a writer will commit
after each write, automatically saving the data to the database. The writer must
still be closed by calling `writer.close()`.
>>>>>>> fc655bdc
<|MERGE_RESOLUTION|>--- conflicted
+++ resolved
@@ -115,15 +115,9 @@
 ## Using a Writer
 
 While the above methods are great for writing static, existing data, it's common
-<<<<<<< HEAD
-to to write data in a streaming fashion for use in control sequences and live
-data processing. The `Writer` class is designed for this use case (and is
-actually used under the hood by the other methods).
-=======
 to write data in a streaming fashion for use in control sequences and live data
 processing. The `Writer` class is designed for this use case (and is actually
 used under the hood by the other methods).
->>>>>>> fc655bdc
 
 Writers can be complicated to operate, so we recommend reading the
 [concepts](../concepts/write#transactions) page to learn more about how
@@ -171,19 +165,6 @@
 
 This example will write 100 samples to the `my_precise_tc` channel, each spaced
 roughly 0.1 seconds apart, and will commit all writes when finished.
-<<<<<<< HEAD
-
-It's typical to write and commit millions of samples over the course of hours or
-days, intermittently calling commit to ensure that the data is persisted to the
-cluster.
-
-We recommend using writers within a context manager. This ensures that a writer
-is properly closed after use, ensuring that resources have been freed and
-sockets are closed.
-
-If you can't use a context manager, ensure you call `writer.close()` when you're
-done using it.
-=======
 
 It's typical to write and commit millions of samples over the course of hours or
 days, intermittently calling commit to ensure that the data is persisted to the
@@ -202,5 +183,4 @@
 `client.open_writer` with the additional configuration argument
 `enable_auto_commit=True`. When auto-commit is enabled, a writer will commit
 after each write, automatically saving the data to the database. The writer must
-still be closed by calling `writer.close()`.
->>>>>>> fc655bdc
+still be closed by calling `writer.close()`.