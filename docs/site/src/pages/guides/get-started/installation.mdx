---
layout: "@/layouts/Reference.astro"
title: "Installing Synnax"
description: "Install the Synnax core components."
platforms: ["linux", "windows", "macos", "docker"]
---

import { Align, Note, Divider, Video as PVideo } from "@synnaxlabs/pluto";
import { SynnaxConsoleDownloadButton, SynnaxServerDownloadButton  } from "@/components/console/OSDownloadButton";
import { Image, Video } from "@/components/Media";
import { PlatformTabs } from "@/components/platform/PlatformTabs";
import Details from "@/components/details/Details.astro";
import SynnaxDownloadURL from "@/components/deploy/SynnaxDownloadURL.astro";
import SynnaxMoveCommand from "@/components/deploy/SynnaxMoveCommand.astro";
import { SynnaxServerDownloadButton } from "@/components/console/OSDownloadButton";
import { mdxOverrides } from "@/components/mdxOverrides";
export const components = mdxOverrides;

<iframe
  className="yt-video"
  src="https://www.youtube.com/embed/PYlPwOoucCY?si=F7Ko9i-JhPtC3E5L"
  title="YouTube video player"
  frameborder="0"
  allow="accelerometer; autoplay; clipboard-write; encrypted-media; gyroscope; picture-in-picture; web-share"
  referrerpolicy="strict-origin-when-cross-origin"
  allowfullscreen
></iframe>

The first step to getting started with Synnax is to install two key components:
the [Console](/reference/console/get-started) and [Cluster](/reference/cluster/quick-start).

<Divider.Divider direction="x" />

## Install the Console

The console is our primary user interface for interacting with a Synnax deployment.
We can set up visualizations to observe data, integrate and configure data acquisition
devices, and manually control actuators on our system. Here's the link to download the
latest version of the console for your OS:

<br />
<br />
<Align.Space direction="y" justify="center" align="center">
  <SynnaxConsoleDownloadButton client:load />
</Align.Space>
<br />
<br />

After downloading and running the installer, you'll see a splash screen that looks like this:

<Image id="console/get-started/window" client:only="react" />

### Plotting Demo Data

To make sure everything is working correctly, we'll plot some live data. Our team has
a demo cluster running in the cloud that we can connect to. Head to the cluster
dropdown in the bottom left corner, and select the cluster named `Demo`.

<Video client:only="react" id="console/clusters/switch" />

You'll see the connection status badge on the right turn blue, indicating that the
connection is healthy.

Next, click on the workspace selector in the top right corner of the screen. This
will open a dropdown menu where we can select the workspace we want to use. Choose
the "Demo" workspace. You'll see the console automatically re-configure its layout
to match the workspace, and a new plot will appear with a live stream of data.

<Divider.Divider direction="x" />

## Installing the Cluster

Now that the Console is up and running, we'll install our own Synnax cluster locally.
The cluster is the core of every Synnax deployment. It's where all sensor and actuator data is stored,
and it serves as a central hub where all of our devices, operator consoles, and control
sequences will communicate.

<PlatformTabs client:only="react">

<Fragment slot="docker">

### Using Docker

<Note.Note variant="error">
  A Synnax cluster within a container has an isolated runtime, which means that it's not
  currently able to access devices attached to the host machine. If you're interested in
  connecting data acquisition devices using our built-in drivers, we recommend
  installing Synnax directly on the host OS using one of the other installation methods.
</Note.Note>

The simplest way to start a single node cluster is by using the
`synnaxlabs/synnax` Docker image, simply run:

```bash
docker run -p 9090:9090 synnaxlabs/synnax --listen=localhost:9090 --mem --insecure
```

This will pull the latest version of Synnax from Docker Hub and start a single
node cluster with the following parameters:

`-p 9090:9090` - This maps port 9090 on the host to port 9090 in the container.
This allows access to the Synnax node from the host machine.

`--listen=localhost:9090` - This sets the address that the node will listen on.
This is the reachable adress of the node, and is also the address that other
nodes will use to connect when deploying a multi-node cluster.

`--mem` - Tells the node to store all data in memory, which is useful for
learning and development.

`--insecure` - Tells the node to run without TLS.

If you're interested in more details on these flags, see the [CLI
Reference](/reference/cluster/cli-reference).

To stop the node, simply press `Ctrl+C` in the terminal.

</Fragment>

<Fragment slot="linux">

### Using Linux

To start a single node cluster on Linux, first download the latest Synnax binary
by running:

<SynnaxDownloadURL os="linux" />

Then, move the binary to `/usr/local/bin`:

<SynnaxMoveCommand os="linux" />

Next, give execution permissions to the binary:

```bash
chmod +x /usr/local/bin/synnax
```

<Note.Note variant="info">
  You'll need to make sure that `/usr/local/bin` is in your `PATH` environment variable.
  You can do this temporarily by running `export PATH=$PATH:/usr/local/bin`.
</Note.Note>

Finally, start the node:

```bash
synnax start --listen=localhost:9090 --mem --insecure
```

This will start a single node cluster with the following parameters:

`--listen=localhost:9090` - This sets the address that the node will listen on.
This is the reachable address of the node, and is also the address that other
nodes will use to connect when deploying a multi-node cluster.

`--mem` - Tells the node to store all data in memory, which is useful for
learning and development.

`--insecure` - Tells the node to run without TLS.

If you're interested in more details on these flags, see the [CLI
Reference](/reference/cluster/cli-reference).

To stop the node, simply press `Ctrl+C` in the terminal.

</Fragment>

<Fragment slot="macos">

### Using macOS

To start a single node cluster on macOS, first download the latest Synnax binary
by running:

<SynnaxDownloadURL os="macos" />

Next, move the binary to `usr/local/bin`:

<SynnaxMoveCommand os="macos" />

Then, give execution permissions to the binary:

```bash
chmod +x /usr/local/bin/synnax
```

<Note.Note variant="info">
  You'll need to make sure that `/usr/local/bin` is in your `PATH` environment variable.
  You can do this temporarily by running `export PATH=$PATH:/usr/local/bin`.
</Note.Note>

Finally, start the node:

```bash
synnax start --listen=localhost:9090 --mem --insecure
```

This will start a single node cluster with the following parameters:

`--listen=localhost:9090` - This sets the address that the node will listen on.
This is the reachable adress of the node, and is also the address that other
nodes will use to connect when deploying a multi-node cluster.

`--mem` - Tells the node to store all data in memory, which is useful for
learning and development.

`--insecure` - Tells the node to run without TLS.

If you're interested in more details on these flags, see the [CLI
Reference](/reference/cluster/cli-reference).

To stop the node, simply press `Ctrl+C` in the terminal.

</Fragment>

<Fragment slot="windows">

### Using Windows

<<<<<<< HEAD
To install the Synnax cluster on Windows, download and run the latest Synnax installer.

=======
>>>>>>> 57c5bac8
<br />
<br />
<Align.Space direction="y" justify="center" align="center">
  <SynnaxServerDownloadButton client:load />
  <small>
    Releases for other operating systems and older versions can be found on the
    <a href="https://github.com/synnaxlabs/synnax/releases"> releases page</a>.
  </small>
</Align.Space>
<br />
<br />

To start the node, run this:

```powershell
synnax start --listen=localhost:9090 --mem --insecure
```

This will start a single node cluster with the following parameters:

`--listen=localhost:9090` - This sets the address that the node will listen on.
This is the reachable address of the node, and is also the address that other
nodes will use to connect when deploying a multi-node cluster.

`--mem` - Tells the node to store all data in memory, which is useful for
learning and development.

`--insecure` - Tells the node to run without TLS.

If you're interested in more details on these flags, see the [CLI
Reference](/reference/cluster/cli-reference).

To stop the node, simply press `Ctrl+C` in the terminal.

</Fragment>

</PlatformTabs>

### Connecting the Console to the Cluster

Now that we have a local cluster running, we'll disconnect the console from the demo
cluster and connect it to our own. We've pre-populated the console with a connection
for the default admin user on a local cluster. To connect, head to the cluster dropdown
in the bottom right corner of the console and select the cluster named `Local`.

<Video client:only="react" id="console/clusters/switch" />

Again, you'll see the connection status badge on the right turn blue, indicating
that the connection is healthy. If you've changed the username or password, or removed
the connection, you'll need to re-add it. Here are the connection details:

<table>
  <tr>
    <th>Host</th>
    <td>localhost</td>
  </tr>
  <tr>
    <th>Port</th>
    <td>9090</td>
  </tr>
  <tr>
    <th>Username</th>
    <td>synnax</td>
  </tr>
  <tr>
    <th>Password</th>
    <td>seldon</td>
  </tr>
  <tr>
    <th>Secure</th>
    <td>false</td>
  </tr>
</table>

<Divider.Divider direction="x" />

## Next Steps

Now that we have a local cluster running, it's time to start acquiring data from a
device. Check out our [Device Drivers](/reference/device-drivers/get-started) to start
integrating your own hardware.<|MERGE_RESOLUTION|>--- conflicted
+++ resolved
@@ -6,13 +6,15 @@
 ---
 
 import { Align, Note, Divider, Video as PVideo } from "@synnaxlabs/pluto";
-import { SynnaxConsoleDownloadButton, SynnaxServerDownloadButton  } from "@/components/console/OSDownloadButton";
+import {
+  SynnaxConsoleDownloadButton,
+  SynnaxServerDownloadButton,
+} from "@/components/console/OSDownloadButton";
 import { Image, Video } from "@/components/Media";
 import { PlatformTabs } from "@/components/platform/PlatformTabs";
 import Details from "@/components/details/Details.astro";
 import SynnaxDownloadURL from "@/components/deploy/SynnaxDownloadURL.astro";
 import SynnaxMoveCommand from "@/components/deploy/SynnaxMoveCommand.astro";
-import { SynnaxServerDownloadButton } from "@/components/console/OSDownloadButton";
 import { mdxOverrides } from "@/components/mdxOverrides";
 export const components = mdxOverrides;
 
@@ -217,11 +219,8 @@
 
 ### Using Windows
 
-<<<<<<< HEAD
 To install the Synnax cluster on Windows, download and run the latest Synnax installer.
 
-=======
->>>>>>> 57c5bac8
 <br />
 <br />
 <Align.Space direction="y" justify="center" align="center">
