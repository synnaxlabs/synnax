---
title: "Version 0.39 Release Notes"
---

import Release from "@/components/releases/Release.astro";
import { Image, Video } from "@/components/Media";
import Diagram from "@/components/Diagram.astro";
import LabJack from "@/pages/releases/LabJack.astro";
import { mdxOverrides } from "@/components/mdxOverrides";
import { Note } from "@synnaxlabs/pluto";
export const components = mdxOverrides;

<Release
    version="0.39.0"
    date="Mar 18, 2025"
    title="Embedded Control Sequences"
    breakingChanges
>
<Diagram style="height: 300px" preview>
  <Image
    client:only="react"
    id="control/embedded/thumbnail"
    themed={false}
  />
</Diagram>

Synnax v0.39.0 introduces embedded control sequences. Write and deploy tightly timed
control loops directly within the Synnax console. We've done major refactoring work on
our built-in device drivers to make them more reliable and user-friendly.

### Embedded Control Sequences

We've added a new [control sequencing system](/reference/control/embedded) that makes it
much easier to write, manage, and operate control sequences on devices. While this new
system does not replace the existing
[Python-based control sequences](/reference/control/python), it can serve as an
alternative in many situations.

### NI Linux RT Driver

<<<<<<< HEAD
We've released a [new, standalone version](/reference/device-drivers/installation) of
our built-in device drivers for deployment on NI controllers running Linux RT. This
allows you to acquire data, control hardware, and even run embedded sequences directly
on a cRIO controller.
=======
We've released the [Synnax Driver](/reference/device-drivers/installation) as a separate
binary for deployment on NI controllers running Linux RT. This allows you to acquire
data, control hardware, and even run embedded sequences directly on a cRIO controller.
>>>>>>> b4dcc74e

### NI Analog Write Task

We've added a new [NI Analog Write Task](/reference/device-drivers/ni/analog-write-task)
that allows you to write analog data to NI devices. This task is useful for a wide
variety of applications, such as generating test signals or controlling hardware.

### Driver Performance & Experience Improvements

We've rewritten a large portion of our device drivers to improve their performance and
stability. We've improved our device discovery mechanisms, made tasks more resilient to
device disconnects, and made a number of changes to the Console task configuration UI's
to make them easier to use.

### Removal of Deprecated `synnax` Python Client Command

<Note.Note variant="warning">
  The `synnax` command for the Python client was deprecated in v0.38.0 and is now
  removed. Please use `sy` instead.
</Note.Note>

### Other Improvements

- Improved and updated documentation for Writer error communication in the Python and
  TypeScript clients.
- Added support for changing the default console control authority.
- Implemented a clock skew detection algorithm that warns when Synnax clients
  communicating with a cluster have a significant time difference.
- Added warnings when you attempt to configure a task on a driver that is not alive.
- Improved error messages in the Python client when methods require named parameters.

### Bug Fixes

- Fixed a minor issue with releasing control authority from the Synnax Schematic.
- Fixed a race condition on server startup that would cause search indexing to fail.
- Fixed an issue where hitting `Ctrl + C` immediately after starting a cluster would not
  stop the cluster properly.
- Fixed an issue where the command & search palette would not properly switch between
  modes.
- Fixed an issue where the theme would not change automatically when the system theme
  changes.

</Release><|MERGE_RESOLUTION|>--- conflicted
+++ resolved
@@ -38,16 +38,9 @@
 
 ### NI Linux RT Driver
 
-<<<<<<< HEAD
-We've released a [new, standalone version](/reference/device-drivers/installation) of
-our built-in device drivers for deployment on NI controllers running Linux RT. This
-allows you to acquire data, control hardware, and even run embedded sequences directly
-on a cRIO controller.
-=======
 We've released the [Synnax Driver](/reference/device-drivers/installation) as a separate
 binary for deployment on NI controllers running Linux RT. This allows you to acquire
 data, control hardware, and even run embedded sequences directly on a cRIO controller.
->>>>>>> b4dcc74e
 
 ### NI Analog Write Task
 
