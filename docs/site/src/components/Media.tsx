--- conflicted
+++ resolved
@@ -64,11 +64,7 @@
     const observer = new IntersectionObserver(
       ([entry]) => {
         if (ref.current == null) return;
-<<<<<<< HEAD
-        if (entry.isIntersecting) void ref.current.play();
-=======
         if (entry.isIntersecting) ref.current.play().catch(console.error);
->>>>>>> 61fd92b1
         else ref.current.pause();
       },
       { threshold: 0.85 },
