--- conflicted
+++ resolved
@@ -1,10 +1,5 @@
 ---
-<<<<<<< HEAD
 import { Align, Icon, Text } from "@synnaxlabs/pluto";
-=======
-import { Icon } from "@synnaxlabs/media";
-import { Align, Text } from "@synnaxlabs/pluto";
->>>>>>> ddca1c4c
 const { date, version, title, breakingChanges } = Astro.props;
 const firstPart = version.split(".").slice(0, 2).join(".");
 ---
