--- conflicted
+++ resolved
@@ -163,11 +163,7 @@
   }, []);
 
   useEffect(() => {
-<<<<<<< HEAD
-    void handleSearch("");
-=======
     handleSearch("").catch(console.error);
->>>>>>> 61fd92b1
     inputRef.current?.focus();
   }, [visible]);
 
