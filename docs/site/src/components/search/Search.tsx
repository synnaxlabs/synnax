--- conflicted
+++ resolved
@@ -14,10 +14,6 @@
   Flex,
   Icon,
   Select,
-<<<<<<< HEAD
-  Status,
-=======
->>>>>>> 3c518da9
   Triggers,
 } from "@synnaxlabs/pluto";
 import { Input } from "@synnaxlabs/pluto/input";
@@ -113,11 +109,7 @@
     >
       <Flex.Box direction="y" empty>
         <Text.Text level="h5" dangerouslySetInnerHTML={{ __html: title }} gap="tiny" />
-<<<<<<< HEAD
-        <Breadcrumb.Breadcrumb level="small" gap="tiny">
-=======
         <Breadcrumb.Breadcrumb level="small" gap="tiny" highlightVariant="last">
->>>>>>> 3c518da9
           {icon}
           {path.split("/").map((segment, index) => (
             <Breadcrumb.Segment key={index} color={8}>
@@ -236,15 +228,9 @@
         bordered
         borderColor={6}
         emptyContent={
-<<<<<<< HEAD
-          <Status.Text center variant="disabled" hideIcon>
-            {value.length === 0 ? "Type to search..." : "No Results"}
-          </Status.Text>
-=======
           <Text.Text center status="disabled">
             {value.length === 0 ? "Type to search..." : "No Results"}
           </Text.Text>
->>>>>>> 3c518da9
         }
       >
         {searchListItem}
