--- conflicted
+++ resolved
@@ -44,11 +44,7 @@
             <Text.Link
                 href="/releases/"
                 className={url.includes("releases") ? "active" : ""}
-<<<<<<< HEAD
-                level="h5">Releases</Text.Link
-=======
                 level="h5">Release Notes</Text.Link
->>>>>>> 88f1a940
             >
         </Align.Space>
     </Align.Space>
@@ -116,13 +112,8 @@
 
             .pluto-text-link {
                 .pluto-text {
-<<<<<<< HEAD
-                    font-size: 2.166666rem;
-                    font-weight: 375;
-=======
                     font-size: 13.5px;
                     font-weight: 425;
->>>>>>> 88f1a940
                     color: var(--pluto-gray-l7);
                 }
                 position: relative;
